package jmri.jmrit.logix;

import edu.umd.cs.findbugs.annotations.SuppressFBWarnings;

import java.awt.Color;
import java.util.List;
import java.util.ListIterator;
import jmri.DccThrottle;
import jmri.NamedBean;
import jmri.NamedBeanHandle;
import jmri.Sensor;
import jmri.util.ThreadingUtil;
import jmri.jmrit.logix.ThrottleSetting.Command;
import jmri.jmrit.logix.ThrottleSetting.CommandValue;
import jmri.jmrit.logix.ThrottleSetting.ValueType;
import org.slf4j.Logger;
import org.slf4j.LoggerFactory;


/**
 * Execute a throttle command script for a warrant.
 * <p>
 * This generally operates on its own thread, but calls the warrant
 * thread via Warrant.fireRunStatus to show status. fireRunStatus uses
 * ThreadingUtil.runOnGUIEventually to display on the layout thread.
 *
 * @author Pete Cressman Copyright (C) 2009, 2010, 2020
 */
/*
 * ************************ Thread running the train ****************
 */
class Engineer extends Thread implements java.beans.PropertyChangeListener {

    private int _idxCurrentCommand;     // current throttle command
    private ThrottleSetting _currentCommand;
    private long _commandTime = 0;      // system time when command was executed.
    private int _idxSkipToSpeedCommand;   // skip to this index to reset script when ramping
    private float _normalSpeed = 0;       // current commanded throttle setting from script (unmodified)
    // speed name of current motion. When train stopped, is the speed that will be restored when movement is permitted
    private String _speedType = Warrant.Normal; // is never Stop or EStop
    private float _timeRatio = 1.0f;     // ratio to extend scripted time when speed is modified
    private boolean _abort = false;
    private boolean _halt = false;  // halt/resume from user's control
    private boolean _stopPending = false;   // ramp slow down in progress
    private boolean _waitForClear = false;  // waits for signals/occupancy/allocation to clear
    private boolean _waitForSensor = false; // wait for sensor event
    private boolean _runOnET = false;   // Execute commands on ET only - do not synch
    private boolean _setRunOnET = false; // Need to delay _runOnET from the block that set it
    protected DccThrottle _throttle;
    private final Warrant _warrant;
    private final List<ThrottleSetting> _commands;
    private Sensor _waitSensor;
    private int _sensorWaitState;
    private Object _rampLockObject = new Object();
    private Object _synchLockObject = new Object();
    private Object _clearLockObject = new Object();
    private boolean _atHalt = false;
    private boolean _atClear = false;
    private final SpeedUtil _speedUtil;
    private OBlock _synchBlock = null;
    private Thread _checker = null;

<<<<<<< HEAD
=======
    private ThrottleRamp _ramp;
    private boolean _holdRamp = false;
    private boolean _isRamping = false;
    
>>>>>>> d83b0771

    Engineer(Warrant warrant, DccThrottle throttle) {
        _warrant = warrant;
        _throttle = throttle;
        _speedUtil = warrant.getSpeedUtil();
        _commands = _warrant.getThrottleCommands();
        _idxCurrentCommand = 0;
        _idxSkipToSpeedCommand = 0;
        _waitForSensor = false;
        setName("Engineer(" + _warrant.getTrainName() +")");
    }

    @Override
    @SuppressFBWarnings(value="UW_UNCOND_WAIT", justification="waits may be indefinite until satisfied or thread aborted")
    public void run() {
        if (log.isDebugEnabled())
            log.debug("Engineer started warrant {} _throttle= {}", _warrant.getDisplayName(), _throttle.getClass().getName());

        int cmdBlockIdx = 0;
        while (_idxCurrentCommand < _commands.size()) {
            while (_idxSkipToSpeedCommand > _idxCurrentCommand) {
                if (log.isDebugEnabled()) {
                    ThrottleSetting ts = _commands.get(_idxCurrentCommand);
                    log.debug("{}: Skip Cmd #{}: {} Warrant", _warrant.getDisplayName(), _idxCurrentCommand+1, ts);
                    // Note: command indexes biased from 0 to 1 to match Warrant display of commands.
                }
                _idxCurrentCommand++;
            }
            if (_idxCurrentCommand == _commands.size()) {
                // skip commands on last block may advance too far. Due to looking for a NOOP
                break;
            }
            _currentCommand = _commands.get(_idxCurrentCommand);
            long cmdWaitTime = _currentCommand.getTime();    // time to wait before executing command
            ThrottleSetting.Command command = _currentCommand.getCommand();
            _runOnET = _setRunOnET;     // OK to set here
            if (command.hasBlockName()) {
                int idx = _warrant.getIndexOfBlock(_currentCommand.getBeanDisplayName(), cmdBlockIdx);
                if (idx >= 0) {
                    cmdBlockIdx = idx;
                }
            }
            if (cmdBlockIdx < _warrant.getCurrentOrderIndex() ||
                    (command.equals(Command.NOOP) && (cmdBlockIdx <= _warrant.getCurrentOrderIndex()))) {
                // Train advancing too fast, need to process commands more quickly,
                // allow some time for whistle toots etc.
                cmdWaitTime = Math.min(cmdWaitTime, 200); // 200ms per command should be enough for toots etc.
                if (log.isDebugEnabled())
                    log.debug("{}: Train reached block \"{}\" before script et={}ms",
                            _warrant.getDisplayName(), _warrant.getCurrentBlockName(), _currentCommand.getTime());
            }
            if (_abort) {
                break;
            }

            long cmdStart = System.currentTimeMillis();
            if (log.isDebugEnabled())
                log.debug("{}: Start Cmd #{} for block \"{}\" currently in \"{}\". wait {}ms to do cmd {}",
                    _warrant.getDisplayName(), _idxCurrentCommand+1, _currentCommand.getBeanDisplayName(),
                    _warrant.getCurrentBlockName(), cmdWaitTime, command.toString());
                    // Note: command indexes biased from 0 to 1 to match Warrant display of commands.
            synchronized (this) {
                if (!Warrant.Normal.equals(_speedType)) {
                    cmdWaitTime = (long)(cmdWaitTime*_timeRatio); // extend et when speed has been modified from scripted speed
                }
                try {
                    if (cmdWaitTime > 0) {
                        wait(cmdWaitTime);
                    }
                } catch (InterruptedException ie) {
                    log.debug("InterruptedException during time wait", ie);
                    _warrant.debugInfo();
                    Thread.currentThread().interrupt();
                    _abort = true;
                } catch (java.lang.IllegalArgumentException iae) {
                    log.error("At time wait", iae);
                }
            }
            if (_abort) {
                break;
            }

            // Having waited, time=ts.getTime(), so blocks should agree.  if not,
            // wait for train to arrive at block and send sync notification.
            // note, blind runs cannot detect entrance.
            if (!_runOnET && cmdBlockIdx > _warrant.getCurrentOrderIndex()) {
                // commands are ahead of current train position
                // When the next block goes active or a control command is made, a clear sync call
                // will test these indexes again and can trigger a notify() to free the wait

                synchronized (_synchLockObject) {
                    _synchBlock = _warrant.getBlockAt(cmdBlockIdx);
                    _warrant.fireRunStatus("WaitForSync", _idxCurrentCommand - 1, _idxCurrentCommand);
                    if (log.isDebugEnabled()) {
                        log.debug("{}: Wait for train to enter \"{}\".",
                                _warrant.getDisplayName(), _synchBlock.getDisplayName());
                    }
                    try {
                        _synchLockObject.wait();
                        _synchBlock = null;
                    } catch (InterruptedException ie) {
                        log.debug("InterruptedException during _waitForSync", ie);
                        _warrant.debugInfo();
                        Thread.currentThread().interrupt();
                        _abort = true;
                    }
                }
                if (_abort) {
                    break;
                }
            }

            synchronized (_clearLockObject) {
                // block position and elapsed time are as expected, but track conditions
                // such as signals or rogue occupancy requires waiting
                if (_waitForClear) {
                    try {
                        _atClear = true;
                        if (log.isDebugEnabled())
                            log.debug("{}: Waiting for clearance. _waitForClear= {} _halt= {} at block \"{}\" Cmd#{}.",
                                _warrant.getDisplayName(), _waitForClear, _halt,
                                _warrant.getBlockAt(cmdBlockIdx).getDisplayName(), _idxCurrentCommand+1);
                        _clearLockObject.wait();
                        _waitForClear = false;
                        _atClear = false;
                    } catch (InterruptedException ie) {
                        log.debug("InterruptedException during _atClear", ie);
                        _warrant.debugInfo();
                        Thread.currentThread().interrupt();
                        _abort = true;
                    }
                }
            }
            if (_abort) {
                break;
            }

            synchronized (this) {
                // user's command to halt requires waiting
                if (_halt) {
                    try {
                        _atHalt = true;
                        if (log.isDebugEnabled())
                            log.debug("{}: Waiting to Resume. _halt= {}, _waitForClear= {}, Block \"{}\".",
                                _warrant.getDisplayName(), _halt, _waitForClear,
                                _warrant.getBlockAt(cmdBlockIdx).getDisplayName());
                        wait();
                        _halt = false;
                        _atHalt = false;
                    } catch (InterruptedException ie) {
                        log.debug("InterruptedException during _atHalt", ie);
                        _warrant.debugInfo();
                        Thread.currentThread().interrupt();
                        _abort = true;
                    }
                }
            }
            if (_abort) {
                break;
            }

            synchronized (this) {
                while (_isRamping || _holdRamp) {
                    int idx = _idxCurrentCommand;
                    try {
                        if (log.isDebugEnabled())
                            log.debug("{}: Waiting for ramp to finish at Cmd #{}.",
                                  _warrant.getDisplayName(), _idxCurrentCommand+1);
                        wait();
                    } catch (InterruptedException ie) {
                        _warrant.debugInfo();
                        Thread.currentThread().interrupt();
                        _abort = true;
                    }
                    // ramp will decide whether to skip or execute _currentCommand
                    if (log.isDebugEnabled()) {
                        log.debug("{}: Cmd #{} held for {}ms. {}", _warrant.getDisplayName(),
                                idx+1, System.currentTimeMillis() - cmdStart, _currentCommand);
                    }
                }
                if (_idxSkipToSpeedCommand <= _idxCurrentCommand) {
                    executeComand(_currentCommand, System.currentTimeMillis() - cmdStart);
                    _idxCurrentCommand++;
                }
                if (_checker != null) {
                    break;
                }
            }
        }
        // shut down
        setSpeed(0.0f); // for safety to be sure train stops
        _warrant.stopWarrant(_abort, true);
    }

    private void executeComand(ThrottleSetting ts, long et) {
        Command command = ts.getCommand();
        CommandValue cmdVal = ts.getValue();
        switch (command) {
            case SPEED:
                _normalSpeed = cmdVal.getFloat();
                float speedMod = _speedUtil.modifySpeed(_normalSpeed, _speedType);
                if (_normalSpeed > speedMod) {
                    _timeRatio = _normalSpeed / speedMod;
                    setSpeed(speedMod);
                } else {
                    _timeRatio = 1.0f;
                    setSpeed(_normalSpeed);
                }
                break;
            case NOOP:
                break;
            case SET_SENSOR:
                ThreadingUtil.runOnGUIEventually(() ->
                    setSensor(ts.getNamedBeanHandle(), cmdVal));
                break;
            case FKEY:
                setFunction(ts.getKeyNum(), cmdVal.getType());
                break;
            case FORWARD:
                setForward(cmdVal.getType());
                break;
            case LATCHF:
                setFunctionMomentary(ts.getKeyNum(), cmdVal.getType());
                break;
            case WAIT_SENSOR:
                waitForSensor(ts.getNamedBeanHandle(), cmdVal);
                break;
            case RUN_WARRANT:
                runWarrant(ts.getNamedBeanHandle(), cmdVal);
                break;
            case SPEEDSTEP:
                break;
            default:
        }
        _commandTime = System.currentTimeMillis();
        if (log.isDebugEnabled()) {
            log.debug("{}: Cmd #{} done. et={}. {}",
                   _warrant.getDisplayName(), _idxCurrentCommand + 1, et, ts);
        }
    }

    protected int getCurrentCommandIndex() {
        return _idxCurrentCommand;
    }

    /**
     * Delayed ramp has started.
     * Currently informational only
     * Do non-speed commands only until idx is reached?  maybe not.
     * @param idx index
     */
    private void advanceToCommandIndex(int idx) {
        _idxSkipToSpeedCommand = idx;
      if (log.isTraceEnabled())
            log.debug("advanceToCommandIndex to {} - {}", _idxSkipToSpeedCommand+1, _commands.get(idx));
            // Note: command indexes biased from 0 to 1 to match Warrant display of commands, which are 1-based.
    }

    /**
     * Cannot set _runOnET to true until current NOOP command completes
     * so there is the intermediate flag _setRunOnET
     * @param set true to run on elapsed time calculations only, false to
     *            consider other inputs
     */
    protected void setRunOnET(boolean set) {
        if (log.isDebugEnabled() && _setRunOnET != set) {
            log.debug("{}: setRunOnET {} command #{}", _warrant.getDisplayName(),
                    set, _idxCurrentCommand+1);
            // Note: command indexes biased from 0 to 1 to match Warrant display of commands.
        }
        _setRunOnET = set;
        if (!set) { // OK to be set false immediately
            _runOnET = false;
        }
    }

    protected boolean getRunOnET() {
        return _setRunOnET;
    }

    protected OBlock getSynchBlock() {
        return _synchBlock;
    }
    /**
     * Called by the warrant when a the block ahead of a moving train goes occupied.
     * typically when this thread is on a timed wait. The call will free the wait.
     * @param block going active.
     */
    protected void clearWaitForSync(OBlock block) {
        // block went active. if waiting on sync, clear it
        if (_synchBlock != null) {
           if (block.equals(_synchBlock)) {
               synchronized (_synchLockObject) {
                   _synchLockObject.notifyAll();
               }
               if (log.isDebugEnabled()) {
                   log.debug("{}: clearWaitForSync from block \"{}\". notifyAll() called.  isRamping()={}",
                           _warrant.getDisplayName(), block.getDisplayName(), isRamping());
               }
           } else {
               log.error("{}: clearWaitForSync called from block \"{}\", but _synchBlock = \"{}\"!",
                       _warrant.getDisplayName(), block.getDisplayName(), _synchBlock.getDisplayName());
           }
        }

    }

    private static void setFrameStatusText(String m, Color c, boolean save) {
        ThreadingUtil.runOnGUIEventually(()-> WarrantTableFrame.getDefault().setStatusText(m, c, true));
    }

    /**
     * Occupancy of blocks, user halts and aspects of Portal signals will modify
     * normal scripted train speeds.
     * Ramp speed change for smooth prototypical look.
     *
     * @param endSpeedType signal aspect speed name
     * @param endBlockIdx BlockOrder index of the block where ramp is to end.
     *        -1 if an end block is not specified.
     */
    protected synchronized void rampSpeedTo(String endSpeedType, int endBlockIdx) {
        float speed = _speedUtil.modifySpeed(_normalSpeed, endSpeedType);
        if (log.isDebugEnabled()) {
            log.debug("{}: rampSpeedTo: type= {}, throttle from {} to {}.",
                _warrant.getDisplayName(), endSpeedType, getSpeedSetting(),
                speed);
        }
        if (endSpeedType.equals(Warrant.EStop)) {
            setStop(true);
            return;
        }
        if (endSpeedType.equals(Warrant.Stop) && getSpeedSetting() <= 0) {
            setStop(false);
            return; // already stopped, do nothing
        }
        if (_isRamping) {
            if (endSpeedType.equals(_ramp._endSpeedType)) {
                return; // already ramping to speedType
            }
        } else if (speed == getSpeedSetting()){
            rampDone(false, endSpeedType, endBlockIdx);
            return; // already at speedType speed
        }
        synchronized (this) {
            if (_ramp == null) {
                _ramp = new ThrottleRamp();
                _ramp.start();
            } else if (_isRamping) {
                // for repeated command already ramping
                if (_ramp.duplicate(endSpeedType, endBlockIdx)) {
                    return;
                }
                // stop the ramp and replace it
                _holdRamp = true;
                _ramp.quit(false);
            }

            long time = 0;
            int pause = 2 *_speedUtil.getRampTimeIncrement() + 20;
            do {
                // may need a bit of time for quit() or start() to get ready
                try {
                    wait(20);
                    time += 20;
                }
                catch (InterruptedException ie) { // ignore
                }
            } while (time < pause && _isRamping);

            if (!_isRamping) {
                _ramp.setParameters(endSpeedType, endBlockIdx);
                _holdRamp = false;
                setWaitforClear(true);
                synchronized (_rampLockObject) {
                    _rampLockObject.notifyAll(); // free wait at ThrottleRamp.run()
                    log.debug("{}: rampSpeedTo calls notify _rampLockObject", _warrant.getDisplayName());
                }
            } else {
                log.error("Can't launch ramp for speed {}! _ramp Thread.State= {}. Waited {}ms",
                        endSpeedType, _ramp.getState(), time-20);
                _warrant.debugInfo();
            }
        }
    }

    protected boolean isRamping() {
        return _isRamping;
    }
    private void setIsRamping(boolean set) {
        _isRamping = set;
    }

    /**
     * Get the Speed type name. _speedType is the type when moving. Used to restore
     * speeds aspects of signals when halts or other conditions have stopped the train.
     * If 'absolute' is true return the absolute speed of the train, i.e. 'Stop' if
     * train is not moving.
     * @param absolute  which speed type, absolute or allowed movement
     * @return speed type
     */
    protected String getSpeedType(boolean absolute) {
        if (absolute) {
            if (isRamping()) {   // return pending type
                return _ramp._endSpeedType;
            }
            if (_waitForClear || _halt) {
                return Warrant.Stop;
            }
        }
        return _speedType;
    }

    /*
     * warrant.cancelDelayRamp()  called for immediate Stop commands
     * When die==true for ending the warrant run.
     */
    synchronized protected boolean cancelRamp(boolean die) {
        // _ramp.quit sets "stop" and notifies "waits"
        if (_ramp != null) {
            if (die) {
                _ramp.quit(true);
                _ramp.interrupt();
            } else {
                if(_isRamping) {
                    _ramp.quit(false);
                    return true;
                }
            }
        }
        return false;
    }

    /**
     * do throttle setting
     * @param speed throttle setting about to be set. Modified to sType if from script.
     * UnModified if from ThrottleRamp or stop speeds.
     */
     protected void setSpeed(float speed) {
        _speedUtil.speedChange(speed);  // call before this setting to compute travel of last setting
        _throttle.setSpeedSetting(speed);
        // Late update to GUI is OK, this is just an informational status display
        if (!_abort) {
            _warrant.fireRunStatus("SpeedChange", null, null);
        }
        if (log.isDebugEnabled())
            log.debug("{}: _throttle.setSpeedSetting({}) called, ({}).",
                    _warrant.getDisplayName(), speed, _speedType);
    }

    protected float getSpeedSetting() {
        float speed = _throttle.getSpeedSetting();
        if (speed < 0.0f) {
            _throttle.setSpeedSetting(0.0f);
            speed = _throttle.getSpeedSetting();
        }
        return speed;
    }

    protected float getScriptSpeed() {
        return _normalSpeed;
    }

    /**
     * Utility for unscripted speed changes.
     * Records current type and sets time ratio.
     * @param speedType name of speed change type
     */
    private void setSpeedRatio(String speedType) {
        if (speedType.equals(Warrant.Normal)) {
            _timeRatio = 1.0f;
        } else {
            float speedMod = _speedUtil.modifySpeed(1.0f, speedType);
            _timeRatio = 1.0f / speedMod;
        }
    }

    /*
     * Do immediate speed change.
     */
    protected synchronized void setSpeedToType(String speedType) {
        float speed = getSpeedSetting();
        if (log.isDebugEnabled())  {
            log.debug("{}: setSpeedToType({}) speed={} scriptSpeed={}", _warrant.getDisplayName(), speedType, speed, _normalSpeed);
        }
        if (speed <= 0.0f || speedType.equals(getSpeedType(true))) {
            return;
        } else if (speedType.equals(Warrant.EStop)) {
            setStop(true);
            advanceToCommandIndex(_idxCurrentCommand + 1);  // skip current command
        } else if (speedType.equals(Warrant.Stop)) {
            setStop(false);
            advanceToCommandIndex(_idxCurrentCommand + 1);  // skip current command
        } else {
            _speedType = speedType;     // set speedType regardless
            setSpeedRatio(speedType);
        }
    }

    /**
     * Command to stop (or resume speed) of train from Warrant.controlRunTrain()
     * of user's override of throttle script.  Also from error conditions
     * such as losing detection of train's location.
     * @param halt true if train should halt
     */
    protected synchronized void setHalt(boolean halt) {
        if (log.isDebugEnabled())
            log.debug("{}: setHalt({}): _atHalt= {}, _waitForClear= {}",
                  _warrant.getDisplayName(), halt, _atHalt, _waitForClear);
        if (!halt) {    // resume normal running
            _halt = false;
            if (!_atClear) {
                if (log.isDebugEnabled())
                    log.debug("setHalt calls notify()");
                notifyAll();   // free wait at _atHalt or _atClear
            }
        } else {
            _halt = true;
        }
    }

    private long getTimeToNextCommand() {
        if (_commandTime > 0) {
            // millisecs already moving on pending command's time.
            long elapsedTime = System.currentTimeMillis() - _commandTime;
            return Math.max(0, (_currentCommand.getTime() - elapsedTime));
        }
        return 0;
    }

    /**
     * Command to stop or smoothly resume speed. Stop due to
     * signal or occupation stopping condition ahead.  Caller
     * follows with call for type of stop to make.
     * Track condition override of throttle script.
     * @param wait true if train should stop
     */
    protected void setWaitforClear(boolean wait) {
        if (log.isDebugEnabled())
            log.debug("{}: setWaitforClear({}): _atClear= {}, throttle speed= {}, _halt= {}",
                   _warrant.getDisplayName(), wait, _atClear,  getSpeedSetting(), _halt);
        if (!wait) {    // resume normal running
            synchronized (_clearLockObject) {
                log.debug("setWaitforClear calls notify");
                _waitForClear = false;
                _clearLockObject.notifyAll();   // free wait at _atClear
            }
        } else {
            _waitForClear = true;
        }
    }

    String debugInfo() {
        StringBuffer info = new StringBuffer("\nEngineer ");
        info.append(getName()); info.append(", Thread.State= "); info.append(getState());
        info.append(", isAlive= "); info.append(isAlive());
        info.append(", isInterrupted= "); info.append(isInterrupted());
        info.append("\n\tThrottle setting= "); info.append(getSpeedSetting());
        info.append(", scriptSpeed= "); info.append(getScriptSpeed());
        info.append(". runstate= "); info.append(Warrant.RUN_STATE[getRunState()]);
        int cmdIdx = getCurrentCommandIndex();

        if (cmdIdx < _commands.size()) {
            info.append("\n\tCommand #"); info.append(cmdIdx + 1);
            info.append(": "); info.append(_commands.get(cmdIdx).toString());
        } else {
            info.append("\n\t\tAt last command.");
        }
        // Note: command indexes biased from 0 to 1 to match Warrant's 1-based display of commands.
        info.append("\n\tEngineer flags: _waitForClear= "); info.append(_waitForClear);
        info.append(", _atclear= "); info.append(_atClear);
        info.append(", _halt= "); info.append(_halt);
        info.append(", _atHalt= "); info.append(_atHalt);
        if (_synchBlock != null) {
            info.append("\n\t\tWaiting for Sync at \"");info.append(_synchBlock.getDisplayName());
        }
        info.append("\"\n\t\t_setRunOnET= "); info.append(_setRunOnET);
        info.append(", _runOnET= "); info.append(_runOnET);
        info.append("\n\t\t_stopPending= "); info.append(_stopPending);
        info.append(", _abort= "); info.append(_abort);
        info.append("\n\t_speedType= \""); info.append(_speedType); info.append("\" SpeedState= ");
        info.append(getSpeedState().toString()); info.append("\n\tStack trace:");
        for (StackTraceElement elem : getStackTrace()) {
            info.append("\n\t\t");
            info.append(elem.getClassName()); info.append("."); info.append(elem.getMethodName());
            info.append(", line "); info.append(elem.getLineNumber());
        }
        if (_ramp != null) {
            info.append("\n\tRamp Thread.State= "); info.append(_ramp.getState());
            info.append(", isAlive= "); info.append(_ramp.isAlive());
            info.append(", isInterrupted= "); info.append(_ramp.isInterrupted());
            info.append("\n\tRamp flags: _isRamping= "); info.append(_isRamping);
            info.append(", stop= "); info.append(_ramp.stop);
            info.append(", _die= "); info.append(_ramp._die);
            info.append("\n\tRamp Type: "); info.append(_ramp._rampDown ? "DOWN" : "UP");info.append(" ramp");
            info.append("\n\t\tEndSpeedType= \""); info.append(_ramp._endSpeedType);
            int endIdx = _ramp.getEndBlockIndex();
            info.append("\n\t\tEndBlockIdx= "); info.append(endIdx);
            if (endIdx >= 0) {
                info.append(" EndBlock= \"");
                info.append(_warrant.getBlockAt(endIdx).getDisplayName());
            }
            info.append("\""); info.append("\n\tStack trace:");
            for (StackTraceElement elem : _ramp.getStackTrace()) {
                info.append("\n\t\t");
                info.append(elem.getClassName()); info.append("."); info.append(elem.getMethodName());
                info.append(", line "); info.append(elem.getLineNumber());
            }
        } else {
            info.append("\n\tNo ramp.");
        }
        return info.toString();
    }

    /**
     * Immediate stop command from Warrant.controlRunTrain()-user
     * or from Warrant.goingInactive()-train lost
     * or from setMovement()-overrun, possible collision risk.
     * Do not ramp.
     * @param eStop true for emergency stop
     */
    private synchronized void setStop(boolean eStop) {
        float speed = _throttle.getSpeedSetting();
        if (speed > 0.0f) {
            cancelRamp(false);
        }
        if (eStop) {
            setHalt(true);
            setSpeed(-0.1f);
            setSpeed(0.0f);
        } else {
            setSpeed(0.0f);
            setWaitforClear(true);
        }
        if (log.isDebugEnabled())
            log.debug("{}: ({}) from speed={} scriptSpeed={}", _warrant.getDisplayName(), eStop, speed, _normalSpeed);
    }

    protected int getRampEndBlockIdx() {
        if (isRamping()) {
            return _ramp._endBlockIdx;
        }
        return -1;
    }

    protected Warrant.SpeedState getSpeedState() {
        if (isRamping()) {
            if (_ramp.isRampDown()) {
                return Warrant.SpeedState.RAMPING_DOWN;
            } else {
                return Warrant.SpeedState.RAMPING_UP;
            }
        }
        return Warrant.SpeedState.STEADY_SPEED;
    }

    protected int getRunState() {
        if (_stopPending) {
            if (_halt) {
                return Warrant.RAMP_HALT;
            }
            return Warrant.STOP_PENDING;
        } else if (_halt) {
            return Warrant.HALT;
        } else if (_waitForClear) {
            return Warrant.WAIT_FOR_CLEAR;
        } else if (_waitForSensor) {
            return Warrant.WAIT_FOR_SENSOR;
        } else if (_abort) {
            return Warrant.ABORT;
        } else if (_synchBlock != null) {
            return Warrant.WAIT_FOR_TRAIN;
        } else if (isRamping()) {
            return Warrant.SPEED_RESTRICTED;
        }
        return Warrant.RUNNING;
    }

    @SuppressFBWarnings(value = "NN_NAKED_NOTIFY", justification="quit is called another thread to clear all ramp waits")
    public void stopRun(boolean abort, boolean turnOffFunctions) {
        if (abort) {
            _abort =true;
        }

        synchronized (_synchLockObject) {
            _synchLockObject.notifyAll();
        }
        synchronized (_clearLockObject) {
            _clearLockObject.notifyAll();
        }
        synchronized (this) {
            notifyAll();
        }

        cancelRamp(true);
        if (_waitSensor != null) {
            _waitSensor.removePropertyChangeListener(this);
        }

        if (_throttle != null) {
            if (_throttle.getSpeedSetting() > 0.0f) {
                if (abort) {
                    _throttle.setSpeedSetting(-1.0f);
                }
                setSpeed(0.0f);
                if (turnOffFunctions) {
                    _throttle.setF0(false);
                    _throttle.setF1(false);
                    _throttle.setF2(false);
                    _throttle.setF3(false);
                }
            }
            _warrant.releaseThrottle(_throttle);
        }
    }

    private void setForward(ValueType type) {
        if (type == ValueType.VAL_TRUE) {
            _throttle.setIsForward(true);
        } else if (type == ValueType.VAL_FALSE) {
            _throttle.setIsForward(false);
        } else {
            throw new java.lang.IllegalArgumentException("setForward type " + type + " wrong");
        }
    }

    private void setFunction(int cmdNum, ValueType type) {
        if ( cmdNum < 0 || cmdNum > 28 ) {
            throw new java.lang.IllegalArgumentException("setFunction " + cmdNum + " out of range");
        }
        if (type == ValueType.VAL_ON) {
            _throttle.setFunction(cmdNum, true);
        } else if (type == ValueType.VAL_OFF) {
            _throttle.setFunction(cmdNum,false);
        } else {
            throw new java.lang.IllegalArgumentException("setFunction type " + type + " wrong");
        }
    }

    private void setFunctionMomentary(int cmdNum, ValueType type) {
        if ( cmdNum < 0 || cmdNum > 28 ) {
            log.error("Function value {} out of range",cmdNum);
            throw new java.lang.IllegalArgumentException("setFunctionMomentary " + cmdNum + " out of range");
        }
        if (type == ValueType.VAL_ON) {
            _throttle.setFunctionMomentary(cmdNum, true);
        } else if (type == ValueType.VAL_OFF) {
            _throttle.setFunctionMomentary(cmdNum,false);
        } else {
            throw new java.lang.IllegalArgumentException("setFunctionMomentary type " + type + " wrong");
        }
    }

    /**
     * Set Sensor state
     */
    private void setSensor(NamedBeanHandle<?> handle, CommandValue cmdVal) {
        NamedBean bean = handle.getBean();
        if (!(bean instanceof Sensor)) {
            log.error("setSensor: {} not a Sensor!", bean.getDisplayName());
            return;
        }
        jmri.Sensor s = (Sensor)bean;
        ValueType type = cmdVal.getType();
        try {
            if (WarrantPreferences.getDefault().getTrace() || log.isDebugEnabled()) {
                log.info(Bundle.getMessage("setSensor",
                            _warrant.getTrainName(), s.getDisplayName(), type.toString()));
            }
            _warrant.fireRunStatus("SensorSetCommand", type.toString(), s.getDisplayName());
            if (type == ValueType.VAL_ACTIVE) {
                s.setKnownState(jmri.Sensor.ACTIVE);
            } else if (type == ValueType.VAL_INACTIVE) {
                s.setKnownState(jmri.Sensor.INACTIVE);
            } else {
                throw new java.lang.IllegalArgumentException("setSensor type " + type + " wrong");
            }
        } catch (jmri.JmriException e) {
            log.warn("Exception setting sensor {} in action", handle.toString());
        }
    }

    /**
     * Wait for Sensor state event
     */
    private void waitForSensor(NamedBeanHandle<?> handle, CommandValue cmdVal) {
        if (_waitSensor != null) {
            _waitSensor.removePropertyChangeListener(this);
        }
        NamedBean bean = handle.getBean();
        if (!(bean instanceof Sensor)) {
            log.error("setSensor: {} not a Sensor!", bean.getDisplayName());
            return;
        }
        _waitSensor = (Sensor)bean;
        ThrottleSetting.ValueType type = cmdVal.getType();
        if (type == ValueType.VAL_ACTIVE) {
            _sensorWaitState = Sensor.ACTIVE;
        } else if (type == ValueType.VAL_INACTIVE) {
            _sensorWaitState = Sensor.INACTIVE;
        } else {
            throw new java.lang.IllegalArgumentException("waitForSensor type " + type + " wrong");
        }
        int state = _waitSensor.getKnownState();
        if (state == _sensorWaitState) {
            log.info("Engineer: state of event sensor {} already at state {}", _waitSensor.getDisplayName(), type.toString());
            return;
        }
        _waitSensor.addPropertyChangeListener(this);
        if (log.isDebugEnabled())
            log.debug("Listen for propertyChange of {}, wait for State= {}", _waitSensor.getDisplayName(), _sensorWaitState);
        // suspend commands until sensor changes state
        synchronized (this) {   // DO NOT USE _waitForSensor for synch
            _waitForSensor = true;
            while (_waitForSensor) {
                try {
                    if (WarrantPreferences.getDefault().getTrace() || log.isDebugEnabled()) {
                        log.info(Bundle.getMessage("waitSensor",
                            _warrant.getTrainName(), _waitSensor.getDisplayName(), type.toString()));
                    }
                    _warrant.fireRunStatus("SensorWaitCommand", type.toString(), _waitSensor.getDisplayName());
                    wait();
                    if (!_abort ) {
                        String name =  _waitSensor.getDisplayName();    // save name, _waitSensor will be null 'eventually'
                        if (WarrantPreferences.getDefault().getTrace() || log.isDebugEnabled()) {
                            log.info(Bundle.getMessage("waitSensorChange",
                                    _warrant.getTrainName(), name));
                        }
                        _warrant.fireRunStatus("SensorWaitCommand", null, name);
                    }
                } catch (InterruptedException ie) {
                    log.error("Engineer interrupted at _waitForSensor ",ie);
                    _warrant.debugInfo();
                    Thread.currentThread().interrupt();
                } finally {
                    clearSensor();
                }
            }
        }
    }

    private void clearSensor() {
        if (_waitSensor != null) {
            _waitSensor.removePropertyChangeListener(this);
        }
        _sensorWaitState = 0;
        _waitForSensor = false;
        _waitSensor = null;
    }

    protected Sensor getWaitSensor() {
        return _waitSensor;
    }

    @Override
    @SuppressFBWarnings(value = "NN_NAKED_NOTIFY", justification="Sensor change on another thread is expected even when Engineer (this) has not done any modifing")
    public void propertyChange(java.beans.PropertyChangeEvent evt) {
        if (log.isDebugEnabled())
            log.debug("propertyChange {} new value= {}", evt.getPropertyName(), evt.getNewValue());
        if ((evt.getPropertyName().equals("KnownState")
                && ((Number) evt.getNewValue()).intValue() == _sensorWaitState)) {
            synchronized (this) {
                    notifyAll();  // free sensor wait
            }
        }
    }

    private void runWarrant(NamedBeanHandle<?> handle, CommandValue cmdVal) {
        NamedBean bean = handle.getBean();
        if (!(bean instanceof Warrant)) {
            log.error("runWarrant: {} not a warrant!", bean.getDisplayName());
            return;
        }
        Warrant warrant =  (Warrant)bean;

        int num = Math.round(cmdVal.getFloat());    // repeated loops
        if (num == 0) {
            return;
        }
        if (num > 0) { // do the countdown for all linked warrants.
            num--;  // decrement loop count
            cmdVal.setFloat(num);
        }

        if (_warrant.getSpeedUtil().getDccAddress().equals(warrant.getSpeedUtil().getDccAddress())) {
            // Same loco, perhaps different warrant
            if (log.isDebugEnabled()) {
                log.debug("Loco address {} finishes warrant {} and starts warrant {}",
                        warrant.getSpeedUtil().getDccAddress(), _warrant.getDisplayName(), warrant.getDisplayName());
            }
            long time =  30000L;    // max wait time to launch is any commands et after this + 20 seconds..
            for (int i = _idxCurrentCommand+1; i < _commands.size(); i++) {
                time += _commands.get(i).getTime();
            }
            _warrant.deAllocate();
            // same address so this warrant (_warrant) must release the throttle before (warrant) can acquire it
            _checker = new CheckForTermination(_warrant, warrant, num, time);
            _checker.start();
            if (log.isDebugEnabled()) log.debug("Exit runWarrant");
            return;
        } else {
            java.awt.Color color = java.awt.Color.red;
            String msg = WarrantTableFrame.getDefault().runTrain(warrant, Warrant.MODE_RUN);
            if (msg == null) {
                msg = Bundle.getMessage("linkedLaunch",
                        warrant.getDisplayName(), _warrant.getDisplayName(),
                        warrant.getfirstOrder().getBlock().getDisplayName(),
                        _warrant.getfirstOrder().getBlock().getDisplayName());
                color = WarrantTableModel.myGreen;
            }
            if (WarrantPreferences.getDefault().getTrace() || log.isDebugEnabled()) {
                log.info(msg);
            }
            Engineer.setFrameStatusText(msg, color, true);
        }
    }

    // send the messages on success of linked launch completion
    private void checkerDone(Warrant oldWarrant, Warrant newWarrant) {
        OBlock endBlock = oldWarrant.getLastOrder().getBlock();
        if (oldWarrant.getRunMode() != Warrant.MODE_NONE) {
            log.error(Bundle.getMessage("cannotLaunch",
                    newWarrant.getDisplayName(), oldWarrant.getDisplayName(), endBlock.getDisplayName()));
            return;
        }

        String msg = null;
        java.awt.Color color = java.awt.Color.red;
        msg = WarrantTableFrame.getDefault().runTrain(newWarrant, Warrant.MODE_RUN);
        if (msg == null) {
            CommandValue cmdVal = _currentCommand.getValue();
            int num = Math.round(cmdVal.getFloat());
            if (oldWarrant.equals(newWarrant)) {
                msg = Bundle.getMessage("reLaunch", oldWarrant.getDisplayName(), (num<0 ? "unlimited" : num));
            } else {
                msg = Bundle.getMessage("linkedLaunch",
                        newWarrant.getDisplayName(), oldWarrant.getDisplayName(),
                        newWarrant.getfirstOrder().getBlock().getDisplayName(),
                        endBlock.getDisplayName());
            }
            color = WarrantTableModel.myGreen;
        }
        if (WarrantPreferences.getDefault().getTrace() || log.isDebugEnabled()) {
            log.info(msg);
        }
        Engineer.setFrameStatusText(msg, color, true);
        try {
            _checker.join(100);
        } catch (InterruptedException ie) {
        } finally {
            _checker = null;
        }
    }

    private class CheckForTermination extends Thread {
        Warrant oldWarrant;
        Warrant newWarrant;
        long timeLimit;

        CheckForTermination(Warrant oldWar, Warrant newWar, int num, long limit) {
            oldWarrant = oldWar;
            newWarrant = newWar;
            timeLimit = limit;
            if (log.isDebugEnabled()) log.debug("checkForTermination({}, {}, {}, {})",
                    oldWarrant.getDisplayName(), newWarrant.getDisplayName(), num, timeLimit);
         }

        @Override
        public void run() {
            long time = 0;
            while (time <= timeLimit && _throttle != null) {
                if (oldWarrant.getRunMode() == Warrant.MODE_NONE) {
                    break;
                }
                try {
                    Thread.sleep(100);
                    time += 100;
                } catch (InterruptedException ie) {
                    time = timeLimit;
                } finally {
                }
            }
            if (time >= timeLimit || log.isDebugEnabled()) {
                log.info("Waited {}ms for warrant \"{}\" to terminate. runMode={}",
                        time, oldWarrant.getDisplayName(), oldWarrant.getRunMode());
            }
            checkerDone(oldWarrant, newWarrant);
        }
    }

    @SuppressFBWarnings(value = "NN_NAKED_NOTIFY", justification="rampDone is called by ramp thread to clear Engineer waiting for it to finish")
    private void rampDone(boolean stop, String speedType, int endBlockIdx) {
        setIsRamping(false);
        if (!stop && !speedType.equals(Warrant.Stop)) {
            _speedType = speedType;
            setSpeedRatio(speedType);
            setWaitforClear(false);
            setHalt(false);
        }
        _stopPending = false;
        if (!_waitForClear && !_atHalt && !_atClear && !_holdRamp) {
            synchronized (this) {
                notifyAll();
            }
            log.debug("{}: rampDone called notify.", _warrant.getDisplayName());
            if (_currentCommand.getCommand().equals(Command.NOOP)) {
                _idxCurrentCommand--;   // notify advances command.  Repeat wait for entry to next block
            }
        }
        _warrant.rampDone(stop, _halt, speedType, endBlockIdx);

        if (log.isDebugEnabled()) {
            log.debug("{}: ThrottleRamp {} for speedType \"{}\". Thread.State= {}}", _warrant.getDisplayName(),
                    (stop?"stopped":"completed"), speedType, (_ramp != null?_ramp.getState():"_ramp is null!"));
        }
    }

    /*
     * *************************************************************************************
     */

     class ThrottleRamp extends Thread {

         private String _endSpeedType;
         private int _endBlockIdx = -1;     // index of block where down ramp ends.
         private boolean stop = false;      // aborts ramping
         private boolean _rampDown = true;
         private boolean _die = false;      // kills ramp for good

         ThrottleRamp() {
            setName("Ramp(" + _warrant.getTrainName() +")");
            _endBlockIdx = -1;
         }
         final boolean isRampDown() {
             return _rampDown;
         }

         @SuppressFBWarnings(value = "NN_NAKED_NOTIFY", justification="quit is called by another thread to clear all ramp waits")
         void quit(boolean die) {
             stop = true;
             if (die) { // once set to true, do not allow resetting to false
                 _die = die;    // permanent shutdown, warrant running ending
             }
             synchronized (this) {
                 notifyAll();    // free waits at ramping time intervals
             }
             synchronized (_rampLockObject) {
                 _rampLockObject.notifyAll(); // free wait at ramp run
            }
             log.debug("{}: ThrottleRamp clears _ramp waits", _warrant.getDisplayName());
         }

        void setParameters(String endSpeedType, int endBlockIdx) {
            _endSpeedType = endSpeedType;
            _endBlockIdx = endBlockIdx;
            _stopPending = endSpeedType.equals(Warrant.Stop);
        }

        boolean duplicate(String endSpeedType, int endBlockIdx) {
            if (endBlockIdx != _endBlockIdx ||
                    !endSpeedType.equals(_endSpeedType)) {
                return false;
            }
            return true;
        }

        int getEndBlockIndex() {
            return _endBlockIdx;
        }

        /**
         * @param blockIdx  index of block order where ramp finishes
         * @param cmdIdx   current command index
         * @return command index of block where commands should not be executed
         */
        int getCommandIndexLimit(int blockIdx, int cmdIdx) {
            // get next block
            int limit = _commands.size();
            String curBlkName = _warrant.getCurrentBlockName();
            String endBlkName = _warrant.getBlockAt(blockIdx).getDisplayName();
            if (!curBlkName.contentEquals(endBlkName)) {
                for (int cmd = cmdIdx; cmd < _commands.size(); cmd++) {
                    ThrottleSetting ts = _commands.get(cmd);
                    if (ts.getBeanDisplayName().equals(endBlkName) ) {
                        cmdIdx = cmd;
                        break;
                    }
                }
            }
            endBlkName = _warrant.getBlockAt(blockIdx+1).getDisplayName();
            for (int cmd = cmdIdx; cmd < _commands.size(); cmd++) {
                ThrottleSetting ts = _commands.get(cmd);
                if (ts.getBeanDisplayName().equals(endBlkName) &&
                        ts.getValue().getType().equals(ValueType.VAL_NOOP)) {
                    limit = cmd;
                    break;
                }
            }
            log.debug("getCommandIndexLimit: in end block {}, limitIdx = {} in block {}",
                    curBlkName, limit+1, _warrant.getBlockAt(blockIdx).getDisplayName());
            return limit;
        }

        @Override
        @SuppressFBWarnings(value="UW_UNCOND_WAIT", justification="waits may be indefinite until satisfied or thread aborted")
        public void run() {
            while (!_die) {
                synchronized (_rampLockObject) {
                    try {
                        _rampLockObject.wait(); // wait until notified by rampSpeedTo() calls quit()
                    } catch (InterruptedException ie) {
                        log.debug("As expected", ie);
                    }
                }
                if (_die) {
                    break;
                }
                setIsRamping(true);
                stop = false;
                doRamp();
            }
        }

//        @edu.umd.cs.findbugs.annotations.SuppressWarnings(value = "DLS_DEAD_LOCAL_STORE", justification = "Engineer needs _normalSpeed to be updated")
        public void doRamp() {
            // At the the time 'right now' is the command indexed by _idxCurrentCommand-1"
            // is done. The main thread (Engineer) is waiting to do the _idxCurrentCommand.
            // A non-scripted speed change is to begin now.
            // If moving, the current speed is _normalSpeed modified by the current _speedType,
            // that is, the actual throttle setting.
            // If _endBlockIdx >= 0, this indexes the block where the the speed change must be
            // completed. the final speed change should occur just before entry into the next
            // block. This final speed change must be the exit speed of block '_endBlockIdx'
            // modified by _endSpeedType.
            // If _endBlockIdx < 0, for down ramps this should be a user initiated stop (Halt)
            // the endSpeed should be 0.
            // For up ramps, the _endBlockIdx and endSpeed are unknown. The script may have
            // speed changes scheduled during the time needed to up ramp. Note the code below
            // to negotiate and modify the RampData so that the end speed of the ramp makes a
            // smooth transition to the speed of the script (modified by _endSpeedType)
            // when the script resumes.
            // Non-speed commands are executed at their proper times during ramps.
            // Ramp calculations are based on the fact that the distance traveled during the
            // ramp is the same as the distance the unmodified script would travel, albeit
            // the times of travel are quite different.
            // Note on ramp up endSpeed should match scripted speed modified by endSpeedType
            float speed = getSpeedSetting();  // current speed setting
            float endSpeed;   // requested end speed
            int commandIndexLimit;
            if (_endBlockIdx >= 0) {
                commandIndexLimit = getCommandIndexLimit(_endBlockIdx, _idxCurrentCommand);
                endSpeed = _speedUtil.getBlockSpeedInfo(_endBlockIdx).getExitSpeed();
                endSpeed = _speedUtil.modifySpeed(endSpeed, _endSpeedType);
            } else {
                commandIndexLimit = _commands.size();
                endSpeed = _speedUtil.modifySpeed(_normalSpeed, _endSpeedType);
            }
            CommandValue cmdVal = _currentCommand.getValue();
            long timeToSpeedCmd = getTimeToNextCommand();
            _rampDown = endSpeed <= speed;

            if (log.isDebugEnabled()) {
                log.debug("RAMP {} \"{}\" speed from {}, to {}, at block \"{}\" at Cmd#{} to Cmd#{}. timeToNextCmd= {}",
                       (_rampDown ? "DOWN" : "UP"), _endSpeedType, speed, endSpeed,
                       (_endBlockIdx>=0?_warrant.getBlockAt(_endBlockIdx).getDisplayName():"ahead"),
                       _idxCurrentCommand+1, commandIndexLimit, timeToSpeedCmd);
                       // Note: command indexes biased from 0 to 1 to match Warrant display of commands.
            }
            float scriptTrackSpeed = _speedUtil.getTrackSpeed(_normalSpeed);

            synchronized (this) {
                try {
                    if (!_rampDown) {
                        // Up ramp may advance the train beyond the point where the script is interrupted.
                        // The ramp up will take time and the script may have other speed commands while
                        // ramping up. So the actual script speed may not match the endSpeed when the ramp
                        // up distance is traveled.  We must compare 'endSpeed' to 'scriptSpeed' at each
                        // step and skip scriptSpeeds to insure that endSpeed matches scriptSpeed when
                        // the ramp ends.
                        RampData rampData = _speedUtil.getRampForSpeedChange(speed, 1.0f);
                        int timeIncrement = rampData.getRampTimeIncrement();
                        ListIterator<Float> iter = rampData.speedIterator(true);
                        speed = iter.next().floatValue();   // skip repeat of current speed

                        float rampDist = 0;
                        float cmdDist = timeToSpeedCmd * scriptTrackSpeed;

                        while (!stop && iter.hasNext()) {
                            speed = iter.next().floatValue();
                            float s = _speedUtil.modifySpeed(_normalSpeed, _endSpeedType);
                            if (speed > s) {
                                setSpeed(s);
                                break;
                            }
                            setSpeed(speed);

                            // during ramp down the script may have non-speed commands that should be executed.
                            if (!stop && rampDist >= cmdDist && _idxCurrentCommand < commandIndexLimit) {
                                cmdVal = _currentCommand.getValue();
                                if (cmdVal.getType().equals(ThrottleSetting.ValueType.VAL_FLOAT)) {
                                    _normalSpeed = cmdVal.getFloat();
                                    scriptTrackSpeed = _speedUtil.getTrackSpeed(_normalSpeed);
                                    if (log.isDebugEnabled()) {
                                        log.debug("Cmd #{} for speed= {} skipped.",
                                                _idxCurrentCommand+1, _normalSpeed);
                                    }
                                    cmdDist = 0;
                                } else {
                                    executeComand(_currentCommand, timeIncrement);
                                }
                                _currentCommand = _commands.get(++_idxCurrentCommand);
                                cmdDist = scriptTrackSpeed * _currentCommand.getTime();
                                rampDist = 0;
                                advanceToCommandIndex(_idxCurrentCommand); // skip up to this command
                            }

                            try {
                                wait(timeIncrement);
                            } catch (InterruptedException ie) {
                                stop = true;
                            }

                            rampDist += _speedUtil.getDistanceTraveled(speed, _speedType, timeIncrement);
                       }

                    } else {     // decreasing, ramp down to a modified speed
                        // Down ramp may advance the train beyond the point where the script is interrupted.
                        // Any down ramp requested with _endBlockIdx >= 0 is expected to end at the end of
                        // a block i.e. the block of BlockOrder indexed by _endBlockIdx.
                        // Therefore script should resume at the exit to this block.
                        // During ramp down the script may have other Non speed commands that should be executed.

                        RampData rampData = _speedUtil.getRampForSpeedChange(speed, endSpeed);
                        int timeIncrement = rampData.getRampTimeIncrement();
                        ListIterator<Float> iter = rampData.speedIterator(false);
                        speed = iter.previous().floatValue();   // skip repeat of current throttle setting

                        float rampDist = 0;
                        float cmdDist = timeToSpeedCmd * scriptTrackSpeed;

                        while (!stop && iter.hasPrevious()) {
                            speed = iter.previous().floatValue();
                            setSpeed(speed);

                            if (_endBlockIdx >= 0) {    // correction code for ramps that are too long or too short
                                if ( _warrant.getCurrentOrderIndex() > _endBlockIdx) {
                                    // loco overran end block.  Set end speed and leave ramp
                                    setSpeed(endSpeed);
                                    stop = true;
                                } else if ( _warrant.getCurrentOrderIndex() < _endBlockIdx &&
                                        _endSpeedType.equals(Warrant.Stop) && Math.abs(speed - endSpeed) <.001f) {
                                    // At last speed change to set throttle was 0.0, but train has not
                                    // reached the last block. Let loco creep to end block at current setting.
                                    if (log.isDebugEnabled())
                                        log.debug("Extending ramp to reach block {}. speed= {}",
                                                _warrant.getBlockAt(_endBlockIdx).getDisplayName(), speed);
                                    int waittime = 0;
                                    float throttleIncrement = _speedUtil.getRampThrottleIncrement();
                                    while (_endBlockIdx > _warrant.getCurrentOrderIndex() && waittime <= 60*timeIncrement && getSpeedSetting() > 0) {
                                        // Until loco reaches end block, continue current speed.
                                        if (waittime == 5*timeIncrement || waittime == 10*timeIncrement ||
                                                waittime == 15*timeIncrement || waittime == 20*timeIncrement) {
                                            // maybe train stalled on previous speed step. Bump speed up a notch at 3s, another at 9
                                            setSpeed(getSpeedSetting() + throttleIncrement);
                                        }
                                        try {
                                            wait(timeIncrement);
                                            waittime += timeIncrement;
                                        } catch (InterruptedException ie) {
                                            stop = true;
                                        }
                                    }
                                    try {
                                        wait(timeIncrement);
                                    } catch (InterruptedException ie) {
                                        stop = true;
                                    }
                                }
                            }

                            // during ramp down the script may have non-speed commands that should be executed.
                            if (!stop && rampDist >= cmdDist && _idxCurrentCommand < commandIndexLimit) {
                                cmdVal = _currentCommand.getValue();
                                if (cmdVal.getType().equals(ThrottleSetting.ValueType.VAL_FLOAT)) {
                                    _normalSpeed = cmdVal.getFloat();
                                    scriptTrackSpeed = _speedUtil.getTrackSpeed(_normalSpeed);
                                    if (log.isDebugEnabled()) {
                                        log.debug("Cmd #{} for speed= {} skipped.",
                                                _idxCurrentCommand+1, _normalSpeed);
                                    }
                                    cmdDist = 0;
                                } else {
                                    executeComand(_currentCommand, timeIncrement);
                                }
                                _currentCommand = _commands.get(++_idxCurrentCommand);
                                cmdDist = scriptTrackSpeed * _currentCommand.getTime();
                                rampDist = 0;
                                advanceToCommandIndex(_idxCurrentCommand); // skip up to this command
                            }

                            try {
                                wait(timeIncrement);
                            } catch (InterruptedException ie) {
                                stop = true;
                            }

                            rampDist += _speedUtil.getDistanceTraveled(speed, _speedType, timeIncrement);   // _speedType or Warrant.Normal??
                            //rampDist += getTrackSpeed(speed) * timeIncrement;
                       }

                        // Ramp done, still in endBlock. Execute any remaining non-speed commands.
                       if (_endBlockIdx >= 0 && commandIndexLimit < _commands.size()) {
                            long cmdStart = System.currentTimeMillis();
                            while (_idxCurrentCommand < commandIndexLimit) {
                                NamedBean bean = _currentCommand.getNamedBeanHandle().getBean();
                                if (bean instanceof OBlock) {
                                    OBlock blk = (OBlock)bean;
                                    if (_endBlockIdx < _warrant.getIndexOfBlock(blk, _endBlockIdx)) {
                                        // script is past end point, command should be NOOP.
                                        // regardless, don't execute any commands.
                                        break;
                                    }
                                }
                                cmdVal = _currentCommand.getValue();
                                if (!cmdVal.getType().equals(ThrottleSetting.ValueType.VAL_FLOAT)) {
                                    executeComand(_currentCommand, System.currentTimeMillis() - cmdStart);
                                } else {
                                    _normalSpeed = cmdVal.getFloat();
                                    if (log.isDebugEnabled()) {
                                        log.debug("Cmd #{} for speed {} skipped. warrant {}",
                                                _idxCurrentCommand+1, _normalSpeed, _warrant.getDisplayName());
                                    }
                                }
                                _currentCommand = _commands.get(++_idxCurrentCommand);
                                advanceToCommandIndex(_idxCurrentCommand); // skip up to this command
                            }
                        }
                    }

                } finally {
                    if (log.isDebugEnabled()) {
                        log.debug("Ramp Done. End Blk= {}, _idxCurrentCommand={} resumeIdx={}, commandIndexLimit={}. warrant {}",
                                (_endBlockIdx>=0?_warrant.getBlockAt(_endBlockIdx).getDisplayName():"not required"),
                                _idxCurrentCommand+1, _idxSkipToSpeedCommand, commandIndexLimit, _warrant.getDisplayName());
                    }
                }
            }
            rampDone(stop, _endSpeedType, _endBlockIdx);
            stop = false;
        }
    }

    private static final Logger log = LoggerFactory.getLogger(Engineer.class);
}<|MERGE_RESOLUTION|>--- conflicted
+++ resolved
@@ -60,13 +60,10 @@
     private OBlock _synchBlock = null;
     private Thread _checker = null;
 
-<<<<<<< HEAD
-=======
     private ThrottleRamp _ramp;
     private boolean _holdRamp = false;
     private boolean _isRamping = false;
     
->>>>>>> d83b0771
 
     Engineer(Warrant warrant, DccThrottle throttle) {
         _warrant = warrant;
@@ -90,7 +87,7 @@
             while (_idxSkipToSpeedCommand > _idxCurrentCommand) {
                 if (log.isDebugEnabled()) {
                     ThrottleSetting ts = _commands.get(_idxCurrentCommand);
-                    log.debug("{}: Skip Cmd #{}: {} Warrant", _warrant.getDisplayName(), _idxCurrentCommand+1, ts);
+                    log.debug("{}: Skip Cmd #{}: {} Warrant {}", _warrant.getDisplayName(), _idxCurrentCommand+1, ts);
                     // Note: command indexes biased from 0 to 1 to match Warrant display of commands.
                 }
                 _idxCurrentCommand++;
@@ -137,12 +134,12 @@
                         wait(cmdWaitTime);
                     }
                 } catch (InterruptedException ie) {
-                    log.debug("InterruptedException during time wait", ie);
+                    log.debug("InterruptedException during time wait {}", ie);
                     _warrant.debugInfo();
                     Thread.currentThread().interrupt();
                     _abort = true;
                 } catch (java.lang.IllegalArgumentException iae) {
-                    log.error("At time wait", iae);
+                    log.error("At time wait {}", iae);
                 }
             }
             if (_abort) {
@@ -168,7 +165,7 @@
                         _synchLockObject.wait();
                         _synchBlock = null;
                     } catch (InterruptedException ie) {
-                        log.debug("InterruptedException during _waitForSync", ie);
+                        log.debug("InterruptedException during _waitForSync {}", ie);
                         _warrant.debugInfo();
                         Thread.currentThread().interrupt();
                         _abort = true;
@@ -193,7 +190,7 @@
                         _waitForClear = false;
                         _atClear = false;
                     } catch (InterruptedException ie) {
-                        log.debug("InterruptedException during _atClear", ie);
+                        log.debug("InterruptedException during _atClear {}", ie);
                         _warrant.debugInfo();
                         Thread.currentThread().interrupt();
                         _abort = true;
@@ -217,7 +214,7 @@
                         _halt = false;
                         _atHalt = false;
                     } catch (InterruptedException ie) {
-                        log.debug("InterruptedException during _atHalt", ie);
+                        log.debug("InterruptedException during _atHalt {}", ie);
                         _warrant.debugInfo();
                         Thread.currentThread().interrupt();
                         _abort = true;
@@ -721,7 +718,7 @@
         }
         return Warrant.SpeedState.STEADY_SPEED;
     }
-
+    
     protected int getRunState() {
         if (_stopPending) {
             if (_halt) {
@@ -759,7 +756,7 @@
         synchronized (this) {
             notifyAll();
         }
-
+ 
         cancelRamp(true);
         if (_waitSensor != null) {
             _waitSensor.removePropertyChangeListener(this);
@@ -1177,7 +1174,7 @@
                     try {
                         _rampLockObject.wait(); // wait until notified by rampSpeedTo() calls quit()
                     } catch (InterruptedException ie) {
-                        log.debug("As expected", ie);
+                        log.debug("As expected {}", ie);
                     }
                 }
                 if (_die) {

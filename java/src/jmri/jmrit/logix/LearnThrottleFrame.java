--- conflicted
+++ resolved
@@ -27,7 +27,6 @@
 import jmri.PowerManager;
 import jmri.jmrit.catalog.NamedIcon;
 import jmri.jmrit.powerpanel.PowerPane;
-import jmri.jmrit.roster.RosterEntry;
 import jmri.jmrit.throttle.FunctionButton;
 import jmri.jmrit.throttle.KeyListenerInstaller;
 import jmri.util.JmriJFrame;
@@ -111,16 +110,8 @@
         _controlPanel.notifyThrottleFound(t);
         _functionPanel.notifyThrottleFound(t);
         setSpeedSetting(0.0f);      // be sure loco is stopped.
-<<<<<<< HEAD
         setButtonForward(t.getIsForward());
         String name = _warrantFrame.getTrainName();
-=======
-        RosterEntry train = _warrantFrame.getTrain();
-        String name = "";
-        if (train != null) {
-            name = train.getId();
-        }
->>>>>>> ae80aef6
         setTitle(name + " (" + t.getLocoAddress().toString() + ")");
     }
 
@@ -134,7 +125,7 @@
             }
         });
         initializeMenu();
-        _functionPanel = new FunctionPanel(_warrantFrame.getTrain(), this);
+        _functionPanel = new FunctionPanel(_warrantFrame._speedUtil.getRosterEntry(), this);
         // assumes button width of 54, height of 30 (set in class FunctionButton) with
         // horiz and vert gaps of 5 each (set in FunctionPanel class)
         // with 3 buttons across and 6 rows high
@@ -244,7 +235,6 @@
     @Override
     public void dispose() {
         if (_throttle!=null) {
-<<<<<<< HEAD
             // if last block is dark and previous block has not been exited, we must assume train
             // has entered the last block now that the user is terminating the recording.
             if (_currentSpeed > 0.0) {
@@ -252,9 +242,6 @@
                 setSpeedSetting(0.0F);
             }
             _warrantFrame.getWarrant().releaseThrottle(_throttle);            
-=======
-            InstanceManager.throttleManagerInstance().releaseThrottle(_throttle, _warrantFrame.getWarrant());            
->>>>>>> ae80aef6
         }
         if (powerMgr != null) {
             powerMgr.removePropertyChangeListener(this);

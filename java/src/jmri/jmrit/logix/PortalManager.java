--- conflicted
+++ resolved
@@ -41,11 +41,11 @@
  * @author Pete Cressman Copyright (C) 2014
  */
 public class PortalManager implements jmri.InstanceManagerAutoDefault, PropertyChangeListener {
-    
+
     private PropertyChangeSupport pcs = new PropertyChangeSupport(this);
-    private ArrayList<Portal> _nameList = new ArrayList<>();   // stores Portal in loaded order
-    private Hashtable<String, Portal> _portalMap = new Hashtable<>();   // stores portal by current name
-    private Integer _nextIndex = Integer.valueOf(1);
+    private ArrayList<Portal> _nameList = new ArrayList<>();          // stores Portal in loaded order
+    private Hashtable<String, Portal> _portalMap = new Hashtable<>(); // stores portal by current name
+    private Integer _nextIndex = 1;
 
     public PortalManager() {
     }
@@ -70,10 +70,15 @@
         return Collections.unmodifiableCollection(_nameList);
     }
 
-    public Portal createNewPortal(String userName) {
+    /*
+     * Create a new Portal.
+     *
+     * @return null if a Portal with the same userName already exists
+     */
+    public Portal createNewPortal(@Nonnull String userName) {
         // Check that Portal does not already exist
         Portal portal;
-        if (userName != null && userName.trim().length() > 0) {
+        if (userName.trim().length() > 0) {
             portal = _portalMap.get(userName);
             if (portal != null) {
                 return null;
@@ -86,7 +91,7 @@
         // save in the maps
         _nameList.add(portal);
         _portalMap.put(userName, portal);
-        _nextIndex = Integer.valueOf(_nextIndex.intValue()+1);
+        _nextIndex = _nextIndex + 1;
         pcs.firePropertyChange("numPortals", null, _nameList.size());
         // listen for name and state changes to forward
         portal.addPropertyChangeListener(this);
@@ -121,12 +126,6 @@
         pcs.removePropertyChangeListener(l);
     }
 
-<<<<<<< HEAD
-    @Nonnull
-    @Override
-    public String getBeanTypeHandled(boolean plural) {
-        return Bundle.getMessage(plural ? "BeanNamePortals" : "BeanNamePortal");
-=======
     public void propertyChange(PropertyChangeEvent e) {
         if (!(e.getSource() instanceof Portal)) {
             return;
@@ -137,9 +136,9 @@
         if (propertyName.equals("portalDelete")) {
             deletePortal(portal);
         }
->>>>>>> 64d11ab7
     }
 
     private final static Logger log = LoggerFactory.getLogger(PortalManager.class);
+
 }
 

--- conflicted
+++ resolved
@@ -47,39 +47,12 @@
     public Element store(Object o) {
         Element blocks = new Element("oblocks");
         blocks.setAttribute("class", "jmri.jmrit.logix.configurexml.OBlockManagerXml");
-<<<<<<< HEAD
-        OBlockManager manager = (OBlockManager) o;
-        for (OBlock block : manager.getNamedBeanSet()) {
-            String sname = block.getSystemName();
-            String uname = block.getUserName();
-            log.debug("OBlock: sysName= {}, userName= {}", sname, uname);
-            Element elem = new Element("oblock");
-            elem.setAttribute("systemName", sname);
-            if (uname != null && uname.length() > 0) {
-                elem.setAttribute("userName", uname); // doing this for compatibility during 2.9.* series
-                elem.addContent(new Element("userName").addContent(uname));
-            }
-            String comment = block.getComment();
-            if (comment != null) {
-                Element c = new Element("comment");
-                c.addContent(comment);
-                elem.addContent(c);
-            }
-            elem.setAttribute("length", "" + block.getLengthMm());
-            elem.setAttribute("units", block.isMetric() ? "true" : "false");
-            elem.setAttribute("curve", "" + block.getCurvature());
-            if (block.getNamedSensor() != null) {
-                Element se = new Element("sensor");
-                se.setAttribute("systemName", block.getNamedSensor().getName());
-                elem.addContent(se);
-=======
         OBlockManager obm = (OBlockManager) o;
         if (obm != null) {
             SortedSet<OBlock> oblockList = obm.getNamedBeanSet();
             // don't return an element if there are no oblocks to include
             if (oblockList.isEmpty()) {
                 return null;
->>>>>>> 1243c2cd
             }
             for (OBlock block : oblockList) {
                 String sName = block.getSystemName();
@@ -130,7 +103,7 @@
                 // and put this element out
                 blocks.addContent(elem);
             }
-        }
+
         return blocks;
     }
 
@@ -292,7 +265,7 @@
 
     private void loadBlock(Element elem) {
         if (elem.getAttribute("systemName") == null) {
-            log.error("unexpected null for block systemName elem= {}", elem);
+            log.error("unexpected null for block systemName elem= ", elem);
             return;
         }
         String sysName = elem.getAttribute("systemName").getValue();

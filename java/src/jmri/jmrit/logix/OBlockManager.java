package jmri.jmrit.logix;

import java.beans.PropertyChangeListener;
import javax.annotation.Nonnull;
import jmri.InstanceManagerAutoDefault;
import jmri.ProvidingManager;
import jmri.managers.AbstractManager;

/**
 * Basic Implementation of an OBlockManager.
 * <p>
 * Note that this does not enforce any particular system naming convention.
 * <p>
 * Note this is a concrete class, there are now 2 types of Blocks (LayoutBlocks
 * use a Block member and inheritance). Perhaps now the proxyManager
 * strategy of interface/implementation pairs like other Managers should be
 * implemented.
<<<<<<< HEAD
 * <hr>
 * This file is part of JMRI.
 * <p>
 * JMRI is free software; you can redistribute it and/or modify it under the
 * terms of version 2 of the GNU General Public License as published by the Free
 * Software Foundation. See the "COPYING" file for a copy of this license.
 * <p>
 * JMRI is distributed in the hope that it will be useful, but WITHOUT ANY
 * WARRANTY; without even the implied warranty of MERCHANTABILITY or FITNESS FOR
 * A PARTICULAR PURPOSE. See the GNU General Public License for more details.
=======
>>>>>>> d1e2b80e
 *
 * @author Bob Jacobsen Copyright (C) 2006
 * @author Pete Cressman Copyright (C) 2009
 */
public class OBlockManager extends AbstractManager<OBlock>
        implements ProvidingManager<OBlock>, InstanceManagerAutoDefault {

    @SuppressWarnings("deprecation")
    public OBlockManager() {
        super(new jmri.jmrix.ConflictingSystemConnectionMemo("O", "OBlocks")); // NOI18N
    }

    @Override
    public int getXMLOrder() {
        return jmri.Manager.OBLOCKS;
    }

    @Override
    public char typeLetter() {
        return 'B';
    }

    /**
     * Method to create a new OBlock if it does not exist Returns null if a
     * OBlock with the same systemName or userName already exists, or if there
     * is trouble creating a new OBlock.
     *
     * @param systemName System name
     * @param userName   User name
     * @return newly created OBlock
     */
    public OBlock createNewOBlock(String systemName, String userName) {
        // Check that OBlock does not already exist
        OBlock r;
        if (userName != null && (userName.trim().length() > 0)) {
            r = getByUserName(userName);
            if (r != null) {
                return null;
            }
        }
        String sName = systemName;
        if (!sName.startsWith("OB")) {
            return null;
        }
        if (sName.length() < 3) {
            return null;
        }
        r = getBySystemName(sName);
        if (r != null) {
            return null;
        }
        // OBlock does not exist, create a new OBlock
        r = new OBlock(sName, userName);
        // save in the maps
        register(r);
        return r;
    }

    /**
     * Method to get an existing OBlock. First looks up assuming that name is a
     * User Name. If this fails looks up assuming that name is a System Name. If
     * both fail, returns null.
     *
     * @param name OBlock name
     * @return OBlock, if found
     */
    public OBlock getOBlock(String name) {
        OBlock r = getByUserName(name);
        if (r != null) {
            return r;
        }
        return getBySystemName(name);
    }

    public OBlock getBySystemName(String name) {
        return _tsys.get(name);
    }

    public OBlock getByUserName(String key) {
        return _tuser.get(key);
    }

    @Override
    public OBlock provide(String name) throws IllegalArgumentException {
        return provideOBlock(name);
    }

    @Nonnull
    public OBlock provideOBlock(String name) throws IllegalArgumentException {
        if (name == null || name.length() == 0) {
            throw new IllegalArgumentException("name \"" + name + "\" invalid");
        }
        OBlock ob = getByUserName(name);
        if (ob == null) {
            ob = getBySystemName(name);
        }
        if (ob == null) {
            ob = createNewOBlock(name, null);
            if (ob == null) {
                throw new IllegalArgumentException("could not create OBlock \"" + name + "\"");
            }
        }
        return ob;
    }

    @Override
    public String getBeanTypeHandled(boolean plural) {
        return Bundle.getMessage(plural ? "BeanNameOBlocks" : "BeanNameOBlock");
    }
}<|MERGE_RESOLUTION|>--- conflicted
+++ resolved
@@ -15,19 +15,6 @@
  * use a Block member and inheritance). Perhaps now the proxyManager
  * strategy of interface/implementation pairs like other Managers should be
  * implemented.
-<<<<<<< HEAD
- * <hr>
- * This file is part of JMRI.
- * <p>
- * JMRI is free software; you can redistribute it and/or modify it under the
- * terms of version 2 of the GNU General Public License as published by the Free
- * Software Foundation. See the "COPYING" file for a copy of this license.
- * <p>
- * JMRI is distributed in the hope that it will be useful, but WITHOUT ANY
- * WARRANTY; without even the implied warranty of MERCHANTABILITY or FITNESS FOR
- * A PARTICULAR PURPOSE. See the GNU General Public License for more details.
-=======
->>>>>>> d1e2b80e
  *
  * @author Bob Jacobsen Copyright (C) 2006
  * @author Pete Cressman Copyright (C) 2009

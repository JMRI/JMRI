--- conflicted
+++ resolved
@@ -87,17 +87,6 @@
         return getBySystemName(name);
     }
 
-<<<<<<< HEAD
-    public OBlock getBySystemName(@Nonnull String name) {
-        return _tsys.get(name);
-    }
-
-    public OBlock getByUserName(@Nonnull String key) {
-        return _tuser.get(key);
-    }
-
-=======
->>>>>>> 988b1168
     @Override
     public OBlock provide(@Nonnull String name) throws IllegalArgumentException {
         return provideOBlock(name);

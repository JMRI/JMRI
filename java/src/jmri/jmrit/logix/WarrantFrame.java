package jmri.jmrit.logix;

import java.awt.BorderLayout;
import java.awt.Color;
import java.awt.Component;
import java.awt.Dimension;
import java.awt.FontMetrics;
import java.awt.event.*;
import java.awt.MouseInfo;
import java.awt.Point;
import java.awt.Rectangle;
import java.util.ArrayList;
import java.util.List;

import javax.swing.*;
import javax.swing.table.*;
import edu.umd.cs.findbugs.annotations.SuppressFBWarnings;

import jmri.InstanceManager;
import jmri.NamedBean;
import jmri.NamedBeanHandle;
import jmri.jmrit.picker.PickListModel;
import jmri.util.ThreadingUtil;
import jmri.jmrit.logix.ThrottleSetting.Command;
import jmri.jmrit.logix.ThrottleSetting.CommandValue;
import jmri.jmrit.logix.ThrottleSetting.ValueType;

import org.slf4j.Logger;
import org.slf4j.LoggerFactory;

/**
 * WarrantFame creates and edits Warrants
 * <br>
 * <hr>
 * This file is part of JMRI.
 * <p>
 * JMRI is free software; you can redistribute it and/or modify it under the
 * terms of version 2 of the GNU General Public License as published by the Free
 * Software Foundation. See the "COPYING" file for a copy of this license.
 * <p>
 * JMRI is distributed in the hope that it will be useful, but WITHOUT ANY
 * WARRANTY; without even the implied warranty of MERCHANTABILITY or FITNESS FOR
 * A PARTICULAR PURPOSE. See the GNU General Public License for more details.
 *
 * @author  Pete Cressman Copyright (C) 2009, 2010
 */
public class WarrantFrame extends WarrantRoute {

    int _rowHeight;
    private Warrant _warrant;       // unregistered warrant - may be a copy of a registered warrant
    private Warrant _saveWarrant;
    private ThrottleTableModel _commandModel;
    private JTable _commandTable;
    private JScrollPane _throttlePane;
    Dimension _viewPortDim;

    private ArrayList<ThrottleSetting> _throttleCommands = new ArrayList<>();
    private long _startTime;
    private float _speedFactor;
    private float _speed;
    private long _TTP = 0;
    private boolean _forward = true;
    LearnThrottleFrame _learnThrottle = null;       // need access for JUnit test
    static Color myGreen = new Color(0, 100, 0);

    JTextField _sysNameBox;
    JTextField _userNameBox;

    JTabbedPane _tabbedPane;
    JPanel _routePanel;
    JPanel _commandPanel;
    JPanel _parameterPanel;
    JRadioButton _isSCWarrant = new JRadioButton(Bundle.getMessage("SmallLayoutTrainAutomater"), false);
    JRadioButton _isWarrant = new JRadioButton(Bundle.getMessage("NormalWarrant"), true);
    private DisplayButton _speedUnits;
    private JLabel _unitsLabel;
    private float _speedConversion;
    JCheckBox    _runForward = new JCheckBox(Bundle.getMessage("Forward"));
    JFormattedTextField _speedFactorTextField = new JFormattedTextField();
    JFormattedTextField _TTPtextField = new JFormattedTextField();
    JCheckBox    _noRampBox = new JCheckBox();
    JCheckBox    _shareRouteBox = new JCheckBox();
    JCheckBox    _addTracker = new JCheckBox();
    JCheckBox    _haltStartBox = new JCheckBox();
    JCheckBox    _runETOnlyBox = new JCheckBox();
    JRadioButton _invisible = new JRadioButton();
    JTextField   _statusBox = new JTextField(90);
    JRadioButton _showRoute = new JRadioButton(Bundle.getMessage("showRoute"), false);
    JRadioButton _showScript = new JRadioButton(Bundle.getMessage("showScript"), false);

    JTextField _searchStatus = new JTextField();
    private boolean _dirty = false;

    /*
     * Constructor for opening an existing warrant for editing
     */
    protected WarrantFrame(Warrant w) {
        super();
        // w is registered
        _saveWarrant = w;
        // temp unregistered version until editing is saved.
        _warrant = new Warrant(w.getSystemName(), w.getUserName());
        setup(_saveWarrant);
        init();
    }

    /*
     * Constructor for creating a new warrant or copy or concatenation of warrants)
     * Called by WarrantTableAction
     */
    protected WarrantFrame(Warrant startW, Warrant endW) {
        super();
        WarrantManager mgr = InstanceManager.getDefault(WarrantManager.class);
        String sName = mgr.getAutoSystemName();
        while (mgr.getBySystemName(sName) != null) {
            mgr.updateAutoNumber(sName);
            sName = mgr.getAutoSystemName();
        }
        _warrant = new Warrant(sName, null);
        if (startW != null) {
            setup(startW);
            if (endW != null) {     // concatenate warrants
                BlockOrder bo = _orders.get(_orders.size()-1);
                List<BlockOrder> orders = endW.getBlockOrders();
                bo.setExitName(endW.getfirstOrder().getExitName());
                 for (int i = 1; i < orders.size(); i++) {
                    _orders.add(new BlockOrder(orders.get(i)));
                }
                _destination.setOrder(endW.getLastOrder());
                if (_via.getOrder() == null) {
                    _via.setOrder(endW.getViaOrder());
                }
                if (_avoid.getOrder() == null) {
                    _avoid.setOrder(endW.getAvoidOrder());
                }
                for (ThrottleSetting ts :endW.getThrottleCommands()) {
                    _throttleCommands.add(new ThrottleSetting(ts));
                }
            } // else copy startW
        }   // else create new warrant
        init();
    }

    /**
     * Set up parameters from an existing warrant. note that _warrant is unregistered.
     */
    private void setup(Warrant warrant) {
        _origin.setOrder(warrant.getfirstOrder());
        _destination.setOrder(warrant.getLastOrder());
        _via.setOrder(warrant.getViaOrder());
        _avoid.setOrder(warrant.getAvoidOrder());
        List<BlockOrder> list = warrant.getBlockOrders();
        _orders = new ArrayList<>(list.size());
        for (BlockOrder bo : list) {
            _orders.add(new BlockOrder(bo));
        }

        if (warrant instanceof SCWarrant) {
            _speedFactor = ((SCWarrant)warrant).getSpeedFactor();
            _TTP = ((SCWarrant)warrant).getTimeToPlatform();
            _forward = ((SCWarrant)warrant).getForward();
        }
        for (ThrottleSetting ts : warrant.getThrottleCommands()) {
            _throttleCommands.add(new ThrottleSetting(ts));
        }
        _shareRouteBox.setSelected(warrant.getShareRoute());
        _warrant.setShareRoute(warrant.getShareRoute());
        _addTracker.setSelected(warrant.getAddTracker());
        _warrant.setAddTracker(warrant.getAddTracker());
        _haltStartBox.setSelected(warrant.getHaltStart());
        _warrant.setHaltStart(warrant.getHaltStart());
        _noRampBox.setSelected(warrant.getNoRamp());
        _warrant.setNoRamp(warrant.getNoRamp());
        _runETOnlyBox.setSelected(warrant.getRunBlind());
        _warrant.setRunBlind(warrant.getRunBlind());
        setTrainName(warrant.getTrainName());
        _warrant.setTrainName(warrant.getTrainName());

        SpeedUtil spU = warrant.getSpeedUtil();
        setSpeedUtil(_warrant.getSpeedUtil());
        _speedUtil.setDccAddress(spU.getDccAddress());
        _speedUtil.setRosterId(spU.getRosterId());
        if (_speedUtil.getDccAddress() != null) {
            setTrainInfo(warrant.getTrainName());
        } else {
            setTrainName(warrant.getTrainName());
        }
    }

    private void init() {
        _commandModel = new ThrottleTableModel();

        JPanel contentPane = new JPanel();
        contentPane.setLayout(new BorderLayout(5, 5));

        contentPane.add(makeTopPanel(), BorderLayout.NORTH);

        _tabbedPane = new JTabbedPane();
        _tabbedPane.addTab(Bundle.getMessage("MakeRoute"), makeFindRouteTabPanel());
        _tabbedPane.addTab(Bundle.getMessage("RecordPlay"), makeSetPowerTabPanel());
        contentPane.add(_tabbedPane, BorderLayout.CENTER);

        contentPane.add(makeEditableButtonPanel(), BorderLayout.SOUTH);
        if (_orders != null && !_orders.isEmpty()) {
            _tabbedPane.setSelectedIndex(1);
        }
        if (!_throttleCommands.isEmpty()) {
            _showScript.setSelected(true);
        }
        setDefaultCloseOperation(javax.swing.WindowConstants.DO_NOTHING_ON_CLOSE);
        addWindowListener(new java.awt.event.WindowAdapter() {
            @Override
            public void windowClosing(java.awt.event.WindowEvent e) {
                if (askClose()) {
                    WarrantTableAction.getDefault().closeWarrantFrame();
                }
            }
        });

        makeMenus();
        setTitle(Bundle.getMessage("editing", _warrant.getDisplayName()));
        setContentPane(contentPane);
        setVisible(true);
        _parameterPanel.setMaximumSize(_parameterPanel.getPreferredSize());
        _dirty = false;
        pack();
        getContentPane().addComponentListener(new ComponentAdapter() {
            @Override
            public void componentResized(ComponentEvent e) {
                Component c = (Component)e.getSource();
                int height = c.getHeight();
                _viewPortDim.height = (_rowHeight * 10) + height - 541;
                _throttlePane.getViewport().setPreferredSize(_viewPortDim);
                _throttlePane.invalidate();
                _commandTable.invalidate();
            }
        });
    }

    public boolean askClose() {
        if (_dirty) {
            // if runMode != MODE_NONE, this is probably a panic shutdown. Don't halt it.
            if (JOptionPane.showConfirmDialog(this, Bundle.getMessage("saveOrClose", _warrant.getDisplayName()),
                    Bundle.getMessage("QuestionTitle"), JOptionPane.YES_NO_OPTION,
                    JOptionPane.QUESTION_MESSAGE) == JOptionPane.YES_OPTION) {
                if (!isRunning()) {
                    save();
                }
            }
        }
        _dirty = false;
        return true;
    }

    private JPanel makeTopPanel() {
        JPanel topPanel = new JPanel();
        topPanel.setLayout(new BoxLayout(topPanel, BoxLayout.PAGE_AXIS));

        JPanel panel = new JPanel();
        panel.setLayout(new BoxLayout(panel, BoxLayout.LINE_AXIS));
        panel.add(Box.createHorizontalStrut(2 * STRUT_SIZE));
        panel.add(new JLabel(Bundle.getMessage("LabelSystemName")));
        panel.add(Box.createHorizontalStrut(STRUT_SIZE));
        if (_saveWarrant != null) {
            _sysNameBox = new JTextField(_saveWarrant.getSystemName());
            _sysNameBox.setEditable(false);
            _userNameBox = new JTextField(_saveWarrant.getUserName());
        } else {
            _sysNameBox = new JTextField(_warrant.getSystemName());
            _userNameBox = new JTextField(_warrant.getUserName());
        }
        _sysNameBox.setBackground(Color.white);
        panel.add(_sysNameBox);
        panel.add(Box.createHorizontalStrut(2 * STRUT_SIZE));
        panel.add(new JLabel(Bundle.getMessage("LabelUserName")));
        panel.add(Box.createHorizontalStrut(STRUT_SIZE));
        panel.add(_userNameBox);
        panel.add(Box.createHorizontalStrut(2 * STRUT_SIZE));
        topPanel.add(panel);
        topPanel.add(Box.createVerticalStrut(STRUT_SIZE));

        return topPanel;
    }

    private JPanel makeFindRouteTabPanel() {
        JPanel tab1 = new JPanel();
        tab1.setLayout(new BoxLayout(tab1, BoxLayout.LINE_AXIS));
        tab1.add(Box.createHorizontalStrut(STRUT_SIZE));

        JPanel topLeft = new JPanel();
        topLeft.setLayout(new BoxLayout(topLeft, BoxLayout.PAGE_AXIS));

        topLeft.add(makeBlockPanels(false));

        topLeft.add(Box.createVerticalStrut(2 * STRUT_SIZE));
        tab1.add(topLeft);

        tab1.add(Box.createHorizontalStrut(STRUT_SIZE));
        JPanel topRight = new JPanel();
        topRight.setLayout(new BoxLayout(topRight, BoxLayout.LINE_AXIS));

        JPanel panel = new JPanel();
        panel.setLayout(new BoxLayout(panel, BoxLayout.PAGE_AXIS));
        panel.add(Box.createVerticalStrut(2 * STRUT_SIZE));
        panel.add(calculatePanel(true));
        panel.add(Box.createVerticalStrut(2 * STRUT_SIZE));
        panel.add(searchDepthPanel(true));

        JPanel p = new JPanel();
        p.setLayout(new BoxLayout(p, BoxLayout.PAGE_AXIS));
        p.add(makeTextBoxPanel(true, _searchStatus, "SearchRoute", null));
        _searchStatus.setEditable(false);
        p.add(Box.createVerticalGlue());
        panel.add(p);

        _searchStatus.setBackground(Color.white);
        _searchStatus.setEditable(false);
        panel.add(Box.createRigidArea(new Dimension(10,
                topLeft.getPreferredSize().height - panel.getPreferredSize().height)));
        panel.add(Box.createVerticalStrut(STRUT_SIZE));
        panel.add(Box.createVerticalGlue());
        topRight.add(panel);
        topRight.add(Box.createHorizontalStrut(STRUT_SIZE));

        PickListModel<OBlock> pickListModel = PickListModel.oBlockPickModelInstance();
        topRight.add(new JScrollPane(pickListModel.makePickTable()));
        Dimension dim = topRight.getPreferredSize();
        topRight.setMinimumSize(dim);
        tab1.add(topRight);
        tab1.add(Box.createHorizontalStrut(STRUT_SIZE));
        return tab1;
    }

    private JPanel makeSetPowerTabPanel() {
        JPanel tab2 = new JPanel();
        tab2.setLayout(new BoxLayout(tab2, BoxLayout.PAGE_AXIS));
        tab2.add(makeTabMidPanel());

        _parameterPanel = new JPanel();
        _parameterPanel.setLayout(new BoxLayout(_parameterPanel, BoxLayout.LINE_AXIS));

        _parameterPanel.add(Box.createHorizontalStrut(STRUT_SIZE));
        _parameterPanel.add(makeBorderedTrainPanel());
        _parameterPanel.add(Box.createHorizontalStrut(STRUT_SIZE));
        JPanel typePanel = makeTypePanel();
        JPanel edge = new JPanel();
        edge.setBorder(BorderFactory.createTitledBorder(BorderFactory.createLineBorder(java.awt.Color.BLACK),
                Bundle.getMessage("SelectType"),
                javax.swing.border.TitledBorder.CENTER,
                javax.swing.border.TitledBorder.TOP));
        edge.add(typePanel);
        _parameterPanel.add(edge);
        _parameterPanel.add(Box.createHorizontalStrut(STRUT_SIZE));

        JPanel scParamPanel = makeSCParamPanel();
        edge = new JPanel();
        edge.setBorder(BorderFactory.createTitledBorder(BorderFactory.createLineBorder(java.awt.Color.BLACK),
                Bundle.getMessage("SetSCParameters"),
                javax.swing.border.TitledBorder.CENTER,
                javax.swing.border.TitledBorder.TOP));
        edge.add(scParamPanel);
        _parameterPanel.add(edge);
        _parameterPanel.add(Box.createHorizontalStrut(STRUT_SIZE));

        JPanel learnPanel = makeRecordPanel();
        edge = new JPanel();
        edge.setBorder(BorderFactory.createTitledBorder(BorderFactory.createLineBorder(java.awt.Color.BLACK),
                Bundle.getMessage("LearnMode"),
                javax.swing.border.TitledBorder.CENTER,
                javax.swing.border.TitledBorder.TOP));
        edge.add(learnPanel);
        _parameterPanel.add(edge);
        _parameterPanel.add(Box.createHorizontalStrut(STRUT_SIZE));

        JPanel paramsPanel = makeRunParmsPanel();
        edge = new JPanel();
        edge.setBorder(BorderFactory.createTitledBorder(BorderFactory.createLineBorder(java.awt.Color.BLACK),
                Bundle.getMessage("RunParameters"),
                javax.swing.border.TitledBorder.CENTER,
                javax.swing.border.TitledBorder.TOP));
        edge.add(paramsPanel);
        _parameterPanel.add(edge);
        _parameterPanel.add(Box.createHorizontalStrut(STRUT_SIZE));

        JPanel runPanel = makePlaybackPanel();
        edge = new JPanel();
        edge.setBorder(BorderFactory.createTitledBorder(BorderFactory.createLineBorder(java.awt.Color.BLACK),
                Bundle.getMessage("RunTrain"),
                javax.swing.border.TitledBorder.CENTER,
                javax.swing.border.TitledBorder.TOP));
        edge.add(runPanel);
        _parameterPanel.add(edge);
        _parameterPanel.add(Box.createHorizontalStrut(STRUT_SIZE));
        _parameterPanel.setPreferredSize(_parameterPanel.getPreferredSize());
        tab2.add(_parameterPanel);

        _isSCWarrant.addActionListener(new ActionListener() {
            @Override
            public void actionPerformed(ActionEvent e) {
                setPanelEnabled(scParamPanel,true);
                setPanelEnabled(learnPanel,false);
                setPanelEnabled(paramsPanel,false);
                setPanelEnabled(runPanel,false);
            }
        });
        if (_saveWarrant != null && _saveWarrant instanceof SCWarrant) {
            setPanelEnabled(scParamPanel,true);
            setPanelEnabled(learnPanel,false);
            setPanelEnabled(paramsPanel,false);
            setPanelEnabled(runPanel,false);
            _isSCWarrant.setVisible(true);
        }

        _isWarrant.addActionListener(new ActionListener() {
            @Override
            public void actionPerformed(ActionEvent e) {
                setPanelEnabled(scParamPanel,false);
                setPanelEnabled(learnPanel,true);
                setPanelEnabled(paramsPanel,true);
                setPanelEnabled(runPanel,true);
            }
        });

        JPanel panel = new JPanel();
        panel.add(makeTextBoxPanel(false, _statusBox, "Status", null));
        _statusBox.setEditable(false);
        _statusBox.setMinimumSize(new Dimension(300, _statusBox.getPreferredSize().height));
        _statusBox.setMaximumSize(new Dimension(900, _statusBox.getPreferredSize().height));
        panel.add(_statusBox);
        tab2.add(panel);

        return tab2;
    }

    private void setPanelEnabled(JPanel panel, Boolean isEnabled) {
        panel.setEnabled(isEnabled);

        Component[] components = panel.getComponents();

        for(int i = 0; i < components.length; i++) {
            if("javax.swing.JPanel".equals(components[i].getClass().getName()))  {
                setPanelEnabled((JPanel) components[i], isEnabled);
            }

            components[i].setEnabled(isEnabled);
        }
    }

    private JPanel makeBorderedTrainPanel() {
        JPanel trainPanel = makeTrainIdPanel(null);

        JPanel edge = new JPanel();
        edge.setBorder(BorderFactory.createTitledBorder(BorderFactory.createLineBorder(java.awt.Color.BLACK),
                Bundle.getMessage("SetPower"),
                javax.swing.border.TitledBorder.CENTER,
                javax.swing.border.TitledBorder.TOP));
        edge.add(trainPanel);
        return edge;
    }

    private JPanel makeTypePanel() {
        JPanel typePanel = new JPanel();
        typePanel.setLayout(new BoxLayout(typePanel, BoxLayout.LINE_AXIS));
        typePanel.add(Box.createHorizontalStrut(STRUT_SIZE));

        JPanel wTypePanel = new JPanel();
        wTypePanel.setLayout(new BoxLayout(wTypePanel, BoxLayout.PAGE_AXIS));
        wTypePanel.add(Box.createVerticalStrut(STRUT_SIZE));
        ButtonGroup group = new ButtonGroup();
        group.add(_isSCWarrant);
        group.add(_isWarrant);
        _isSCWarrant.setToolTipText(Bundle.getMessage("SCW_Tooltip"));
        _isWarrant.setToolTipText(Bundle.getMessage("W_Tooltip"));
        wTypePanel.add(_isSCWarrant);
        wTypePanel.add(_isWarrant);
        typePanel.add(wTypePanel);
        return typePanel;
    }

    private void addSpeeds() {
        float speed = 0.0f;
        for (ThrottleSetting ts :_throttleCommands) {
            CommandValue cmdVal = ts.getValue();
            ValueType valType = cmdVal.getType();
            switch (valType) {
                case VAL_FLOAT:
                    speed = _speedUtil.getTrackSpeed(cmdVal.getFloat());
                    break;
                case VAL_TRUE:
                    _speedUtil.setIsForward(true);
                    break;
                case VAL_FALSE:
                    _speedUtil.setIsForward(false);
                    break;
                default:
            }
            ts.setTrackSpeed(speed);
        }
        _commandModel.fireTableDataChanged();
        showCommands(true);
    }

    private JPanel makeSCParamPanel() {
        JPanel scParamPanel = new JPanel();
        scParamPanel.setLayout(new BoxLayout(scParamPanel, BoxLayout.PAGE_AXIS));
        scParamPanel.add(Box.createHorizontalStrut(STRUT_SIZE));

        scParamPanel.add(_runForward);
        _runForward.setSelected(_forward);

        JPanel ttpPanel = new JPanel();
        ttpPanel.setLayout(new BoxLayout(ttpPanel, BoxLayout.LINE_AXIS));
        JLabel ttp_l = new JLabel(Bundle.getMessage("TTP"));
        _TTPtextField.setValue(Long.valueOf(_TTP));
        _TTPtextField.setColumns(6);
        ttp_l.setAlignmentX(JComponent.LEFT_ALIGNMENT);
        _TTPtextField.setAlignmentX(JComponent.RIGHT_ALIGNMENT);
        ttpPanel.add(Box.createVerticalStrut(STRUT_SIZE));
        ttpPanel.add(ttp_l);
        ttpPanel.add(_TTPtextField);
        ttpPanel.setToolTipText(Bundle.getMessage("TTPtoolTip"));
        scParamPanel.add(ttpPanel);

        JPanel sfPanel = new JPanel();
        sfPanel.setLayout(new BoxLayout(sfPanel, BoxLayout.LINE_AXIS));
        JLabel sf_l = new JLabel(Bundle.getMessage("SF"));
        _speedFactorTextField.setValue(Long.valueOf((long)(100*_speedFactor)));
        _speedFactorTextField.setColumns(3);
        sf_l.setAlignmentX(JComponent.LEFT_ALIGNMENT);
        _speedFactorTextField.setAlignmentX(JComponent.RIGHT_ALIGNMENT);
        sfPanel.add(Box.createVerticalStrut(STRUT_SIZE));
        sfPanel.add(sf_l);
        sfPanel.add(_speedFactorTextField);
        sfPanel.setToolTipText(Bundle.getMessage("sfToolTip"));
        scParamPanel.add(sfPanel);

        if (_isWarrant.isSelected()) {
            setPanelEnabled(scParamPanel,false);
        }
        return scParamPanel;
    }

    private JPanel makeRecordPanel() {
        JPanel learnPanel = new JPanel();
        learnPanel.setLayout(new BoxLayout(learnPanel, BoxLayout.LINE_AXIS));
        learnPanel.add(Box.createHorizontalStrut(STRUT_SIZE));


        JPanel startStopPanel = new JPanel();
        startStopPanel.setLayout(new BoxLayout(startStopPanel, BoxLayout.PAGE_AXIS));
        startStopPanel.add(Box.createVerticalStrut(STRUT_SIZE));
        JButton startButton = new JButton(Bundle.getMessage("Start"));
        startButton.addActionListener(new ActionListener() {
            @Override
            public void actionPerformed(ActionEvent e) {
                clearTempWarrant();
                _tabbedPane.setSelectedIndex(1);
                showCommands(true);
                runLearnModeTrain();
            }
        });
        JButton stopButton = new JButton(Bundle.getMessage("Stop"));
        stopButton.addActionListener(new ActionListener() {
            @Override
            public void actionPerformed(ActionEvent e) {
                stopRunTrain(false);
            }
        });
        startButton.setAlignmentX(JComponent.CENTER_ALIGNMENT);
        stopButton.setAlignmentX(JComponent.CENTER_ALIGNMENT);
        startStopPanel.add(startButton);
        startStopPanel.add(Box.createVerticalStrut(STRUT_SIZE));
        startStopPanel.add(stopButton);
        startStopPanel.add(Box.createRigidArea(new Dimension(30 + stopButton.getPreferredSize().width, 10)));
        learnPanel.add(startStopPanel);

        return learnPanel;
    }

    private JPanel makeRunParmsPanel() {
        JPanel paramsPanel = new JPanel();
        paramsPanel.setLayout(new BoxLayout(paramsPanel, BoxLayout.LINE_AXIS));
        paramsPanel.add(Box.createHorizontalStrut(STRUT_SIZE));

        JPanel panel = new JPanel();
        panel.setLayout(new BoxLayout(panel, BoxLayout.PAGE_AXIS));
        panel.add(Box.createVerticalStrut(STRUT_SIZE));
        panel.add(makeTextBoxPanel(_shareRouteBox, "ShareRoute", "ToolTipShareRoute"));
        panel.add(makeTextBoxPanel(_addTracker, "AddTracker", "ToolTipAddTracker"));
        panel.add(makeTextBoxPanel(_noRampBox, "NoRamping", "ToolTipNoRamping"));
        panel.add(makeTextBoxPanel(_haltStartBox, "HaltAtStart", null));
        panel.add(makeTextBoxPanel(_runETOnlyBox, "RunETOnly", "ToolTipRunETOnly"));

        paramsPanel.add(panel);
        return paramsPanel;
    }

    private JPanel makePlaybackPanel() {
        JPanel runPanel = new JPanel();
        runPanel.setLayout(new BoxLayout(runPanel, BoxLayout.LINE_AXIS));
        runPanel.add(Box.createHorizontalStrut(STRUT_SIZE));

        JPanel panel = new JPanel();
        panel.setLayout(new BoxLayout(panel, BoxLayout.PAGE_AXIS));
        /*
        //panel.add(Box.createVerticalStrut(STRUT_SIZE));
        JPanel bPanel = new JPanel();
        bPanel.setLayout(new FlowLayout(FlowLayout.CENTER));
        JButton runButton = new JButton(Bundle.getMessage("ARun"));
        runButton.addActionListener(new ActionListener() {
            @Override
            public void actionPerformed(ActionEvent e) {
                runTrain();
            }
        });
        bPanel.add(runButton);
        panel.add(bPanel);
        */
        runPanel.add(panel);
        runPanel.add(Box.createHorizontalStrut(STRUT_SIZE));

        JRadioButton run = new JRadioButton(Bundle.getMessage("ARun"), false);
        JRadioButton halt = new JRadioButton(Bundle.getMessage("Halt"), false);
        JRadioButton resume = new JRadioButton(Bundle.getMessage("Resume"), false);
        JRadioButton eStop = new JRadioButton(Bundle.getMessage("EStop"), false);
        JRadioButton abort = new JRadioButton(Bundle.getMessage("Abort"), false);

        panel = new JPanel();
        panel.setLayout(new BoxLayout(panel, BoxLayout.PAGE_AXIS));
        ButtonGroup group = new ButtonGroup();
        group.add(run);
        group.add(halt);
        group.add(resume);
        group.add(eStop);
        group.add(abort);
        group.add(_invisible);
        panel.add(run);
        panel.add(halt);
        panel.add(resume);
        panel.add(eStop);
        panel.add(abort);
        runPanel.add(panel);

        run.addActionListener(new ActionListener() {
            @Override
            public void actionPerformed(ActionEvent e) {
                runTrain();
            }
        });
       halt.addActionListener(new ActionListener() {
            @Override
            public void actionPerformed(ActionEvent e) {
                doControlCommand(Warrant.HALT);
            }
        });
        resume.addActionListener(new ActionListener() {
            @Override
            public void actionPerformed(ActionEvent e) {
                doControlCommand(Warrant.RESUME);
            }
        });
        eStop.addActionListener(new ActionListener() {
            @Override
            public void actionPerformed(ActionEvent e) {
                doControlCommand(Warrant.ESTOP);
            }
        });
        abort.addActionListener(new ActionListener() {
            @Override
            public void actionPerformed(ActionEvent e) {
                doControlCommand(Warrant.ABORT);
            }
        });
        runPanel.add(panel);
        return runPanel;
    }

    private JPanel makeTabMidPanel() {
        JPanel midPanel = new JPanel();
        midPanel.setLayout(new BoxLayout(midPanel, BoxLayout.PAGE_AXIS));

        JPanel tablePanel = new JPanel();
        tablePanel.setLayout(new BoxLayout(tablePanel, BoxLayout.LINE_AXIS));
        tablePanel.add(Box.createHorizontalStrut(5));
        _routePanel = makeRouteTablePanel();
        tablePanel.add(_routePanel);
        tablePanel.add(makeThrottleTablePanel());
        JPanel buttonPanel = new JPanel();
        buttonPanel.setLayout(new BoxLayout(buttonPanel, BoxLayout.LINE_AXIS));
        ButtonGroup group = new ButtonGroup();
        group.add(_showRoute);
        group.add(_showScript);
        buttonPanel.add(_showRoute);
        buttonPanel.add(_showScript);
        boolean show = (!_throttleCommands.isEmpty());
        showCommands(show);
        _showScript.setSelected(show);
        _showRoute.addActionListener(new ActionListener() {
            @Override
            public void actionPerformed(ActionEvent e) {
                showCommands(false);
            }
        });
        _showScript.addActionListener(new ActionListener() {
            @Override
            public void actionPerformed(ActionEvent e) {
                showCommands(true);
            }
        });

        if (_saveWarrant!= null && _saveWarrant instanceof SCWarrant) {
            _showRoute.setSelected(true);
            showCommands(false);
            setPanelEnabled(buttonPanel,false);
        }
        _isSCWarrant.addActionListener(new ActionListener() {
            @Override
            public void actionPerformed(ActionEvent e) {
                _showRoute.setSelected(true);
                showCommands(false);
                setPanelEnabled(buttonPanel,false);
            }
        });
        _isWarrant.addActionListener(new ActionListener() {
            @Override
            public void actionPerformed(ActionEvent e) {
                setPanelEnabled(buttonPanel,true);
            }
        });

        midPanel.add(buttonPanel);
        midPanel.add(Box.createVerticalStrut(STRUT_SIZE));
        midPanel.add(tablePanel);
        midPanel.add(Box.createVerticalStrut(STRUT_SIZE));

        return midPanel;
    }

    private void showCommands(boolean setCmds) {
        _routePanel.setVisible(!setCmds);
        _commandPanel.setVisible(setCmds);
    }

    private void speedUnitsAction() {
        switch (_displayPref) {
            case MPH:
                _displayPref = Display.KPH;
                _speedConversion = _scale * 3.6f;
                setFormatter("kph");
                break;
            case KPH:
                _displayPref = Display.MMPS;
                _speedConversion = 1000;
                _unitsLabel.setText(Bundle.getMessage("trackSpeed"));
                setFormatter("mmps");
                break;
            case MMPS:
                _displayPref = Display.INPS;
                _speedConversion = 39.37f;
                setFormatter("inps");
                break;
            case INPS:
            default:
                _displayPref = Display.MPH;
                _speedConversion = 2.23694f * _scale;
                _unitsLabel.setText(Bundle.getMessage("scaleSpeed"));
                setFormatter("mph");
                break;
            }
            _speedUnits.setDisplayPref(_displayPref);
            addSpeeds();
    }

    private void setFormatter(String title) {
        JTableHeader header = _commandTable.getTableHeader();
        TableColumnModel colMod = header.getColumnModel();
        TableColumn tabCol = colMod.getColumn(ThrottleTableModel.SPEED_COLUMN);
        tabCol.setHeaderValue(Bundle.getMessage(title));
        header.repaint();
    }

    private JPanel makeThrottleTablePanel() {
        _commandTable = new JTable(_commandModel);
        DefaultCellEditor ed = (DefaultCellEditor)_commandTable.getDefaultEditor(String.class);
        ed.setClickCountToStart(1);

        TableColumnModel columnModel = _commandTable.getColumnModel();
        for (int i = 0; i < _commandModel.getColumnCount(); i++) {
            int width = _commandModel.getPreferredWidth(i);
            columnModel.getColumn(i).setPreferredWidth(width);
        }
        TableColumn cmdColumn = columnModel.getColumn(ThrottleTableModel.COMMAND_COLUMN);
        cmdColumn.setCellEditor(new CommandCellEditor(new JComboBox<Command>()));
        cmdColumn.setCellRenderer(new CommandCellRenderer());
        cmdColumn.setMinWidth(40);

        TableColumn valueColumn = columnModel.getColumn(ThrottleTableModel.VALUE_COLUMN);
        valueColumn.setCellEditor(new ValueCellEditor(new JTextField()));

        _throttlePane = new JScrollPane(_commandTable);
        _viewPortDim = _commandTable.getPreferredSize();
        _rowHeight = _commandTable.getRowHeight();
        _viewPortDim.height = _rowHeight * 10;
        _throttlePane.getViewport().setPreferredSize(_viewPortDim);

        JPanel buttonPanel = new JPanel();
        buttonPanel.setLayout(new BoxLayout(buttonPanel, BoxLayout.PAGE_AXIS));
        buttonPanel.add(Box.createVerticalStrut(2 * STRUT_SIZE));

        JButton insertButton = new JButton(Bundle.getMessage("buttonInsertRow"));
        insertButton.addActionListener(new ActionListener() {
            @Override
            public void actionPerformed(ActionEvent e) {
                insertRow();
            }
        });
        buttonPanel.add(insertButton);
        buttonPanel.add(Box.createVerticalStrut(2 * STRUT_SIZE));

        JButton deleteButton = new JButton(Bundle.getMessage("buttonDeleteRow"));
        deleteButton.addActionListener(new ActionListener() {
            @Override
            public void actionPerformed(ActionEvent e) {
                deleteRow();
            }
        });
        buttonPanel.add(deleteButton);
        buttonPanel.add(Box.createVerticalStrut(2*STRUT_SIZE));

        if (_displayPref.equals(Display.MMPS) || _displayPref.equals(Display.INPS)) {
            _unitsLabel = new JLabel(Bundle.getMessage("trackSpeed"));
        } else {
            _unitsLabel = new JLabel(Bundle.getMessage("scaleSpeed"));
        }
        _unitsLabel.setHorizontalAlignment(SwingConstants.CENTER);

        _speedUnits = new DisplayButton(_displayPref);
        FontMetrics fm = _speedUnits.getFontMetrics(_speedUnits.getFont());
        int width = Math.max(fm.stringWidth(Display.KPH.toString()),
                Math.max(fm.stringWidth(Display.MPH.toString()),
                        fm.stringWidth(Display.MMPS.toString())));
        Dimension d = _speedUnits.getPreferredSize();
        d.width = width + 40;
        _speedUnits.setMaximumSize(d);
        _speedUnits.setMinimumSize(d);
        _speedUnits.setPreferredSize(d);
        _speedUnits.addActionListener((ActionEvent evt)-> speedUnitsAction());

        buttonPanel.add(_unitsLabel);
        buttonPanel.add(_speedUnits);

        _commandPanel = new JPanel();
        _commandPanel.setLayout(new BoxLayout(_commandPanel, BoxLayout.PAGE_AXIS));
        JLabel title = new JLabel(Bundle.getMessage("CommandTableTitle"));
        JPanel panel = new JPanel();
        panel.setLayout(new BoxLayout(panel, BoxLayout.LINE_AXIS));
        JPanel p = new JPanel();
        p.add(_throttlePane);
        panel.add(p);
        buttonPanel.add(Box.createHorizontalStrut(STRUT_SIZE));
        panel.add(buttonPanel);
        buttonPanel.add(Box.createHorizontalStrut(STRUT_SIZE));
        _commandPanel.add(title);
        _commandPanel.add(panel);
        _commandPanel.add(Box.createGlue());
        _displayPref = Display.KPH;
        speedUnitsAction();
        return _commandPanel;
    }

    private void insertRow() {
        int row = _commandTable.getSelectedRow();
        if (row < 0) {
            showWarning(Bundle.getMessage("selectRow"));
            return;
        }
        row++;
        _throttleCommands.add(row, new ThrottleSetting());
        _commandModel.fireTableDataChanged();
        _commandTable.setRowSelectionInterval(row, row);
    }

    private void deleteRow() {
        int row = _commandTable.getSelectedRow();
        if (row < 0) {
            showWarning(Bundle.getMessage("selectRow"));
            return;
        }
        ThrottleSetting cmd = _throttleCommands.get(row);
        if (cmd != null && cmd.getCommand() != null) {
            if (cmd.getCommand().equals(Command.NOOP)) {
                showWarning(Bundle.getMessage("cannotDeleteNoop"));
                return;
            }
            long time = cmd.getTime();
            if ((row + 1) < _throttleCommands.size()) {
                time += _throttleCommands.get(row + 1).getTime();
                _throttleCommands.get(row + 1).setTime(time);
            }
        }
        _throttleCommands.remove(row);
        _dirty = true;
        _commandModel.fireTableDataChanged();
    }

    /**
     * Save, Cancel, Delete buttons
     */
    private JPanel makeEditableButtonPanel() {
        JPanel buttonPanel = new JPanel();
        buttonPanel.setLayout(new BoxLayout(buttonPanel, BoxLayout.LINE_AXIS));
        buttonPanel.add(Box.createHorizontalStrut(10 * STRUT_SIZE));

        JPanel panel = new JPanel();
        panel.setLayout(new BoxLayout(panel, BoxLayout.PAGE_AXIS));
        JButton saveButton = new JButton(Bundle.getMessage("ButtonSave"));
        saveButton.addActionListener(new ActionListener() {
            @Override
            public void actionPerformed(ActionEvent e) {
                if (save()) {
                    WarrantTableAction.getDefault().closeWarrantFrame();
                }
            }
        });
        panel.add(saveButton);
        panel.add(Box.createVerticalStrut(STRUT_SIZE));
        buttonPanel.add(panel);
        buttonPanel.add(Box.createHorizontalStrut(3 * STRUT_SIZE));

        panel = new JPanel();
        panel.setLayout(new BoxLayout(panel, BoxLayout.PAGE_AXIS));
        JButton copyButton = new JButton(Bundle.getMessage("ButtonCopy"));
        copyButton.addActionListener(new ActionListener() {
            @Override
            public void actionPerformed(ActionEvent e) {
                WarrantTableAction.getDefault().makeWarrantFrame(_saveWarrant, null);
            }
        });
        panel.add(copyButton);
        panel.add(Box.createVerticalStrut(STRUT_SIZE));
        buttonPanel.add(panel);
        buttonPanel.add(Box.createHorizontalStrut(3 * STRUT_SIZE));

        panel = new JPanel();
        panel.setLayout(new BoxLayout(panel, BoxLayout.PAGE_AXIS));
        JButton cancelButton = new JButton(Bundle.getMessage("ButtonCancel"));
        cancelButton.addActionListener(new ActionListener() {
            @Override
            public void actionPerformed(ActionEvent e) {
                close();
            }
        });
        panel.add(cancelButton);
        panel.add(Box.createVerticalStrut(STRUT_SIZE));
        buttonPanel.add(panel);
        buttonPanel.add(Box.createHorizontalStrut(3 * STRUT_SIZE));

        buttonPanel.add(Box.createHorizontalGlue());
        return buttonPanel;
    }

    private void doControlCommand(int cmd) {
        if (log.isDebugEnabled()) {
            log.debug("actionPerformed on doControlCommand  cmd= {}", cmd);
        }
        int runMode = _warrant.getRunMode();
        if (runMode == Warrant.MODE_NONE) {
            JOptionPane.showMessageDialog(this,
                    Bundle.getMessage("NotRunning", _warrant.getDisplayName()),
                    Bundle.getMessage("WarningTitle"), JOptionPane.WARNING_MESSAGE);
        } else if (runMode == Warrant.MODE_LEARN && cmd != Warrant.ABORT) {
            JOptionPane.showMessageDialog(this,
                    Bundle.getMessage("LearnInvalidControl", _warrant.getDisplayName()),
                    Bundle.getMessage("WarningTitle"), JOptionPane.WARNING_MESSAGE);
        } else {
            _warrant.controlRunTrain(cmd);
        }
        _invisible.setSelected(true);
    }

    private void makeMenus() {
        setTitle(Bundle.getMessage("TitleWarrant", _warrant.getDisplayName()));
        JMenuBar menuBar = new JMenuBar();
        JMenu fileMenu = new JMenu(Bundle.getMessage("MenuFile"));
        fileMenu.add(new jmri.configurexml.StoreMenu());
        menuBar.add(fileMenu);
        setJMenuBar(menuBar);
        addHelpMenu("package.jmri.jmrit.logix.CreateEditWarrant", true);
    }

    private void clearCommands() {
        _throttleCommands = new ArrayList<>();
        _commandModel.fireTableDataChanged();
        _searchStatus.setText("");
    }

    @Override
    protected void selectedRoute(ArrayList<BlockOrder> orders) {
        clearCommands();
        _tabbedPane.setSelectedIndex(1);
    }

    /**
     * Sets address and block orders and does checks
     * Non-null return is fatal
     */
    private String checkTrainId() {
        String msg = setAddress();       // sets SpeedUtil address in 'this' (WarrantRoute)
        if (msg == null) {
            msg = routeIsValid();
        }
        if (msg == null) {
            List<BlockOrder> orders = getOrders();
            msg = _warrant.setRoute(false, orders);     // calls allocateRoute
        }
        if (msg == null) {
            msg = _warrant.checkforTrackers();
        }
        if (msg == null) {
            msg = checkLocoAddress();
        }
        return msg;
    }

    private String checkThrottleCommands() {
        if (_throttleCommands.size() <= getOrders().size() + 1) {
            return Bundle.getMessage("NoCommands", _warrant.getDisplayName());
<<<<<<< HEAD
        } else {
            for (int i=0; i<_throttleCommands.size(); i++) {
                ThrottleSetting ts = _throttleCommands.get(i);
                Command cmd = ts.getCommand();
                CommandValue val = ts.getValue();
                if (val==null || cmd==null) {
                    return Bundle.getMessage("BadThrottleSetting", i+1);
                }
                ValueType valType = val.getType();
                if (valType==null) {
                    return Bundle.getMessage("BadThrottleSetting", i+1);
                }
                switch (cmd) {
                    case SPEED:
                        if (valType != ValueType.VAL_FLOAT) {
                            return Bundle.getMessage("badThrottleCommand",
                                    i+1, cmd.toString(), valType.toString());
                        }
                        float f = ts.getValue().getFloat();
                        if (f > 1) {
                            return Bundle.getMessage("badSpeed", f);
                        } else if (f < 0) {    // EStop OK only in the last block
                            OBlock blk = getOrders().get(getOrders().size()-1).getBlock();
                            if (blk == null || !blk.getSystemName().equals(ts.getBeanSystemName())) {
                                return Bundle.getMessage("badSpeed", f);
                            }
                        }
                        break;
                    case NOOP:
                        if (valType != ValueType.VAL_NOOP) {
                            return Bundle.getMessage("badThrottleCommand",
                                    i+1, cmd.toString(), valType.toString());
                        }
                        break;
                    case FORWARD:
                        if (valType != ValueType.VAL_TRUE && valType != ValueType.VAL_FALSE) {
                            return Bundle.getMessage("badThrottleCommand",
                                    i+1, cmd.toString(), valType.toString());
                        }
                        break;
                    case FKEY:
                    case LATCHF:
                        if (valType != ValueType.VAL_ON && valType != ValueType.VAL_OFF) {
                            return Bundle.getMessage("badThrottleCommand",
                                    i+1, cmd.toString(), valType.toString());
                        }
                        break;
                    case SET_SENSOR:
                    case WAIT_SENSOR:
                        if (valType != ValueType.VAL_ACTIVE && valType != ValueType.VAL_INACTIVE) {
                            return Bundle.getMessage("badThrottleCommand",
                                    i+1, cmd.toString(), valType.toString());
                        }
                        String msg = ts.getBeanDisplayName();
                        if (msg == null) {
                            return Bundle.getMessage("badThrottleCommand",
                                    i+1, cmd.toString(), valType.toString());
                        }
                        msg = WarrantFrame.checkBeanName(cmd, ts.getBeanDisplayName());
                        if (msg != null) {
                            return msg + '\n' + Bundle.getMessage("badThrottleCommand",
                                    i+1, cmd.toString(), valType.toString());
                        }
                        break;
                    case RUN_WARRANT:
                        if (valType != ValueType.VAL_INT) {
                            return Bundle.getMessage("badThrottleCommand",
                                    i+1, cmd.toString(), valType.toString());
                        }
                        msg = ts.getBeanDisplayName();
                        if (msg == null) {
                            return Bundle.getMessage("badThrottleCommand",
                                    i+1, cmd.toString(), valType.toString());
                        }
                        msg = WarrantFrame.checkBeanName(cmd, ts.getBeanDisplayName());
                        if (msg != null) {
                            return msg + '\n' + Bundle.getMessage("badThrottleCommand",
                                    i+1, cmd.toString(), valType.toString());
                        }
                        break;
                    case SPEEDSTEP:
                        if (valType != ValueType.VAL_STEP) {
                            return Bundle.getMessage("badThrottleCommand",
                                    i+1, cmd.toString(), valType.toString());
=======
        }
        float lastSpeed = 0.0f;
        for (int i=0; i<_throttleCommands.size(); i++) {
            ThrottleSetting ts = _throttleCommands.get(i);
            Command cmd = ts.getCommand();
            CommandValue val = ts.getValue();
            if (val==null || cmd==null) {
                return Bundle.getMessage("BadThrottleSetting", i+1);
            }
            ValueType valType = val.getType();
            if (valType==null) {
                return Bundle.getMessage("BadThrottleSetting", i+1);
            }
            switch (cmd) {
                case SPEED:
                    if (valType != ValueType.VAL_FLOAT) {
                        return Bundle.getMessage("badThrottleCommand", 
                                i+1, cmd.toString(), valType.toString());
                    }
                    lastSpeed = ts.getValue().getFloat();
                    if (lastSpeed > 1) {
                        return Bundle.getMessage("badSpeed", lastSpeed);
                    } else if (lastSpeed < 0) {    // EStop OK only in the last block
                        OBlock blk = getOrders().get(getOrders().size()-1).getBlock();
                        if (blk == null || !blk.getSystemName().equals(ts.getBeanSystemName())) {
                            return Bundle.getMessage("badSpeed", lastSpeed);
>>>>>>> d83b0771
                        }
                    }
                    break;
                case NOOP:
                    if (valType != ValueType.VAL_NOOP) {
                        return Bundle.getMessage("badThrottleCommand", 
                                i+1, cmd.toString(), valType.toString());
                    }
                    break;
                case FORWARD:
                    if (valType != ValueType.VAL_TRUE && valType != ValueType.VAL_FALSE) {
                        return Bundle.getMessage("badThrottleCommand", 
                                i+1, cmd.toString(), valType.toString());
                    }
                    break;
                case FKEY:
                case LATCHF:
                    if (valType != ValueType.VAL_ON && valType != ValueType.VAL_OFF) {
                        return Bundle.getMessage("badThrottleCommand", 
                                i+1, cmd.toString(), valType.toString());
                    }
                    break;
                case SET_SENSOR:
                case WAIT_SENSOR:
                    if (valType != ValueType.VAL_ACTIVE && valType != ValueType.VAL_INACTIVE) {
                        return Bundle.getMessage("badThrottleCommand", 
                                i+1, cmd.toString(), valType.toString());
                    }
                    String msg = ts.getBeanDisplayName();
                    if (msg == null) {
                        return Bundle.getMessage("badThrottleCommand", 
                                i+1, cmd.toString(), valType.toString());
                    }
                    msg = WarrantFrame.checkBeanName(cmd, ts.getBeanDisplayName());
                    if (msg != null) {
                        return msg + '\n' + Bundle.getMessage("badThrottleCommand", 
                                i+1, cmd.toString(), valType.toString());
                    }
                    break;
                case RUN_WARRANT:
                    if (valType != ValueType.VAL_INT) {
                        return Bundle.getMessage("badThrottleCommand", 
                                i+1, cmd.toString(), valType.toString());
                    }
                    msg = ts.getBeanDisplayName();
                    if (msg == null) {
                        return Bundle.getMessage("badThrottleCommand", 
                                i+1, cmd.toString(), valType.toString());
                    }
                    msg = WarrantFrame.checkBeanName(cmd, ts.getBeanDisplayName());
                    if (msg != null) {
                        return msg + '\n' + Bundle.getMessage("badThrottleCommand", 
                                i+1, cmd.toString(), valType.toString());
                    }
                    break;
                case SPEEDSTEP:
                    if (valType != ValueType.VAL_STEP) {
                        return Bundle.getMessage("badThrottleCommand", 
                                i+1, cmd.toString(), valType.toString());
                    }
                    break;
                default:
                    return Bundle.getMessage("BadThrottleSetting", i+1);
            }
        }
        if (lastSpeed > 0.0f) {
            return Bundle.getMessage("BadLastSpeed", lastSpeed);
        }
        return null;
    }

    static String checkBeanName(Command command, String beanName) {
        switch(command) {
            case SET_SENSOR:
            case WAIT_SENSOR:
                if (InstanceManager.sensorManagerInstance().getSensor(beanName) == null) {
                    return Bundle.getMessage("BadSensor", beanName);
                }
                break;
            case RUN_WARRANT:
                if (InstanceManager.getDefault(WarrantManager.class).getWarrant(beanName) == null) {
                    return Bundle.getMessage("BadWarrant", beanName);
                }
                break;
            default:
                if (InstanceManager.getDefault(OBlockManager.class).getOBlock(beanName) == null) {
                    return Bundle.getMessage("BlockNotFound", beanName);
                }
                break;
        }
        return null;
    }

    private void runLearnModeTrain() {
        _warrant.setSpeedUtil(_speedUtil);  // transfer SpeedUtil to warrant
        String msg = null;
        if (isRunning()) {
            msg = Bundle.getMessage("CannotRun", _warrant.getDisplayName(),
                    Bundle.getMessage("TrainRunning", _warrant.getTrainName()));
        }
        if (msg == null) {
            msg = checkTrainId();
        }
        if (msg == null) {
            msg = _warrant.checkRoute();
        }
        if (msg == null) {
            msg = WarrantTableFrame.getDefault().getModel().checkAddressInUse(_warrant);
        }
        toFront();

        if (msg != null) {
            JOptionPane.showMessageDialog(this, Bundle.getMessage("LearnError", msg),
                    Bundle.getMessage("WarningTitle"), JOptionPane.WARNING_MESSAGE);
            _warrant.deAllocate();
            setStatus(msg, Color.red);
            return;
        }

        if (_throttleCommands.size() > 0) {
            if (JOptionPane.showConfirmDialog(this, Bundle.getMessage("deleteCommand"),
                    Bundle.getMessage("QuestionTitle"), JOptionPane.YES_NO_OPTION,
                    JOptionPane.QUESTION_MESSAGE) == JOptionPane.NO_OPTION) {
                return;
            }
            _throttleCommands = new ArrayList<>();
            _commandModel.fireTableDataChanged();
        }

        msg = _warrant.checkStartBlock();
        if (msg != null) {
            if (msg.equals("warnStart")) {
                msg = Bundle.getMessage("warnStart", getTrainName(), _warrant.getCurrentBlockName());
                JOptionPane.showMessageDialog(this, msg,
                        Bundle.getMessage("WarningTitle"), JOptionPane.WARNING_MESSAGE);
                setStatus(msg, Color.red);
                return;
            } else if (msg.equals("BlockDark")) {
                msg = Bundle.getMessage("BlockDark", _warrant.getCurrentBlockName(), getTrainName());
                if (JOptionPane.NO_OPTION == JOptionPane.showConfirmDialog(this,
                        Bundle.getMessage("OkToRun", msg), Bundle.getMessage("QuestionTitle"),
                        JOptionPane.YES_NO_OPTION, JOptionPane.WARNING_MESSAGE)) {
                    stopRunTrain(true);
                    setStatus(msg, Color.red);
                    return;
                }
            }
            setStatus(msg, Color.black);
        }

        if (_learnThrottle == null) {
            _learnThrottle = new LearnThrottleFrame(this);
        } else {
            _learnThrottle.setVisible(true);
        }

        _warrant.setTrainName(getTrainName());
        _startTime = System.currentTimeMillis();
        _speed = 0.0f;

        _warrant.addPropertyChangeListener(this);

        msg = _warrant.setRunMode(Warrant.MODE_LEARN, _speedUtil.getDccAddress(), _learnThrottle,
                _throttleCommands, _runETOnlyBox.isSelected());
        if (msg != null) {
            stopRunTrain(true);
            JOptionPane.showMessageDialog(this, msg, Bundle.getMessage("WarningTitle"),
                    JOptionPane.WARNING_MESSAGE);
            setStatus(msg, Color.red);
        }
    }

    protected void runTrain() {
        _warrant.setSpeedUtil(_speedUtil);  // transfer SpeedUtil to warrant
        String msg = null;
        if (isRunning()) {
            msg = Bundle.getMessage("CannotRun", _warrant.getDisplayName(),
                    Bundle.getMessage("TrainRunning", _warrant.getTrainName()));
        }
        if (msg == null) {
            _warrant.setTrainName(getTrainName());
            _warrant.setShareRoute(_shareRouteBox.isSelected());
            _warrant.setAddTracker(_addTracker.isSelected());
            _warrant.setHaltStart(_haltStartBox.isSelected());
            _warrant.setNoRamp(_noRampBox.isSelected());
        }
        if (msg == null) {
            msg = checkTrainId();
        }
        if (msg == null) {
            msg = checkThrottleCommands();
            if (msg == null) {
                if (!_warrant.hasRouteSet() && _runETOnlyBox.isSelected()) {
                    msg = Bundle.getMessage("BlindRouteNotSet", _warrant.getDisplayName());
                }
            }
        }
        if (msg == null) {
            WarrantTableModel model = WarrantTableFrame.getDefault().getModel();
            msg = model.checkAddressInUse(_warrant);
            /* Don't put this copy of warrant into the table
            if (msg == null) {
                model.addNXWarrant(_warrant);
            }*/
        }
        toFront();
        if (msg != null) {
            JOptionPane.showMessageDialog(this, msg, Bundle.getMessage("WarningTitle"),
                    JOptionPane.WARNING_MESSAGE);
            _warrant.deAllocate();
            setStatus(msg, Color.black);
            return;
        }
        _warrant.addPropertyChangeListener(this);

        msg = _warrant.setRunMode(Warrant.MODE_RUN, _speedUtil.getDccAddress(), null,
                _throttleCommands, _runETOnlyBox.isSelected());
        if (msg != null) {
            clearWarrant();
            JOptionPane.showMessageDialog(this, msg,
                    Bundle.getMessage("WarningTitle"), JOptionPane.WARNING_MESSAGE);
            setStatus(msg, Color.red);
            return;
        } else

        msg = _warrant.checkStartBlock();
        if (msg != null) {
            if (msg.equals("warnStart")) {
                msg = Bundle.getMessage("warnStart", _warrant.getTrainName(), _warrant.getCurrentBlockName());
            } else if (msg.equals("BlockDark")) {
                msg = Bundle.getMessage("BlockDark", _warrant.getCurrentBlockName(), _warrant.getTrainName());
            }
            if (JOptionPane.NO_OPTION == JOptionPane.showConfirmDialog(this,
                    Bundle.getMessage("OkToRun", msg), Bundle.getMessage("QuestionTitle"),
                    JOptionPane.YES_NO_OPTION, JOptionPane.WARNING_MESSAGE)) {
                clearWarrant();
                setStatus(msg, Color.red);
                return;
            } else {
                setStatus(_warrant.getRunningMessage(), myGreen);
            }
        }
    }

    /*
     * Stop a MODE_LEARN warrant, i.e. non-registered member _warrant
     */
    private void stopRunTrain(boolean aborted) {
        if (_learnThrottle != null) {
            _learnThrottle.dispose();
            _learnThrottle = null;
        }
        if (_warrant == null) {
            return;
        }

        if (_warrant.getRunMode() == Warrant.MODE_LEARN) {
            List<BlockOrder> orders = getOrders();
            if (orders!=null && orders.size()>1) {
                BlockOrder bo = _warrant.getCurrentBlockOrder();
                if (bo!=null) {
                    OBlock lastBlock = orders.get(orders.size() - 1).getBlock();
                    OBlock currentBlock = bo.getBlock();
                    if (!lastBlock.equals(currentBlock)) {
                        if ((lastBlock.getState() & OBlock.UNDETECTED) != 0
                                && currentBlock.equals(orders.get(orders.size() - 2).getBlock())) {
                            setThrottleCommand("NoOp", Bundle.getMessage("Mark"), lastBlock.getDisplayName());
                            setStatus(Bundle.getMessage("LearningStop"), myGreen);
                        } else if (!aborted) {
                            JOptionPane.showMessageDialog(this, Bundle.getMessage("IncompleteScript", lastBlock),
                                    Bundle.getMessage("WarningTitle"),
                                    JOptionPane.WARNING_MESSAGE);
                        }
                    } else {
                        setStatus(Bundle.getMessage("LearningStop"), myGreen);
                    }
                }
            }
        }
        clearWarrant();
    }

    private void clearWarrant() {
        if (_warrant != null) {
            _warrant.stopWarrant(false, true);
            _warrant.removePropertyChangeListener(this);
        }
    }

    protected Warrant getWarrant() {
        return _warrant;
    }

    private void setStatus(String msg, Color c) {
        ThreadingUtil.runOnGUIEventually(()-> {
            _statusBox.setForeground(c);
            _statusBox.setText(msg);
        });
    }

    @Override
    protected void maxThrottleEventAction() {
    }

    /**
     * Property names from Warrant: "runMode" - from setRunMode "controlChange"
     * - from controlRunTrain "blockChange" - from goingActive "allocate" - from
     * allocateRoute, deAllocate "setRoute" - from setRoute, goingActive
     * Property names from Engineer: "Command" - from run "SpeedRestriction" -
     * ThrottleRamp run Property names from RouteFinder: "RouteSearch" - from
     * run
     */
    @Override
    public void propertyChange(java.beans.PropertyChangeEvent e) {
        String property = e.getPropertyName();
        if (property.equals("DnDrop")) {
            doAction(e.getSource());
        } else if (e.getSource() instanceof Warrant && _warrant.equals(e.getSource())) {
            if (log.isDebugEnabled())
                log.debug("propertyChange \"{}\" old= {} new= {} source= {}",
                        property, e.getOldValue(), e.getNewValue(), e.getSource().getClass().getName());
            String msg = null;
            Color color = myGreen;
            switch (_warrant.getRunMode()) {
                case Warrant.MODE_NONE:
                    _warrant.removePropertyChangeListener(this);
                    if (e.getPropertyName().equals("runMode")) {
                        int newMode = ((Integer) e.getNewValue()).intValue();
                        if (newMode==Warrant.MODE_ABORT) {
                            msg =Bundle.getMessage("warrantAbort",
                                    _warrant.getTrainName(),
                                    _warrant.getDisplayName());
                        } else {
                            int oldMode = ((Integer) e.getOldValue()).intValue();
                            if (oldMode != Warrant.MODE_NONE) {
                                OBlock curBlock = _warrant.getCurrentBlockOrder().getBlock();
                                OBlock lastBlock = _warrant.getLastOrder().getBlock();
                                if (lastBlock.equals(curBlock)) {
                                    msg = Bundle.getMessage("warrantComplete",
                                            _warrant.getTrainName(), _warrant.getDisplayName(),
                                            lastBlock.getDisplayName());
                                    color = Color.green;
                                } else {
                                    msg = Bundle.getMessage("warrantEnd",
                                            _warrant.getTrainName(), _warrant.getDisplayName(),
                                            lastBlock.getDisplayName());
                                    color = Color.red;
                                }
                            }
                        }
                    }
                    break;
                case Warrant.MODE_LEARN:
                    if (property.equals("blockChange")) {
                        OBlock oldBlock = (OBlock) e.getOldValue();
                        OBlock newBlock = (OBlock) e.getNewValue();
                        if (newBlock == null) {
                            stopRunTrain(true);
                            msg =Bundle.getMessage("ChangedRoute",
                                            _warrant.getTrainName(),
                                            oldBlock.getDisplayName(),
                                            _warrant.getDisplayName());
                            color = Color.red;
                        } else {
                            setThrottleCommand("NoOp", Bundle.getMessage("Mark"), ((OBlock) e.getNewValue()).getDisplayName());
                            msg = Bundle.getMessage("TrackerBlockEnter",
                                            _warrant.getTrainName(),
                                            newBlock.getDisplayName());
                        }
                    } else if (property.equals("abortLearn")) {
                        stopRunTrain(true);
                        int oldIdx = ((Integer) e.getOldValue()).intValue();
                        int newIdx = ((Integer) e.getNewValue()).intValue();
                        if (oldIdx > newIdx) {
                            msg = Bundle.getMessage("LearnAbortOccupied",
                                            _warrant.getBlockAt(oldIdx),
                                            _warrant.getDisplayName());
                            color = Color.red;
                        } else {
                            msg = Bundle.getMessage("warrantAbort",
                                            _warrant.getTrainName(),
                                            _warrant.getDisplayName());
                            color = Color.red;
                        }
                    } else {
                        msg = Bundle.getMessage("Learning", _warrant.getCurrentBlockName());
                        color = Color.black;
                    }
                    break;
                case Warrant.MODE_RUN:
                case Warrant.MODE_MANUAL:
                    if (e.getPropertyName().equals("blockChange")) {
                        OBlock oldBlock = (OBlock) e.getOldValue();
                        OBlock newBlock = (OBlock) e.getNewValue();
                        if (newBlock == null) {
                            msg = Bundle.getMessage("ChangedRoute",
                                            _warrant.getTrainName(),
                                            oldBlock.getDisplayName(),
                                            _warrant.getDisplayName());
                            color = Color.red;
                        } else {
                            msg = Bundle.getMessage("TrackerBlockEnter",
                                            _warrant.getTrainName(),
                                            newBlock.getDisplayName());
                        }
                    } else if (e.getPropertyName().equals("ReadyToRun")) {
                        msg = _warrant.getRunningMessage();
                    } else if (e.getPropertyName().equals("SpeedChange")) {
                        msg = _warrant.getRunningMessage();
                        color = Color.black;
                    } else if (property.equals("SignalOverrun")) {
                        String name = (String) e.getOldValue();
                        String speed = (String) e.getNewValue();
                        msg = Bundle.getMessage("SignalOverrun",
                                _warrant.getTrainName(), speed, name);
                        color = Color.red;
                    } else if (property.equals("OccupyOverrun")) {
                        String blockName = (String) e.getOldValue();
                        OBlock occuppier = (OBlock) e.getNewValue();
                        msg = Bundle.getMessage("OccupyOverrun",
                                _warrant.getTrainName(), blockName, occuppier);
                        color = Color.red;
                    } else if (property.equals("WarrantOverrun")) {
                        String blkName = (String) e.getOldValue();
                        OBlock warName = (OBlock) e.getNewValue();
                        msg = Bundle.getMessage("WarrantOverrun",
                                _warrant.getTrainName(), blkName, warName);
                        color = Color.red;
                    } else if (e.getPropertyName().equals("runMode")) {
                        int oldMode = ((Integer) e.getOldValue()).intValue();
                        int newMode = ((Integer) e.getNewValue()).intValue();
                        if (oldMode == Warrant.MODE_NONE) {
                            if (newMode != Warrant.MODE_NONE) {
                                msg = Bundle.getMessage("warrantStart",
                                        _warrant.getTrainName(), _warrant.getDisplayName(),
                                        _warrant.getCurrentBlockName());
                                if (_warrant.getState()==Warrant.HALT) {
                                    JOptionPane.showMessageDialog(this, _warrant.getRunningMessage(),
                                        Bundle.getMessage("WarningTitle"), JOptionPane.WARNING_MESSAGE);
                                }
                            }
                        }
                    } else if (e.getPropertyName().equals("controlChange")) {
                        int runState = ((Integer) e.getOldValue()).intValue();
                        int newCntrl = ((Integer) e.getNewValue()).intValue();
                        String stateStr = null;
                        if (runState < 0) {
                            stateStr = Bundle.getMessage(Warrant.MODES[-runState]);
                        } else {
                            stateStr = Bundle.getMessage(Warrant.RUN_STATE[runState],
                                    _warrant.getCurrentBlockName());
                        }
                        msg = Bundle.getMessage("controlChange",
                                _warrant.getTrainName(), stateStr,
                                Bundle.getMessage(Warrant.CNTRL_CMDS[newCntrl]));
                                color = Color.black;
                    } else if (e.getPropertyName().equals("throttleFail")) {
                        msg = Bundle.getMessage("ThrottleFail",
                                _warrant.getTrainName(), e.getNewValue());
                        color = Color.red;
                    } else {
                        return;
                    }
                    break;
                default:
            }
            setStatus(msg, color);
        }
        invalidate();
    }

    protected void setThrottleCommand(String cmd, String value) {
        String bName = Bundle.getMessage("NoBlock");
        BlockOrder bo = _warrant.getCurrentBlockOrder();
        if (bo != null) {
            OBlock block = bo.getBlock();
            if (block != null) {
                bName = block.getDisplayName();
            }
        }
/*        if  (cmd.equals("Forward")) {
            _speedUtil.setIsForward(Boolean.parseBoolean(value));
        }*/
        setThrottleCommand(cmd, value, bName);
    }

    protected void setSpeedCommand(float speed) {
        if (_warrant.getSpeedUtil().profileHasSpeedInfo()) {
            _speed = _warrant.getSpeedUtil().getTrackSpeed(speed);  // mm/ms
        } else {
            _speed = 0.0f;
        }
        setThrottleCommand("speed", Float.toString(speed));
    }

    private void setThrottleCommand(String cmd, String value, String bName) {
        long endTime = System.currentTimeMillis();
        long time = endTime - _startTime;
        _startTime = endTime;
        ThrottleSetting ts = new ThrottleSetting(time, cmd, value, bName, _speed);
        if (log.isDebugEnabled()) {
            log.debug("setThrottleCommand= {}", ts.toString());
        }
        _throttleCommands.add(ts);
        _commandModel.fireTableDataChanged();

        scrollCommandTable(_commandModel.getRowCount());
    }

    private void scrollCommandTable(int row) {
        JScrollBar bar = _throttlePane.getVerticalScrollBar();
        bar.setValue(row * _rowHeight);
        bar.invalidate();
    }

    public boolean isWarrantRunning(Warrant w) {
        if (w != null && w.equals(_warrant) ) {
            return isRunning();
        }
        return false;
    }
    /**
     * Called by WarrantTableAction before closing the editing of this warrant
     * @return true if this warrant or its pre-editing version is running
     */
    private boolean isRunning() {
        if (_warrant.getRunMode() != Warrant.MODE_NONE ||
                (_saveWarrant != null && _saveWarrant.getRunMode() != Warrant.MODE_NONE)) {
            JOptionPane.showMessageDialog(this, Bundle.getMessage("CannotEdit", _warrant.getDisplayName()),
                    Bundle.getMessage("WarningTitle"), JOptionPane.WARNING_MESSAGE);
            return true;
        }
        return false;
    }

    /**
     * Verify that commands are correct
     * @return true if commands are OK
     */
    private boolean save() {
        boolean fatal = false;
        if (isRunning()) {
            fatal = true;
        }
        String msg = routeIsValid();
        if (msg != null) {
            msg = Bundle.getMessage("SaveError", msg);
            fatal = true;
        }
        if (msg == null) {
            msg = checkLocoAddress();
        }
        if (msg == null && !_isSCWarrant.isSelected()) {
            msg = checkThrottleCommands();
            if (msg != null) {
                msg = Bundle.getMessage("BadData", msg);
                fatal = true;
            }
        }

        WarrantManager mgr = InstanceManager.getDefault(WarrantManager.class);
        if (msg == null) {
            if (_saveWarrant != null) {
                if ((_saveWarrant instanceof SCWarrant && !_isSCWarrant.isSelected()) ||
                        (!(_saveWarrant instanceof SCWarrant) && _isSCWarrant.isSelected())) {
                    // _saveWarrant already registered, but is not the correct class.
                    mgr.deregister(_saveWarrant);
                    _warrant = mgr.createNewWarrant(
                            _sysNameBox.getText(), _userNameBox.getText(), _isSCWarrant.isSelected(), (long)_TTPtextField.getValue());
                } else {
                    String uName = _userNameBox.getText();
                    if (uName.length() > 0 && !uName.equals(_saveWarrant.getUserName()) &&
                           mgr.getWarrant(uName) != null) {
                        fatal = true;
                        msg = Bundle.getMessage("WarrantExists", _userNameBox.getText());
                    } else {
                        _warrant = _saveWarrant;    // update registered warrant
                    }
                }
            } else {
                if (_warrant == null) {
                    _warrant = mgr.createNewWarrant(
                            _sysNameBox.getText(), _userNameBox.getText(),
                            _isSCWarrant.isSelected(), (long)_TTPtextField.getValue());
                }
            }
        }
        if (_warrant == null) { // find out why
            if (_userNameBox.getText().length() > 0 && mgr.getByUserName(_userNameBox.getText()) != null) {
                msg = Bundle.getMessage("WarrantExists", _userNameBox.getText());
            } else if (mgr.getBySystemName(_sysNameBox.getText()) != null) {
                msg = Bundle.getMessage("WarrantExists", _sysNameBox.getText());
            } else {
                msg = Bundle.getMessage("IWSystemName",  _sysNameBox.getText());
            }
            fatal = true;
        }
        if (msg == null && _userNameBox.getText().length() == 0) {
            msg = Bundle.getMessage("NoUserName",  _sysNameBox.getText());
        }
        if (msg != null) {
            if (fatal) {
                JOptionPane.showMessageDialog(this, msg,
                        Bundle.getMessage("WarningTitle"), JOptionPane.WARNING_MESSAGE);
                return false;
            }
            int result = JOptionPane.showConfirmDialog(this, Bundle.getMessage("SaveQuestion", msg), Bundle.getMessage("QuestionTitle"),
                    JOptionPane.YES_NO_OPTION, JOptionPane.QUESTION_MESSAGE);
            if (result==JOptionPane.NO_OPTION) {
                if (_warrant != null) {
                    mgr.deregister(_warrant);
                }
                return false;
            }
        }

        if (_isSCWarrant.isSelected()) {
            ((SCWarrant)_warrant).setForward(_runForward.isSelected());
            ((SCWarrant)_warrant).setTimeToPlatform((long)_TTPtextField.getValue());
            long sf = (long)_speedFactorTextField.getValue();
            float sf_float = sf;
            ((SCWarrant)_warrant).setSpeedFactor(sf_float / 100);
        }
        _warrant.setTrainName(getTrainName());
        _warrant.setRunBlind(_runETOnlyBox.isSelected());
        _warrant.setShareRoute(_shareRouteBox.isSelected());
        _warrant.setAddTracker(_addTracker.isSelected());
        _warrant.setNoRamp(_noRampBox.isSelected());
        _warrant.setHaltStart(_haltStartBox.isSelected());
        _warrant.setUserName(_userNameBox.getText());

        _warrant.setViaOrder(getViaBlockOrder());
        _warrant.setAvoidOrder(getAvoidBlockOrder());
        _warrant.setBlockOrders(getOrders());
        _warrant.setThrottleCommands(_throttleCommands);
        _warrant.setSpeedUtil(_speedUtil);  // transfer SpeedUtil to warrant
        if (_saveWarrant == null) {
            try {
                mgr.register(_warrant);
            } catch (jmri.NamedBean.DuplicateSystemNameException dsne) {
                // ignore
            }
            _saveWarrant = _warrant;
        }

        if (log.isDebugEnabled()) log.debug("warrant {} saved _train {} name= {}",
                _warrant.getDisplayName(), _speedUtil.getRosterId(), getTrainName());
        WarrantTableAction.getDefault().updateWarrantMenu();
        WarrantTableFrame.getDefault().getModel().fireTableDataChanged();
        _dirty = false;
        return true;
    }

    protected List<ThrottleSetting> getThrottleCommands() {
        return _throttleCommands;
    }

    protected void close() {
        _dirty = false;
        clearTempWarrant();
        if (_warrant.getRunMode() != Warrant.MODE_NONE) {
            stopRunTrain(true);
        }
        closeProfileTable();
        dispose();
    }

    //=============== Throttle Command Table ==========================\\
    //=============== VALUE_COLUMN editing/rendering ==================\\

    static String[]  TRUE_FALSE = {ValueType.VAL_TRUE.toString(), ValueType.VAL_FALSE.toString()};
    static String[]  ON_OFF = {ValueType.VAL_ON.toString(), ValueType.VAL_OFF.toString()};
    static String[]  SENSOR_STATES = {ValueType.VAL_ACTIVE.toString(), ValueType.VAL_INACTIVE.toString()};

    class ValueCellEditor extends DefaultCellEditor {

        private ComboDialog editorDialog;
        private TextDialog textDialog;
        private String currentText;
        private JTextField editorComponent;

        ValueCellEditor(JTextField textField) {
            super(textField);
            setClickCountToStart(1);
            log.debug("valueCellEditor Ctor");
        }

        @Override
        public Component getTableCellEditorComponent(JTable table, Object value,
                boolean isSelected, int row, int col) {
            if (log.isDebugEnabled()) {
                log.debug("getValueCellEditorComponent: row= {}, column= {} selected = {} value= {}",
                        row, col, isSelected, value);
            }
            currentText = value.toString();
            editorComponent = (JTextField)super.getTableCellEditorComponent(table, value, isSelected, row, col);
            Command cmd = (Command)_commandModel.getValueAt(row, ThrottleTableModel.COMMAND_COLUMN);
            Rectangle cellRect = table.getCellRect (row, col, false);
            Dimension dim = new Dimension(cellRect.width, cellRect.height);

            if (cmd == null) {
                showTextDialog(dim);
            } else {
                switch (cmd) {
                    case FORWARD:
                        showComboDialog(TRUE_FALSE, dim);
                        break;
                    case FKEY:
                    case LATCHF:
                        showComboDialog(ON_OFF, dim);
                        break;
                    case SET_SENSOR:
                    case WAIT_SENSOR:
                        showComboDialog(SENSOR_STATES, dim);
                        break;
                    default:
                        // includes cases SPEED: and RUN_WARRANT:
                        // SPEEDSTEP and NOOP not included in ComboBox
                        showTextDialog(dim);
                        break;
                }
            }
            return editorComponent;
        }

        void showTextDialog(Dimension dim) {
            log.debug("valueCellEditor.showTextDialog");
            textDialog = new TextDialog();
            textDialog._textField.setText(currentText);

            class CellMaker implements Runnable {
                Dimension dim;
                CellMaker(Dimension d) {
                    dim = d;
                }
                @Override
                public void run() {
                    log.debug("Run valueCellEditor.TextDialog");
                    Point p = editorComponent.getLocationOnScreen();
                    textDialog.setLocation(p.x, p.y);
                    textDialog.setPreferredSize(dim);
                    textDialog.pack();
                    textDialog.setVisible(true);
                }
            }
            CellMaker t = new CellMaker(dim);
            javax.swing.SwingUtilities.invokeLater(t);
        }


        class TextDialog extends JDialog implements FocusListener {
            JTextField _textField;
            TextDialog _this;
            TextDialog() {
                super((JFrame)null, false);
                _this = this;
                _textField = new JTextField();
                _textField.addFocusListener(this);
                _textField.setForeground(Color.RED);
                getContentPane().add(_textField);
                setUndecorated(true);
            }

            @Override
            public void  focusGained(FocusEvent e) {
            }
            @Override
            public void focusLost(FocusEvent e) {
                currentText = _textField.getText();
                editorComponent.setText(currentText);
                fireEditingStopped();
                _this.dispose();
            }
        }

        void showComboDialog(String[] items, Dimension dim) {
            editorDialog = new ComboDialog(items);
            log.debug("valueCellEditor.showComboDialog");

            class CellMaker implements Runnable {
                Dimension dim;
                CellMaker(Dimension d) {
                    dim = d;
                }
                @Override
                public void run() {
                    log.debug("Run valueCellEditor.showDialog");
                    Point p = editorComponent.getLocationOnScreen();
                    editorDialog.setLocation(p.x, p.y);
                    editorDialog.setPreferredSize(dim);
                    editorDialog.pack();
                    editorDialog.setVisible(true);
                }
            }
            CellMaker t = new CellMaker(dim);
            javax.swing.SwingUtilities.invokeLater(t);
        }

        class ComboDialog extends JDialog implements ItemListener, FocusListener {
            JComboBox<String> _comboBox;
            ComboDialog _this;

            ComboDialog(String[] items) {
                super((JFrame)null, false);
                _this = this;
                _comboBox = new JComboBox<String>();
                _comboBox.addItemListener(this);
                _comboBox.addFocusListener(this);
                _comboBox.setForeground(Color.RED);
                for (String item : items) {
                    _comboBox.addItem(item);
                }
                _comboBox.removeItem(Command.NOOP.toString());
                getContentPane().add(_comboBox);
                setUndecorated(true);
            }

            @Override
            public void itemStateChanged(ItemEvent e) {
                currentText = (String)_comboBox.getSelectedItem();
                editorComponent.setText(currentText);
                fireEditingStopped();
                _this.dispose();
           }
            @Override
            public void  focusGained(FocusEvent e) {
            }
            @Override
            public void focusLost(FocusEvent e) {
                currentText = (String)_comboBox.getSelectedItem();
                editorComponent.setText(currentText);
                fireEditingStopped();
                _this.dispose();
            }
        }
    }

//=============== COMMAND_COLUMN editing/rendering ===============\\

    class CommandCellEditor extends DefaultCellEditor {
        CommandCellEditor(JComboBox<Command> comboBox) {
            super(comboBox);
            log.debug("New JComboBox<String> CommandCellEditor");
        }

        @SuppressWarnings("unchecked") // getComponent call requires an unchecked cast
        @Override
        public Component getTableCellEditorComponent(JTable table, Object value,
                boolean isSelected, int row, int column) {
            if (log.isDebugEnabled()) {
                log.debug("getTableCellEditorComponent: row= {}, column= {} selected = {}",
                        row, column, isSelected);
            }
            JComboBox<Command> comboBox = (JComboBox<Command>)getComponent();
            cellPt = MouseInfo.getPointerInfo().getLocation();
            comboBox.removeAllItems();
            for (Command cmd : Command.values()) {
                if (!cmd.name().equals("NOOP") && !cmd.name().equals("SPEEDSTEP")) {
                    comboBox.addItem(cmd);
                }
            }
            return super.getTableCellEditorComponent(table, value, isSelected, row, column);
        }
    }

    Point cellPt;   // point to display key

    class CommandCellRenderer extends DefaultTableCellRenderer {
        public CommandCellRenderer() {
            super();
            log.debug("New JComboBox<String> CommandCellRenderer");
        }

        @Override
        public Component getTableCellRendererComponent(JTable table, Object value,
                boolean isSelected, boolean hasFocus, int row, int column) {
            Command cmd = (Command)value;
            int key = _throttleCommands.get(row).getKeyNum();
            if (cmd == null) {
                setText(null);
            } else if (Command.FKEY.equals(cmd)) {
                setText(Bundle.getMessage("FKey", key));
            } else if (Command.LATCHF.equals(cmd)) {
                setText(Bundle.getMessage("FKeyMomemtary", key));
            } else {
                setText(cmd.toString());
            }
            return this;
        }
    }

    static class EditDialog extends JDialog  {
        SpinnerNumberModel _keyNumModel;
        ThrottleSetting _ts;
        Command _cmd;

        EditDialog(JFrame frame, ThrottleSetting ts, Command cmd) {
            super(frame, true);
            _ts = ts;
            _cmd = cmd;
            int key = ts.getKeyNum();
            if (key < 0) {
                key = 0;
            }
            _keyNumModel = new SpinnerNumberModel(key, 0, 28, 1);
            JSpinner keyNums = new JSpinner(_keyNumModel);
            JPanel panel = new JPanel();
            panel.setLayout(new BorderLayout());
            panel.add(new JLabel(Bundle.getMessage("editFunctionKey")), BorderLayout.NORTH);
            panel.add(keyNums, BorderLayout.CENTER);

            JPanel p = new JPanel();
            p.setLayout(new BoxLayout(p, BoxLayout.X_AXIS));
            JButton doneButton;
            doneButton = new JButton(Bundle.getMessage("ButtonDone"));
            doneButton.addActionListener((ActionEvent a) -> done());
            p.add(doneButton);

            JButton cancelButton = new JButton(Bundle.getMessage("ButtonCancel"));
            cancelButton.addActionListener((ActionEvent a) -> this.dispose());
            p.add(cancelButton);
            panel.add(p, BorderLayout.SOUTH);
            getContentPane().add(panel);
            setUndecorated(true);
        }

        public void done() {
            int i = (Integer)_keyNumModel.getValue();
            _ts.setKeyNum(i);
            _ts.setCommand(_cmd);
            this.dispose();
        }

    }
    void makeEditWindow(ThrottleSetting ts, Command cmd) {
        JDialog dialog = new EditDialog(this, ts, cmd);
        dialog.setLocation(cellPt);
        dialog.pack();
        dialog.setVisible(true);
        if (log.isDebugEnabled()) {
            log.debug("makeEditWindow: pt at ({}, {})", cellPt.x, cellPt.y);
        }
    }

    static java.text.DecimalFormat twoDigit = new java.text.DecimalFormat("0.00");

    /************************* Throttle Table ******************************/
    class ThrottleTableModel extends AbstractTableModel {

        public static final int ROW_NUM = 0;
        public static final int TIME_COLUMN = 1;
        public static final int COMMAND_COLUMN = 2;
        public static final int VALUE_COLUMN = 3;
        public static final int BLOCK_COLUMN = 4;
        public static final int SPEED_COLUMN = 5;
        public static final int NUMCOLS = 6;

        JComboBox<Integer> keyNums = new JComboBox<>();

        public ThrottleTableModel() {
            super();
            for (int i=0; i<29; i++) {
                keyNums.addItem(i);
            }
        }

        @Override
        public int getColumnCount() {
            return NUMCOLS;
        }

        @Override
        public int getRowCount() {
            return _throttleCommands.size();
        }

        @Override
        public String getColumnName(int col) {
            switch (col) {
                case ROW_NUM:
                    return "#";
                case TIME_COLUMN:
                    return Bundle.getMessage("TimeCol");
                case COMMAND_COLUMN:
                    return Bundle.getMessage("CommandCol");
                case VALUE_COLUMN:
                    return Bundle.getMessage("ValueCol");
                case BLOCK_COLUMN:
                    return Bundle.getMessage("BlockCol");
                case SPEED_COLUMN:
                    return Bundle.getMessage("trackSpeed");
                default:
                    // fall through
                    break;
            }
            return "";
        }

        @Override
        public boolean isCellEditable(int row, int col) {
            if (col == ROW_NUM || col == SPEED_COLUMN) {
                return false;
            }
            return true;
        }

        @Override
        public Class<?> getColumnClass(int col) {
            if (col == COMMAND_COLUMN) {
                return JComboBox.class;
            }
            return String.class;
        }

        public int getPreferredWidth(int col) {
            switch (col) {
                case ROW_NUM:
                    return new JTextField(3).getPreferredSize().width;
                case TIME_COLUMN:
                    return new JTextField(8).getPreferredSize().width;
                case COMMAND_COLUMN:
                case VALUE_COLUMN:
                    return new JTextField(18).getPreferredSize().width;
                case BLOCK_COLUMN:
                    return new JTextField(45).getPreferredSize().width;
                case SPEED_COLUMN:
                    return new JTextField(10).getPreferredSize().width;
                default:
                    return new JTextField(12).getPreferredSize().width;
            }
        }

        @Override
        public Object getValueAt(int row, int col) {
            // some error checking
            if (row >= _throttleCommands.size()) {
                if (log.isDebugEnabled()) log.debug("row {} is greater than throttle command size {}",
                        row, _throttleCommands.size());
                return "";
            }
            ThrottleSetting ts = _throttleCommands.get(row);
            if (ts == null) {
                if (log.isDebugEnabled()) log.debug("Throttle setting is null!");
                return "";
            }
            switch (col) {
                case ROW_NUM:
                    return Integer.valueOf(row + 1);
                case TIME_COLUMN:
                    return ts.getTime();
                case COMMAND_COLUMN:
                    return ts.getCommand();
                case VALUE_COLUMN:
                    CommandValue cmdVal = ts.getValue();
                    if (cmdVal == null) {
                        return "";
                    }
                    return cmdVal.showValue();
                case BLOCK_COLUMN:
                    return ts.getBeanDisplayName();
                case SPEED_COLUMN:
                    return twoDigit.format(ts.getTrackSpeed() * _speedConversion);
                default:
                    return "";
            }
        }

        @Override
        @SuppressFBWarnings(value="DB_DUPLICATE_SWITCH_CLAUSES", justification="put least likely cases last for efficiency")
        public void setValueAt(Object value, int row, int col) {
            if (row >= _throttleCommands.size()) {
                return;
            }
            ThrottleSetting ts = _throttleCommands.get(row);
            String msg = null;
            switch (col) {
                case TIME_COLUMN:
                    long time = 0;
                    try {
                        time = Long.parseLong((String) value);
                        if (time < 0) {
                            msg = Bundle.getMessage("InvalidTime", (String) value);
                        } else {
                            ts.setTime(time);
                            _dirty = true;
                        }
                    } catch (NumberFormatException nfe) {
                        msg = Bundle.getMessage("InvalidTime", (String) value);
                    }
                    break;
                case COMMAND_COLUMN:
                    Command cmd = ((Command) value);
                    if (cmd == null) {
                        break;
                    }
                    Command prCmd = ts.getCommand();
                    if (prCmd != null) {
                       if (prCmd.equals(Command.NOOP)) {
                           break;
                       }
                       if (!cmd.hasBlockName() && prCmd.hasBlockName()) {
                           ts.setNamedBeanHandle(null);
                       }
                    }
                    switch (cmd) {
                        case FKEY:
                        case LATCHF:
                            class CellMaker implements Runnable {
                                ThrottleSetting ts;
                                Command cmd;
                                CellMaker(ThrottleSetting t, Command c) {
                                    ts = t;
                                    cmd = c;
                                }

                                @Override
                                public void run() {
                                    makeEditWindow(ts, cmd);
                                }
                            }
                            CellMaker t = new CellMaker(ts, cmd);
                            javax.swing.SwingUtilities.invokeLater(t);
                            break;
                        case NOOP:
                            msg = Bundle.getMessage("cannotEnterNoop", cmd.toString());
                            break;
                        case SPEED:
                        case FORWARD:
                        case SET_SENSOR:
                        case WAIT_SENSOR:
                        case RUN_WARRANT:
                        case SPEEDSTEP:
                            ts.setCommand(cmd);
                            _dirty = true;
                            break;
                        default:
                            msg = Bundle.getMessage("badCommand", cmd.toString());
                    }
                   break;
                case VALUE_COLUMN:
                    if (value == null || ((String) value).length() == 0) {
                        break;
                    }
                    if (ts==null || ts.getCommand()==null ) {
                        msg = Bundle.getMessage("nullValue", Bundle.getMessage("CommandCol"));
                        break;
                    }
                    Command command = ts.getCommand();
                    if (command.equals(Command.NOOP)) {
                        break;
                    }
                    try {
                        CommandValue val = ThrottleSetting.getValueFromString(command, (String) value);                       
                        if (!val.equals(ts.getValue())) {
                            _dirty = true;
                            ts.setValue(val);
                       }
                    } catch (jmri.JmriException je) {
                        msg = je.getMessage();
                        break;
                    }
                    if (command.hasBlockName()) {
                        NamedBeanHandle<?> bh = getPreviousBlockHandle(row);
                        ts.setNamedBeanHandle(bh);
                    }
                    break;
                case BLOCK_COLUMN:
                    if (ts==null || ts.getCommand()==null ) {
                        msg = Bundle.getMessage("nullValue", Bundle.getMessage("CommandCol"));
                        break;
                    }
                    command = ts.getCommand();
                    if (command == null) {
                        break;
                    }
                    if (!command.hasBlockName()) {
                        msg = ts.setNamedBean(command, (String)value);
                    } else  if (command.equals(Command.NOOP)) {
                        if (!((String)value).equals(ts.getBeanDisplayName())) {
                            msg = Bundle.getMessage("cannotChangeBlock", (String) value);
                        }
                    } else {
                        NamedBeanHandle<?> bh = getPreviousBlockHandle(row);
                        if (bh != null) {
                            String name = bh.getBean().getDisplayName();
                            if (!name.equals(value)) {
                                msg = Bundle.getMessage("commandInBlock", name);
                                ts.setNamedBeanHandle(bh);
                                _dirty = true;
                            }
                        }
                    }
                    break;
                case SPEED_COLUMN:
                    break;
                default:
            }
            if (msg != null) {
                showWarning(msg);
            } else {
                fireTableRowsUpdated(row, row);
            }
        }

        private NamedBeanHandle <? extends NamedBean> getPreviousBlockHandle(int row) {
            for (int i = row; i > 0; i--) {
                NamedBeanHandle <? extends NamedBean> bh = _throttleCommands.get(i - 1).getNamedBeanHandle();
                if (bh != null && (bh.getBean() instanceof OBlock)) {
                    return bh;
                }
            }
            return null;
        }

    }
    private final static Logger log = LoggerFactory.getLogger(WarrantFrame.class);
}<|MERGE_RESOLUTION|>--- conflicted
+++ resolved
@@ -117,7 +117,7 @@
             sName = mgr.getAutoSystemName();
         }
         _warrant = new Warrant(sName, null);
-        if (startW != null) {
+        if (startW != null) {   
             setup(startW);
             if (endW != null) {     // concatenate warrants
                 BlockOrder bo = _orders.get(_orders.size()-1);
@@ -175,7 +175,7 @@
         _warrant.setRunBlind(warrant.getRunBlind());
         setTrainName(warrant.getTrainName());
         _warrant.setTrainName(warrant.getTrainName());
-
+        
         SpeedUtil spU = warrant.getSpeedUtil();
         setSpeedUtil(_warrant.getSpeedUtil());
         _speedUtil.setDccAddress(spU.getDccAddress());
@@ -251,7 +251,7 @@
         _dirty = false;
         return true;
     }
-
+ 
     private JPanel makeTopPanel() {
         JPanel topPanel = new JPanel();
         topPanel.setLayout(new BoxLayout(topPanel, BoxLayout.PAGE_AXIS));
@@ -351,7 +351,7 @@
         edge.add(typePanel);
         _parameterPanel.add(edge);
         _parameterPanel.add(Box.createHorizontalStrut(STRUT_SIZE));
-
+        
         JPanel scParamPanel = makeSCParamPanel();
         edge = new JPanel();
         edge.setBorder(BorderFactory.createTitledBorder(BorderFactory.createLineBorder(java.awt.Color.BLACK),
@@ -361,7 +361,7 @@
         edge.add(scParamPanel);
         _parameterPanel.add(edge);
         _parameterPanel.add(Box.createHorizontalStrut(STRUT_SIZE));
-
+        
         JPanel learnPanel = makeRecordPanel();
         edge = new JPanel();
         edge.setBorder(BorderFactory.createTitledBorder(BorderFactory.createLineBorder(java.awt.Color.BLACK),
@@ -371,7 +371,7 @@
         edge.add(learnPanel);
         _parameterPanel.add(edge);
         _parameterPanel.add(Box.createHorizontalStrut(STRUT_SIZE));
-
+        
         JPanel paramsPanel = makeRunParmsPanel();
         edge = new JPanel();
         edge.setBorder(BorderFactory.createTitledBorder(BorderFactory.createLineBorder(java.awt.Color.BLACK),
@@ -381,7 +381,7 @@
         edge.add(paramsPanel);
         _parameterPanel.add(edge);
         _parameterPanel.add(Box.createHorizontalStrut(STRUT_SIZE));
-
+        
         JPanel runPanel = makePlaybackPanel();
         edge = new JPanel();
         edge.setBorder(BorderFactory.createTitledBorder(BorderFactory.createLineBorder(java.awt.Color.BLACK),
@@ -393,7 +393,7 @@
         _parameterPanel.add(Box.createHorizontalStrut(STRUT_SIZE));
         _parameterPanel.setPreferredSize(_parameterPanel.getPreferredSize());
         tab2.add(_parameterPanel);
-
+        
         _isSCWarrant.addActionListener(new ActionListener() {
             @Override
             public void actionPerformed(ActionEvent e) {
@@ -476,7 +476,7 @@
         typePanel.add(wTypePanel);
         return typePanel;
     }
-
+    
     private void addSpeeds() {
         float speed = 0.0f;
         for (ThrottleSetting ts :_throttleCommands) {
@@ -507,7 +507,7 @@
 
         scParamPanel.add(_runForward);
         _runForward.setSelected(_forward);
-
+        
         JPanel ttpPanel = new JPanel();
         ttpPanel.setLayout(new BoxLayout(ttpPanel, BoxLayout.LINE_AXIS));
         JLabel ttp_l = new JLabel(Bundle.getMessage("TTP"));
@@ -520,7 +520,7 @@
         ttpPanel.add(_TTPtextField);
         ttpPanel.setToolTipText(Bundle.getMessage("TTPtoolTip"));
         scParamPanel.add(ttpPanel);
-
+        
         JPanel sfPanel = new JPanel();
         sfPanel.setLayout(new BoxLayout(sfPanel, BoxLayout.LINE_AXIS));
         JLabel sf_l = new JLabel(Bundle.getMessage("SF"));
@@ -532,7 +532,7 @@
         sfPanel.add(sf_l);
         sfPanel.add(_speedFactorTextField);
         sfPanel.setToolTipText(Bundle.getMessage("sfToolTip"));
-        scParamPanel.add(sfPanel);
+        scParamPanel.add(sfPanel);        
 
         if (_isWarrant.isSelected()) {
             setPanelEnabled(scParamPanel,false);
@@ -836,8 +836,8 @@
 
         _speedUnits = new DisplayButton(_displayPref);
         FontMetrics fm = _speedUnits.getFontMetrics(_speedUnits.getFont());
-        int width = Math.max(fm.stringWidth(Display.KPH.toString()),
-                Math.max(fm.stringWidth(Display.MPH.toString()),
+        int width = Math.max(fm.stringWidth(Display.KPH.toString()), 
+                Math.max(fm.stringWidth(Display.MPH.toString()), 
                         fm.stringWidth(Display.MMPS.toString())));
         Dimension d = _speedUnits.getPreferredSize();
         d.width = width + 40;
@@ -1014,7 +1014,7 @@
             msg = _warrant.setRoute(false, orders);     // calls allocateRoute
         }
         if (msg == null) {
-            msg = _warrant.checkforTrackers();
+            msg = _warrant.checkforTrackers(); 
         }
         if (msg == null) {
             msg = checkLocoAddress();
@@ -1025,92 +1025,6 @@
     private String checkThrottleCommands() {
         if (_throttleCommands.size() <= getOrders().size() + 1) {
             return Bundle.getMessage("NoCommands", _warrant.getDisplayName());
-<<<<<<< HEAD
-        } else {
-            for (int i=0; i<_throttleCommands.size(); i++) {
-                ThrottleSetting ts = _throttleCommands.get(i);
-                Command cmd = ts.getCommand();
-                CommandValue val = ts.getValue();
-                if (val==null || cmd==null) {
-                    return Bundle.getMessage("BadThrottleSetting", i+1);
-                }
-                ValueType valType = val.getType();
-                if (valType==null) {
-                    return Bundle.getMessage("BadThrottleSetting", i+1);
-                }
-                switch (cmd) {
-                    case SPEED:
-                        if (valType != ValueType.VAL_FLOAT) {
-                            return Bundle.getMessage("badThrottleCommand",
-                                    i+1, cmd.toString(), valType.toString());
-                        }
-                        float f = ts.getValue().getFloat();
-                        if (f > 1) {
-                            return Bundle.getMessage("badSpeed", f);
-                        } else if (f < 0) {    // EStop OK only in the last block
-                            OBlock blk = getOrders().get(getOrders().size()-1).getBlock();
-                            if (blk == null || !blk.getSystemName().equals(ts.getBeanSystemName())) {
-                                return Bundle.getMessage("badSpeed", f);
-                            }
-                        }
-                        break;
-                    case NOOP:
-                        if (valType != ValueType.VAL_NOOP) {
-                            return Bundle.getMessage("badThrottleCommand",
-                                    i+1, cmd.toString(), valType.toString());
-                        }
-                        break;
-                    case FORWARD:
-                        if (valType != ValueType.VAL_TRUE && valType != ValueType.VAL_FALSE) {
-                            return Bundle.getMessage("badThrottleCommand",
-                                    i+1, cmd.toString(), valType.toString());
-                        }
-                        break;
-                    case FKEY:
-                    case LATCHF:
-                        if (valType != ValueType.VAL_ON && valType != ValueType.VAL_OFF) {
-                            return Bundle.getMessage("badThrottleCommand",
-                                    i+1, cmd.toString(), valType.toString());
-                        }
-                        break;
-                    case SET_SENSOR:
-                    case WAIT_SENSOR:
-                        if (valType != ValueType.VAL_ACTIVE && valType != ValueType.VAL_INACTIVE) {
-                            return Bundle.getMessage("badThrottleCommand",
-                                    i+1, cmd.toString(), valType.toString());
-                        }
-                        String msg = ts.getBeanDisplayName();
-                        if (msg == null) {
-                            return Bundle.getMessage("badThrottleCommand",
-                                    i+1, cmd.toString(), valType.toString());
-                        }
-                        msg = WarrantFrame.checkBeanName(cmd, ts.getBeanDisplayName());
-                        if (msg != null) {
-                            return msg + '\n' + Bundle.getMessage("badThrottleCommand",
-                                    i+1, cmd.toString(), valType.toString());
-                        }
-                        break;
-                    case RUN_WARRANT:
-                        if (valType != ValueType.VAL_INT) {
-                            return Bundle.getMessage("badThrottleCommand",
-                                    i+1, cmd.toString(), valType.toString());
-                        }
-                        msg = ts.getBeanDisplayName();
-                        if (msg == null) {
-                            return Bundle.getMessage("badThrottleCommand",
-                                    i+1, cmd.toString(), valType.toString());
-                        }
-                        msg = WarrantFrame.checkBeanName(cmd, ts.getBeanDisplayName());
-                        if (msg != null) {
-                            return msg + '\n' + Bundle.getMessage("badThrottleCommand",
-                                    i+1, cmd.toString(), valType.toString());
-                        }
-                        break;
-                    case SPEEDSTEP:
-                        if (valType != ValueType.VAL_STEP) {
-                            return Bundle.getMessage("badThrottleCommand",
-                                    i+1, cmd.toString(), valType.toString());
-=======
         }
         float lastSpeed = 0.0f;
         for (int i=0; i<_throttleCommands.size(); i++) {
@@ -1137,7 +1051,6 @@
                         OBlock blk = getOrders().get(getOrders().size()-1).getBlock();
                         if (blk == null || !blk.getSystemName().equals(ts.getBeanSystemName())) {
                             return Bundle.getMessage("badSpeed", lastSpeed);
->>>>>>> d83b0771
                         }
                     }
                     break;
@@ -1297,7 +1210,7 @@
         _warrant.setTrainName(getTrainName());
         _startTime = System.currentTimeMillis();
         _speed = 0.0f;
-
+        
         _warrant.addPropertyChangeListener(this);
 
         msg = _warrant.setRunMode(Warrant.MODE_LEARN, _speedUtil.getDccAddress(), _learnThrottle,
@@ -1336,7 +1249,7 @@
             }
         }
         if (msg == null) {
-            WarrantTableModel model = WarrantTableFrame.getDefault().getModel();
+            WarrantTableModel model = WarrantTableFrame.getDefault().getModel(); 
             msg = model.checkAddressInUse(_warrant);
             /* Don't put this copy of warrant into the table
             if (msg == null) {
@@ -1352,7 +1265,7 @@
             return;
         }
         _warrant.addPropertyChangeListener(this);
-
+        
         msg = _warrant.setRunMode(Warrant.MODE_RUN, _speedUtil.getDccAddress(), null,
                 _throttleCommands, _runETOnlyBox.isSelected());
         if (msg != null) {
@@ -1362,7 +1275,7 @@
             setStatus(msg, Color.red);
             return;
         } else
-
+        
         msg = _warrant.checkStartBlock();
         if (msg != null) {
             if (msg.equals("warnStart")) {
@@ -1623,10 +1536,10 @@
         }*/
         setThrottleCommand(cmd, value, bName);
     }
-
+    
     protected void setSpeedCommand(float speed) {
         if (_warrant.getSpeedUtil().profileHasSpeedInfo()) {
-            _speed = _warrant.getSpeedUtil().getTrackSpeed(speed);  // mm/ms
+            _speed = _warrant.getSpeedUtil().getTrackSpeed(speed);  // mm/ms            
         } else {
             _speed = 0.0f;
         }
@@ -1660,7 +1573,7 @@
         return false;
     }
     /**
-     * Called by WarrantTableAction before closing the editing of this warrant
+     * Called by WarrantTableAction before closing the editing of this warrant 
      * @return true if this warrant or its pre-editing version is running
      */
     private boolean isRunning() {
@@ -1698,7 +1611,7 @@
             }
         }
 
-        WarrantManager mgr = InstanceManager.getDefault(WarrantManager.class);
+        WarrantManager mgr = InstanceManager.getDefault(WarrantManager.class); 
         if (msg == null) {
             if (_saveWarrant != null) {
                 if ((_saveWarrant instanceof SCWarrant && !_isSCWarrant.isSelected()) ||
@@ -1714,13 +1627,13 @@
                         fatal = true;
                         msg = Bundle.getMessage("WarrantExists", _userNameBox.getText());
                     } else {
-                        _warrant = _saveWarrant;    // update registered warrant
+                        _warrant = _saveWarrant;    // update registered warrant 
                     }
                 }
             } else {
                 if (_warrant == null) {
                     _warrant = mgr.createNewWarrant(
-                            _sysNameBox.getText(), _userNameBox.getText(),
+                            _sysNameBox.getText(), _userNameBox.getText(), 
                             _isSCWarrant.isSelected(), (long)_TTPtextField.getValue());
                 }
             }
@@ -1736,7 +1649,7 @@
             fatal = true;
         }
         if (msg == null && _userNameBox.getText().length() == 0) {
-            msg = Bundle.getMessage("NoUserName",  _sysNameBox.getText());
+            msg = Bundle.getMessage("NoUserName",  _sysNameBox.getText());            
         }
         if (msg != null) {
             if (fatal) {
@@ -1825,6 +1738,7 @@
             log.debug("valueCellEditor Ctor");
         }
 
+        @SuppressWarnings("unchecked") // getComponent call requires an unchecked cast
         @Override
         public Component getTableCellEditorComponent(JTable table, Object value,
                 boolean isSelected, int row, int col) {
@@ -1900,7 +1814,7 @@
                 getContentPane().add(_textField);
                 setUndecorated(true);
             }
-
+            
             @Override
             public void  focusGained(FocusEvent e) {
             }
@@ -1936,7 +1850,7 @@
             javax.swing.SwingUtilities.invokeLater(t);
         }
 
-        class ComboDialog extends JDialog implements ItemListener, FocusListener {
+        class ComboDialog extends JDialog implements ItemListener, FocusListener {  
             JComboBox<String> _comboBox;
             ComboDialog _this;
 
@@ -2011,6 +1925,7 @@
             log.debug("New JComboBox<String> CommandCellRenderer");
         }
 
+        @SuppressWarnings("unchecked") // getComponent call requires an unchecked cast
         @Override
         public Component getTableCellRendererComponent(JTable table, Object value,
                 boolean isSelected, boolean hasFocus, int row, int column) {
@@ -2058,7 +1973,7 @@
 
             JButton cancelButton = new JButton(Bundle.getMessage("ButtonCancel"));
             cancelButton.addActionListener((ActionEvent a) -> this.dispose());
-            p.add(cancelButton);
+            p.add(cancelButton);            
             panel.add(p, BorderLayout.SOUTH);
             getContentPane().add(panel);
             setUndecorated(true);

package jmri.jmrit.logix;

import edu.umd.cs.findbugs.annotations.SuppressFBWarnings;
import java.awt.Color;
import java.awt.Font;
import java.beans.PropertyChangeListener;
import java.util.*;
import java.util.stream.Collectors;
import javax.annotation.Nonnull;
import jmri.InstanceManager;
import jmri.NamedBean;
import jmri.NamedBeanHandle;
import jmri.NamedBeanUsageReport;
import jmri.Path;
import jmri.Sensor;
import jmri.Turnout;
import jmri.util.ThreadingUtil;
import org.slf4j.Logger;
import org.slf4j.LoggerFactory;

/**
 * OBlock extends jmri.Block to be used in Logix Conditionals and Warrants. It
 * is the smallest piece of track that can have occupancy detection. A better
 * name would be Detection Circuit. However, an OBlock can be defined without an
 * occupancy sensor and used to calculate routes.
 * <p>
 * Additional states are defined to indicate status of the track and trains to
 * control panels. A jmri.Block has a PropertyChangeListener on the occupancy
 * sensor and the OBlock will pass state changes of the occ.sensor on to its
 * Warrant.
 * <p>
 * Entrances (exits when train moves in opposite direction) to OBlocks have
 * Portals. A Portal object is a pair of OBlocks. Each OBlock has a list of its
 * Portals.
 * <p>
 * When an OBlock (Detection Circuit) has a Portal whose entrance to the OBlock
 * has a signal, then the OBlock and its chains of adjacent OBlocks up to the
 * next OBlock having an entrance Portal with a signal, can be considered a
 * "Block" in the sense of a prototypical railroad. Preferably all entrances to
 * the "Block" should have entrance Portals with a signal.
 * <p>
 * A Portal has a list of paths (OPath objects) for each OBlock it separates.
 * The paths are determined by the turnout settings of the turnouts contained in
 * the block. Paths are contained within the Block boundaries. Names of OPath
 * objects only need be unique within an OBlock.
 *
 * @author Pete Cressman (C) 2009
 * @author Egbert Broerse (C) 2020
 */
public class OBlock extends jmri.Block implements java.beans.PropertyChangeListener {

    public enum OBlockStatus {
        Unoccupied(UNOCCUPIED, "unoccupied", Bundle.getMessage("unoccupied")),
        Occupied(OCCUPIED, "occupied", Bundle.getMessage("occupied")),
        Allocated(ALLOCATED, "allocated", Bundle.getMessage("allocated")),
        Running(RUNNING, "running", Bundle.getMessage("running")),
        OutOfService(OUT_OF_SERVICE, "outOfService", Bundle.getMessage("outOfService")),
        Dark(UNDETECTED, "dark", Bundle.getMessage("dark")),
        TrackError(TRACK_ERROR, "powerError", Bundle.getMessage("powerError"));

        private final int status;
        private final String name;
        private final String descr;

        private static final Map<String, OBlockStatus> map = new HashMap<>();
        private static final Map<String, OBlockStatus> reverseMap = new HashMap<>();

        private OBlockStatus(int status, String name, String descr) {
            this.status = status;
            this.name = name;
            this.descr = descr;
        }

        public int getStatus() { return status; }

        public String getName() { return name; }

        public String getDescr() { return descr; }

        public static OBlockStatus getByName(String name) { return map.get(name); }
        public static OBlockStatus getByDescr(String descr) { return reverseMap.get(descr); }

        static {
            for (OBlockStatus oblockStatus : OBlockStatus.values()) {
                map.put(oblockStatus.name, oblockStatus);
                reverseMap.put(oblockStatus.descr, oblockStatus);
            }
        }
    }

    /*
     * OBlock states:
     * NamedBean.UNKNOWN                 = 0x01
     * Block.OCCUPIED =  Sensor.ACTIVE   = 0x02
     * Block.UNOCCUPIED = Sensor.INACTIVE= 0x04
     * NamedBean.INCONSISTENT            = 0x08
     * Add the following to the 4 sensor states.
     * States are OR'ed to show combination.  e.g. ALLOCATED | OCCUPIED = allocated block is occupied
     */
    public static final int ALLOCATED = 0x10;      // reserve the block for subsequent use by a train
    public static final int RUNNING = 0x20;        // OBlock that running train has reached
    public static final int OUT_OF_SERVICE = 0x40; // OBlock that should not be used
    public static final int TRACK_ERROR = 0x80;    // OBlock has Error
    // UNDETECTED state bit is used for DARK blocks
    // static final public int DARK = 0x01;        // meaning: OBlock has no Sensor, same as UNKNOWN

    private static final Color DEFAULT_FILL_COLOR = new Color(200, 0, 200);

    public static String getLocalStatusName(String str) {
        return OBlockStatus.getByName(str).descr;
    }

    public static String getSystemStatusName(String str) {
        return OBlockStatus.getByDescr(str).name;
    }
    private List<Portal> _portals = new ArrayList<>();     // portals to this block

    private Warrant _warrant;        // when not null, oblock is allocated to this warrant
    private String _pathName;        // when not null, this is the allocated path
    protected long _entryTime;       // time when block became occupied
    private boolean _metric = false; // desired display mode
    private NamedBeanHandle<Sensor> _errNamedSensor;
    private Color _markerForeground = Color.WHITE;
    private Color _markerBackground = DEFAULT_FILL_COLOR;
    private Font _markerFont;

    public OBlock(@Nonnull String systemName) {
        super(systemName);
        setState(UNDETECTED);
    }

    public OBlock(@Nonnull String systemName, String userName) {
        super(systemName, userName);
        setState(UNDETECTED);
    }

    /* What super does currently is fine.
     * FindBug wants us to duplicate and override anyway
     */
    @Override
    public boolean equals(Object obj) {
        if (obj == this) {
            return true;
        }
        if (obj == null) {
            return false;
        }

        if (getClass() != obj.getClass()) {
            return false;
        }
        if (!((OBlock) obj).getSystemName().equals(this.getSystemName())) {
            return false;
        }
        return super.equals(obj);
    }

    @Override
    public int hashCode() {
        return this.getSystemName().hashCode();
    }

    /**
     * {@inheritDoc}
     * <p>
     * Override to only set an existing sensor and to amend state with not
     * UNDETECTED return true if an existing Sensor is set or sensor is to be
     * removed from block.
     */
    @Override
    public boolean setSensor(String pName) {
        Sensor oldSensor = getSensor();
        Sensor newSensor = null;
        if (pName != null && pName.trim().length() > 0) {
            newSensor = InstanceManager.sensorManagerInstance().getByUserName(pName);
            if (newSensor == null) {
                newSensor = InstanceManager.sensorManagerInstance().getBySystemName(pName);
            }
            if (newSensor == null) {
                log.error("No sensor named '{}' exists.", pName);
                return false;
            }
        }
        if (oldSensor != null) {
            if (oldSensor.equals(newSensor)) {
                return true;
            }
        }

        // save the non-sensor states
        int saveState = getState() & ~(UNKNOWN | OCCUPIED | UNOCCUPIED | INCONSISTENT | UNDETECTED);
        if (newSensor == null || pName == null) {
            setNamedSensor(null);
        } else {
            setNamedSensor(jmri.InstanceManager.getDefault(jmri.NamedBeanHandleManager.class).getNamedBeanHandle(pName, newSensor));
        }
        setState(getState() | saveState);   // add them back into new sensor
        firePropertyChange("OccupancySensorChange", oldSensor, newSensor);
        return true;
    }

    // override to determine if not UNDETECTED
    @Override
    public void setNamedSensor(NamedBeanHandle<Sensor> namedSensor) {
        super.setNamedSensor(namedSensor);
        if (namedSensor != null) {
            setState(getSensor().getState() & ~UNDETECTED);
        }
    }

    /**
     * @param pName name of error sensor
     * @return true if successful
     */
    public boolean setErrorSensor(String pName) {
        NamedBeanHandle<Sensor> newErrSensorHdl = null;
        Sensor newErrSensor = null;
        if (pName != null && pName.trim().length() > 0) {
            newErrSensor = InstanceManager.sensorManagerInstance().getByUserName(pName);
            if (newErrSensor == null) {
                newErrSensor = InstanceManager.sensorManagerInstance().getBySystemName(pName);
            }
           if (newErrSensor != null) {
                newErrSensorHdl = jmri.InstanceManager.getDefault(jmri.NamedBeanHandleManager.class).getNamedBeanHandle(pName, newErrSensor);
           }
           if (newErrSensor == null) {
               log.error("No sensor named '{}' exists.", pName);
               return false;
           }
        }
        if (_errNamedSensor != null) {
            if (_errNamedSensor.equals(newErrSensorHdl)) {
                return true;
            } else {
                getErrorSensor().removePropertyChangeListener(this);
            }
        }

        _errNamedSensor = newErrSensorHdl;
        setState(getState() & ~TRACK_ERROR);
        if (newErrSensor  != null) {
            newErrSensor.addPropertyChangeListener(this, _errNamedSensor.getName(), "OBlock Error Sensor " + getDisplayName());
            if (newErrSensor.getState() == Sensor.ACTIVE) {
                setState(getState() | TRACK_ERROR);
            } else {
                setState(getState() & ~TRACK_ERROR);
            }
        }
        return true;
    }

    public Sensor getErrorSensor() {
        if (_errNamedSensor == null) {
            return null;
        }
        return _errNamedSensor.getBean();
    }

    public NamedBeanHandle<Sensor> getNamedErrorSensor() {
        return _errNamedSensor;
    }

    @Override
    public void propertyChange(java.beans.PropertyChangeEvent evt) {
        if (log.isDebugEnabled()) {
            log.debug("property change: of \"{}\" property {} is now {} from {}",
                    getDisplayName(), evt.getPropertyName(), evt.getNewValue(), evt.getSource().getClass().getName());
        }
        if ((getErrorSensor() != null) && (evt.getSource().equals(getErrorSensor()))) {
            if (evt.getPropertyName().equals("KnownState")) {
                int errState = ((Integer) evt.getNewValue());
                int oldState = getState();
                if (errState == Sensor.ACTIVE) {
                    setState(oldState | TRACK_ERROR);
                } else {
                    setState(oldState & ~TRACK_ERROR);
                }
                firePropertyChange("pathState", oldState, getState());
            }
        }
    }

    /**
     * Another block sharing a turnout with this block queries whether turnout
     * is in use.
     *
     * @param path that uses a common shared turnout
     * @return If warrant exists and path==pathname, return warrant display
     *         name, else null.
     */
    public String isPathSet(String path) {
        String msg = null;
        if (_warrant != null) {
            if (path.equals(_pathName)) {
                msg = _warrant.getDisplayName();
            }
        }
        log.trace("Path \"{}\" in oblock \"{}\" {}", path, getDisplayName(), (msg == null ? "not set" : " set in warrant " + msg));
        return msg;
    }

    public Warrant getWarrant() {
        return _warrant;
    }

    /*
     * Does a deAllocation, but keeps the listener
     */
    protected boolean releaseWarrant(Warrant w) {
        if (w != null && w.equals(_warrant)) {
            if (_pathName != null) {
                OPath path = getPathByName(_pathName);
                if (path != null) {
                    int lockState = Turnout.CABLOCKOUT & Turnout.PUSHBUTTONLOCKOUT;
                    path.setTurnouts(0, false, lockState, false);
                    Portal portal = path.getFromPortal();
                    if (portal != null) {
                        portal.setState(Portal.UNKNOWN);
                    }
                    portal = path.getToPortal();
                    if (portal != null) {
                        portal.setState(Portal.UNKNOWN);
                    }
                }
                _pathName = null;
            }
            _warrant = null;
            setState(getState() & ~(ALLOCATED | RUNNING));  // unset allocated and running bits
            return true;
        }
        return false;
    }

    public boolean isAllocatedTo(Warrant warrant) {
        if (warrant == null) {
            return false;
        }
        return warrant.equals(_warrant);
    }

    public String getAllocatedPathName() {
        return _pathName;
    }

    public void setMetricUnits(boolean type) {
        _metric = type;
    }

    public boolean isMetric() {
        return _metric;
    }

    public void setMarkerForeground(Color c) {
        _markerForeground = c;
    }

    public Color getMarkerForeground() {
        return _markerForeground;
    }

    public void setMarkerBackground(Color c) {
        _markerBackground = c;
    }

    public Color getMarkerBackground() {
        return _markerBackground;
    }

    public void setMarkerFont(Font f) {
        _markerFont = f;
    }

    public Font getMarkerFont() {
        return _markerFont;
    }

    /**
     * Update the Oblock status.
     * Override Block because change must come from an OBlock for Web Server to receive it
     *
     * @param v the new state, from OBlock.ALLOCATED etc, named 'status' in JSON Servlet and Web Server
     */
    @Override
    public void setState(int v) {
        int old = getState();
        super.setState(v);
        // override Block to get proper source to be recognized by listener in Web Server
        //log.debug("OBLOCK.JAVA {} setState({})", getSystemName(), getState()); // used by CPE indicator track icons
        firePropertyChange("state", old, getState());
    }

    /**
     * {@inheritDoc}
     */
    @Override
    public void setValue(Object o) {
        super.setValue(o);
        if (o == null) {
            _markerForeground = Color.WHITE;
            _markerBackground = DEFAULT_FILL_COLOR;
            _markerFont = null;
        }
    }

    /*_
     *  From the universal name for block status, check if it is the current status
     */
    public boolean statusIs(String statusName) {
        OBlockStatus oblockStatus = OBlockStatus.getByName(statusName);
        if (oblockStatus != null) {
            return ((getState() & oblockStatus.status) != 0);
        }
        log.error("\"{}\" type not found.  Update Conditional State Variable testing OBlock \"{}\" status",
                getDisplayName(), statusName);
        return false;
    }

    public boolean isDark() {
        return (getState() & OBlock.UNDETECTED) != 0;
    }

    public boolean isOccupied() {
        return (getState() & OBlock.OCCUPIED) != 0;
    }

    public String occupiedBy() {
        Warrant w = _warrant;
        if (isOccupied()) {
            if (w != null) {
                return w.getTrainName();
            } else {
                return Bundle.getMessage("unknownTrain");
            }
        } else {
            return null;
        }
    }

    /**
     * Test that block is not occupied and not allocated
     *
     * @return true if not occupied and not allocated
     */
    public boolean isFree() {
        int state = getState();
        return ((state & ALLOCATED) == 0 && (state & OCCUPIED) == 0);
    }

    /**
     * Allocate (reserves) the block for the Warrant Note the block may be
     * OCCUPIED by a non-warranted train, but the allocation is permitted.
     *
     * @param warrant the Warrant
     * @return message with if block is already allocated to another warrant or
     *         block is OUT_OF_SERVICE
     */
    public String allocate(Warrant warrant) {
        if (warrant == null) {
            return "ERROR! allocate called with null warrant in block \"" + getDisplayName() + "\"!";
        }
        String msg = null;
        if (_warrant != null) {
            if (!warrant.equals(_warrant)) {
                msg = Bundle.getMessage("AllocatedToWarrant",
                        _warrant.getDisplayName(), getDisplayName(), _warrant.getTrainName());
            } else {
                return null;
            }
        }
        if (msg == null) {
            int state = getState();
            if ((state & OUT_OF_SERVICE) != 0) {
                msg = Bundle.getMessage("BlockOutOfService", getDisplayName());
            }
        }
        if (msg == null) {
            if (_pathName == null) {
                _pathName = warrant.getRoutePathInBlock(this);
            }
            _warrant = warrant;
            // firePropertyChange signaled in super.setState()
            setState(getState() | ALLOCATED);
            log.debug("Allocate oblock \"{}\" to warrant \"{}\".", getDisplayName(), warrant.getDisplayName());
        } else {
            log.debug("Allocate oblock \"{}\" failed for warrant {}. err= {}",
                    getDisplayName(), warrant.getDisplayName(), msg);
        }
        return msg;
    }

    /**
     * Note path name may be set if block is not allocated to a warrant. For use
     * by CircuitBuilder Only.
     *
     * @param pathName name of a path
     * @return error message, otherwise null
     */
    public String allocatePath(String pathName) {
        log.debug("Allocate OBlock path \"{}\" in block \"{}\", state= {}",
                pathName, getSystemName(), getState());
        if (pathName == null) {
            log.error("allocate called with null pathName in block \"{}\"!", getDisplayName());
            return null;
        } else if (_warrant != null) {
            // allocated to another warrant
            return Bundle.getMessage("AllocatedToWarrant",
                    _warrant.getDisplayName(), getDisplayName(), _warrant.getTrainName());
        }
        if ((_pathName != null) && !_pathName.equals(pathName)) {
            return Bundle.getMessage("AllocatedToPath", pathName, getDisplayName(), _pathName);
        }
        _pathName = pathName;
        // setState(getState() | ALLOCATED);  DO NOT ALLOCATE
        return null;
    }

    public String getAllocatingWarrantName() {
        if (_warrant == null) {
            return ("no warrant");
        } else {
            return _warrant.getDisplayName();
        }
    }

    /**
     * Remove allocation state // maybe restore this? Remove listener regardless of ownership
     *
     * @param warrant warrant that has reserved this block. null is allowed for
     *                Conditionals and CircuitBuilder to reset the block.
     *                Otherwise, null should not be used.
     * @return true if warrant deallocated.
     */
    public boolean deAllocate(Warrant warrant) {
        if (_warrant != null) {
            if (!_warrant.equals(warrant)) {
                // check if _warrant is registered
                if (jmri.InstanceManager.getDefault(WarrantManager.class).getBySystemName(_warrant.getSystemName()) != null) {
                    StringBuilder sb = new StringBuilder("Warrant \"");
                    sb.append(warrant.getDisplayName());
                    sb.append("\" Cannot deallocate Block \"");
                    sb.append(getDisplayName());
                    sb.append("\"! Owned by warrant \"");
                    sb.append(_warrant.getDisplayName());
                    sb.append("\".");
                    log.warn(sb.toString());
                    return false;
                }
            }
            try {
                log.debug("deAllocate block \"{}\" from warrant \"{}\"",
                        getDisplayName(), warrant.getDisplayName());
                removePropertyChangeListener(_warrant);
            } catch (Exception ex) {
                // disposed warrant may throw null pointer - continue deallocation
                log.debug("Warrant {} unregistered.", _warrant.getDisplayName(), ex);
                }
        }
        if (warrant == null) {
            return false;
        }
        return releaseWarrant(warrant);
    }

    public void setOutOfService(boolean set) {
        if (set) {
            setState(getState() | OUT_OF_SERVICE);  // set OoS bit
        } else {
            setState(getState() & ~OUT_OF_SERVICE);  // unset OoS bit
        }
    }

    public void setError(boolean set) {
        if (set) {
            setState(getState() | TRACK_ERROR);  // set err bit
        } else {
            setState(getState() & ~TRACK_ERROR);  // unset err bit
        }
    }

    /**
     * Enforce unique portal names. Portals are now managed beans since 2014.
     * This enforces unique names.
     *
     * @param portal the Portal to add
     */
    public void addPortal(Portal portal) {
        String name = getDisplayName();
        if (!name.equals(portal.getFromBlockName()) && !name.equals(portal.getToBlockName())) {
            log.warn("{} not in block {}", portal.getDescription(), getDisplayName());
            return;
        }
        String pName = portal.getName();
        if (pName != null) {  // pName may be null if called from Portal ctor
            for (Portal value : _portals) {
                if (pName.equals(value.getName())) {
                    return;
                }
            }
        }
        int oldSize = _portals.size();
        _portals.add(portal);
        log.debug("add portal \"{}\" to Block \"{}\"", portal.getName(), getDisplayName());
        firePropertyChange("portalCount", oldSize, _portals.size());
    }

    /*
     * Remove portal from oblock and stub all paths using this portal to be dead
     * end spurs.
     *
     * @param portal the Portal to remove
     */
    @SuppressFBWarnings(value = "BC_UNCONFIRMED_CAST_OF_RETURN_VALUE", justification = "OPath extends Path")
    protected void removePortal(Portal portal) {
        if (portal != null) {
            Iterator<Path> iter = getPaths().iterator();
            while (iter.hasNext()) {
                OPath path = (OPath) iter.next();
                if (portal.equals(path.getFromPortal())) {
                    path.setFromPortal(null);
                    log.debug("removed Portal {} from Path \"{}\" in oblock {}",
                            portal.getName(), path.getName(), getDisplayName());
                }
                if (portal.equals(path.getToPortal())) {
                    path.setToPortal(null);
                    log.debug("removed Portal {} from Path \"{}\" in oblock {}",
                            portal.getName(), path.getName(), getDisplayName());
                }
            }
            iter = getPaths().iterator();
            while (iter.hasNext()) {
                OPath path = (OPath) iter.next();
                if (path.getFromPortal() == null && path.getToPortal() == null) {
                    removeOPath(path);
                    log.debug("removed Path \"{}\" from oblock {}", path.getName(), getDisplayName());
                }
            }
            int oldSize = _portals.size();
            _portals = _portals.stream().filter(p -> !Objects.equals(p,portal)).collect(Collectors.toList());
            firePropertyChange("portalCount", oldSize, _portals.size());
        }
    }

    public Portal getPortalByName(String name) {
//        log.debug("getPortalByName: name= \"{}\".", name);
        for (Portal po : _portals) {
            if (po.getName().equals(name)) {
                return po;
            }
        }
        return null;
    }

    @Nonnull
    public List<Portal> getPortals() {
        return new ArrayList<>(_portals);
    }

    public void setPortals(ArrayList<Portal> portals) {
        _portals = portals;
    }

    @SuppressFBWarnings(value = "BC_UNCONFIRMED_CAST_OF_RETURN_VALUE", justification = "OPath extends Path")
    public OPath getPathByName(String name) {
        for (Path opa : getPaths()) {
            OPath path = (OPath) opa;
            if (path.getName().equals(name)) {
                return path;
            }
        }
        return null;
    }

    @Override
    public void setLength(float len) {
        float oldLen = getLengthMm();
        if (oldLen > 0.0f) {   // if new oblock, paths also have length 0
            float ratio = getLengthMm() / oldLen;
            getPaths().forEach(path -> path.setLength(path.getLength() * ratio));
        }
        super.setLength(len);
    }

    /**
     * Enforce unique path names within OBlock, but allow a duplicate name of an
     * OPath from another OBlock to be checked if it is in one of the OBlock's
     * Portals.
     *
     * @param path the OPath to add
     * @return true if path was added to OBlock
     */
    @SuppressFBWarnings(value = "BC_UNCONFIRMED_CAST_OF_RETURN_VALUE", justification = "OPath extends Path")
    public boolean addPath(OPath path) {
        String pName = path.getName();
        log.debug("addPath \"{}\" to OBlock {}", pName, getSystemName());
        List<Path> list = getPaths();
        for (Path p : list) {
            if (((OPath) p).equals(path)) {
                log.debug("Path \"{}\" duplicated in OBlock {}", pName, getSystemName());
                return false;
            }
            if (pName.equals(((OPath) p).getName())) {
                log.debug("Path named \"{}\" already exists in OBlock {}", pName, getSystemName());
                return false;
            }
        }
        OBlock pathBlock = (OBlock) path.getBlock();
        if (pathBlock != null && !this.equals(pathBlock)) {
            log.warn("Path \"{}\" already in block {}, cannot be added to block {}",
                    pName, pathBlock.getDisplayName(), getDisplayName());
            return false;
        }
        path.setBlock(this);
        Portal portal = path.getFromPortal();
        if (portal != null) {
            if (!portal.addPath(path)) {
                log.debug("Path \"{}\" rejected by portal  {}", pName, portal.getName());
                return false;
            }
        }
        portal = path.getToPortal();
        if (portal != null) {
            if (!portal.addPath(path)) {
                log.debug("Path \"{}\" rejected by portal  {}", pName, portal.getName());
                return false;
            }
        }
        super.addPath(path);
        firePropertyChange("pathCount", null, getPaths().size());
        return true;
    }

    public boolean removeOPath(OPath path) {
        jmri.Block block = path.getBlock();
        if (block != null && !getSystemName().equals(block.getSystemName())) {
            return false;
        }
        if (!InstanceManager.getDefault(jmri.jmrit.logix.WarrantManager.class).okToRemoveBlockPath(this, path)) {
            return false;
        }
        path.clearSettings();
        super.removePath(path);
        // remove path from its portals
        Portal portal = path.getToPortal();
        if (portal != null) {
            portal.removePath(path);
        }
        portal = path.getFromPortal();
        if (portal != null) {
            portal.removePath(path);
        }
        path.dispose();
        firePropertyChange("pathCount", path, getPaths().size());
        return true;
    }

    /**
     * Set Turnouts for the path.
     * <p>
     * Called by warrants to set turnouts for a train it is able to run.
     * The warrant parameter verifies that the block is
     * indeed allocated to the warrant. If the block is unwarranted then the
     * block is allocated to the calling warrant. A logix conditional may also
     * call this method with a null warrant parameter for manual logix control.
     * If the block is under a different warrant the call will be rejected.
     *
     * @param pathName name of the path
     * @param warrant  warrant the block is allocated to
     * @return error message if the call fails. null if the call succeeds
     */
    protected String setPath(String pathName, Warrant warrant) {
        if (_warrant != null && !_warrant.equals(warrant)) {
            return Bundle.getMessage("AllocatedToWarrant",
                    _warrant.getDisplayName(), getDisplayName(), _warrant.getTrainName());
        }
        if (pathName == null) {
            return Bundle.getMessage("NoPaths", getDisplayName());
        }
        String msg = allocate(warrant);
        if (msg != null) {
            return msg;
        }
        pathName = pathName.trim();
        OPath path = getPathByName(pathName);
        if (path == null) {
            return Bundle.getMessage("PathNotFound", pathName, getDisplayName());
        }
        _pathName = pathName;
<<<<<<< HEAD
        _warrant = warrant;
        if (!_ownsTOs) {
            // If shared block owned by another warrant a callback to the warrant sets up a wait
            // ignore shared TO message - No longer an issue 11/26/2020 pwc
            // Let code remain for now.
            msg = checkSharedTO();
        }
        if (msg == null && path != null) {  // _warrant has precedence - OK to throw
            int lockState = Turnout.CABLOCKOUT & Turnout.PUSHBUTTONLOCKOUT;
            path.setTurnouts(0, true, lockState, true);
            firePropertyChange("pathState", 0, getState());
        }
        log.debug("setPath: Path \"{}\" in OBlock \"{}\" set for warrant {}",
                    pathName,
                    getDisplayName(),
                    warrant.getDisplayName());
        return msg;
=======
        int lockState = Turnout.CABLOCKOUT & Turnout.PUSHBUTTONLOCKOUT;
        path.setTurnouts(0, true, lockState, true);
        firePropertyChange("pathState", 0, getState());
        log.debug("setPath: Path \"{}\" in OBlock \"{}\" {} set for warrant {}",
                    pathName, getDisplayName(), warrant.getDisplayName());
        return null;
>>>>>>> 32fc44aa
    }

    /*
     * Call for Circuit Builder to make icon color changes for its GUI
     */
    public void pseudoPropertyChange(String propName, Object old, Object n) {
        log.debug("pseudoPropertyChange: Block \"{}\" property \"{}\" new value= {}",
                getSystemName(), propName, n);
        firePropertyChange(propName, old, n);
    }

    /**
     * (Override) Handles Block sensor going INACTIVE: this block is empty.
     * Called by handleSensorChange
     */
    @Override
    public void goingInactive() {
        log.debug("OBlock \"{} going UNOCCUPIED from state= {}", getDisplayName(), getState());
        // preserve the non-sensor states
        // non-UNOCCUPIED sensor states are removed (also cannot be RUNNING there if being UNOCCUPIED)
        setState((getState() & ~(UNKNOWN | OCCUPIED | INCONSISTENT | RUNNING)) | UNOCCUPIED);
        setValue(null);
        if (_warrant != null) {
            ThreadingUtil.runOnLayout(() -> _warrant.goingInactive(this));
        }
    }

    /**
     * (Override) Handles Block sensor going ACTIVE: this block is now occupied,
     * figure out from who and copy their value. Called by handleSensorChange
     */
    @Override
    public void goingActive() {
        log.debug("OBlock \"{}\" going OCCUPIED with path \"{}\" from state= {}",
                getDisplayName(), _pathName, getState());
        // preserve the non-sensor states when being OCCUPIED and remove non-OCCUPIED sensor states
        setState((getState() & ~(UNKNOWN | UNOCCUPIED | INCONSISTENT)) | OCCUPIED);
        if (_warrant != null) {
            ThreadingUtil.runOnLayout(() -> _warrant.goingActive(this));
        }
    }

    @Override
    public void goingUnknown() {
        log.debug("OBlock \"{} going UNKNOWN from state= {}", getDisplayName(), getState());
        setState((getState() & ~(UNOCCUPIED | OCCUPIED | INCONSISTENT)) | UNKNOWN);
    }

    @Override
    public void goingInconsistent() {
        log.debug("OBlock \"{} going INCONSISTENT from state= {}", getDisplayName(), getState());
        setState((getState() & ~(UNKNOWN | UNOCCUPIED | OCCUPIED)) | INCONSISTENT);
    }

    @Override
    @SuppressFBWarnings(value = "BC_UNCONFIRMED_CAST_OF_RETURN_VALUE", justification = "OPath extends Path")
    public void dispose() {
        if (!InstanceManager.getDefault(WarrantManager.class).okToRemoveBlock(this)) {
            return;
        }
        firePropertyChange("deleted", null, null);
        // remove paths first
        for (Path pa : getPaths()) {
            removeOPath((OPath)pa);
        }
        for (Portal portal : getPortals()) {
            if (log.isDebugEnabled()) {
                log.debug("this = {}, toBlock = {}, fromblock= {}", getDisplayName(),
                        portal.getToBlock().getDisplayName(), portal.getFromBlock().getDisplayName());
            }
            if (this.equals(portal.getToBlock())) {
                portal.setToBlock(null, false);
            }
            if (this.equals(portal.getFromBlock())) {
                portal.setFromBlock(null, false);
            }
        }
        _portals.clear();
        for (PropertyChangeListener listener : getPropertyChangeListeners()) {
            removePropertyChangeListener(listener);
        }
        jmri.InstanceManager.getDefault(OBlockManager.class).deregister(this);
        super.dispose();
    }

    public String getDescription() {
        return java.text.MessageFormat.format(
                Bundle.getMessage("BlockDescription"), getDisplayName());
    }

    @Override
    public List<NamedBeanUsageReport> getUsageReport(NamedBean bean) {
        List<NamedBeanUsageReport> report = new ArrayList<>();
        List<NamedBean> duplicateCheck = new ArrayList<>();
        if (bean != null) {
            if (log.isDebugEnabled()) {
                Sensor s = getSensor();
                log.debug("oblock: {}, sensor = {}", getDisplayName(), (s==null?"Dark OBlock":s.getDisplayName()));  // NOI18N
            }
            if (bean.equals(getSensor())) {
                report.add(new NamedBeanUsageReport("OBlockSensor"));  // NOI18N
            }
            if (bean.equals(getErrorSensor())) {
                report.add(new NamedBeanUsageReport("OBlockSensorError"));  // NOI18N
            }
            if (bean.equals(getWarrant())) {
                report.add(new NamedBeanUsageReport("OBlockWarant"));  // NOI18N
            }

            getPortals().forEach((portal) -> {
                log.debug("    portal: {}, fb = {}, tb = {}, fs = {}, ts = {}",  // NOI18N
                        portal.getName(), portal.getFromBlockName(), portal.getToBlockName(),
                        portal.getFromSignalName(), portal.getToSignalName());
                if (bean.equals(portal.getFromBlock()) || bean.equals(portal.getToBlock())) {
                    report.add(new NamedBeanUsageReport("OBlockPortalNeighborOBlock", portal.getName()));  // NOI18N
                }
                if (bean.equals(portal.getFromSignal()) || bean.equals(portal.getToSignal())) {
                    report.add(new NamedBeanUsageReport("OBlockPortalSignal", portal.getName()));  // NOI18N
                }

                portal.getFromPaths().forEach((path) -> {
                    log.debug("        from path = {}", path.getName());  // NOI18N
                    path.getSettings().forEach((setting) -> {
                        log.debug("            turnout = {}", setting.getBean().getDisplayName());  // NOI18N
                        if (bean.equals(setting.getBean())) {
                            if (!duplicateCheck.contains(bean)) {
                                report.add(new NamedBeanUsageReport("OBlockPortalPathTurnout", portal.getName()));  // NOI18N
                                duplicateCheck.add(bean);
                            }
                        }
                    });
                });
                portal.getToPaths().forEach((path) -> {
                    log.debug("        to path   = {}", path.getName());  // NOI18N
                    path.getSettings().forEach((setting) -> {
                        log.debug("            turnout = {}", setting.getBean().getDisplayName());  // NOI18N
                        if (bean.equals(setting.getBean())) {
                            if (!duplicateCheck.contains(bean)) {
                                report.add(new NamedBeanUsageReport("OBlockPortalPathTurnout", portal.getName()));  // NOI18N
                                duplicateCheck.add(bean);
                            }
                        }
                    });
                });
            });
        }
        return report;
    }

    @Override
    @Nonnull
    public String getBeanType() {
        return Bundle.getMessage("BeanNameOBlock");
    }

    private static final Logger log = LoggerFactory.getLogger(OBlock.class);

}<|MERGE_RESOLUTION|>--- conflicted
+++ resolved
@@ -57,29 +57,29 @@
         OutOfService(OUT_OF_SERVICE, "outOfService", Bundle.getMessage("outOfService")),
         Dark(UNDETECTED, "dark", Bundle.getMessage("dark")),
         TrackError(TRACK_ERROR, "powerError", Bundle.getMessage("powerError"));
-
+        
         private final int status;
         private final String name;
         private final String descr;
-
+        
         private static final Map<String, OBlockStatus> map = new HashMap<>();
         private static final Map<String, OBlockStatus> reverseMap = new HashMap<>();
-
+        
         private OBlockStatus(int status, String name, String descr) {
             this.status = status;
             this.name = name;
             this.descr = descr;
         }
-
+        
         public int getStatus() { return status; }
-
+        
         public String getName() { return name; }
-
+        
         public String getDescr() { return descr; }
-
+        
         public static OBlockStatus getByName(String name) { return map.get(name); }
         public static OBlockStatus getByDescr(String descr) { return reverseMap.get(descr); }
-
+        
         static {
             for (OBlockStatus oblockStatus : OBlockStatus.values()) {
                 map.put(oblockStatus.name, oblockStatus);
@@ -87,7 +87,7 @@
             }
         }
     }
-
+    
     /*
      * OBlock states:
      * NamedBean.UNKNOWN                 = 0x01
@@ -190,7 +190,7 @@
         // save the non-sensor states
         int saveState = getState() & ~(UNKNOWN | OCCUPIED | UNOCCUPIED | INCONSISTENT | UNDETECTED);
         if (newSensor == null || pName == null) {
-            setNamedSensor(null);
+            setNamedSensor(null);                    
         } else {
             setNamedSensor(jmri.InstanceManager.getDefault(jmri.NamedBeanHandleManager.class).getNamedBeanHandle(pName, newSensor));
         }
@@ -785,32 +785,12 @@
             return Bundle.getMessage("PathNotFound", pathName, getDisplayName());
         }
         _pathName = pathName;
-<<<<<<< HEAD
-        _warrant = warrant;
-        if (!_ownsTOs) {
-            // If shared block owned by another warrant a callback to the warrant sets up a wait
-            // ignore shared TO message - No longer an issue 11/26/2020 pwc
-            // Let code remain for now.
-            msg = checkSharedTO();
-        }
-        if (msg == null && path != null) {  // _warrant has precedence - OK to throw
-            int lockState = Turnout.CABLOCKOUT & Turnout.PUSHBUTTONLOCKOUT;
-            path.setTurnouts(0, true, lockState, true);
-            firePropertyChange("pathState", 0, getState());
-        }
-        log.debug("setPath: Path \"{}\" in OBlock \"{}\" set for warrant {}",
-                    pathName,
-                    getDisplayName(),
-                    warrant.getDisplayName());
-        return msg;
-=======
         int lockState = Turnout.CABLOCKOUT & Turnout.PUSHBUTTONLOCKOUT;
         path.setTurnouts(0, true, lockState, true);
         firePropertyChange("pathState", 0, getState());
         log.debug("setPath: Path \"{}\" in OBlock \"{}\" {} set for warrant {}",
                     pathName, getDisplayName(), warrant.getDisplayName());
         return null;
->>>>>>> 32fc44aa
     }
 
     /*

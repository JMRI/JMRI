package jmri.jmrit.logix;

import edu.umd.cs.findbugs.annotations.SuppressFBWarnings;
import java.awt.Color;
import java.awt.Font;
import java.util.ArrayList;
import java.util.HashMap;
import java.util.Iterator;
import java.util.List;
import java.util.Map.Entry;
import javax.annotation.Nonnull;
import jmri.InstanceManager;
import jmri.NamedBeanHandle;
import jmri.Path;
import jmri.Sensor;
import jmri.Turnout;
import jmri.util.ThreadingUtil;
import org.slf4j.Logger;
import org.slf4j.LoggerFactory;

/**
 * OBlock extends jmri.Block to be used in Logix Conditionals and Warrants. It
 * is the smallest piece of track that can have occupancy detection. A better
 * name would be Detection Circuit. However, an OBlock can be defined without an
 * occupancy sensor and used to calculate routes.
 * <p>
 * Additional states are defined to indicate status of the track and trains to
 * control panels. A jmri.Block has a PropertyChangeListener on the occupancy
 * sensor and the OBlock will pass state changes of the sensor on to its
 * warrant.
 * <p>
 * Entrances (exits when train moves in opposite direction) to OBlocks have
 * Portals. A Portal object is a pair of OBlocks. Each OBlock has a list of its
 * Portals.
 * <p>
 * When an OBlock (Detection Circuit) has a Portal whose entrance to the OBlock
 * has a signal, then the OBlock and its chains of adjacent OBlocks up to the
 * next OBlock having an entrance Portal with a signal, can be considered a
 * "Block" in the sense of a prototypical railroad. Preferably all entrances to
 * the "Block" should have entrance Portals with a signal.
 * <p>
 * A Portal has a list of paths (OPath objects) for each OBlock it separates.
 * The paths are determined by the turnout settings of the turnouts contained in
 * the block. Paths are contained within the Block boundaries. Names of OPath
 * objects only need be unique within an OBlock.
<<<<<<< HEAD
 * <br>
 * <hr>
 * This file is part of JMRI.
 * <p>
 * JMRI is free software; you can redistribute it and/or modify it under the
 * terms of version 2 of the GNU General Public License as published by the Free
 * Software Foundation. See the "COPYING" file for a copy of this license.
 * <p>
 * JMRI is distributed in the hope that it will be useful, but WITHOUT ANY
 * WARRANTY; without even the implied warranty of MERCHANTABILITY or FITNESS FOR
 * A PARTICULAR PURPOSE. See the GNU General Public License for more details.
=======
>>>>>>> d1e2b80e
 *
 * @author Pete Cressman (C) 2009
 */
public class OBlock extends jmri.Block implements java.beans.PropertyChangeListener {

    /*
     * Block states.
     * NamedBean.UNKNOWN                 = 0x01;
     * Block.OCCUPIED =  Sensor.ACTIVE =   0x02;
     * Block.UNOCCUPIED = Sensor.INACTIVE= 0x04;
     * NamedBean.INCONSISTENT            = 0x08;
     * Add the following to the 4 sensor states.
     * States are OR'ed to show combination.  e.g. ALLOCATED | OCCUPIED = allocated block is occupied
     */
    static final public int ALLOCATED = 0x10;   // reserve the block for subsequent use by a train
    static final public int RUNNING = 0x20;     // Block that running train has reached 
    static final public int OUT_OF_SERVICE = 0x40;     // Block that should not be used
    // UNDETECTED state bit now used for DARK blocks - 12/11/2016 -pwc
//    static final public int DARK = 0x01;        // Block has no Sensor, same as UNKNOWN
    static final public int TRACK_ERROR = 0x80; // Block has Error

    private static final HashMap<String, Integer> _statusMap = new HashMap<>();
    private static final HashMap<String, String> _statusNameMap = new HashMap<>();

    static final Color DEFAULT_FILL_COLOR = new Color(200, 0, 200);

    static void loadStatusMap() {
        _statusMap.put("unoccupied", UNOCCUPIED);
        _statusMap.put("occupied", OCCUPIED);
        _statusMap.put("allocated", ALLOCATED);
        _statusMap.put("running", RUNNING);
        _statusMap.put("outOfService", OUT_OF_SERVICE);
        _statusMap.put("dark", UNDETECTED);
        _statusMap.put("powerError", TRACK_ERROR);
    }

    // Note also the enum jmri.Conditional.Type with the values OBLOCK_????
    static void loadStatusNameMap() {
        _statusNameMap.put(Bundle.getMessage("unoccupied"), "unoccupied");
        _statusNameMap.put(Bundle.getMessage("occupied"), "occupied");
        _statusNameMap.put(Bundle.getMessage("allocated"), "allocated");
        _statusNameMap.put(Bundle.getMessage("running"), "running");
        _statusNameMap.put(Bundle.getMessage("outOfService"), "outOfService");
        _statusNameMap.put(Bundle.getMessage("dark"), "dark");
        _statusNameMap.put(Bundle.getMessage("powerError"), "powerError");
    }

    public static Iterator<String> getLocalStatusNames() {
        if (_statusNameMap.isEmpty()) {
            loadStatusNameMap();
        }
        return _statusNameMap.keySet().iterator();
    }

    public static String getLocalStatusName(String str) {
        try {
            return Bundle.getMessage(str);
        } catch (java.util.MissingResourceException mre) {
            return str;
        }
    }

    public static String getSystemStatusName(String str) {
        if (_statusNameMap.isEmpty()) {
            loadStatusNameMap();
        }
        return _statusNameMap.get(str);
    }
    private final ArrayList<Portal> _portals = new ArrayList<>();     // portals to this block

    private Warrant _warrant;       // when not null, block is allocated to this warrant
    private String _pathName;      // when not null, this is the allocated path
    protected long _entryTime;  // time when block became occupied
    private boolean _metric = false; // desired display mode
    private NamedBeanHandle<Sensor> _errNamedSensor;
    // pathName keys a list of Blocks whose paths conflict with the path.  These Blocks key 
    // a list of their conflicting paths. 
    // A conflicting path has a turnout that is shared with a 'pathName'
    private final HashMap<String, List<HashMap<OBlock, List<OPath>>>> _sharedTO
            = new HashMap<>();
    private boolean _ownsTOs = false;
    private Color _markerForeground = Color.WHITE;
    private Color _markerBackground = DEFAULT_FILL_COLOR;
    private Font _markerFont;

    public OBlock(String systemName) {
        super(systemName);
        setState(UNDETECTED);
    }

    public OBlock(String systemName, String userName) {
        super(systemName, userName);
        setState(UNDETECTED);
    }


    /* What super does currently is fine.
     * FindBug wants us to duplicate and override anyway
     */
    @Override
    public boolean equals(Object obj) {
        if (obj == this) {
            return true;
        }
        if (obj == null) {
            return false;
        }

        if (!(getClass() == obj.getClass())) {
            return false;
        }
        if (!((OBlock) obj).getSystemName().equals(this.getSystemName())) {
            return false;
        }
        return super.equals(obj);
    }

    @Override
    public int hashCode() {
        return this.getSystemName().hashCode();
    }

    /**
     * {@inheritDoc}
     * <p>
     * Override to only set an existing sensor and to amend state with not
     * UNDETECTED return true if an existing Sensor is set or sensor is to be
     * removed from block.
     */
    @Override
    public boolean setSensor(String pName) {
        boolean ret;
        String oldName = null;
        Sensor sensor = getSensor();
        if (sensor != null) {
            oldName = sensor.getDisplayName();
        }
        // save the non-sensor states
        int saveState = getState() & ~(UNKNOWN | OCCUPIED | UNOCCUPIED | INCONSISTENT | UNDETECTED);
        if (pName == null || pName.trim().length() == 0) {
            setNamedSensor(null);
            ret = true;
        } else {
            sensor = InstanceManager.sensorManagerInstance().getByUserName(pName);
            if (sensor == null) {
                sensor = InstanceManager.sensorManagerInstance().getBySystemName(pName);
            }
            if (sensor == null) {
                if (log.isDebugEnabled()) {
                    log.debug("no sensor named \"{}\" exists.", pName);
                }
                ret = false;
            } else {
                setNamedSensor(jmri.InstanceManager.getDefault(jmri.NamedBeanHandleManager.class).getNamedBeanHandle(pName, sensor));
                ret = true;
            }
        }
        setState(getState() | saveState);
        firePropertyChange("OccupancySensorChange", oldName, pName);
        return ret;
    }

    // override to determine if not UNDETECTED
    @Override
    public void setNamedSensor(NamedBeanHandle<Sensor> namedSensor) {
        super.setNamedSensor(namedSensor);
        if (namedSensor != null) {
            setState(getSensor().getState() & ~UNDETECTED);
        }
    }

    /*
     * return true if successful
     */
    public boolean setErrorSensor(String pName) {
        if (getErrorSensor() != null) {
            getErrorSensor().removePropertyChangeListener(this);
        }
        if (pName == null || pName.trim().length() == 0) {
            setState(getState() & ~TRACK_ERROR);
            _errNamedSensor = null;
            return true;
        }
        Sensor sensor = InstanceManager.sensorManagerInstance().getByUserName(pName);
        if (sensor == null) {
            sensor = InstanceManager.sensorManagerInstance().getBySystemName(pName);
        }
        if (sensor == null) {
            setState(getState() & ~TRACK_ERROR);
            if (log.isDebugEnabled()) {
                log.debug("no sensor named \"{}\" exists.", pName);
            }
        }

        sensor = jmri.InstanceManager.sensorManagerInstance().getSensor(pName);
        if (sensor != null) {
            _errNamedSensor = jmri.InstanceManager.getDefault(jmri.NamedBeanHandleManager.class).getNamedBeanHandle(pName, sensor);
            getErrorSensor().addPropertyChangeListener(this, _errNamedSensor.getName(), "OBlock Error Sensor " + getDisplayName());
            if (sensor.getState() == Sensor.ACTIVE) {
                setState(getState() | TRACK_ERROR);
            } else {
                setState(getState() & ~TRACK_ERROR);
            }
            return true;
        }
        return false;
    }

    public Sensor getErrorSensor() {
        if (_errNamedSensor == null) {
            return null;
        }
        return _errNamedSensor.getBean();
    }

    public NamedBeanHandle<Sensor> getNamedErrorSensor() {
        return _errNamedSensor;
    }

    @Override
    public void propertyChange(java.beans.PropertyChangeEvent evt) {
        if (log.isDebugEnabled()) {
            log.debug("property change: of \"{}\" property {} is now {} from {}",
                    getDisplayName(), evt.getPropertyName(), evt.getNewValue(), evt.getSource().getClass().getName());
        }
        if ((getErrorSensor() != null) && (evt.getSource().equals(getErrorSensor()))) {
            if (evt.getPropertyName().equals("KnownState")) {
                int errState = ((Integer) evt.getNewValue());
                int oldState = getState();
                if (errState == Sensor.ACTIVE) {
                    setState(oldState | TRACK_ERROR);
                } else {
                    setState(oldState & ~TRACK_ERROR);
                }
                firePropertyChange("pathState", oldState, getState());
            }
        }
    }

    /**
     * This block shares a turnout (e.g. a crossover) with another block.
     * Typically one JMRI turnout driving two switches where each switch is in a
     * different block.
     *
     * @param key   a path in this block
     * @param block another block
     * @param path  a path in that block sharing a turnout with key
     * @return true if path added
     */
    public boolean addSharedTurnout(OPath key, OBlock block, OPath path) {
        List<HashMap<OBlock, List<OPath>>> blockList = _sharedTO.get(key.getName());
        if (blockList != null) {
            Iterator<HashMap<OBlock, List<OPath>>> iter = blockList.iterator();
            while (iter.hasNext()) {
                HashMap<OBlock, List<OPath>> map = iter.next();
                Iterator<Entry<OBlock, List<OPath>>> it = map.entrySet().iterator();
                while (it.hasNext()) {
                    Entry<OBlock, List<OPath>> entry = it.next();
                    OBlock b = entry.getKey();
                    if (b.equals(block)) {
                        List<OPath> pathList = entry.getValue();
                        if (pathList.contains(path)) {
                            return false;
                        } else {
                            pathList.add(path);
                            log.debug("Block \"{}\" adds path for key \"{}\" (blockKey=\"{}\", path= \"{}\")",
                                    getDisplayName(), key.getName(), block.getDisplayName(), path.getName());
                            return true;
                        }
                    } else {
                        List<OPath> pathList = new ArrayList<>();
                        pathList.add(path);
                        map.put(block, pathList);
                        log.debug("Block \"{}\" adds pathList for key \"{}\" (blockKey=\"{}\", path= \"{}\")",
                                getDisplayName(), key.getName(), block.getDisplayName(), path.getName());
                        return true;
                    }
                }
            }
            HashMap<OBlock, List<OPath>> map = new HashMap<>();
            List<OPath> pathList = new ArrayList<>();
            pathList.add(path);
            map.put(block, pathList);
            blockList.add(map);
            return true;
        } else {
            List<OPath> pathList = new ArrayList<>();
            pathList.add(path);
            HashMap<OBlock, List<OPath>> map = new HashMap<>();
            map.put(block, pathList);
            blockList = new ArrayList<>();
            blockList.add(map);
            _sharedTO.put(key.getName(), blockList);
            log.debug("Block \"{}\" adds _sharedTO entry for key \"{}\" (blockKey=\"{}\", path= \"{}\")",
                    getDisplayName(), key.getName(), block.getDisplayName(), path.getName());
            return true;
        }
    }

    /**
     * Called from setPath. looking for other warrants that may have allocated
     * blocks that share TO's with this block.
     * <p>
     */
    private String checkSharedTO() {
        List<HashMap<OBlock, List<OPath>>> blockList = _sharedTO.get(_pathName);
        if (blockList != null) {
            Iterator<HashMap<OBlock, List<OPath>>> iter = blockList.iterator();
            if (log.isDebugEnabled()) {
                log.debug("Path \"{}\" in block \"{}\" has turnouts thrown from {} other blocks",
                        _pathName, getDisplayName(), blockList.size());
            }
            while (iter.hasNext()) {
                HashMap<OBlock, List<OPath>> map = iter.next();
                Iterator<Entry<OBlock, List<OPath>>> it = map.entrySet().iterator();
                while (it.hasNext()) {
                    Entry<OBlock, List<OPath>> entry = it.next();
                    OBlock block = entry.getKey();  // shared block
                    Iterator<OPath> i = entry.getValue().iterator();
                    while (i.hasNext()) {
                        OPath path = i.next();  // path in shared block
                        // call sharing block to see if another warrant has allocated it
                        String warrantName = block.isPathSet(path.getName());
                        if (warrantName != null) {
                            // another warrant has allocated block that is it has precedence over _warrant
                            if (log.isDebugEnabled()) {
                                log.debug("Path \"{}\" in block \"{}\" for warrant \"{}\" has turnouts shared with path \"{}\" in block \"{}\" for warrant \"{}\"",
                                        _pathName, getDisplayName(), _warrant.getDisplayName(), path.getName(), block.getDisplayName(), warrantName);
                            }
                            _warrant.setShareTOBlock(block, this);
                            return Bundle.getMessage("pathIsSet", _pathName, getDisplayName(),
                                    _warrant.getDisplayName(), path.getName(),
                                    block.getDisplayName(), warrantName);
                        }   // else shared block unallocated
                    }
                }
            }
        }
        _ownsTOs = true;    // _warrant (this) has precedence over any subsequent warrants allocating shared blocks
        return null;
    }

    /**
     * Another block sharing a turnout with this block queries whether turnout
     * is in use.
     *
     * @param path that uses a common shared turnout
     * @return If warrant exists and path==pathname, return warrant display
     *         name, else null.
     */
    public String isPathSet(String path) {
        String msg = null;
        if (_warrant != null) {
            if (path.equals(_pathName)) {
                msg = _warrant.getDisplayName();
            }
        }
        if (log.isTraceEnabled()) {
            log.debug("Path \"{}\" in block \"{}\" {}", path, getDisplayName(), (msg == null ? "not set" : " set in warrant " + msg));
        }
        return msg;
    }

    public Warrant getWarrant() {
        return _warrant;
    }

    public boolean isAllocatedTo(Warrant warrant) {
        if (warrant == null) {
            return false;
        }
        return warrant.equals(_warrant);
    }

    public String getAllocatedPathName() {
        return _pathName;
    }

    public void setMetricUnits(boolean type) {
        _metric = type;
    }

    public boolean isMetric() {
        return _metric;
    }

    public void setMarkerForeground(Color c) {
        _markerForeground = c;
    }

    public Color getMarkerForeground() {
        return _markerForeground;
    }

    public void setMarkerBackground(Color c) {
        _markerBackground = c;
    }

    public Color getMarkerBackground() {
        return _markerBackground;
    }

    public void setMarkerFont(Font f) {
        _markerFont = f;
    }

    public Font getMarkerFont() {
        return _markerFont;
    }

    /**
     * {@inheritDoc}
     */
    @Override
    public void setValue(Object o) {
        super.setValue(o);
        if (o == null) {
            _markerForeground = Color.WHITE;
            _markerBackground = DEFAULT_FILL_COLOR;
            _markerFont = null;
        }
    }

    /*_
     *  From the universal name for block status, check if it is the current status
     */
    public boolean statusIs(String statusName) {
        if (_statusMap.isEmpty()) {
            loadStatusMap();
        }
        Integer i = _statusMap.get(statusName);
        if (i != null) {
            return ((getState() & i) != 0);
        }
        log.error("\"{}\" type not found.  Update Conditional State Variable testing OBlock \"{}\" status",
                getDisplayName(), statusName);
        return false;
    }

    /**
     * Test that block is not occupied and not allocated
     *
     * @return true if not occupied and not allocated
     */
    public boolean isFree() {
        int state = getState();
        return ((state & ALLOCATED) == 0 && (state & OCCUPIED) == 0);
    }

    /**
     * Allocate (reserves) the block for the Warrant Note the block may be
     * OCCUPIED by a non-warranted train, but the allocation is permitted.
     *
     * @param warrant the Warrant
     * @return name of block if block is already allocated to another warrant or
     *         block is OUT_OF_SERVICE
     */
    public String allocate(Warrant warrant) {
        if (warrant == null) {
            return "ERROR! allocate called with null warrant in block \"" + getDisplayName() + "\"!";
        }
        String msg = null;
        if (_warrant != null) {
            if (!warrant.equals(_warrant)) {
                msg = Bundle.getMessage("AllocatedToWarrant",
                        _warrant.getDisplayName(), getDisplayName(), _warrant.getTrainName());
            } else {
                return null;
            }
        }
        if (msg == null) {
            int state = getState();
            if ((state & OUT_OF_SERVICE) != 0) {
                msg = Bundle.getMessage("BlockOutOfService", getDisplayName());
            }
        }
        if (msg == null) {
            if (_pathName == null) {
                _pathName = warrant.getRoutePathInBlock(this);
            }
            _warrant = warrant;
            // firePropertyChange signaled in super.setState()
            setState(getState() | ALLOCATED);
            if (log.isDebugEnabled()) {
                log.debug("Allocate block \"{}\" to warrant \"{}\".", getDisplayName(), warrant.getDisplayName());
            }
        } else {
            if (log.isDebugEnabled()) {
                log.debug("Allocate block \"{}\" failed for warrant {}. err= {}",
                        getDisplayName(), warrant.getDisplayName(), msg);
            }
        }
        return msg;
    }

    /**
     * Note path name may be set if block is not allocated to a warrant. For use
     * by CircuitBuilder Only.
     *
     * @param pathName name of a path
     * @return error message, otherwise null
     */
    public String allocate(String pathName) {
        if (log.isDebugEnabled()) {
            log.debug("Allocate OBlock path \"{}\" in block \"{}\", state= {}",
                    pathName, getSystemName(), getState());
        }
        if (pathName == null) {
            log.error("allocate called with null pathName in block \"{}\"!", getDisplayName());
            return null;
        } else if (_warrant != null) {
            // allocated to another warrant
            return Bundle.getMessage("AllocatedToWarrant",
                    _warrant.getDisplayName(), getDisplayName(), _warrant.getTrainName());
        }
        if (_pathName != null && !_pathName.equals(pathName)) {
            return Bundle.getMessage("AllocatedToPath", pathName, getDisplayName(), _pathName);
        }
        _pathName = pathName;
//        setState(getState() | ALLOCATED);  DO NOT ALLOCATE
        return null;
    }

    public String getAllocatingWarrantName() {
        if (_warrant == null) {
            return ("no warrant");
        } else {
            return _warrant.getDisplayName();
        }
    }

    /**
     * Remove allocation state Remove listener regardless of ownership
     *
     * @param warrant warrant that has reserved this block. null is allowed for
     *                Conditionals and CircuitBuilder to reset the block.
     *                Otherwise, null should not be used.
     * @return error message, if any
     */
    public String deAllocate(Warrant warrant) {
        if (_warrant != null) {
            if (!_warrant.equals(warrant)) {
                // check if _warrant is registered
                if (jmri.InstanceManager.getDefault(WarrantManager.class).getBySystemName(_warrant.getSystemName()) != null) {
                    StringBuilder sb = new StringBuilder("Block \"");
                    sb.append(getDisplayName());
                    sb.append("\" is owned by warrant \"");
                    sb.append(_warrant.getDisplayName());
                    sb.append("\". Warrant \"");
                    sb.append(warrant == null ? "null" : warrant.getDisplayName());
                    sb.append("\"cannot deallocate!");
                    log.error(sb.toString());
                    return sb.toString();
                }
            }
            try {
                if (log.isDebugEnabled()) {
                    log.debug("deAllocate block \"{}\" from warrant \"{}\"",
                            getDisplayName(), warrant.getDisplayName());
                }
                removePropertyChangeListener(_warrant);
            } catch (Exception ex) {
                // disposed warrant may throw null pointer - continue deallocation
                if (log.isDebugEnabled()) {
                    log.debug("Warrant {} unregistered.", _warrant.getDisplayName(), ex);
                }
            }
        }
        if (_pathName != null) {
            OPath path = getPathByName(_pathName);
            if (path != null) {
                int lockState = Turnout.CABLOCKOUT & Turnout.PUSHBUTTONLOCKOUT;
                path.setTurnouts(0, false, lockState, false);
                Portal portal = path.getFromPortal();
                try {
                    if (portal != null) {
                        portal.setState(Portal.UNKNOWN);
                    }
                    portal = path.getToPortal();
                    if (portal != null) {
                        portal.setState(Portal.UNKNOWN);
                    }
                } catch (jmri.JmriException ex) {
                }
            }
        }
        _warrant = null;
        _pathName = null;
        _ownsTOs = false;
        setState(getState() & ~(ALLOCATED | RUNNING));  // unset allocated and running bits
        return null;
    }

    public void setOutOfService(boolean set) {
        if (set) {
            setState(getState() | OUT_OF_SERVICE);  // set OoS bit
        } else {
            setState(getState() & ~OUT_OF_SERVICE);  // unset OoS bit
        }
    }

    public void setError(boolean set) {
        if (set) {
            setState(getState() | TRACK_ERROR);  // set err bit
        } else {
            setState(getState() & ~TRACK_ERROR);  // unset err bit
        }
    }

    /**
     * Enforce unique portal names. Portals are now managed beans since 2014
     * This enforces unique names.
     *
     * @param portal the Portal
     */
    public void addPortal(Portal portal) {
        String name = getDisplayName();
        if (!name.equals(portal.getFromBlockName()) && !name.equals(portal.getToBlockName())) {
            log.warn("{} not in block {}", portal.getDescription(), getDisplayName());
            return;
        }
        String pName = portal.getName();
        if (pName != null) {  // pName may be null if called from Portal ctor
            for (int i = 0; i < _portals.size(); i++) {
                if (pName.equals(_portals.get(i).getName())) {
                    return;
                }
            }
        }
        int oldSize = _portals.size();
        _portals.add(portal);
        if (log.isDebugEnabled()) {
            log.debug("add portal \"{}\" to Block \"{}\"", portal.getName(), getDisplayName());
        }
        firePropertyChange("portalCount", oldSize, _portals.size());
    }

    /**
     * Remove portal from block and stub all paths using this portal to be dead
     * end spurs.
     *
     * @param portal the portal
     */
    @SuppressFBWarnings(value = "BC_UNCONFIRMED_CAST_OF_RETURN_VALUE", justification = "OPath extends Path")
    public void removePortal(Portal portal) {
        int oldSize = _portals.size();
        int oldPathSize = getPaths().size();
        if (portal != null) {
            //String name = portal.getName();
            Iterator<Path> iter = getPaths().iterator();
            while (iter.hasNext()) {
                OPath path = (OPath) iter.next();
                if (portal.equals(path.getFromPortal())) {
                    path.setFromPortal(null);
                    if (log.isDebugEnabled()) {
                        log.debug("removed Portal {} from Path \"{}\" in block {}",
                                portal.getName(), path.getName(), getDisplayName());
                    }
                }
                if (portal.equals(path.getToPortal())) {
                    path.setToPortal(null);
                    if (log.isDebugEnabled()) {
                        log.debug("removed Portal {} from Path \"{}\" in block {}",
                                portal.getName(), path.getName(), getDisplayName());
                    }
                }
            }
            iter = getPaths().iterator();
            while (iter.hasNext()) {
                OPath path = (OPath) iter.next();
                if (path.getFromPortal() == null && path.getToPortal() == null) {
                    removePath(path);
                    if (log.isDebugEnabled()) {
                        log.debug("removed Path \"{}\" from block {}", path.getName(), getDisplayName());
                    }
                }
            }
            //_portals.remove(portal);
            for (int i = 0; i < _portals.size(); i++) {
                if (portal.equals(_portals.get(i))) {
                    _portals.remove(i);
                    if (log.isDebugEnabled()) {
                        log.debug("removed portal \"{}\" from block {}", portal.getName(), getDisplayName());
                    }
                    i--;
                }
            }
        }
        if (log.isDebugEnabled()) {
            log.debug("removePortal: block {} portals decreased from {} to {}. Paths decreased from {} to {}",
                    getDisplayName(), oldSize, _portals.size(), oldPathSize, getPaths().size());
        }
        firePropertyChange("portalCount", oldSize, _portals.size());
    }

    public Portal getPortalByName(String name) {
        //if (log.isDebugEnabled()) log.debug("getPortalByName: name= \""+name+"\"." ); 
        for (int i = 0; i < _portals.size(); i++) {
            if (_portals.get(i).getName().equals(name)) {
                return _portals.get(i);
            }
        }
        return null;
    }

    @Nonnull
    public List<Portal> getPortals() {
        ArrayList<Portal> clone = new ArrayList<>();
        Iterator<Portal> iter = _portals.iterator();
        while (iter.hasNext()) {
            clone.add(iter.next());
        }
        return clone;
    }

    @SuppressFBWarnings(value = "BC_UNCONFIRMED_CAST_OF_RETURN_VALUE", justification = "OPath extends Path")
    public OPath getPathByName(String name) {
        Iterator<Path> iter = getPaths().iterator();
        while (iter.hasNext()) {
            OPath path = (OPath) iter.next();
            if (path.getName().equals(name)) {
                return path;
            }
        }
        return null;
    }

    @Override
    public void setLength(float len) {
        float oldLen = getLengthMm();
        if (oldLen > 0.0f) {   // if new block, paths also have length 0
            float ratio = getLengthMm() / oldLen;
            getPaths().forEach((path) -> {
                path.setLength(path.getLength() * ratio);
            });
        }
        super.setLength(len);
    }

    /**
     * Enforce unique path names within block, but allow a duplicate name of a
     * path from another block to be checked if it is in one of the bloc's
     * portals
     *
     * @param path the path
     * @return true true if path is added to OBlock
     */
    public boolean addPath(OPath path) {
        String pName = path.getName();
        if (log.isDebugEnabled()) {
            log.debug("addPath \"{}\" to OBlock {}", pName, getSystemName());
        }
        List<Path> list = getPaths();
        for (int i = 0; i < list.size(); i++) {
            if (((OPath) list.get(i)).equals(path)) {
                if (log.isDebugEnabled()) {
                    log.debug("Path \"{}\" duplicated in OBlock {}", pName, getSystemName());
                }
                return false;
            }
            if (pName.equals(((OPath) list.get(i)).getName())) {
                if (log.isDebugEnabled()) {
                    log.debug("Path named \"{}\" already exists in OBlock {}", pName, getSystemName());
                }
                return false;
            }
        }
        OBlock pathBlock = (OBlock) path.getBlock();
        if (pathBlock != null && !this.equals(pathBlock)) {
            log.warn("Path \"{}\" already in block {}, cannot be added to block {}", pName, pathBlock.getDisplayName(), getDisplayName());
            return false;
        }
        path.setBlock(this);
        Portal portal = path.getFromPortal();
        if (portal != null) {
            if (!portal.addPath(path)) {
                if (log.isDebugEnabled()) {
                    log.debug("Path \"{}\" rejected by portal  {}", pName, portal.getName());
                }
                return false;
            }
        }
        portal = path.getToPortal();
        if (portal != null) {
            if (!portal.addPath(path)) {
                if (log.isDebugEnabled()) {
                    log.debug("Path \"{}\" rejected by portal  {}", pName, portal.getName());
                }
                return false;
            }
        }
        int oldSize = list.size();
        super.addPath(path);
        firePropertyChange("pathCount", oldSize, getPaths().size());
        return true;
    }

    @Override
    public void removePath(Path path) {
        jmri.Block block = path.getBlock();
        if (block != null && !getSystemName().equals(block.getSystemName())) {
            return;
        }
//        if (log.isDebugEnabled()) log.debug("Path "+((OPath)path).getName()+" removed from "+getSystemName());
        path.clearSettings();
        int oldSize = getPaths().size();
        super.removePath(path);
        if (path instanceof OPath) {
            ((OPath) path).dispose();
        }
        firePropertyChange("pathCount", oldSize, getPaths().size());
    }

    /**
     * Set Turnouts for the path Called by warrants to set turnouts for a train
     * it is able to run. The warrant parameter is verifies that the block is
     * indeed allocated to the warrant, If the block is unwarranted then the
     * block is allocated to the calling warrant. A logix conditional may also
     * call this method with a null warrant parameter for manual logix control.
     * If the block is under a different warrant the call will be rejected.
     *
     * @param pathName name of the path
     * @param warrant  warrant the block is allocated to
     * @return error message if the call fails. null if the call succeeds
     */
    protected String setPath(String pathName, Warrant warrant) {
        if (_warrant != null && !_warrant.equals(warrant)) {
            return Bundle.getMessage("AllocatedToWarrant",
                    _warrant.getDisplayName(), getDisplayName(), _warrant.getTrainName());
        }
        pathName = pathName.trim();
        OPath path = getPathByName(pathName);
        String msg = null;
        if (path == null) {
            msg = Bundle.getMessage("PathNotFound", pathName, getDisplayName());
        }
        if (msg == null && ((getState() & OBlock.ALLOCATED) == 0)) {
            msg = Bundle.getMessage("PathNotSet", pathName, getDisplayName());
        }
        if (msg != null) {
            log.warn(msg);
            return msg;
        }
        _pathName = pathName;
        _warrant = warrant;
        if (!_ownsTOs) {
            // If shared block owned by another warrant a callback to the warrant sets up a wait
            msg = checkSharedTO();
        }
        if (msg == null && path != null) {  // _warrant has precedence - OK to throw
            int lockState = Turnout.CABLOCKOUT & Turnout.PUSHBUTTONLOCKOUT;
            path.setTurnouts(0, true, lockState, true);
            firePropertyChange("pathState", 0, getState());
        }
        if (log.isDebugEnabled()) {
            log.debug("setPath: Path \"{}\" in OBlock \"{}\" {} set for warrant {}",
                    pathName, getDisplayName(), (msg == null ? "" : "NOT"), warrant.getDisplayName());
        }
        return msg;
    }

    /*
     * Call for Circuit Builder to make icon color changes for its GUI
     */
    public void pseudoPropertyChange(String propName, Object old, Object n) {
        if (log.isDebugEnabled()) {
            log.debug("pseudoPropertyChange: Block \"{}\" property \"{}\" new value= {}",
                    getSystemName(), propName, n);
        }
        firePropertyChange(propName, old, n);
    }

    /**
     * (Override) Handles Block sensor going INACTIVE: this block is empty.
     * Called by handleSensorChange
     */
    @Override
    public void goingInactive() {
        if (log.isDebugEnabled()) {
            log.debug("OBlock \"{} going UNOCCUPIED from state= {}", getDisplayName(), getState());
        }
        // preserve the non-sensor states
        // non-UNOCCUPIED sensor states are removed (also cannot be RUNNING there if being UNOCCUPIED)
        setState((getState() & ~(UNKNOWN | OCCUPIED | INCONSISTENT | RUNNING)) | UNOCCUPIED);
        setValue(null);
        if (_warrant != null) {
            ThreadingUtil.runOnLayout(() -> {
                _warrant.goingInactive(this);
            });
        }
    }

    /**
     * (Override) Handles Block sensor going ACTIVE: this block is now occupied,
     * figure out from who and copy their value. Called by handleSensorChange
     */
    @Override
    public void goingActive() {
        if (log.isDebugEnabled()) {
            log.debug("OBlock \"{}\" going OCCUPIED with path \"{}\" from state= {}",
                    getDisplayName(), _pathName, getState());
        }
        // preserve the non-sensor states when being OCCUPIED and remove non-OCCUPIED sensor states
        setState((getState() & ~(UNKNOWN | UNOCCUPIED | INCONSISTENT)) | OCCUPIED);
        if (_warrant != null) {
            ThreadingUtil.runOnLayout(() -> {
                _warrant.goingActive(this);
            });
        }
    }

    @Override
    public void goingUnknown() {
        if (log.isDebugEnabled()) {
            log.debug("OBlock \"{} going UNKNOWN from state= {}", getDisplayName(), getState());
        }
        setState((getState() & ~(UNOCCUPIED | OCCUPIED | INCONSISTENT)) | UNKNOWN);
    }

    @Override
    public void goingInconsistent() {
        if (log.isDebugEnabled()) {
            log.debug("OBlock \"{} going INCONSISTENT from state= {}", getDisplayName(), getState());
        }
        setState((getState() & ~(UNKNOWN | UNOCCUPIED | OCCUPIED)) | INCONSISTENT);
    }

    @Override
    public void dispose() {
        Iterator<Portal> iter = getPortals().iterator();
        while (iter.hasNext()) {
            Portal portal = iter.next();
            OBlock opBlock = portal.getOpposingBlock(this);
            // remove portal and stub paths through portal in opposing block
            if (opBlock != null) {
                opBlock.removePortal(portal);
            }
            portal.dispose();
        }
        _portals.clear();
        Iterator<Path> it = getPaths().iterator();
        while (it.hasNext()) {
            removePath(it.next());
        }
        jmri.InstanceManager.getDefault(OBlockManager.class).deregister(this);
        super.dispose();
    }

    public String getDescription() {
        return java.text.MessageFormat.format(
                Bundle.getMessage("BlockDescription"), getDisplayName());
    }

    @Override
    public String getBeanType() {
        return Bundle.getMessage("BeanNameOBlock");
    }

    private final static Logger log = LoggerFactory.getLogger(OBlock.class);
}<|MERGE_RESOLUTION|>--- conflicted
+++ resolved
@@ -43,20 +43,6 @@
  * The paths are determined by the turnout settings of the turnouts contained in
  * the block. Paths are contained within the Block boundaries. Names of OPath
  * objects only need be unique within an OBlock.
-<<<<<<< HEAD
- * <br>
- * <hr>
- * This file is part of JMRI.
- * <p>
- * JMRI is free software; you can redistribute it and/or modify it under the
- * terms of version 2 of the GNU General Public License as published by the Free
- * Software Foundation. See the "COPYING" file for a copy of this license.
- * <p>
- * JMRI is distributed in the hope that it will be useful, but WITHOUT ANY
- * WARRANTY; without even the implied warranty of MERCHANTABILITY or FITNESS FOR
- * A PARTICULAR PURPOSE. See the GNU General Public License for more details.
-=======
->>>>>>> d1e2b80e
  *
  * @author Pete Cressman (C) 2009
  */

package jmri.jmrit.logix;


import java.awt.BorderLayout;
import java.awt.Color;
import java.awt.Dimension;
import java.awt.FlowLayout;
import java.awt.event.ActionEvent;
import java.awt.event.MouseEvent;
import java.awt.event.MouseListener;
import java.beans.PropertyChangeListener;
import java.util.ArrayList;
import java.util.HashMap;
import java.util.List;
import java.util.Set;
import javax.annotation.Nonnull;
import javax.swing.AbstractAction;
import javax.swing.AbstractListModel;
import javax.swing.Box;
import javax.swing.BoxLayout;
import javax.swing.ButtonGroup;
import javax.swing.JButton;
import javax.swing.JDialog;
import javax.swing.JLabel;
import javax.swing.JList;
import javax.swing.JMenu;
import javax.swing.JMenuBar;
import javax.swing.JMenuItem;
import javax.swing.JOptionPane;
import javax.swing.JPanel;
import javax.swing.JRadioButtonMenuItem;
import javax.swing.JScrollPane;
import javax.swing.JTable;
import javax.swing.JTextField;
import javax.swing.event.ListSelectionEvent;
import javax.swing.event.ListSelectionListener;
import javax.swing.table.AbstractTableModel;
import javax.swing.table.TableRowSorter;

import jmri.Block;
import jmri.InstanceInitializer;
import jmri.InstanceManager;
import jmri.JmriException;
import jmri.implementation.AbstractInstanceInitializer;
import jmri.jmrit.display.LocoIcon;
import jmri.jmrit.display.palette.ItemPalette;
import jmri.jmrit.picker.PickListModel;
import jmri.jmrit.picker.PickPanel;
import jmri.util.JmriJFrame;
import jmri.util.table.ButtonEditor;
import jmri.util.table.ButtonRenderer;

import org.openide.util.lookup.ServiceProvider;
import org.slf4j.Logger;
import org.slf4j.LoggerFactory;

/**
 * This class displays a table of the occupancy detection trackers. It does
 * the listening of block sensors for all the Trackers and chooses the tracker most
 * likely to have entered a block becoming active or leaving a block when it 
 * becomes inactive.
 *
 * @author Peter Cressman
 */
public class TrackerTableAction extends AbstractAction implements PropertyChangeListener{

    static int STRUT_SIZE = 10;

<<<<<<< HEAD
    private final ArrayList<Tracker> _trackerList = new ArrayList<>();
=======
    private ArrayList<Tracker> _trackerList = new ArrayList<>();
>>>>>>> 2a1e36a4
    private final HashMap<OBlock, ArrayList<Tracker>> _trackerBlocks = new HashMap<>();
    protected TableFrame _frame;
    private ChooseTracker _trackerChooser;
    private boolean _requirePaths;

    private TrackerTableAction(String menuOption) {
        super(menuOption);
    }

    @Override
    public void actionPerformed(ActionEvent e) {
        if (_frame != null) {
            _frame.setVisible(true);
        } else {
            _frame = new TableFrame();
        }
    }

    public synchronized boolean mouseClickedOnBlock(OBlock block) {
        if (_frame != null) {
            return _frame.mouseClickedOnBlock(block);
        }
        return false;
    }

    /**
     * Create and register a new Tracker.
     * @param block starting head block of the Tracker
     * @param name name of the Tracker
     * @param marker LocoIcon dropped on the block (optional)
     * @return true if successfully created.
     */
    public boolean markNewTracker(OBlock block, String name, LocoIcon marker) {
        if (_frame == null) {
            _frame = new TableFrame();
        }
        if (name == null && marker != null) {
            name = marker.getUnRotatedText();
        }
        return makeTracker(block, name, marker);
    }

    private boolean makeTracker(OBlock block, String name, LocoIcon marker) {
        String msg = null;
        
        if ((block.getState() & Block.OCCUPIED) == 0) {
            msg = Bundle.getMessage("blockUnoccupied", block.getDisplayName());
        } else if (name == null || name.length() == 0) {
            msg = Bundle.getMessage("noTrainName");
        } else if (nameInuse(name)) {
            msg = Bundle.getMessage("duplicateName", name);
        } else {
            Tracker t = findTrackerIn(block);
            if (t != null && !name.equals(block.getValue())) {
                msg = Bundle.getMessage("blockInUse", t.getTrainName(), block.getDisplayName());
            } else {
                Warrant w = block.getWarrant();
                if (w != null) {
                    msg = Bundle.getMessage("AllocatedToWarrant",
                            w.getDisplayName(), block.getDisplayName(), w.getTrainName());   
                }
            }
        }
        if (msg != null) {
            JOptionPane.showMessageDialog(_frame, msg,
                    Bundle.getMessage("WarningTitle"), JOptionPane.WARNING_MESSAGE);
            return false;
        }
        block.setValue(name);
        new Tracker(block, name, marker, this);
        return true;
    }

    /**
     * @deprecated since 4.17.2 - use markNewTracker instead.
     * @param block starting head block of the Tracker
     * @param name name of the Tracker
     * @return the new Tracker
     */
    @Deprecated
    public Tracker addTracker(OBlock block, String name) {
        markNewTracker(block, name, null);
        return findTrackerIn(block);
    }

    protected void addTracker(Tracker t) {
        synchronized(this) {
            _trackerList.add(t);
        }
        addBlockListeners(t);
        if (_frame == null) {
            _frame = new TableFrame();
        }
        _frame._model.fireTableDataChanged();
        _frame.setStatus(Bundle.getMessage("startTracker",
               t.getTrainName(), t.getHeadBlock().getDisplayName()));
    }

    protected boolean checkBlock(OBlock b) {
        if (findTrackerIn(b) == null && b.getWarrant() == null) {
            b.setValue(null);
            return true;
        }
        return false;
    }

    boolean nameInuse(String name) {
        for (Tracker t : _trackerList) {
            if (name.equals(t.getTrainName())) {
                return true;
            }
        }
        return false;
    }

    /**
     * Stop a Tracker from tracking and remove from list
     * @param t Tracker to be stopped
     * @param b Block Tracker of its last move. Optional, for display purpose only.
     */
   public void stopTracker(Tracker t, OBlock b) {
        if (_frame == null) {
            _frame = new TableFrame();
        }
        stopTrain(t, b);
    }

   protected void setStatus(String msg) {
       _frame.setStatus(msg);
   }
    /**
     * See if any Trackers are occupying a given block.
     * @param b Block being queried
     * @return Tracker if found
     */
    public Tracker findTrackerIn(OBlock b) {
        for (Tracker t : _trackerList) {
            if (t.getBlocksOccupied().contains(b)) {
                return t;
            }
        }
        return null;
    }

    public void updateStatus() {
        _frame._model.fireTableDataChanged();

    }
    /**
     * Adds listeners to all blocks in the range of a Tracker. Called when a
     * new tracker is created.
     * @param tracker Tracker this is about to start
     */
    protected void addBlockListeners(Tracker tracker) {
        List<OBlock> range = tracker.makeRange();
        for (OBlock oBlock : range) {
            addBlockListener(oBlock, tracker);
        }
    }

    /**
     * Adds listener to a block when a tracker enters.
     */
    private void addBlockListener(OBlock block, Tracker tracker) {
        ArrayList<Tracker> trackers = _trackerBlocks.get(block);
        if (trackers == null) {
            trackers = new ArrayList<>();
            trackers.add(tracker);
            if ((block.getState() & Block.UNDETECTED) == 0) {
                _trackerBlocks.put(block, trackers);
                block.addPropertyChangeListener(this);
            }
        } else {
            if (trackers.isEmpty()) {
                if ((block.getState() & Block.UNDETECTED) == 0) {
                    block.addPropertyChangeListener(this);
                }
            }
            if (!trackers.contains(tracker)) {
                trackers.add(tracker);
            }
        }
    }

    /**
     * Do Venn Diagram between the two sets. Keep listeners held in common.
     * Add new listeners. Remove old.
     */
    private void adjustBlockListeners(List<OBlock> oldRange, List<OBlock> newRange, Tracker tracker) {
         for (OBlock b : newRange) {
            if (oldRange.contains(b)) {
                oldRange.remove(b);
                continue; // held in common. keep listener
            }
            addBlockListener(b, tracker);       // new block.  Add Listener
        }
        // blocks left in oldRange that were not found in newRange.  Remove Listeners
        for (OBlock b :oldRange) {
            removeBlockListener(b, tracker);
        }

    }

    protected void removeBlockListeners(Tracker tracker) {
        for (OBlock block : _trackerBlocks.keySet()) {
            removeBlockListener(block, tracker);
        }
    }

    private void removeBlockListener(OBlock block, Tracker tracker) {
        List<Tracker> trackers = _trackerBlocks.get(block);
        if (trackers != null) {
            trackers.remove(tracker);
            if (trackers.isEmpty()) {
                block.removePropertyChangeListener(this);
            }
        }
    }

    @Override
    public synchronized void propertyChange(java.beans.PropertyChangeEvent evt) {
        if (evt.getPropertyName().equals("state")) {
            OBlock block = (OBlock) evt.getSource();
            int state = ((Number) evt.getNewValue()).intValue();
            int oldState = ((Number) evt.getOldValue()).intValue();
            // The "jiggle" (see tracker.showBlockValue() causes some state changes to be duplicated.
            // The following washes out the extra notifications
            if ((state & Block.UNOCCUPIED) == (oldState & Block.UNOCCUPIED)
                    && (state & Block.OCCUPIED) == (oldState & Block.OCCUPIED)) {
                return;
            }
            ArrayList<Tracker> trackerListeners = _trackerBlocks.get(block);
            if (trackerListeners == null || trackerListeners.isEmpty()) {
                log.error("No Trackers found for block \"{}\" going to state= {}", 
                        block.getDisplayName(), state);
                block.removePropertyChangeListener(this);
                return;
            }
            if ((state & Block.OCCUPIED) != 0) {   // going occupied
                List<Tracker> trackers = getAvailableTrackers(block);
                if (trackers.isEmpty()) {
                    return;
                }
                if (trackers.size() > 1) { // if several trackers listen for this block, user must identify which one.
                    if (_trackerChooser != null) {
                        _trackerChooser.dispose();
                    }
                    java.awt.Toolkit.getDefaultToolkit().beep();
                    _trackerChooser = new ChooseTracker(block, trackers, state);
                    return;
                }
               
                Tracker tracker = trackers.get(0);
                if (block.getValue() != null &&  !block.getValue().equals(tracker.getTrainName())) {
                    log.error("Block \"{} \" going active with value= {} for Tracker {}! Who/What is \"{}\"?",
                            block.getDisplayName(), block.getValue(), tracker.getTrainName(), block.getValue());
                    return;
               } else {
                   if (!_requirePaths) {
                       try {
                           tracker.hasPathInto(block);
                       } catch (JmriException je) {
                           log.error("{} {}", tracker.getTrainName(), je.getMessage());
                           return;
                       }
                   }
                   processTrackerStateChange(tracker, block, state);
               }
            } else if ((state & Block.UNOCCUPIED) != 0) {
                if (_trackerChooser != null) {
                    _trackerChooser.checkClose(block);
                }
                for (Tracker t : trackerListeners) {
                    if (t.getBlocksOccupied().contains(block)) {
                        processTrackerStateChange(t, block, state);
                        break;
                    }
                }
            }
        }
        _frame._model.fireTableDataChanged();
    }

    private List<Tracker> getAvailableTrackers(OBlock block) {
        List<Tracker> trackers = new ArrayList<>();
        ArrayList<Tracker> trackerListeners = _trackerBlocks.get(block);
        if (_requirePaths) {
            ArrayList<Tracker> partials = new ArrayList<>();
            // filter for trackers with paths set into block
            for (Tracker t : trackerListeners) {
                try {
                    switch (t.hasPathInto(block)) {
                        case SET:
                            trackers.add(t);
                            break;
                        case PARTIAL:
                            partials.add(t);
                            break;
                        default:
                            break;
                    }
                } catch (JmriException je) {
                    log.error("{} {}", t.getTrainName(), je.getMessage());
                }
            }
            if (trackers.isEmpty()) {   // nobody has paths set.
                // even so, likely to be possible for somebody to get there
                if (!partials.isEmpty()) {
                    trackers = partials; // OK, maybe not all switches are lined up
                } else {
                    trackers = trackerListeners; // maybe even this bad. 
                }
            }
        } else {
            trackers = trackerListeners;
        }
        return trackers;
    }
    /**
     * Called when a state change has occurred for one the blocks listened
     * to for this tracker. Tracker.move makes the changes to OBlocks to
     * indicate the new occupancy positions of the train. Upon return,
     * update the listeners for the trains next move.
     */
    private synchronized void processTrackerStateChange(Tracker tracker, OBlock block, int state) {
        List<OBlock> oldRange = tracker.makeRange();// total range in effect when state change was detected
        if (tracker.move(block, state)) {   // new total range has been made after move was done.
            if (tracker._statusMessage != null) {
                _frame.setStatus(tracker._statusMessage);
            } else {
                block._entryTime = System.currentTimeMillis();
                adjustBlockListeners(oldRange, tracker.makeRange(), tracker);
                _frame.setStatus(Bundle.getMessage("TrackerBlockEnter",
                        tracker.getTrainName(), block.getDisplayName()));
            }
        } else {
            if (tracker._statusMessage != null) {
                _frame.setStatus(tracker._statusMessage);
            } else if (_trackerList.contains(tracker)) {
                adjustBlockListeners(oldRange, tracker.makeRange(), tracker);
                long et = (System.currentTimeMillis() - block._entryTime) / 1000;
                _frame.setStatus(Bundle.getMessage("TrackerBlockLeave", tracker.getTrainName(),
                        block.getDisplayName(), et / 60, et % 60));
            }
        }
    }

    private void stopTrain(Tracker t, OBlock b) {
        t.stop();
        removeBlockListeners(t);
        synchronized(this) {
            _trackerList.remove(t);
        }
        long et = (System.currentTimeMillis() - t._startTime) / 1000;
        String location;
        if (b!= null) {
            location = b.getDisplayName(); 
        } else {
            location = Bundle.getMessage("BeanStateUnknown");
        }
        _frame.setStatus(Bundle.getMessage("TrackerStopped", 
                t.getTrainName(), location, et / 60, et % 60));
        _frame._model.fireTableDataChanged();
    }

    class ChooseTracker extends JDialog implements ListSelectionListener {
        OBlock block;
        List<Tracker> trackers;
        int state;
        JList<Tracker> _jList;
        
        ChooseTracker(OBlock b, List<Tracker> ts, int s) {
            super(_frame);
            setTitle(Bundle.getMessage("TrackerTitle"));
            block = b;
            trackers = ts;
            state = s;
            JPanel contentPanel = new JPanel();
            contentPanel.setLayout(new BoxLayout(contentPanel, BoxLayout.Y_AXIS));

            contentPanel.add(Box.createVerticalStrut(STRUT_SIZE));
            JPanel panel = new JPanel();
            panel.setLayout(new BoxLayout(panel, BoxLayout.Y_AXIS));
            panel.add(new JLabel(Bundle.getMessage("MultipleTrackers", block.getDisplayName())));
            panel.add(new JLabel(Bundle.getMessage("ChooseTracker", block.getDisplayName())));
            JPanel p = new JPanel();
            p.add(panel);
            contentPanel.add(p);
            panel = new JPanel();
            panel.setBorder(javax.swing.BorderFactory .createLineBorder(Color.black, 2));
            _jList = new JList<>();
            _jList.setModel(new TrackerListModel());
            _jList.setSelectionMode(javax.swing.ListSelectionModel.SINGLE_SELECTION);
            _jList.addListSelectionListener(this);
            panel.add(_jList);
            p = new JPanel();
            p.add(panel);
            contentPanel.add(p);
            
            contentPanel.add(Box.createVerticalStrut(STRUT_SIZE));
            panel = new JPanel();
            JButton cancelButton = new JButton(Bundle.getMessage("ButtonCancel"));
            cancelButton.addActionListener((ActionEvent a) -> dispose());
            panel.add(cancelButton);

            contentPanel.add(panel);
            setContentPane(contentPanel);
            pack();
            setLocation(_frame.getLocation());
            setAlwaysOnTop(true);
            setVisible(true);
        }

        @Override
        public void valueChanged(ListSelectionEvent e) {
            Tracker tr = _jList.getSelectedValue();
            if (tr != null) {
                processTrackerStateChange(tr, block, state);
                dispose();
            }
        }

        void checkClose(OBlock b) {
            if (block.equals(b)) {
                dispose();
            }
        }

        class TrackerListModel extends AbstractListModel<Tracker> {
            @Override
            public int getSize() {
                return trackers.size();
            }

            @Override
            public Tracker getElementAt(int index) {
                return trackers.get(index);
            }
        }
    }

    /**
     * Holds a table of Trackers that follow adjacent occupancy. Needs to be a
     * singleton to be opened and closed for trackers to report to it.
     *
     * @author Peter Cressman
     */
    class TableFrame extends JmriJFrame implements MouseListener {

        private final TrackerTableModel _model;
        private JmriJFrame _pickFrame;
        JDialog _dialog;
        JTextField _trainNameBox = new JTextField(30);
        JTextField _trainLocationBox = new JTextField(30);
        JTextField _status = new JTextField(80);
        ArrayList<String> _statusHistory = new ArrayList<>();
        public int _maxHistorySize = 20;

        TableFrame() {
            super(true, true);
            setTitle(Bundle.getMessage("TrackerTable"));
            _model = new TrackerTableModel();
            JTable table = new JTable(_model);
            TableRowSorter<TrackerTableModel> sorter = new TableRowSorter<>(_model);
            table.setRowSorter(sorter);
            table.getColumnModel().getColumn(TrackerTableModel.STOP_COL).setCellEditor(new ButtonEditor(new JButton()));
            table.getColumnModel().getColumn(TrackerTableModel.STOP_COL).setCellRenderer(new ButtonRenderer());
            for (int i = 0; i < _model.getColumnCount(); i++) {
                int width = _model.getPreferredWidth(i);
                table.getColumnModel().getColumn(i).setPreferredWidth(width);
            }
            table.setDragEnabled(true);
            table.setTransferHandler(new jmri.util.DnDTableExportHandler());
            JScrollPane tablePane = new JScrollPane(table);
            Dimension dim = table.getPreferredSize();
            int height = new JButton("STOPIT").getPreferredSize().height;
            dim.height = height * 2;
            tablePane.getViewport().setPreferredSize(dim);

            JPanel tablePanel = new JPanel();
            tablePanel.setLayout(new BoxLayout(tablePanel, BoxLayout.Y_AXIS));
            JLabel title = new JLabel(Bundle.getMessage("TrackerTable"));
            tablePanel.add(title, BorderLayout.NORTH);
            tablePanel.add(tablePane, BorderLayout.CENTER);

            JPanel panel = new JPanel();
            JPanel p = new JPanel();
            p.add(new JLabel(Bundle.getMessage("lastEvent")));
            p.add(_status);
            _status.setEditable(false);
            _status.setBackground(Color.white);
            _status.addMouseListener(this);
            panel.add(p);

            tablePanel.add(makeButtonPanel(), BorderLayout.CENTER);
            tablePanel.add(panel, BorderLayout.CENTER);

            setContentPane(tablePanel);

            JMenuBar menuBar = new JMenuBar();
            JMenu optionMenu = new JMenu(Bundle.getMessage("MenuMoreOptions"));
            optionMenu.add(makePathRequirement());

            JMenuItem pickerMenu = new JMenuItem(Bundle.getMessage("MenuBlockPicker"));
            pickerMenu.addActionListener((ActionEvent a) -> openPickList());
            optionMenu.add(pickerMenu);

            optionMenu.add(WarrantTableAction.getDefault().makeLogMenu());
            menuBar.add(optionMenu);
            setJMenuBar(menuBar);
            addHelpMenu("package.jmri.jmrit.logix.Tracker", true);

            addWindowListener(new java.awt.event.WindowAdapter() {
                @Override
                public void windowClosing(java.awt.event.WindowEvent e) {
                    setDefaultCloseOperation(javax.swing.WindowConstants.HIDE_ON_CLOSE);
                    if (_pickFrame != null) {
                        _pickFrame.dispose();
                    }
                    _model.fireTableDataChanged();
                }
            });
            setLocation(0, 100);
            setVisible(true);
            pack();
        }

        private JPanel makeButtonPanel() {
            JPanel panel = new JPanel();
            JButton button = new JButton(Bundle.getMessage("MenuNewTracker", "..."));
            button.addActionListener((ActionEvent a) -> newTrackerDialog());
            panel.add(button);

            button = new JButton(Bundle.getMessage("MenuRefresh"));
            button.addActionListener((ActionEvent a) -> _model.fireTableDataChanged());
            panel.add(button);

            return panel;
        }

        
        
        private JMenuItem makePathRequirement() {
            JMenu pathkMenu = new JMenu(Bundle.getMessage("MenuPathRanking"));
            ButtonGroup pathButtonGroup = new ButtonGroup();
            JRadioButtonMenuItem r;
            r = new JRadioButtonMenuItem(Bundle.getMessage("showAllTrackers"));
            r.addActionListener((ActionEvent e) -> _requirePaths = false);
            pathButtonGroup.add(r);
            r.setSelected(!_requirePaths);
            pathkMenu.add(r);

            r = new JRadioButtonMenuItem(Bundle.getMessage("showMostLikely"));
            r.addActionListener((ActionEvent e) -> _requirePaths = true);
            pathButtonGroup.add(r);
            r.setSelected(_requirePaths);
            pathkMenu.add(r);

            return pathkMenu;
        }

        protected boolean mouseClickedOnBlock(OBlock block) {
            if (_dialog != null) {
                if ((block.getState() & Block.OCCUPIED) != 0 && block.getValue() != null) {
                    markNewTracker(block, (String) block.getValue(), null);
                    return true;
                }
                _trainLocationBox.setText(block.getDisplayName());
                if (block.getValue() != null) {
                    _trainNameBox.setText((String) block.getValue());
                }
                return true;
            }
            return false;
        }

        private void newTrackerDialog() {
            _dialog = new JDialog(this, Bundle.getMessage("MenuNewTracker", ""), false);
            JPanel panel = new JPanel();
            panel.setLayout(new BorderLayout(10, 10));
            JPanel mainPanel = new JPanel();
            mainPanel.setLayout(new BoxLayout(mainPanel, BoxLayout.Y_AXIS));

            mainPanel.add(Box.createVerticalStrut(STRUT_SIZE));
            JPanel p = new JPanel();
            p.add(new JLabel(Bundle.getMessage("createTracker")));
            mainPanel.add(p);

            mainPanel.add(Box.createVerticalStrut(STRUT_SIZE));
            mainPanel.add(makeTrackerNamePanel());
            mainPanel.add(Box.createVerticalStrut(STRUT_SIZE));
            mainPanel.add(makeDoneButtonPanel());
            panel.add(mainPanel);
            _dialog.getContentPane().add(panel);
            _dialog.setLocation(this.getLocation().x + 100, this.getLocation().y + 100);
            _dialog.pack();
            _dialog.setVisible(true);
        }

        private JPanel makeTrackerNamePanel() {
            _trainNameBox.setText("");
            _trainLocationBox.setText("");
            JPanel namePanel = new JPanel();
            namePanel.setLayout(new BoxLayout(namePanel, BoxLayout.Y_AXIS));
            JPanel p = new JPanel();
            p.setLayout(new java.awt.GridBagLayout());
            java.awt.GridBagConstraints c = new java.awt.GridBagConstraints();
            c.gridwidth = 1;
            c.gridheight = 1;
            c.gridx = 0;
            c.gridy = 0;
            c.anchor = java.awt.GridBagConstraints.EAST;
            p.add(new JLabel(Bundle.getMessage("TrainName")), c);
            c.gridy = 1;
            p.add(new JLabel(Bundle.getMessage("TrainLocation")), c);
            c.gridx = 1;
            c.gridy = 0;
            c.anchor = java.awt.GridBagConstraints.WEST;
            c.weightx = 1.0;
            c.fill = java.awt.GridBagConstraints.HORIZONTAL;  // text field will expand
            p.add(_trainNameBox, c);
            _trainNameBox.setToolTipText(Bundle.getMessage("TrackerNameTip"));
            c.gridy = 1;
            p.add(_trainLocationBox, c);
            _trainLocationBox.setToolTipText(Bundle.getMessage("TrackerLocTip"));
            namePanel.add(p);
            return namePanel;
        }

        private JPanel makeDoneButtonPanel() {
            JPanel buttonPanel = new JPanel();
            JPanel panel0 = new JPanel();
            panel0.setLayout(new FlowLayout());
            JButton doneButton;
            doneButton = new JButton(Bundle.getMessage("ButtonCreate"));
            doneButton.addActionListener((ActionEvent a) -> {
                    if (doDoneAction()) {
                        _dialog.dispose();
                        _dialog = null;
                    }
                });
            panel0.add(doneButton);
            buttonPanel.add(panel0);
            return buttonPanel;
        }

        private boolean doDoneAction() {
            boolean retOK = false;
            String blockName = _trainLocationBox.getText();
            if (blockName != null) {
                OBlock block = InstanceManager.getDefault(OBlockManager.class).getOBlock(blockName);
                if (block == null) {
                    JOptionPane.showMessageDialog(this, Bundle.getMessage("BlockNotFound", blockName),
                            Bundle.getMessage("WarningTitle"), JOptionPane.WARNING_MESSAGE);
                } else {
                    retOK = makeTracker(block, _trainNameBox.getText(), null);
                }
            }
            return retOK;
        }

        void openPickList() {
            _pickFrame = new JmriJFrame();
            JPanel content = new JPanel();
            content.setLayout(new BoxLayout(content, BoxLayout.Y_AXIS));

            JPanel blurb = new JPanel();
            blurb.setLayout(new BoxLayout(blurb, BoxLayout.Y_AXIS));
            blurb.add(Box.createVerticalStrut(ItemPalette.STRUT_SIZE));
            blurb.add(new JLabel(Bundle.getMessage("DragBlockName")));
            blurb.add(Box.createVerticalStrut(ItemPalette.STRUT_SIZE));
            JPanel panel = new JPanel();
            panel.add(blurb);
            content.add(panel);
            PickListModel[] models = {PickListModel.oBlockPickModelInstance()};
            content.add(new PickPanel(models));

            _pickFrame.setContentPane(content);
            _pickFrame.setLocationRelativeTo(this);
            _pickFrame.toFront();
            _pickFrame.setVisible(true);
            _pickFrame.pack();
        }

        @Override
        public void mouseClicked(MouseEvent event) {
            javax.swing.JPopupMenu popup = new javax.swing.JPopupMenu();
            for (int i = _statusHistory.size() - 1; i >= 0; i--) {
                popup.add(_statusHistory.get(i));
            }
            popup.show(_status, 0, 0);
        }

        @Override
        public void mousePressed(MouseEvent event) {
           // only handling mouseClicked
        }

        @Override
        public void mouseEntered(MouseEvent event) {
            // only handling mouseClicked
        }

        @Override
        public void mouseExited(MouseEvent event) {
            // only handling mouseClicked
        }

        @Override
        public void mouseReleased(MouseEvent event) {
            // only handling mouseClicked
        }

        private void setStatus(String msg) {
            _status.setText(msg);
            if (msg != null && msg.length() > 0) {
                WarrantTableAction.getDefault().writetoLog(msg);
                _statusHistory.add(msg);
                while (_statusHistory.size() > _maxHistorySize) {
                    _statusHistory.remove(0);
                }
            }
        }
    }

    private class TrackerTableModel extends AbstractTableModel {

        public static final int NAME_COL = 0;
        public static final int STATUS_COL = 1;
        public static final int STOP_COL = 2;
        public static final int NUMCOLS = 3;

        public TrackerTableModel() {
            super();
        }

        @Override
        public int getColumnCount() {
            return NUMCOLS;
        }

        @Override
        public synchronized int getRowCount() {
            return _trackerList.size();
        }

        @Override
        public String getColumnName(int col) {
            switch (col) {
                case NAME_COL:
                    return Bundle.getMessage("TrainName");
                case STATUS_COL:
                    return Bundle.getMessage("status");
                default:
                    // fall out
                    break;
            }
            return "";
        }

        @Override
        public Object getValueAt(int rowIndex, int columnIndex) {
            switch (columnIndex) {
                case NAME_COL:
                    return _trackerList.get(rowIndex).getTrainName();
                case STATUS_COL:
                    return _trackerList.get(rowIndex).getStatus();
                case STOP_COL:
                    return Bundle.getMessage("Stop");
                default:
                    // fall out
                    break;
            }
            return "";
        }

        @Override
        public void setValueAt(Object value, int row, int col) {
            if (col == STOP_COL) {
                Tracker t = _trackerList.get(row);
                stopTrain(t, t.getHeadBlock());
                fireTableDataChanged();
            }
        }

        @Override
        public boolean isCellEditable(int row, int col) {
            return (col == STOP_COL);
        }

        @Override
        public Class<?> getColumnClass(int col) {
            if (col == STOP_COL) {
                return JButton.class;
            }
            return String.class;
        }

        public int getPreferredWidth(int col) {
            switch (col) {
                case NAME_COL:
                    return new JTextField(20).getPreferredSize().width;
                case STATUS_COL:
                    return new JTextField(60).getPreferredSize().width;
                case STOP_COL:
                    return new JButton("STOPIT").getPreferredSize().width;
                default:
                    // fall out
                    break;
            }
            return 5;
        }

    }

    private static final Logger log = LoggerFactory.getLogger(TrackerTableAction.class);

    @ServiceProvider(service = InstanceInitializer.class)
    public static class Initializer extends AbstractInstanceInitializer {

        @Override
        @Nonnull
        public <T> Object getDefault(Class<T> type) {
            if (type.equals(TrackerTableAction.class)) {
                return new TrackerTableAction(Bundle.getMessage("MenuTrackers"));
            }
            return super.getDefault(type);
        }

        @Override
        @Nonnull
        public Set<Class<?>> getInitalizes() {
            Set<Class<?>> set = super.getInitalizes();
            set.add(TrackerTableAction.class);
            return set;
        }
    }

}<|MERGE_RESOLUTION|>--- conflicted
+++ resolved
@@ -66,11 +66,7 @@
 
     static int STRUT_SIZE = 10;
 
-<<<<<<< HEAD
     private final ArrayList<Tracker> _trackerList = new ArrayList<>();
-=======
-    private ArrayList<Tracker> _trackerList = new ArrayList<>();
->>>>>>> 2a1e36a4
     private final HashMap<OBlock, ArrayList<Tracker>> _trackerBlocks = new HashMap<>();
     protected TableFrame _frame;
     private ChooseTracker _trackerChooser;
@@ -222,7 +218,7 @@
     /**
      * Adds listeners to all blocks in the range of a Tracker. Called when a
      * new tracker is created.
-     * @param tracker Tracker this is about to start
+     * @param tracker Tracker that is about to start
      */
     protected void addBlockListeners(Tracker tracker) {
         List<OBlock> range = tracker.makeRange();

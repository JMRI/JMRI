package jmri.jmrit.logix;


import java.awt.BorderLayout;
import java.awt.Point;
import java.awt.event.ActionEvent;
import java.awt.event.ActionListener;
import java.util.List;
import javax.swing.Box;
import javax.swing.BoxLayout;
import javax.swing.ButtonGroup;
import javax.swing.JButton;
import javax.swing.JCheckBox;
import javax.swing.JLabel;
import javax.swing.JOptionPane;
import javax.swing.JPanel;
import jmri.DccThrottle;
import jmri.implementation.SignalSpeedMap;
import jmri.jmrit.roster.Roster;
import jmri.jmrit.roster.RosterSpeedProfile;
import org.slf4j.Logger;
import org.slf4j.LoggerFactory;

/**
 * Frame for defining and launching an entry/exit warrant. An NX warrant is a
 * warrant that can be defined on the run without a pre-recorded learn mode
 * session using a set script for ramping startup and stop throttle settings.
 * <P>
 * The route can be defined in a form or by mouse clicking on the OBlock
 * IndicatorTrack icons.
 * <BR>
 * <hr>
 * This file is part of JMRI.
 * <P>
 * JMRI is free software; you can redistribute it and/or modify it under the
 * terms of version 2 of the GNU General Public License as published by the Free
 * Software Foundation. See the "COPYING" file for a copy of this license.
 * </P><P>
 * JMRI is distributed in the hope that it will be useful, but WITHOUT ANY
 * WARRANTY; without even the implied warranty of MERCHANTABILITY or FITNESS FOR
 * A PARTICULAR PURPOSE. See the GNU General Public License for more details.
 * </P>
 *
 * @author  Pete Cressman  Copyright (C) 2009, 2010, 2015
 */
public class Calibrater extends jmri.util.JmriJFrame {

    private int _calibrateIndex;
    private Warrant _warrant;
    private float _maxSpeed;
    private long _entryTime;
    private float _factor;
    private float _rawSpeed;
    private BlockOrder _calibBlockOrder;
    RosterSpeedProfile  _speedProfile;
    boolean _isForward;

    private JPanel _mainPanel;
    private JCheckBox _addBox = new JCheckBox(Bundle.getMessage("addFactor"));
    private JCheckBox _ignoreBox = new JCheckBox(Bundle.getMessage("ignoreFactor"));
    private JCheckBox _clearBox = new JCheckBox(Bundle.getMessage("clearFactor"));

    Calibrater(Warrant w, boolean isForward, Point pt) {
        super(false, false);
        _warrant = w;
        ButtonGroup bg = new ButtonGroup();
        bg.add(_addBox);
        bg.add(_ignoreBox);
        _mainPanel = new JPanel();
        _mainPanel.setLayout(new BoxLayout(_mainPanel, BoxLayout.PAGE_AXIS));
        _mainPanel.add(Box.createRigidArea(new java.awt.Dimension(350,10)));
        _mainPanel.add(makeEntryPanel("Calibrate a Train", isForward));
        _mainPanel.add(Box.createRigidArea(new java.awt.Dimension(50,10)));
        _mainPanel.add(makeExitPanel(true));
//        _mainPanel.add(Box.createRigidArea(new java.awt.Dimension(450,0)));
        _mainPanel.add(makeButtonPanel());
        _mainPanel.add(Box.createVerticalStrut(10));
        JPanel mainPanel = new JPanel();
        mainPanel.setLayout(new BorderLayout(10, 10));
        getContentPane().add(_mainPanel);
        setLocation(pt.x, pt.y);
        setAlwaysOnTop(true);
        pack();
        setVisible(false);
    }

    protected String verifyCalibrate() {
        _calibBlockOrder = _warrant.getViaOrder();
        if (_calibBlockOrder==null) {
            return  Bundle.getMessage("noCalibBlock");
        }
        OBlock calibBlock = _calibBlockOrder.getBlock();
        if (calibBlock==null) {
            return  Bundle.getMessage("noCalibBlock");
        }
        _calibrateIndex = _warrant.getIndexOfBlock(calibBlock, 0);
        if (_calibrateIndex<=0 || _calibrateIndex>=_warrant.getThrottleCommands().size()-1) {
            return  Bundle.getMessage("badCalibBlock", calibBlock.getDisplayName());
        }
        if (_calibBlockOrder.getPath().getLengthMm() <= 10.0) {
            return  Bundle.getMessage("CalibBlockTooSmall", calibBlock.getDisplayName());
        }
        List <ThrottleSetting> cmds = _warrant.getThrottleCommands();
        float speed = 0.0f;
        String beforeBlk = null;
        String afterBlock = null;
        for (ThrottleSetting ts : cmds) {
            if (ts.getCommand().toUpperCase().equals("SPEED")) {
                try {
                    float s = Float.parseFloat(ts.getValue());
                    // get last acceleration block
                    if ( s>speed) {
                        speed = s;
                        beforeBlk = ts.getBeanDisplayName();
                    }
                    // get first deceleration block
                    if ( s<speed) {
                        afterBlock = ts.getBeanDisplayName();
                        break;
                    }
                } catch (NumberFormatException nfe) {
                    log.error(ts.toString()+" - "+nfe);
                }
            }
        }
        String msg = null;
        if (_warrant.getIndexOfBlock(beforeBlk, 0) >= _calibrateIndex) {
            msg = Bundle.getMessage("speedChangeBlock", beforeBlk);
        } else if (_warrant.getIndexOfBlock(afterBlock, 0) <= _calibrateIndex) {
            msg = Bundle.getMessage("speedChangeBlock", afterBlock);
        } else {
<<<<<<< HEAD
            _maxSpeed = speed;          
            jmri.jmrit.roster.RosterEntry ent = _warrant.getRosterEntry();
=======
            _maxSpeed = speed;
            jmri.jmrit.roster.RosterEntry ent = _speedUtil.getRosterEntry();
>>>>>>> bf0b3a87
            if (ent!=null) {
                _speedProfile = ent.getSpeedProfile();
            }
        }
        return msg;
    }

    private void dofactor() {
        if (_clearBox.isSelected()) {
            if (_speedProfile != null) {
                if (JOptionPane.YES_OPTION == JOptionPane.showConfirmDialog(this, Bundle.getMessage(
                        "ClearSpeedProfile", _warrant.getTrainId(), _speedProfile.getProfileSize()),
                        Bundle.getMessage("WarningTitle"), JOptionPane.YES_NO_OPTION, JOptionPane.WARNING_MESSAGE) ) {
                    _speedProfile.clearCurrentProfile();
                }

            }
        }
        if (_addBox.isSelected()) {
            jmri.jmrit.roster.RosterEntry ent = _warrant.getRosterEntry();
            if (ent==null) {
                JOptionPane.showMessageDialog(this, Bundle.getMessage("trainInfo7", _warrant.getTrainId()),
                        Bundle.getMessage("WarningTitle"), JOptionPane.WARNING_MESSAGE);
            } else {
            if (_speedProfile == null) {
                _speedProfile = new RosterSpeedProfile(ent);
                ent.setSpeedProfile(_speedProfile);
            }
          // _maxSpeed is now actual speedSetting
            if (_isForward) {
                _speedProfile.setForwardSpeed(_maxSpeed, _rawSpeed*1000);
            } else {
                _speedProfile.setReverseSpeed(_maxSpeed, _rawSpeed*1000);
            }
            if (log.isDebugEnabled()) log.debug("Made speed profile setting for "+ _warrant.getTrainId()+
                    ": "+(_isForward ? "Forward":"Reverse")+" step= "+Math.round(_maxSpeed*1000)+", speed= "+_rawSpeed*1000);
            _warrant.getRosterEntry().updateFile();
            Roster.getDefault().writeRoster();
            }
        }
        dispose();
    }

    private JPanel makeButtonPanel() {
        JPanel panel = new JPanel();
        panel.setLayout(new BoxLayout(panel, BoxLayout.LINE_AXIS));
        panel.add(Box.createGlue());
        JButton button = new JButton(Bundle.getMessage("ButtonOK"));
        button.addActionListener(new ActionListener() {
            @Override
            public void actionPerformed(ActionEvent e) {
                dofactor();
            }
        });
        panel.add(button);
        panel.add(Box.createHorizontalStrut(20));
        button = new JButton(Bundle.getMessage("ButtonCancel"));
        button.addActionListener(new ActionListener() {
            @Override
            public void actionPerformed(ActionEvent e) {
                dispose();
            }
        });
        panel.add(button);
        panel.add(Box.createGlue());
        return panel;

    }

    private JPanel makeEntryPanel(String name, boolean isForward) {
        JPanel panel = new JPanel();
        panel.setLayout(new BorderLayout(10, 10));
        JPanel p = new JPanel();
        p.setLayout(new BoxLayout(p, BoxLayout.PAGE_AXIS));
        p.add(new JLabel(Bundle.getMessage("trainInfo1", _warrant.getTrainName(),
                    _warrant.getDccAddress().toString(), name)));
        String direction;
        if (isForward) {
            direction = Bundle.getMessage("forward");
        } else {
            direction = Bundle.getMessage("reverse");
        }
        p.add(new JLabel(Bundle.getMessage("trainInfo2", direction, _maxSpeed)));
        panel.add(p, BorderLayout.CENTER);
        panel.add(Box.createRigidArea(new java.awt.Dimension(10,10)), BorderLayout.WEST);
        return panel;
    }

    private JPanel makeExitPanel(boolean init) {
        float spFactor = 0.0f;
        float spSpeed = 0.0f;
        DccThrottle throttle = _warrant.getThrottle();
        float scale = jmri.InstanceManager.getDefault(SignalSpeedMap.class).getLayoutScale();
        float scaleSpeed = _rawSpeed*scale;          // prototype m/s
        if (!init) {
            float speedSetting = throttle.getSpeedSetting();
            int speedStep = 0;
            switch (throttle.getSpeedStepMode()) {
                case DccThrottle.SpeedStepMode14:
                    speedStep = java.lang.Math.round(speedSetting * 14);
                    break;
                case DccThrottle.SpeedStepMode27:
                    speedStep = java.lang.Math.round(speedSetting * 27);
                    break;
                case DccThrottle.SpeedStepMode28:
                    speedStep = java.lang.Math.round(speedSetting * 28);
                    break;
                case DccThrottle.SpeedStepMode128:
                default:
                    // 128 speed step mode is the default in the JMRI
                    // throttle code.
                    speedStep = java.lang.Math.round(speedSetting * 126);
                    break;
            }
            speedSetting = throttle.getSpeedIncrement()*speedStep;      // actual speedSetting
            _factor = _rawSpeed/speedSetting;
//            _factor = speedSetting*25.4f/(_rawSpeed*100);
            _isForward = throttle.getIsForward();
            if (_speedProfile!=null) {
                if (_isForward) {
                    spSpeed = _speedProfile.getForwardSpeed(speedSetting);
                }else {
                    spSpeed = _speedProfile.getReverseSpeed(speedSetting);
                }
                spFactor = spSpeed/(speedSetting*1000);
            }
            if (log.isDebugEnabled()) log.debug("Throttle speedSetting= "+speedSetting+", Set from _maxSpeed= "+_maxSpeed+
                    ", expected profile speed ="+spSpeed+", actual _rawSpeed= "+(_rawSpeed*1000)+"mm/sec, scale= "+scale);
            _maxSpeed = speedSetting;     // now is the actual setting
        }
        String speedUnits;
        if ( jmri.InstanceManager.getDefault(SignalSpeedMap.class).getInterpretation() == SignalSpeedMap.SPEED_KMPH) {
            speedUnits = "kmph";
            scaleSpeed = 3.6f*scaleSpeed;
            spSpeed = spSpeed*scale*3.6f/1000;
        } else {
            speedUnits = "mph";
            scaleSpeed = scaleSpeed*3.6f*0.621371f;
            spSpeed = spSpeed*scale*3.6f*0.621371f/1000;
        }
        JPanel panel = new JPanel();
        panel.setLayout(new BorderLayout(10, 10));
        JPanel p = new JPanel();
        p.setLayout(new BoxLayout(p, BoxLayout.PAGE_AXIS));
        p.add(new JLabel(Bundle.getMessage("trainInfo3", _maxSpeed, scaleSpeed, speedUnits)));
        p.add(new JLabel(Bundle.getMessage("trainInfo4", _factor)));
        if (_speedProfile!=null) {
            p.add(new JLabel(Bundle.getMessage("trainInfo5", spSpeed, speedUnits, spFactor)));
        } else {
<<<<<<< HEAD
            p.add(new JLabel(Bundle.getMessage("trainInfo6", _warrant.getTrainId())));                     
=======
            p.add(new JLabel(Bundle.getMessage("trainInfo6", _speedUtil.getTrainId())));
>>>>>>> bf0b3a87
        }
        panel.add(p, BorderLayout.CENTER);
        panel.add(Box.createRigidArea(new java.awt.Dimension(10,100)), BorderLayout.WEST);
        p = new JPanel();
        p.setLayout(new BoxLayout(p, BoxLayout.PAGE_AXIS));
        p.add(_addBox);
        p.add(_ignoreBox);
        p.add(_clearBox);
        JPanel pp = new JPanel();
        pp.setLayout(new BoxLayout(pp, BoxLayout.LINE_AXIS));
        pp.add(Box.createRigidArea(new java.awt.Dimension(10,100)));
        pp.add(p);
        panel.add(pp, BorderLayout.SOUTH);
        return panel;
    }

    /*
     * Called from Warrant goingActive
     * Compute actual speed and set throttle factor
     */
    protected void calibrateAt(int index) {
        if (_calibrateIndex == index) {
           _mainPanel.remove(3);
           _mainPanel.remove(1);
            _entryTime = _calibBlockOrder.getBlock()._entryTime;
            _mainPanel.add(makeEntryPanel(_calibBlockOrder.getBlock().getDisplayName(),
                    _warrant.getThrottle().getIsForward()), 1);
            setVisible(true);
        } else if (_calibrateIndex == index-1) {
            setVisible(false);
            BlockOrder bo = _warrant.getBlockOrderAt(index);
            long eTime = bo.getBlock()._entryTime - _entryTime;
            _rawSpeed = _calibBlockOrder.getPath().getLengthMm()/eTime;    // layout mm/ms
            _mainPanel.add(makeExitPanel(false), 3);
            setVisible(true);
        }
    }

    private final static Logger log = LoggerFactory.getLogger(Calibrater.class.getName());
}<|MERGE_RESOLUTION|>--- conflicted
+++ resolved
@@ -129,13 +129,8 @@
         } else if (_warrant.getIndexOfBlock(afterBlock, 0) <= _calibrateIndex) {
             msg = Bundle.getMessage("speedChangeBlock", afterBlock);
         } else {
-<<<<<<< HEAD
-            _maxSpeed = speed;          
-            jmri.jmrit.roster.RosterEntry ent = _warrant.getRosterEntry();
-=======
             _maxSpeed = speed;
             jmri.jmrit.roster.RosterEntry ent = _speedUtil.getRosterEntry();
->>>>>>> bf0b3a87
             if (ent!=null) {
                 _speedProfile = ent.getSpeedProfile();
             }
@@ -285,11 +280,7 @@
         if (_speedProfile!=null) {
             p.add(new JLabel(Bundle.getMessage("trainInfo5", spSpeed, speedUnits, spFactor)));
         } else {
-<<<<<<< HEAD
-            p.add(new JLabel(Bundle.getMessage("trainInfo6", _warrant.getTrainId())));                     
-=======
             p.add(new JLabel(Bundle.getMessage("trainInfo6", _speedUtil.getTrainId())));
->>>>>>> bf0b3a87
         }
         panel.add(p, BorderLayout.CENTER);
         panel.add(Box.createRigidArea(new java.awt.Dimension(10,100)), BorderLayout.WEST);

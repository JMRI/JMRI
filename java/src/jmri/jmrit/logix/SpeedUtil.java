--- conflicted
+++ resolved
@@ -2,7 +2,6 @@
 
 import java.io.File;
 import java.io.IOException;
-import java.util.ArrayList;
 import java.util.List;
 import java.util.ListIterator;
 import java.util.Map;
@@ -238,11 +237,16 @@
      */
     protected float getMomentumTime(float delta, boolean increasing) {
         float incr = getThrottleSpeedStepIncrement();  // step amount
+        float time;
         if (increasing) {
-            return _ma * Math.abs(delta) / incr;   // accelerating         
+            time = _ma * Math.abs(delta) / incr;   // accelerating         
         } else {
-            return _md * Math.abs(delta) / incr;
-        }
+            time = _md * Math.abs(delta) / incr;
+        }
+        if (time < 10) {
+            time = 10;  // Even with CV == 0, there must be some time to move or halt
+        }
+        return time;
     }
 
     /**
@@ -304,8 +308,8 @@
         // Can't use actual speed step amount since these numbers are needed before throttle is acquired
         // Nevertheless throttle % is a reasonable approximation
         // default cv setting of momentum speed change per 1% of throttle increment
-        _ma = 0;  // acceleration momentum time 
-        _md = 0;  // deceleration momentum time
+        _ma = 10;  // acceleration momentum time 
+        _md = 10;  // deceleration momentum time
         if (_rosterEntry!=null) {
             String fileName = jmri.jmrit.roster.LocoFile.getFileLocation() + _rosterEntry.getFileName();
             File file;
@@ -369,9 +373,9 @@
             if (_rampTimeIncrement < _md) {
                 _rampTimeIncrement = (int)_md;
             }
-            if (log.isDebugEnabled()) log.debug("makeRampParameters for {}, _ma= {}ms/step, _md= {}ms/step. throttleIncr= {} ()timeIncr= {}",
-                    _rosterId, _ma, _md, _rampThrottleIncrement, _rampTimeIncrement);
-        }
+        }
+        if (log.isDebugEnabled()) log.debug("makeRampParameters for {}, _ma= {}ms/step, _md= {}ms/step. throttleIncr= {} ()timeIncr= {}",
+                _rosterId, _ma, _md, _rampThrottleIncrement, _rampTimeIncrement);
     }
 
     // return milliseconds per one speed step
@@ -610,14 +614,8 @@
 
     /**
      * Get the length of ramp for a speed change
-<<<<<<< HEAD
      * @param fromSpeed - starting speed setting
      * @param toSpeed - ending speed setting
-=======
-     * @param fSpeed  starting speed setting
-     * @param toSpeed  ending speed setting
-     * @param isForward  direction
->>>>>>> e3b6bc6a
      * @return distance in millimeters
      */
     protected RampData getRampForSpeedChange(float fromSpeed, float toSpeed) {

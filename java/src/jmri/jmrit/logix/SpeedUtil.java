--- conflicted
+++ resolved
@@ -34,10 +34,10 @@
  * throttle setting was usually done with an ad hoc "throttle factor".  When
  * created, the RosterSpeedProfile provides this needed conversion but
  * generally is not done by users for each of their locos.
- *
- * Methods to dynamically determine a RosterSpeedProfile for each loco are
+ * 
+ * Methods to dynamically determine a RosterSpeedProfile for each loco are 
  * implemented in this class.
- *
+ * 
  * @author Pete Cressman Copyright (C) 2009, 2010, 2017
  *
  */
@@ -55,8 +55,8 @@
 
     private RosterSpeedProfile _mergeProfile; // merge of existing Roster speeedProfile and session speeedProfile
     private RosterSpeedProfile _sessionProfile; // speeds measured in the session
-    private SignalSpeedMap _signalSpeedMap;
-    private float _ma;  // milliseconds needed to increase speed by throttle step amount
+    private SignalSpeedMap _signalSpeedMap; 
+    private float _ma;  // milliseconds needed to increase speed by throttle step amount 
     private float _md;  // milliseconds needed to decrease speed by throttle step amount
     private ArrayList<BlockSpeedInfo> _speedInfo; // map max speeds and occupation times of each block in route
 
@@ -69,7 +69,7 @@
     protected SpeedUtil() {
         _signalSpeedMap = jmri.InstanceManager.getDefault(SignalSpeedMap.class);
     }
-
+    
     /**
      * @return RosterEntry
      */
@@ -124,16 +124,16 @@
         }
         return false;
     }
-
+    
     public DccLocoAddress getDccAddress() {
         if (_dccAddress == null) {
             if (_rosterEntry != null) {
                 _dccAddress = _rosterEntry.getDccLocoAddress();
             }
         }
-        return _dccAddress;
-    }
-
+        return _dccAddress;            
+    }
+    
     protected String getAddress() {
         if (_dccAddress == null) {
             _dccAddress = getDccAddress();
@@ -149,7 +149,7 @@
      * Warrant.setRunMode() about to run a warrant
      * WarrantFrame.setup() for an existing warrant
      * WarrantTableModel.cloneWarrant() when cloning an existing warrant
-     *
+     * 
      * @param dccAddr DccLocoAddress
      */
     protected void setDccAddress(DccLocoAddress dccAddr) {
@@ -180,11 +180,11 @@
             protocol = LocoAddress.Protocol.DCC_SHORT;
         } else {
             try {
-                protocol = Protocol.getByPeopleName(type);
+                protocol = Protocol.getByPeopleName(type);                
             } catch (IllegalArgumentException iae) {
                 try {
                     type = type.toLowerCase();
-                    protocol = Protocol.getByShortName(type);
+                    protocol = Protocol.getByShortName(type);                
                 } catch (IllegalArgumentException e) {
                     _dccAddress = null;
                     return false;
@@ -228,7 +228,7 @@
      * Called from:
      *    DefaultConditional.takeActionIfNeeded() - execute a setDccAddress action
      *    SpeedUtil.makeSpeedTree() - need to use track speeds
-     *    WarrantFrame.checkTrainId() - about to run, assures address is set
+     *    WarrantFrame.checkTrainId() - about to run, assures address is set 
      *    Warrantroute.getRoster() - selection form _rosterBox
      *    WarrantRoute.setAddress() - whatever is in _dccNumBox.getText()
      *    WarrantRoute.setTrainPanel() - whatever in _dccNumBox.getText()
@@ -332,7 +332,7 @@
         float incr = getThrottleSpeedStepIncrement();  // step amount
         float time;
         if (increasing) {
-            time = _ma * Math.abs(delta) / incr;   // accelerating
+            time = _ma * Math.abs(delta) / incr;   // accelerating         
         } else {
             time = _md * Math.abs(delta) / incr;
         }
@@ -361,7 +361,7 @@
     synchronized protected RosterSpeedProfile getMergeProfile() {
         if (_mergeProfile == null) {
             makeSpeedTree();
-            makeRampParameters();
+            makeRampParameters();                
         }
         return _mergeProfile;
     }
@@ -376,45 +376,24 @@
                 _signalSpeedMap.getDefaultThrottleFactor(), _signalSpeedMap.getLayoutScale(),
                 _signalSpeedMap.getDefaultThrottleFactor() * _signalSpeedMap.getLayoutScale() / SCALE_FACTOR);
     }
-
+    
     private void makeRampParameters() {
         _rampTimeIncrement = getRampTimeIncrement();    // get a value if not already set
         _rampThrottleIncrement = getRampThrottleIncrement();
         // default cv setting of momentum speed change per 1% of throttle increment
-<<<<<<< HEAD
-        _ma = 10;  // acceleration momentum time
-        _md = 10;  // deceleration momentum time
-=======
         _ma = 20;  // time needed to accelerate one throttle speed step
         _md = 20;  // time needed to decelerate one throttle speed step
->>>>>>> 32fc44aa
         if (_rosterEntry!=null) {
             String fileName = Roster.getDefault().getRosterFilesLocation() + _rosterEntry.getFileName();
             Element elem;
             XmlFile xmlFile = new XmlFile() {};
             try {
-<<<<<<< HEAD
-                file = new File(fileName);
-                if (file.length() == 0) {
-                    return;
-                }
-                root = xmlFile.rootFromFile(file);
-            } catch (NullPointerException npe) {
-                return;
-            } catch (IOException | JDOMException eb) {
-                log.error("Exception while loading warrant preferences",eb);
-                return;
-            }
-            if (root == null) {
-                return;
-=======
                 elem = xmlFile.rootFromFile(new File(fileName));
             } catch (FileNotFoundException npe) { 
                 elem = null;
             } catch (IOException | JDOMException eb) {
                 log.error("Exception while loading warrant preferences: {}",eb);
                 elem = null;
->>>>>>> 32fc44aa
             }
             if (elem != null) {
                 elem = elem.getChild("locomotive");
@@ -479,11 +458,11 @@
                 num = 0;
             }
         }
-        if (log.isTraceEnabled()) log.debug("getMomentumFactor for cv {} {}, num= {}",
+        if (log.isTraceEnabled()) log.debug("getMomentumFactor for cv {} {}, num= {}", 
                 cv.getAttribute("name"), attr, num);
         return num;
     }
-
+    
     // return milliseconds per one speed step
     private float getMomentumAdustment(Element cv) {
         Attribute attr = cv.getAttribute("value");
@@ -503,7 +482,7 @@
                 cv.getAttribute("name"), attr, num);
         return num;
     }
-
+    
     protected boolean profileHasSpeedInfo() {
         RosterSpeedProfile speedProfile = getMergeProfile();
         if (speedProfile == null) {
@@ -575,7 +554,7 @@
                 }
                 sEntry = mSpeeds.higherEntry(sKey);
             }
-
+            
             WarrantManager manager = InstanceManager.getDefault(WarrantManager.class);
             manager.setMergeProfile(_rosterId, _mergeProfile);
         }
@@ -682,8 +661,8 @@
     }
 
     /**
-     * A a train's speed at a given throttle setting and time would travel a distance.
-     * return the time it would take for the train at another throttle setting to
+     * A a train's speed at a given throttle setting and time would travel a distance. 
+     * return the time it would take for the train at another throttle setting to 
      * travel the same distance.
      * @param speed a given throttle setting
      * @param time a given time
@@ -697,13 +676,13 @@
             return time;
         }
     }
-
+    
     /**
      * Get the track speed in millimeters per millisecond (= meters/sec)
      * If SpeedProfile has no speed information an estimate is given using the WarrantPreferences
      * throttleFactor.
      * NOTE:  Call profileHasSpeedInfo() first to determine if a reliable speed is known.
-     * for a given throttle setting and direction.
+     * for a given throttle setting and direction. 
      * SpeedProfile returns 0 if it has no speed information
      * @param throttleSetting throttle setting
      * @return track speed in millimeters/millisecond (not mm/sec)
@@ -718,7 +697,7 @@
         boolean isForward = getIsForward();
         RosterSpeedProfile speedProfile = getMergeProfile();
         // Note SpeedProfile uses millimeters per second.
-        float speed = speedProfile.getSpeed(throttleSetting, isForward) / 1000;
+        float speed = speedProfile.getSpeed(throttleSetting, isForward) / 1000;            
         if (speed <= 0.0f) {
             speed = speedProfile.getSpeed(throttleSetting, !isForward) / 1000;
         }
@@ -750,7 +729,7 @@
     }
 
     /**
-     * Get distance traveled at a constant speed. If this is called at
+     * Get distance traveled at a constant speed. If this is called at 
      * a speed change the throttleSetting should be modified to reflect the
      * average speed over the time interval.
      * @param speedSetting Recorded (Normal) throttle setting
@@ -869,7 +848,7 @@
      * Return the distance traveled at current speed after a speed change was made.
      * Takes into account the momentum configured for the decoder to change from
      * the previous speed to the current speed.  Assumes the velocity change is linear.
-     *
+     * 
      * @param prevSpeed throttle setting when speed changed to currSpeed
      * @param currSpeed throttle setting being set
      * @param speedTime elapsed time from when the speed change was made to now
@@ -906,7 +885,7 @@
     /**
      * Just entered a new block at 'toTime'. Do the calculation of speed of the
      * previous block from when the previous block block was entered.
-     *
+     * 
      * Throttle changes within the block will cause different speeds.  We attempt
      * to accumulate these time and distances to calculate a weighted speed average.
      * See method speedChange() below.
@@ -973,7 +952,7 @@
         if (isForward) {
             profile.setForwardSpeed(throttle, measuredSpeed, _throttle.getSpeedIncrement());
         } else {
-            profile.setReverseSpeed(throttle, measuredSpeed, _throttle.getSpeedIncrement());
+            profile.setReverseSpeed(throttle, measuredSpeed, _throttle.getSpeedIncrement());            
         }
     }
 
@@ -1004,12 +983,12 @@
                 }
             }
         }
-       return false;
+       return false; 
     }
     private void clearStats() {
         _timeAtSpeed = 0;
         _distanceTravelled = 0.0f;
-        _settingsTravelled = 0.0f;
+        _settingsTravelled = 0.0f;            
         _numchanges = 0;
     }
 
@@ -1040,13 +1019,8 @@
                 _timeAtSpeed += elapsedTime;
             }
             if (log.isDebugEnabled()) {
-<<<<<<< HEAD
-                log.debug("speedChange: dist={}, {}ms at speed {}. _distanceTravelled={} settingsTravelled={}, timeAtSpeed= {}",
-                        (throttleSetting * elapsedTime), elapsedTime, _distanceTravelled, throttleSetting, _settingsTravelled, _timeAtSpeed);
-=======
                 log.debug("speedChange: dist={}, {}ms at speed {}. _distanceTravelled={} settingsTravelled={}, timeAtSpeed= {}", 
                         (throttleSetting * elapsedTime), elapsedTime, throttleSetting, _distanceTravelled, _settingsTravelled, _timeAtSpeed);
->>>>>>> 32fc44aa
             }
         }
         _changetime = time;

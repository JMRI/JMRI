package jmri.jmrit.throttle;

import java.awt.*;
import java.beans.PropertyChangeEvent;
import java.beans.PropertyChangeListener;
import java.io.File;
import java.util.ArrayList;
import java.util.List;
import java.util.Objects;

import javax.swing.JButton;
import javax.swing.JComboBox;
import javax.swing.JFrame;
import javax.swing.JInternalFrame;
import javax.swing.JOptionPane;
import javax.swing.JPanel;
import javax.swing.WindowConstants;

import jmri.DccLocoAddress;
import jmri.DccThrottle;
import jmri.InstanceManager;
import jmri.LocoAddress;
import jmri.Programmer;
import jmri.ThrottleListener;
import jmri.ThrottleManager;
import jmri.jmrit.DccLocoAddressSelector;
import jmri.jmrit.roster.Roster;
import jmri.jmrit.roster.RosterEntry;
import jmri.jmrit.roster.swing.RosterEntrySelectorPanel;
import jmri.jmrit.symbolicprog.ProgDefault;
import jmri.jmrit.symbolicprog.tabbedframe.PaneOpsProgFrame;
import jmri.jmrix.nce.consist.NceConsistRoster;
import jmri.jmrix.nce.consist.NceConsistRosterEntry;
import jmri.util.swing.WrapLayout;

import org.jdom2.Element;
import org.slf4j.Logger;
import org.slf4j.LoggerFactory;

/**
 * A JInternalFrame that provides a way for the user to enter a decoder address.
 * This class also store AddressListeners and notifies them when the user enters
 * a new address.
 *
 * @author glen Copyright (C) 2002
 * @author Daniel Boudreau Copyright (C) 2008 (add consist feature)
 * @author Lionel Jeanson 2009-2021
 */
public class AddressPanel extends JInternalFrame implements ThrottleListener, PropertyChangeListener {

    private final ThrottleManager throttleManager;

    private DccThrottle throttle;
    private DccThrottle consistThrottle;

    private final DccLocoAddressSelector addrSelector = new DccLocoAddressSelector();
    private DccLocoAddress currentAddress;
    private DccLocoAddress consistAddress;
    private DccLocoAddress requestedAddress;
    private ArrayList<AddressListener> listeners;

    private JPanel mainPanel;

    private JButton releaseButton;
    private JButton dispatchButton;
    private JButton progButton;
    private JButton setButton;
    private RosterEntrySelectorPanel rosterBox;
    private JComboBox<String> conRosterBox;

    private RosterEntry rosterEntry;

    /**
     * Constructor
     * @param throttleManager the throttle manager
     */
    public AddressPanel(ThrottleManager throttleManager) {
        this.throttleManager = throttleManager;
        if (jmri.InstanceManager.getNullableDefault(ThrottlesPreferences.class) == null) {
            log.debug("Creating new ThrottlesPreference Instance");
            jmri.InstanceManager.store(new ThrottlesPreferences(), ThrottlesPreferences.class);
        }
        initGUI();
        applyPreferences();
    }

    public void destroy() { // Handle disposing of the throttle
        if ( requestedAddress != null ) {
            InstanceManager.throttleManagerInstance().cancelThrottleRequest(requestedAddress, this);
            requestedAddress = null;
        }
        if (throttle != null) {
            throttle.removePropertyChangeListener(this);
<<<<<<< HEAD
            throttleManager.cancelThrottleRequest(l, this);
            throttleManager.releaseThrottle(throttle, this);
=======
            InstanceManager.throttleManagerInstance().releaseThrottle(throttle, this);
>>>>>>> 57b21777
            notifyListenersOfThrottleRelease();
            throttle = null;
        }
        if (consistThrottle != null) {
            throttleManager.releaseThrottle(consistThrottle, this);
            notifyListenersOfThrottleRelease();
            consistThrottle = null;
        }
    }

    /**
     * Add an AddressListener.
     * AddressListeners are notified when the user
     * selects a new address and when a Throttle is acquired for that address
     * @param l listener to add.
     *
     */
    public void addAddressListener(AddressListener l) {
        if (listeners == null) {
            listeners = new ArrayList<>(2);
        }
        if (!listeners.contains(l)) {
            listeners.add(l);
        }
    }

    /**
     * Remove an AddressListener.
     *
     * @param l listener to remove.
     */
    public void removeAddressListener(AddressListener l) {
        if (listeners == null) {
            return;
        }
        listeners.remove(l);
    }

    /**
     * Gets the selected index of the roster combo box. Implemented to support
     * xboxThrottle.py
     *
     * @return the selected index of the roster combo box
     */
    public int getRosterSelectedIndex() {
        return getRosterEntrySelector().getRosterEntryComboBox().getSelectedIndex();
    }

    /**
     * Sets the selected index of the roster combo box. Implemented to support
     * xboxThrottle.py This method temporarily disables roster box actions so it
     * can change the selected index without triggering a cascade of events.
     *
     * @param index the index to select in the combo box
     */
    public void setRosterSelectedIndex(int index) {
        if (getRosterEntrySelector().isEnabled() && index >= 0 && index < getRosterEntrySelector().getRosterEntryComboBox().getItemCount()) {
            getRosterEntrySelector().getRosterEntryComboBox().setSelectedIndex(index);
        }
        if ((backgroundPanel != null) && (rosterBox.getSelectedRosterEntries().length == 0)) {
            backgroundPanel.setImagePath(null);
            String rosterEntryTitle = getRosterEntrySelector().getSelectedRosterEntries()[0].titleString();
            RosterEntry re = Roster.getDefault().entryFromTitle(rosterEntryTitle);
            if (re != null) {
                backgroundPanel.setImagePath(re.getImagePath());
            }
        }
    }

    private BackgroundPanel backgroundPanel;

    public void setBackgroundPanel(BackgroundPanel bp) {
        backgroundPanel = bp;
    }

    /**
     * "Sets" the current roster entry. Equivalent to the user pressing the
     * "Set" button. Implemented to support xboxThrottle.py
     */
    public void selectRosterEntry() {
        rosterItemSelected();
    }

    /**
     * Get notification that a throttle has been found as we requested.
     *
     * @param t An instantiation of the DccThrottle with the address requested.
     */
    @Override
    public void notifyThrottleFound(DccThrottle t) {
        log.debug("Asked for {} got {}", currentAddress.getNumber(), t.getLocoAddress());
        if (consistAddress != null
                && t.getLocoAddress().getNumber() == consistAddress.getNumber()) {
            // notify the listeners that a throttle was found
            // for the consist address.
            log.debug("notifying that this is a consist");
            notifyConsistThrottleFound(t);
            return;
        }
        if (t.getLocoAddress().getNumber() != currentAddress.getNumber()) {
            log.warn("Not correct address, asked for {} got {}, requesting again...", currentAddress.getNumber(), t.getLocoAddress());
            boolean requestOK
                    = throttleManager.requestThrottle(currentAddress, this, true);
            if (!requestOK) {
                JOptionPane.showMessageDialog(mainPanel, Bundle.getMessage("AddressInUse"));
                requestedAddress = null;
            }
            return;
        }

        requestedAddress = null;
        throttle = t;
        releaseButton.setEnabled(true);
        currentAddress = (DccLocoAddress) t.getLocoAddress();
        addrSelector.setAddress(currentAddress);
        throttle.addPropertyChangeListener(this);

        // can we find a roster entry?
        if ((rosterEntry == null)
                && (InstanceManager.getDefault(ThrottlesPreferences.class).isUsingExThrottle())
                && (InstanceManager.getDefault(ThrottlesPreferences.class).isEnablingRosterSearch())
                && addrSelector.getAddress() != null) {
            List<RosterEntry> l = Roster.getDefault().matchingList(null, null, "" + addrSelector.getAddress().getNumber(), null, null, null, null);
            if (!l.isEmpty()) {
                rosterEntry = l.get(0);
            }
        }

        // update GUI
        setButton.setEnabled(false);
        addrSelector.setEnabled(false);
        getRosterEntrySelector().setEnabled(false);
        conRosterBox.setEnabled(false);
        if (throttleManager.hasDispatchFunction()) {
            dispatchButton.setEnabled(true);
        }
        // enable program button if programmer available
        // for ops-mode programming
        if ((rosterEntry != null) && (ProgDefault.getDefaultProgFile() != null)
                && (InstanceManager.getNullableDefault(jmri.AddressedProgrammerManager.class) != null)
                && (InstanceManager.getDefault(jmri.AddressedProgrammerManager.class).isAddressedModePossible())) {
            progButton.setEnabled(true);
        }
        // send notification of new address
        listeners.stream().filter((l) -> (currentAddress != null)).forEachOrdered((l) -> {
            l.notifyAddressThrottleFound(throttle);
        });
    }

    @Override
    public void notifyFailedThrottleRequest(LocoAddress address, String reason) {
        javax.swing.JOptionPane.showMessageDialog(null, reason, Bundle.getMessage("FailedSetupRequestTitle"), javax.swing.JOptionPane.WARNING_MESSAGE);
    }

    /**
    * A decision is required for Throttle creation to continue.
    * <p>
    * Steal / Cancel, Share / Cancel, or Steal / Share Cancel
    */
    @Override
    public void notifyDecisionRequired(LocoAddress address, DecisionType question) {
        if ( null != question )  {
            switch (question) {
                case STEAL:
                    if (InstanceManager.getDefault(ThrottlesPreferences.class).isSilentSteal() ){
                        throttleManager.responseThrottleDecision(address, this, DecisionType.STEAL );
                        return;
                    }
                    jmri.util.ThreadingUtil.runOnGUI(() -> {
                        if ( javax.swing.JOptionPane.YES_OPTION == javax.swing.JOptionPane.showConfirmDialog(
                                this, Bundle.getMessage("StealQuestionText",address.toString()),
                                Bundle.getMessage("StealRequestTitle"), javax.swing.JOptionPane.YES_NO_OPTION)) {
                            throttleManager.responseThrottleDecision(address, this, DecisionType.STEAL );
                        } else {
<<<<<<< HEAD
                            throttleManager.cancelThrottleRequest(address, this);
=======
                            InstanceManager.throttleManagerInstance().cancelThrottleRequest(address, this);
                            requestedAddress = null;
>>>>>>> 57b21777
                        }
                    });
                    break;
                case SHARE:
                    if (InstanceManager.getDefault(ThrottlesPreferences.class).isSilentShare() ){
                        throttleManager.responseThrottleDecision(address, this, DecisionType.SHARE );
                        return;
                    }
                    jmri.util.ThreadingUtil.runOnGUI(() -> {
                        if ( javax.swing.JOptionPane.YES_OPTION == javax.swing.JOptionPane.showConfirmDialog(
                                this, Bundle.getMessage("ShareQuestionText",address.toString()),
                                Bundle.getMessage("ShareRequestTitle"), javax.swing.JOptionPane.YES_NO_OPTION)) {
                            throttleManager.responseThrottleDecision(address, this, DecisionType.SHARE );
                        } else {
<<<<<<< HEAD
                            throttleManager.cancelThrottleRequest(address, this);
=======
                            InstanceManager.throttleManagerInstance().cancelThrottleRequest(address, this);
                            requestedAddress = null;
>>>>>>> 57b21777
                        }
                    });
                    break;
                case STEAL_OR_SHARE:
                    if ( InstanceManager.getDefault(ThrottlesPreferences.class).isSilentSteal() ){
                        throttleManager.responseThrottleDecision(address, this, DecisionType.STEAL );
                        return;
                    }
                    if ( InstanceManager.getDefault(ThrottlesPreferences.class).isSilentShare() ){
                        throttleManager.responseThrottleDecision(address, this, DecisionType.SHARE );
                        return;
                    }
                    String[] options = new String[] {Bundle.getMessage("StealButton"), Bundle.getMessage("ShareButton"), Bundle.getMessage("CancelButton")};
                    jmri.util.ThreadingUtil.runOnGUI(() -> {
                        int response = javax.swing.JOptionPane.showOptionDialog(AddressPanel.this,
                                Bundle.getMessage("StealShareQuestionText",address.toString()), Bundle.getMessage("StealShareRequestTitle"),
                                javax.swing.JOptionPane.DEFAULT_OPTION, javax.swing.JOptionPane.QUESTION_MESSAGE, null, options, options[1]);
                        switch (response) {
                            case 0:
                                log.debug("steal clicked");
                                throttleManager.responseThrottleDecision(address, AddressPanel.this, DecisionType.STEAL);
                                break;
                            case 1:
                                log.debug("share clicked");
                                throttleManager.responseThrottleDecision(address, AddressPanel.this, DecisionType.SHARE);
                                break;
                            default:
                                log.debug("cancel clicked");
<<<<<<< HEAD
                                throttleManager.cancelThrottleRequest(address, AddressPanel.this);
=======
                                InstanceManager.throttleManagerInstance().cancelThrottleRequest(address, AddressPanel.this);
                                requestedAddress = null;
>>>>>>> 57b21777
                                break;
                        }
                    });
                    break;
                default:
                    break;
            }
        }
    }

    /**
     * Get notification that a consist throttle has been found as we requested.
     *
     * @param t An instantiation of the DccThrottle with the address requested.
     */
    public void notifyConsistThrottleFound(DccThrottle t) {
        requestedAddress = null;
        this.consistThrottle = t;
        listeners.forEach((l) -> {
            // log.debug("Notify address listener of address change {}", l.getClass());
            l.notifyConsistAddressThrottleFound(t);
        });
    }

    /**
     * Receive notification that an address has been release or dispatched.
     */
    public void notifyThrottleDisposed() {
        log.debug("notifyThrottleDisposed");
        dispatchButton.setEnabled(false);
        releaseButton.setEnabled(false);
        progButton.setEnabled(false);
        setButton.setEnabled(true);
        addrSelector.setEnabled(true);
        getRosterEntrySelector().setEnabled(true);
        conRosterBox.setEnabled(true);
        if (throttle != null) {
            throttle.removePropertyChangeListener(this);
        }
        throttle = null;
        rosterEntry = null;
        notifyListenersOfThrottleRelease();
    }

    /**
     * Get the RosterEntry if there's one for this throttle.
     *
     * @return RosterEntry or null
     */
    public RosterEntry getRosterEntry() {
        return rosterEntry;
    }

    /**
     * Set the RosterEntry for this throttle.
     * @param entry roster entry to set.
     */
    public void setRosterEntry(RosterEntry entry) {
        getRosterEntrySelector().setSelectedRosterEntry(entry);
        addrSelector.setAddress(entry.getDccLocoAddress());
        rosterEntry = entry;
        changeOfAddress();
    }

    /**
     * Create, initialize and place the GUI objects.
     */
    private void initGUI() {
        this.setDefaultCloseOperation(WindowConstants.DO_NOTHING_ON_CLOSE);
        mainPanel = new JPanel();
        mainPanel.setLayout(new BorderLayout());
        this.setContentPane(mainPanel);

        // center: address input
        addrSelector.setVariableSize(true);
        mainPanel.add(addrSelector.getCombinedJPanel(), BorderLayout.CENTER);
        addrSelector.getTextField().addActionListener(e -> {
            consistAddress = null;
            changeOfAddress();
        });

        // top : roster and consists selectors
        JPanel topPanel = new JPanel();
        topPanel.setLayout(new WrapLayout(FlowLayout.CENTER, 2, 2));

        rosterBox = new RosterEntrySelectorPanel();
        getRosterEntrySelector().setNonSelectedItem(Bundle.getMessage("NoLocoSelected"));
        getRosterEntrySelector().setToolTipText(Bundle.getMessage("SelectLocoFromRosterTT"));
        getRosterEntrySelector().addPropertyChangeListener("selectedRosterEntries", pce -> rosterItemSelected());
        getRosterEntrySelector().setLayout(new WrapLayout(FlowLayout.CENTER, 2, 2));
        topPanel.add(getRosterEntrySelector());

        conRosterBox = InstanceManager.getDefault(NceConsistRoster.class).fullRosterComboBox();
        if (InstanceManager.getDefault(NceConsistRoster.class).numEntries() > 0) {
            conRosterBox.insertItemAt(Bundle.getMessage("NoConsistSelected"), 0);  // empty entry
            conRosterBox.setSelectedIndex(0);
            conRosterBox.setToolTipText(Bundle.getMessage("SelectConsistFromRosterTT"));
            conRosterBox.addActionListener(e -> consistRosterSelected());
            topPanel.add(conRosterBox);
        }

        mainPanel.add(topPanel, BorderLayout.NORTH);

        // bottom : buttons
        JPanel buttonPanel = new JPanel();
        buttonPanel.setLayout(new WrapLayout(FlowLayout.CENTER, 2, 2));

        progButton = new JButton(Bundle.getMessage("ButtonProgram"));
        buttonPanel.add(progButton);
        progButton.setEnabled(false);
        progButton.addActionListener(e -> openProgrammer());

        dispatchButton = new JButton(Bundle.getMessage("ButtonDispatch"));
        buttonPanel.add(dispatchButton);
        dispatchButton.setEnabled(false);
        dispatchButton.addActionListener(e -> dispatchAddress());

        releaseButton = new JButton(Bundle.getMessage("ButtonRelease"));
        buttonPanel.add(releaseButton);
        releaseButton.setEnabled(false);
        releaseButton.addActionListener(e -> releaseAddress());

        setButton = new JButton(Bundle.getMessage("ButtonSet"));
        setButton.addActionListener(e -> {
            consistAddress = null;
            changeOfAddress();
        });
        buttonPanel.add(setButton);

        mainPanel.add(buttonPanel, BorderLayout.SOUTH);

        pack();
    }

    private void rosterItemSelected() {
        if (getRosterEntrySelector().getSelectedRosterEntries().length != 0) {
            setRosterEntry(getRosterEntrySelector().getSelectedRosterEntries()[0]);
            consistAddress = null;
        }
    }

    private void consistRosterSelected() {
        if (!(Objects.equals(conRosterBox.getSelectedItem(), Bundle.getMessage("NoConsistSelected")))) {
            String rosterEntryTitle = Objects.requireNonNull(conRosterBox.getSelectedItem()).toString();
            NceConsistRosterEntry nceConsistRosterEntry = InstanceManager.getDefault(NceConsistRoster.class)
                    .entryFromTitle(rosterEntryTitle);

            DccLocoAddress a = new DccLocoAddress(Integer.parseInt(nceConsistRosterEntry
                    .getLoco1DccAddress()), nceConsistRosterEntry.isLoco1LongAddress());
            addrSelector.setAddress(a);
            consistAddress = null;
            int cA = 0;
            try {
                cA = Integer.parseInt(nceConsistRosterEntry.getConsistNumber());
            } catch (NumberFormatException ignored) {

            }
            if (0 < cA && cA < 128) {
                consistAddress = new DccLocoAddress(cA, false);
            } else {
                log.warn("consist number missing {}", nceConsistRosterEntry.getLoco1DccAddress());
                JOptionPane.showMessageDialog(mainPanel,
                        Bundle.getMessage("ConsistNumberHasNotBeenAssigned"),
                        Bundle.getMessage("NeedsConsistNumber"),
                        JOptionPane.ERROR_MESSAGE);
                return;
            }
            if (JOptionPane.showConfirmDialog(mainPanel,
                    Bundle.getMessage("SendFunctionToLead"), Bundle.getMessage("NCEconsistThrottle"),
                    JOptionPane.YES_NO_OPTION) != JOptionPane.YES_OPTION) {
                addrSelector.setAddress(consistAddress);
                consistAddress = null;
            }
            changeOfAddress();
        }
    }

    /**
     * The user has selected a new address. Notify all listeners.
     */
    private void changeOfAddress() {
        currentAddress = addrSelector.getAddress();
        if (currentAddress == null) {
            return; // no address
        }
        // send notification of new address
        listeners.forEach((l) -> {
            l.notifyAddressChosen(currentAddress);
        });
        log.debug("Requesting new slot for address {} rosterEntry {}",currentAddress,rosterEntry);
        boolean requestOK;
        if (rosterEntry == null) {
<<<<<<< HEAD
            requestOK = throttleManager.requestThrottle(currentAddress, this, true);
        }
        else {
            requestOK = throttleManager.requestThrottle(rosterEntry, this, true);
=======
            requestOK = InstanceManager.throttleManagerInstance().requestThrottle(currentAddress, this, true);
            requestedAddress = currentAddress;
        }
        else {
            requestOK = InstanceManager.throttleManagerInstance().requestThrottle(rosterEntry, this, true);
            requestedAddress = rosterEntry.getDccLocoAddress();
>>>>>>> 57b21777
        }
        if (!requestOK) {
            requestedAddress = null;
            JOptionPane.showMessageDialog(mainPanel, Bundle.getMessage("AddressInUse"));
        }
    }

    private void changeOfConsistAddress() {
        if (consistAddress == null) {
            return; // no address
        }  // send notification of new address
        for (AddressListener l : listeners) {
            //log.debug("Notify address listener {} of address change ", l.getClass());
            l.notifyConsistAddressChosen(consistAddress.getNumber(), consistAddress.isLongAddress());
        }

        boolean requestOK
                = throttleManager.requestThrottle(consistAddress, this, true);
        if (!requestOK) {
            JOptionPane.showMessageDialog(mainPanel, Bundle.getMessage("AddressInUse"));
        } else {
            requestedAddress = consistAddress;
        }
    }

    /**
     * Open a programmer for this address
     */
    protected void openProgrammer() {
        if (rosterEntry == null) {
            return;
        }

        java.util.ResourceBundle rbt = java.util.ResourceBundle.getBundle("jmri.jmrit.symbolicprog.SymbolicProgBundle");
        String ptitle = java.text.MessageFormat.format(rbt.getString("FrameOpsProgrammerTitle"), rosterEntry.getId());
        // find the ops-mode programmer
        int address = Integer.parseInt(rosterEntry.getDccAddress());
        boolean longAddr = true;
        if (address < 100) {
            longAddr = false;
        }
        Programmer programmer = InstanceManager.getDefault(jmri.AddressedProgrammerManager.class).getAddressedProgrammer(longAddr, address);
        // and created the frame
        JFrame p = new PaneOpsProgFrame(null, rosterEntry,
                ptitle, "programmers" + File.separator + ProgDefault.getDefaultProgFile() + ".xml",
                programmer);
        p.pack();
        p.setVisible(true);
    }

    /**
     * Dispatch the current address for use by other throttles
     */
    public void dispatchAddress() {
        if (throttle != null) {
            int usageCount  = throttleManager.getThrottleUsageCount(throttle.getLocoAddress()) - 1;

            if ( usageCount != 0 ) {
                JOptionPane.showMessageDialog(mainPanel, Bundle.getMessage("CannotDisptach", usageCount));
                return;
            }
            throttleManager.dispatchThrottle(throttle, this);
            if (consistThrottle != null) {
                throttleManager.dispatchThrottle(consistThrottle, this);
                consistThrottle = null;
            }
            notifyThrottleDisposed();
        }
    }

    /**
     * Release the current address.
     */
    public void releaseAddress() {
        throttleManager.releaseThrottle(throttle, this);
        if (consistThrottle != null) {
            throttleManager.releaseThrottle(consistThrottle, this);
            consistThrottle = null;
        }
        notifyThrottleDisposed();
    }

    private void notifyListenersOfThrottleRelease() {
        if (listeners != null) {
            listeners.forEach((l) -> {
                // log.debug("Notify address listener {} of release", l.getClass());
                l.notifyAddressReleased(currentAddress);
            });
        }
    }

    /**
     * Create an Element of this object's preferences.
     * <ul>
     * <li> Window Preferences
     * <li> Address value
     * </ul>
     *
     * @return org.jdom2.Element for this objects preferences. Defined in
     *         DTD/throttle-config
     */
    public Element getXml() {
        Element me = new Element("AddressPanel");
        //Element window = new Element("window");
        java.util.ArrayList<Element> children = new java.util.ArrayList<>(1);
        children.add(WindowPreferences.getPreferences(this));
        children.add((new jmri.configurexml.LocoAddressXml())
                .store(addrSelector.getAddress()));
        children.add((new jmri.configurexml.LocoAddressXml())
                .store(consistAddress));
        me.setContent(children);
        return me;
    }

    /**
     * Use the Element passed to initialize based on user prefs.
     *
     * @param e The Element containing prefs as defined in DTD/throttle-config
     */
    public void setXml(Element e) {
        Element window = e.getChild("window");
        WindowPreferences.setPreferences(this, window);

        Element addressElement = e.getChild("address");
        if ((addressElement != null) && (this.getRosterEntry() == null)) {
            String address = addressElement.getAttribute("value").getValue();
            addrSelector.setAddress(new DccLocoAddress(Integer
                    .parseInt(address), false)); // guess at the short/long
            consistAddress = null;
            changeOfAddress();
        }

        List<Element> elementList = e.getChildren("locoaddress");
        if ((!elementList.isEmpty()) && (getThrottle() == null)) {
            log.debug("found {} locoaddress(es)", elementList.size() );
            currentAddress = (DccLocoAddress) (new jmri.configurexml.LocoAddressXml())
                    .getAddress(elementList.get(0));
            log.debug("Loaded address {} from xml",currentAddress);
            addrSelector.setAddress(currentAddress);
            consistAddress = null;
            // if there are two locoaddress, the second is the consist address
            if (elementList.size() > 1) {
                DccLocoAddress tmpAdd = ((DccLocoAddress) (new jmri.configurexml.LocoAddressXml())
                        .getAddress(elementList.get(1)));
                if (tmpAdd !=null && ! currentAddress.equals(tmpAdd)) {
                    log.debug("and consist with {}",tmpAdd);
                    consistAddress = tmpAdd;
                }
            }
            changeOfAddress();
        }
    }

    /**
     * @return the RosterEntrySelectorPanel
     */
    public RosterEntrySelectorPanel getRosterEntrySelector() {
        return rosterBox;
    }

    public DccThrottle getThrottle() {
        return throttle;
    }

    public DccLocoAddress getCurrentAddress() {
        return currentAddress;
    }

    public void setCurrentAddress(DccLocoAddress currentAddress) {
        if (log.isDebugEnabled()) {
            log.debug("Setting CurrentAddress to {}", currentAddress);
        }
        this.addrSelector.setAddress(currentAddress);
        changeOfAddress();
    }

    public void setAddress(int consistNumber, boolean b) {
        setCurrentAddress(new DccLocoAddress(consistNumber, b));
    }

    public DccLocoAddress getConsistAddress() {
        return consistAddress;
    }

    public void setConsistAddress(DccLocoAddress consistAddress) {
        if (log.isDebugEnabled()) {
            log.debug("Setting Consist Address to {}", consistAddress);
        }
        this.consistAddress = consistAddress;
        changeOfConsistAddress();

    }

    @Override
    public void propertyChange(PropertyChangeEvent evt) {
        if (evt == null) {
            return;
        }
        if ("ThrottleConnected".compareTo(evt.getPropertyName()) == 0) {
            if (((Boolean) evt.getOldValue()) && (!((Boolean) evt.getNewValue()))) {
                log.debug("propertyChange: ThrottleConnected to false");
                notifyThrottleDisposed();
            }
        }

        if ("DispatchEnabled".compareTo(evt.getPropertyName()) == 0) {
            log.debug("propertyChange: Dispatch Button Enabled {}" , evt.getNewValue() );
            dispatchButton.setEnabled( (Boolean) evt.getNewValue() );
        }

        if ("ReleaseEnabled".compareTo(evt.getPropertyName()) == 0) {
            log.debug("propertyChange: release Button Enabled {}" , evt.getNewValue() );
            releaseButton.setEnabled( (Boolean) evt.getNewValue() );
        }
    }

    void applyPreferences() {
        // nothing to do, for now
    }

    private final static Logger log = LoggerFactory.getLogger(AddressPanel.class);

}
<|MERGE_RESOLUTION|>--- conflicted
+++ resolved
@@ -91,12 +91,8 @@
         }
         if (throttle != null) {
             throttle.removePropertyChangeListener(this);
-<<<<<<< HEAD
-            throttleManager.cancelThrottleRequest(l, this);
             throttleManager.releaseThrottle(throttle, this);
-=======
             InstanceManager.throttleManagerInstance().releaseThrottle(throttle, this);
->>>>>>> 57b21777
             notifyListenersOfThrottleRelease();
             throttle = null;
         }
@@ -271,12 +267,8 @@
                                 Bundle.getMessage("StealRequestTitle"), javax.swing.JOptionPane.YES_NO_OPTION)) {
                             throttleManager.responseThrottleDecision(address, this, DecisionType.STEAL );
                         } else {
-<<<<<<< HEAD
                             throttleManager.cancelThrottleRequest(address, this);
-=======
-                            InstanceManager.throttleManagerInstance().cancelThrottleRequest(address, this);
                             requestedAddress = null;
->>>>>>> 57b21777
                         }
                     });
                     break;
@@ -291,12 +283,8 @@
                                 Bundle.getMessage("ShareRequestTitle"), javax.swing.JOptionPane.YES_NO_OPTION)) {
                             throttleManager.responseThrottleDecision(address, this, DecisionType.SHARE );
                         } else {
-<<<<<<< HEAD
                             throttleManager.cancelThrottleRequest(address, this);
-=======
-                            InstanceManager.throttleManagerInstance().cancelThrottleRequest(address, this);
                             requestedAddress = null;
->>>>>>> 57b21777
                         }
                     });
                     break;
@@ -325,12 +313,8 @@
                                 break;
                             default:
                                 log.debug("cancel clicked");
-<<<<<<< HEAD
                                 throttleManager.cancelThrottleRequest(address, AddressPanel.this);
-=======
-                                InstanceManager.throttleManagerInstance().cancelThrottleRequest(address, AddressPanel.this);
                                 requestedAddress = null;
->>>>>>> 57b21777
                                 break;
                         }
                     });
@@ -523,19 +507,12 @@
         log.debug("Requesting new slot for address {} rosterEntry {}",currentAddress,rosterEntry);
         boolean requestOK;
         if (rosterEntry == null) {
-<<<<<<< HEAD
             requestOK = throttleManager.requestThrottle(currentAddress, this, true);
+            requestedAddress = currentAddress;
         }
         else {
             requestOK = throttleManager.requestThrottle(rosterEntry, this, true);
-=======
-            requestOK = InstanceManager.throttleManagerInstance().requestThrottle(currentAddress, this, true);
-            requestedAddress = currentAddress;
-        }
-        else {
-            requestOK = InstanceManager.throttleManagerInstance().requestThrottle(rosterEntry, this, true);
             requestedAddress = rosterEntry.getDccLocoAddress();
->>>>>>> 57b21777
         }
         if (!requestOK) {
             requestedAddress = null;

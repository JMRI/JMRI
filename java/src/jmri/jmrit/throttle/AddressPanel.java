package jmri.jmrit.throttle;

import java.awt.FlowLayout;
import java.awt.GridBagConstraints;
import java.awt.GridBagLayout;
import java.awt.Insets;
import java.awt.event.ActionEvent;
import java.awt.event.ActionListener;
import java.beans.PropertyChangeEvent;
import java.beans.PropertyChangeListener;
import java.io.File;
import java.util.ArrayList;
import java.util.List;
import javax.swing.JButton;
import javax.swing.JComboBox;
import javax.swing.JFrame;
import javax.swing.JInternalFrame;
import javax.swing.JOptionPane;
import javax.swing.JPanel;
import javax.swing.WindowConstants;
import jmri.LocoAddress;
import jmri.DccLocoAddress;
import jmri.DccThrottle;
import jmri.InstanceManager;
import jmri.Programmer;
import jmri.ThrottleListener;
import jmri.jmrit.DccLocoAddressSelector;
import jmri.jmrit.roster.Roster;
import jmri.jmrit.roster.RosterEntry;
import jmri.jmrit.roster.swing.RosterEntrySelectorPanel;
import jmri.jmrit.symbolicprog.ProgDefault;
import jmri.jmrit.symbolicprog.tabbedframe.PaneOpsProgFrame;
import jmri.jmrix.nce.consist.NceConsistRoster;
import jmri.jmrix.nce.consist.NceConsistRosterEntry;
import org.jdom2.Element;
import org.slf4j.Logger;
import org.slf4j.LoggerFactory;

/**
 * A JInternalFrame that provides a way for the user to enter a decoder address.
 * This class also store AddressListeners and notifies them when the user enters
 * a new address.
 *
 * @author glen Copyright (C) 2002
 * @author Daniel Boudreau Copyright (C) 2008 (add consist feature)
 */
public class AddressPanel extends JInternalFrame implements ThrottleListener, PropertyChangeListener {

    private DccThrottle throttle;
    private DccThrottle consistThrottle;

    private DccLocoAddressSelector addrSelector = new DccLocoAddressSelector();
    private DccLocoAddress currentAddress;
    private DccLocoAddress consistAddress;
    private ArrayList<AddressListener> listeners;

    private JPanel mainPanel;

    private JButton releaseButton;
    private JButton dispatchButton;
    private JButton progButton;
    private JButton setButton;
    private RosterEntrySelectorPanel rosterBox;
    private JComboBox<String> conRosterBox;

    private RosterEntry rosterEntry;

    /**
     * Constructor
     */
    public AddressPanel() {
        initGUI();
    }

    public void destroy() { // Handle disposing of the throttle
        if (throttle != null) {
            DccLocoAddress l = (DccLocoAddress) throttle.getLocoAddress();
            throttle.removePropertyChangeListener(this);
            InstanceManager.throttleManagerInstance().cancelThrottleRequest(l.getNumber(), this);
            InstanceManager.throttleManagerInstance().releaseThrottle(throttle, this);
            notifyListenersOfThrottleRelease();
            throttle = null;
        }
        if (consistThrottle != null) {
            InstanceManager.throttleManagerInstance().releaseThrottle(consistThrottle, this);
            notifyListenersOfThrottleRelease();
            consistThrottle = null;
        }
    }

    /**
     * Add an AddressListener. AddressListeners are notified when the user
     * selects a new address and when a Throttle is acquired for that address
     *
     */
    public void addAddressListener(AddressListener l) {
        if (listeners == null) {
            listeners = new ArrayList<AddressListener>(2);
        }
        if (!listeners.contains(l)) {
            listeners.add(l);
        }
    }

    /**
     * Remove an AddressListener.
     *
     */
    public void removeAddressListener(AddressListener l) {
        if (listeners == null) {
            return;
        }
        if (listeners.contains(l)) {
            listeners.remove(l);
        }
    }

    /**
     * Gets the selected index of the roster combo box. Implemented to support
     * xboxThrottle.py
     *
     * @return the selected index of the roster combo box
     */
    public int getRosterSelectedIndex() {
        return getRosterEntrySelector().getRosterEntryComboBox().getSelectedIndex();
    }

    /**
     * Sets the selected index of the roster combo box. Implemented to support
     * xboxThrottle.py This method temporarily disables roster box actions so it
     * can change the selected index without triggering a cascade of events.
     *
     * @param index the index to select in the combo box
     */
    public void setRosterSelectedIndex(int index) {
        if (getRosterEntrySelector().isEnabled() && index >= 0 && index < getRosterEntrySelector().getRosterEntryComboBox().getItemCount()) {
            getRosterEntrySelector().getRosterEntryComboBox().setSelectedIndex(index);
        }
        if ((backgroundPanel != null) && (!(rosterBox.getSelectedRosterEntries().length != 0))) {
            backgroundPanel.setImagePath(null);
            String rosterEntryTitle = getRosterEntrySelector().getSelectedRosterEntries()[0].titleString();
            RosterEntry re = Roster.getDefault().entryFromTitle(rosterEntryTitle);
            if (re != null) {
                backgroundPanel.setImagePath(re.getImagePath());
            }
        }
    }

    private BackgroundPanel backgroundPanel;

    public void setBackgroundPanel(BackgroundPanel bp) {
        backgroundPanel = bp;
    }

    /**
     * "Sets" the current roster entry. Equivalent to the user pressing the
     * "Set" button. Implemented to support xboxThrottle.py
     */
    public void selectRosterEntry() {
        rosterItemSelected();
    }

    /**
     * Get notification that a throttle has been found as we requested.
     *
     * @param t An instantiation of the DccThrottle with the address requested.
     */
    @Override
    public void notifyThrottleFound(DccThrottle t) {
        log.debug("Asked for " + currentAddress.getNumber() + " got " + t.getLocoAddress());
        if (consistAddress != null
                && ((DccLocoAddress) t.getLocoAddress()).getNumber() == consistAddress.getNumber()) {
            // notify the listeners that a throttle was found
            // for the consist address.
            log.debug("notifying that this is a consist");
            notifyConsistThrottleFound(t);
            return;
        }
        if (((DccLocoAddress) t.getLocoAddress()).getNumber() != currentAddress.getNumber()) {
            log.warn("Not correct address, asked for " + currentAddress.getNumber() + " got " + t.getLocoAddress() + ", requesting again...");
            boolean requestOK
                    = InstanceManager.throttleManagerInstance().requestThrottle(currentAddress.getNumber(), currentAddress.isLongAddress(), this);
            if (!requestOK) {
                JOptionPane.showMessageDialog(mainPanel, Bundle.getMessage("AddressInUse"));
            }
            return;
        }

        throttle = t;
        releaseButton.setEnabled(true);
        currentAddress = (DccLocoAddress) t.getLocoAddress();
        addrSelector.setAddress(currentAddress);
        throttle.addPropertyChangeListener(this);

        // can we find a roster entry?
        if ((rosterEntry == null)
                && (InstanceManager.getDefault(ThrottleFrameManager.class).getThrottlesPreferences().isUsingExThrottle())
                && (InstanceManager.getDefault(ThrottleFrameManager.class).getThrottlesPreferences().isEnablingRosterSearch())
                && addrSelector.getAddress() != null) {
            List<RosterEntry> l = Roster.getDefault().matchingList(null, null, "" + addrSelector.getAddress().getNumber(), null, null, null, null);
            if (l.size() > 0) {
                rosterEntry = l.get(0);
            }
        }

        // update GUI
        setButton.setEnabled(false);
        addrSelector.setEnabled(false);
        getRosterEntrySelector().setEnabled(false);
        conRosterBox.setEnabled(false);
        if (InstanceManager.throttleManagerInstance().hasDispatchFunction()) {
            dispatchButton.setEnabled(true);
        }
        // enable program button if programmer available
        // for ops-mode programming
        if ((rosterEntry != null) && (ProgDefault.getDefaultProgFile() != null)
                && (InstanceManager.getNullableDefault(jmri.AddressedProgrammerManager.class) != null)
                && (InstanceManager.getDefault(jmri.AddressedProgrammerManager.class).isAddressedModePossible())) {
            progButton.setEnabled(true);
        }
        // send notification of new address
        for (int i = 0; i < listeners.size(); i++) {
            AddressListener l = listeners.get(i);
            if (log.isDebugEnabled()) {
                log.debug("Notify address listener of throttle acquired " + l.getClass());
            }
            if (currentAddress != null) {
                l.notifyAddressThrottleFound(throttle);
            }
        }
    }

    @Override
    public void notifyFailedThrottleRequest(LocoAddress address, String reason) {
        javax.swing.JOptionPane.showMessageDialog(null, reason, Bundle.getMessage("FailedSetupRequestTitle"), javax.swing.JOptionPane.WARNING_MESSAGE);
    }

    @Override
<<<<<<< HEAD
    public void notifyStealThrottleRequired(LocoAddress address){
        int choice = javax.swing.JOptionPane.showConfirmDialog(this, Bundle.getMessage("StealQuestionText",address.toString()), Bundle.getMessage("StealRequestTitle"), javax.swing.JOptionPane.YES_NO_OPTION);
        InstanceManager.throttleManagerInstance().stealThrottleRequest(address, this, choice == javax.swing.JOptionPane.YES_OPTION);
=======
    public void notifyStealThrottleRequired(DccLocoAddress address){
        InstanceManager.throttleManagerInstance().stealThrottleRequest(address, this, 
                InstanceManager.getDefault(ThrottleFrameManager.class).getThrottlesPreferences().isSilentSteal() || 
                ( javax.swing.JOptionPane.YES_OPTION == javax.swing.JOptionPane.showConfirmDialog(this, Bundle.getMessage("StealQuestionText",address.toString()), Bundle.getMessage("StealRequestTitle"), javax.swing.JOptionPane.YES_NO_OPTION)));
>>>>>>> 6d519b03
    }

    /**
     * Get notification that a consist throttle has been found as we requested.
     *
     * @param t An instantiation of the DccThrottle with the address requested.
     */
    public void notifyConsistThrottleFound(DccThrottle t) {
        this.consistThrottle = t;
        for (int i = 0; i < listeners.size(); i++) {
            AddressListener l = listeners.get(i);
            if (log.isDebugEnabled()) {
                log.debug("Notify address listener of address change " + l.getClass());
            }
            l.notifyConsistAddressThrottleFound(t);
        }

    }

    /**
     * Receive notification that an address has been release or dispatched.
     */
    public void notifyThrottleDisposed() {
        log.debug("notifyThrottleDisposed");
        dispatchButton.setEnabled(false);
        releaseButton.setEnabled(false);
        progButton.setEnabled(false);
        setButton.setEnabled(true);
        addrSelector.setEnabled(true);
        getRosterEntrySelector().setEnabled(true);
        conRosterBox.setEnabled(true);
        if (throttle != null) {
            throttle.removePropertyChangeListener(this);
        }
        throttle = null;
        rosterEntry = null;
        notifyListenersOfThrottleRelease();
    }

    /**
     * Get the RosterEntry if there's one for this throttle.
     *
     * @return RosterEntry or null
     */
    public RosterEntry getRosterEntry() {
        return rosterEntry;
    }

    /**
     * Set the RosterEntry for this throttle.
     */
    public void setRosterEntry(RosterEntry entry) {
        getRosterEntrySelector().setSelectedRosterEntry(entry);
        addrSelector.setAddress(entry.getDccLocoAddress());
        rosterEntry = entry;
        changeOfAddress();
    }

    /**
     * Create, initialize and place the GUI objects.
     */
    private void initGUI() {
        mainPanel = new JPanel();
        this.setContentPane(mainPanel);
        this.setDefaultCloseOperation(WindowConstants.DO_NOTHING_ON_CLOSE);

        mainPanel.setLayout(new GridBagLayout());
        GridBagConstraints constraints = new GridBagConstraints();
        constraints.anchor = GridBagConstraints.CENTER;
        constraints.fill = GridBagConstraints.HORIZONTAL;
        constraints.insets = new Insets(2, 2, 2, 2);
        constraints.weightx = 1;
        constraints.weighty = 0;
        constraints.gridx = 0;
        constraints.gridy = 0;

        constraints.ipadx = -16;
        if (jmri.util.SystemType.isLinux()) {
            constraints.ipady = 0;
        } else {
            constraints.ipady = -16;
        }
        addrSelector.setVariableSize(true);
        mainPanel.add(addrSelector.getCombinedJPanel(), constraints);

        setButton = new JButton(Bundle.getMessage("ButtonSet"));
        constraints.gridx = GridBagConstraints.RELATIVE;
        constraints.fill = GridBagConstraints.NONE;
        constraints.weightx = 0;
        constraints.ipadx = constraints.ipady = 0;
        mainPanel.add(setButton, constraints);

        setButton.addActionListener(new ActionListener() {
            @Override
            public void actionPerformed(ActionEvent e) {
                consistAddress = null;
                changeOfAddress();
            }
        });

        rosterBox = new RosterEntrySelectorPanel();
        getRosterEntrySelector().setNonSelectedItem(Bundle.getMessage("NoLocoSelected"));
        getRosterEntrySelector().setToolTipText(Bundle.getMessage("SelectLocoFromRosterTT"));
        getRosterEntrySelector().addPropertyChangeListener("selectedRosterEntries", new PropertyChangeListener() {

            @Override
            public void propertyChange(PropertyChangeEvent pce) {
                rosterItemSelected();
            }
        });

        constraints.gridx = 0;
        constraints.gridy = GridBagConstraints.RELATIVE;
        constraints.fill = GridBagConstraints.HORIZONTAL;
        constraints.weightx = 1;
        constraints.weighty = 0;
        constraints.gridwidth = GridBagConstraints.REMAINDER;
        mainPanel.add(getRosterEntrySelector(), constraints);

        conRosterBox = NceConsistRoster.instance().fullRosterComboBox();
        if (NceConsistRoster.instance().numEntries() > 0) {
            conRosterBox.insertItemAt(Bundle.getMessage("NoConsistSelected"), 0);  // empty entry
            conRosterBox.setSelectedIndex(0);
            conRosterBox.setToolTipText(Bundle.getMessage("SelectConsistFromRosterTT"));
            conRosterBox.addActionListener(new ActionListener() {
                @Override
                public void actionPerformed(ActionEvent e) {
                    consistRosterSelected();
                }
            });
            constraints.gridx = 0;
            constraints.gridy = GridBagConstraints.RELATIVE;
            constraints.fill = GridBagConstraints.HORIZONTAL;
            constraints.weightx = 1;
            constraints.weighty = 0;
            mainPanel.add(conRosterBox, constraints);
        }

        JPanel buttonPanel = new JPanel();
        buttonPanel.setLayout(new FlowLayout());
        dispatchButton = new JButton(Bundle.getMessage("ButtonDispatch"));
        buttonPanel.add(dispatchButton);
        dispatchButton.setEnabled(false);
        dispatchButton.addActionListener(new ActionListener() {
            @Override
            public void actionPerformed(ActionEvent e) {
                dispatchAddress();
            }
        });

        releaseButton = new JButton(Bundle.getMessage("ButtonRelease"));
        buttonPanel.add(releaseButton);
        releaseButton.setEnabled(false);
        releaseButton.addActionListener(new ActionListener() {
            @Override
            public void actionPerformed(ActionEvent e) {
                releaseAddress();
            }
        });

        progButton = new JButton(Bundle.getMessage("ButtonProgram"));
        buttonPanel.add(progButton);
        progButton.setEnabled(false);
        progButton.addActionListener(new ActionListener() {
            @Override
            public void actionPerformed(ActionEvent e) {
                openProgrammer();
            }
        });

        constraints.gridx = 0;
        constraints.gridy = GridBagConstraints.RELATIVE;
        constraints.gridwidth = 2;
        constraints.weighty = 0;
        constraints.insets = new Insets(0, 0, 0, 0);
        mainPanel.add(buttonPanel, constraints);

        pack();
    }

    private void rosterItemSelected() {
        if (getRosterEntrySelector().getSelectedRosterEntries().length != 0) {
            setRosterEntry(getRosterEntrySelector().getSelectedRosterEntries()[0]);
            consistAddress = null;
        }
    }

    private void consistRosterSelected() {
        if (!(conRosterBox.getSelectedItem().equals(Bundle.getMessage("NoConsistSelected")))) {
            String rosterEntryTitle = conRosterBox.getSelectedItem().toString();
            NceConsistRosterEntry cre = NceConsistRoster.instance()
                    .entryFromTitle(rosterEntryTitle);

            DccLocoAddress a = new DccLocoAddress(Integer.parseInt(cre
                    .getLoco1DccAddress()), cre.isLoco1LongAddress());
            addrSelector.setAddress(a);
            consistAddress = null;
            int cA = 0;
            try {
                cA = Integer.parseInt(cre.getConsistNumber());
            } catch (NumberFormatException e) {

            }
            if (0 < cA && cA < 128) {
                consistAddress = new DccLocoAddress(cA, false);
            } else {
                log.warn("consist number missing " + cre.getLoco1DccAddress());
                JOptionPane.showMessageDialog(mainPanel,
                        Bundle.getMessage("ConsistNumberHasNotBeenAssigned"),
                        Bundle.getMessage("NeedsConsistNumber"),
                        JOptionPane.ERROR_MESSAGE);
                return;
            }
            if (JOptionPane.showConfirmDialog(mainPanel,
                    Bundle.getMessage("SendFunctionToLead"), Bundle.getMessage("NCEconsistThrottle"),
                    JOptionPane.YES_NO_OPTION) != JOptionPane.YES_OPTION) {
                addrSelector.setAddress(consistAddress);
                consistAddress = null;
            }
            changeOfAddress();
        }
    }

    /**
     * The user has selected a new address. Notify all listeners.
     */
    private void changeOfAddress() {
        currentAddress = addrSelector.getAddress();
        if (currentAddress == null) {
            return; // no address
        }  // send notification of new address
        for (int i = 0; i < listeners.size(); i++) {
            AddressListener l = listeners.get(i);
            if (log.isDebugEnabled()) {
                log.debug("Notify address listener of address change " + l.getClass());
            }
            l.notifyAddressChosen(currentAddress);
        }
        log.debug("Requesting new slot for address "+currentAddress);
        boolean requestOK
                = InstanceManager.throttleManagerInstance().requestThrottle(getCurrentAddress(), rosterEntry, this);
        if (!requestOK) {
            JOptionPane.showMessageDialog(mainPanel, Bundle.getMessage("AddressInUse"));
        }
    }

    private void changeOfConsistAddress() {
        if (consistAddress == null) {
            return; // no address
        }  // send notification of new address
        for (int i = 0; i < listeners.size(); i++) {
            AddressListener l = listeners.get(i);
            if (log.isDebugEnabled()) {
                log.debug("Notify address listener of address change " + l.getClass());
            }
            l.notifyConsistAddressChosen(consistAddress.getNumber(), consistAddress.isLongAddress());
        }

        boolean requestOK
                = InstanceManager.throttleManagerInstance().requestThrottle(consistAddress.getNumber(), consistAddress.isLongAddress(), this);
        if (!requestOK) {
            JOptionPane.showMessageDialog(mainPanel, Bundle.getMessage("AddressInUse"));
        }
    }

    /**
     * Open a programmer for this address
     */
    protected void openProgrammer() {
        if (rosterEntry == null) {
            return;
        }

        java.util.ResourceBundle rbt = java.util.ResourceBundle.getBundle("jmri.jmrit.symbolicprog.SymbolicProgBundle");
        String title = java.text.MessageFormat.format(rbt.getString("FrameOpsProgrammerTitle"), new Object[]{rosterEntry.getId()});
        // find the ops-mode programmer
        int address = Integer.parseInt(rosterEntry.getDccAddress());
        boolean longAddr = true;
        if (address < 100) {
            longAddr = false;
        }
        Programmer programmer = InstanceManager.getDefault(jmri.AddressedProgrammerManager.class).getAddressedProgrammer(longAddr, address);
        // and created the frame
        JFrame p = new PaneOpsProgFrame(null, rosterEntry,
                title, "programmers" + File.separator + ProgDefault.getDefaultProgFile() + ".xml",
                programmer);
        p.pack();
        p.setVisible(true);
    }

    /**
     * Dispatch the current address for use by other throttles
     */
    public void dispatchAddress() {
        if (throttle != null) {
            InstanceManager.throttleManagerInstance().dispatchThrottle(throttle, this);
            if (consistThrottle != null) {
                InstanceManager.throttleManagerInstance().dispatchThrottle(consistThrottle, this);
                consistThrottle = null;
            }
            notifyThrottleDisposed();
        }
    }

    /**
     * Release the current address.
     */
    public void releaseAddress() {
        InstanceManager.throttleManagerInstance().releaseThrottle(throttle, this);
        if (consistThrottle != null) {
            InstanceManager.throttleManagerInstance().releaseThrottle(consistThrottle, this);
            consistThrottle = null;
        }
        notifyThrottleDisposed();
    }

    private void notifyListenersOfThrottleRelease() {
        if (listeners != null) {
            for (int i = 0; i < listeners.size(); i++) {
                AddressListener l = listeners.get(i);
                if (log.isDebugEnabled()) {
                    log.debug("Notify address listener of release " + l.getClass());
                }
                l.notifyAddressReleased(currentAddress);
            }
        }
    }

    /**
     * Create an Element of this object's preferences.
     * <ul>
     * <li> Window Preferences
     * <li> Address value
     * </ul>
     *
     * @return org.jdom2.Element for this objects preferences. Defined in
     *         DTD/throttle-config
     */
    public Element getXml() {
        Element me = new Element("AddressPanel");
        //Element window = new Element("window");
        java.util.ArrayList<Element> children = new java.util.ArrayList<Element>(1);
        children.add(WindowPreferences.getPreferences(this));
        children.add((new jmri.configurexml.LocoAddressXml())
                .store(addrSelector.getAddress()));
        children.add((new jmri.configurexml.LocoAddressXml())
                .store(consistAddress));
        me.setContent(children);
        return me;
    }

    /**
     * Use the Element passed to initialize based on user prefs.
     *
     * @param e The Element containing prefs as defined in DTD/throttle-config
     */
    @SuppressWarnings("unchecked")
    public void setXml(Element e) {
        Element window = e.getChild("window");
        WindowPreferences.setPreferences(this, window);

        Element addressElement = e.getChild("address");
        if ((addressElement != null) && (this.getRosterEntry() == null)) {
            String address = addressElement.getAttribute("value").getValue();
            addrSelector.setAddress(new DccLocoAddress(Integer
                    .parseInt(address), false)); // guess at the short/long
            consistAddress = null;
            changeOfAddress();
        }

        List<Element> elementList = e.getChildren("locoaddress");
        if ((elementList.size() > 0) && (getThrottle() == null)) {
            log.debug("found " + elementList.size() + " locoaddress");
            currentAddress = (DccLocoAddress) (new jmri.configurexml.LocoAddressXml())
                    .getAddress(elementList.get(0));
            log.debug("Loaded address "+currentAddress+" from xml");
            addrSelector.setAddress(currentAddress);
            consistAddress = null;
            // if there are two locoaddress, the second is the consist address
            if (elementList.size() > 1) {
                DccLocoAddress tmpAdd = ((DccLocoAddress) (new jmri.configurexml.LocoAddressXml())
                        .getAddress(elementList.get(1)));
                if (tmpAdd !=null && ! currentAddress.equals(tmpAdd)) {                    
                    log.debug("and consist with "+tmpAdd);
                    consistAddress = tmpAdd;
                }
            }
            changeOfAddress();
        }
    }

    /**
     * @return the RosterEntrySelectorPanel
     */
    public RosterEntrySelectorPanel getRosterEntrySelector() {
        return rosterBox;
    }

    public DccThrottle getThrottle() {
        return throttle;
    }

    public DccLocoAddress getCurrentAddress() {
        return currentAddress;
    }

    public void setCurrentAddress(DccLocoAddress currentAddress) {
        if (log.isDebugEnabled()) {
            log.debug("Setting CurrentAddress to " + currentAddress);
        }
        this.addrSelector.setAddress(currentAddress);
        changeOfAddress();
    }

    public void setAddress(int consistNumber, boolean b) {
        setCurrentAddress(new DccLocoAddress(consistNumber, b));
    }

    public DccLocoAddress getConsistAddress() {
        return consistAddress;
    }

    public void setConsistAddress(DccLocoAddress consistAddress) {
        if (log.isDebugEnabled()) {
            log.debug("Setting Consist Address to " + consistAddress);
        }
        this.consistAddress = consistAddress;
        changeOfConsistAddress();

    }

    private final static Logger log = LoggerFactory.getLogger(AddressPanel.class);

    @Override
    public void propertyChange(PropertyChangeEvent evt) {
        if (evt == null) {
            return;
        }
        if ("ThrottleConnected".compareTo(evt.getPropertyName()) == 0) {
            if ((true == (Boolean) evt.getOldValue()) && (false == (Boolean) evt.getNewValue())) {
                log.debug("propertyChange: ThrottleConnected to false");
                notifyThrottleDisposed();
            }
        }
    }
}<|MERGE_RESOLUTION|>--- conflicted
+++ resolved
@@ -236,16 +236,10 @@
     }
 
     @Override
-<<<<<<< HEAD
     public void notifyStealThrottleRequired(LocoAddress address){
-        int choice = javax.swing.JOptionPane.showConfirmDialog(this, Bundle.getMessage("StealQuestionText",address.toString()), Bundle.getMessage("StealRequestTitle"), javax.swing.JOptionPane.YES_NO_OPTION);
-        InstanceManager.throttleManagerInstance().stealThrottleRequest(address, this, choice == javax.swing.JOptionPane.YES_OPTION);
-=======
-    public void notifyStealThrottleRequired(DccLocoAddress address){
         InstanceManager.throttleManagerInstance().stealThrottleRequest(address, this, 
                 InstanceManager.getDefault(ThrottleFrameManager.class).getThrottlesPreferences().isSilentSteal() || 
                 ( javax.swing.JOptionPane.YES_OPTION == javax.swing.JOptionPane.showConfirmDialog(this, Bundle.getMessage("StealQuestionText",address.toString()), Bundle.getMessage("StealRequestTitle"), javax.swing.JOptionPane.YES_NO_OPTION)));
->>>>>>> 6d519b03
     }
 
     /**

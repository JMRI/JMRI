package jmri.jmrit.throttle;

import java.awt.BorderLayout;
import java.awt.Color;
import java.awt.Component;
import java.awt.Container;
import java.awt.Dimension;
import java.awt.Graphics;
import java.awt.Point;
import java.awt.Rectangle;
import java.awt.event.ComponentEvent;
import java.awt.event.ComponentListener;
import java.awt.event.ContainerEvent;
import java.awt.event.ContainerListener;
import java.awt.event.KeyAdapter;
import java.awt.event.KeyEvent;
import java.beans.PropertyVetoException;
import java.io.File;
import java.io.IOException;
import java.net.URI;
import java.util.ArrayList;
import java.util.HashMap;
import java.util.List;

import javax.swing.JComponent;
import javax.swing.JDesktopPane;
import javax.swing.JFileChooser;
import javax.swing.JInternalFrame;
import javax.swing.JOptionPane;
import javax.swing.JPanel;
import javax.swing.event.InternalFrameAdapter;
import javax.swing.event.InternalFrameEvent;

import jmri.DccThrottle;
import jmri.InstanceManager;
import jmri.LocoAddress;
import jmri.configurexml.LoadXmlConfigAction;
import jmri.configurexml.StoreXmlConfigAction;
import jmri.jmrit.XmlFile;
import jmri.jmrit.jython.Jynstrument;
import jmri.jmrit.jython.JynstrumentFactory;
import jmri.jmrit.roster.RosterEntry;
import jmri.util.FileUtil;
import jmri.util.iharder.dnd.URIDrop;
<<<<<<< HEAD
import jmri.util.iharder.dnd.URIDrop.Listener;

=======
>>>>>>> 7e797257
import org.jdom2.Document;
import org.jdom2.Element;
import org.jdom2.JDOMException;
import org.slf4j.Logger;
import org.slf4j.LoggerFactory;

/**
 * Should be named ThrottlePanel but was already existing with that name and
 * don't want to break dependencies (particularly in Jython code)
 *
 * @author Glen Oberhauser
 * @author Andrew Berridge Copyright 2010
 */
public class ThrottleFrame extends JDesktopPane implements ComponentListener, AddressListener {

    private final Integer BACKPANEL_LAYER = Integer.MIN_VALUE;
    private final Integer PANEL_LAYER_FRAME = 1;
    private final Integer PANEL_LAYER_PANEL = 2;

    private static final int NEXT_FRAME_KEY = KeyEvent.VK_RIGHT;
    private static final int PREV_FRAME_KEY = KeyEvent.VK_LEFT;

    private static final int ADDRESS_PANEL_INDEX = 0;
    private static final int CONTROL_PANEL_INDEX = 1;
    private static final int FUNCTION_PANEL_INDEX = 2;
    private static final int SPEED_DISPLAY_INDEX = 3;
    private static final int NUM_FRAMES = 4;

    private JInternalFrame[] frameList;
    private int activeFrame;

    private final ThrottleWindow throttleWindow;

    private ControlPanel controlPanel;
    private FunctionPanel functionPanel;
    private AddressPanel addressPanel;
    private BackgroundPanel backgroundPanel;
    private FrameListener frameListener;
    private SpeedPanel speedPanel;

    private String title;
    private String lastUsedSaveFile = null;

    private boolean isEditMode = true;
    private boolean willSwitch = false;

    private static final String DEFAULT_THROTTLE_FILENAME = "JMRI_ThrottlePreference.xml";

    public static String getDefaultThrottleFolder() {
        return FileUtil.getUserFilesPath() + "throttle" + File.separator;
    }

    public static String getDefaultThrottleFilename() {
        return getDefaultThrottleFolder() + DEFAULT_THROTTLE_FILENAME;
    }

    public ThrottleFrame(ThrottleWindow tw) {
        super();
        throttleWindow = tw;
        initGUI();
        InstanceManager.getDefault(ThrottleFrameManager.class).getThrottlesListPanel().getTableModel().addThrottleFrame(this);
    }

    public ThrottleWindow getThrottleWindow() {
        return throttleWindow;
    }

    public ControlPanel getControlPanel() {
        return controlPanel;
    }

    public FunctionPanel getFunctionPanel() {
        return functionPanel;
    }

    public AddressPanel getAddressPanel() {
        return addressPanel;
    }

    public RosterEntry getRosterEntry() {
        return addressPanel.getRosterEntry();
    }

    public void toFront() {
        if (throttleWindow == null) {
            return;
        }
        throttleWindow.toFront(title);
    }

    public SpeedPanel getSpeedPanel() {
        return speedPanel;
    }

    /**
     * Sets the location of a throttle frame on the screen according to x and y
     * coordinates
     *
     * @see java.awt.Component#setLocation(int, int)
     */
    @Override
    public void setLocation(int x, int y) {
        if (throttleWindow == null) {
            return;
        }
        throttleWindow.setLocation(new Point(x, y));
    }

    public void setTitle(String txt) {
        title = txt;
    }

    public String getTitle() {
        return title;
    }

    private void saveThrottle(String sfile) {
        // Save throttle: title / window position
        // as strongly linked to extended throttles and roster presence, do not save function buttons and background window as they're stored in the roster entry
        XmlFile xf = new XmlFile() {
        };   // odd syntax is due to XmlFile being abstract
        xf.makeBackupFile(sfile);
        File file = new File(sfile);
        try {
            //The file does not exist, create it before writing
            File parentDir = file.getParentFile();
            if (!parentDir.exists()) {
                if (!parentDir.mkdir()) { // make directory and check result
                    log.error("could not make parent directory");
                }
            }
            if (!file.createNewFile()) { // create file, check success
                log.error("createNewFile failed");
            }
        } catch (IOException exp) {
            log.error("Exception while writing the throttle file, may not be complete: {}", exp.getMessage());
        }

        try {
            Element root = new Element("throttle-config");
            Document doc = XmlFile.newDocument(root, XmlFile.getDefaultDtdLocation() + "throttle-config.dtd");
            // add XSLT processing instruction
            // <?xml-stylesheet type="text/xsl" href="XSLT/throttle.xsl"?>
            /*   java.util.Map<String,String> m = new java.util.HashMap<String, String>();
             m.put("type", "text/xsl");
             m.put("href", jmri.jmrit.XmlFile.xsltLocation + "throttle.xsl");
             ProcessingInstruction p = new ProcessingInstruction("xml-stylesheet", m);
             doc.addContent(0,p);*/
            Element throttleElement = getXml();
            // don't save the loco address or consist address
            //   throttleElement.getChild("AddressPanel").removeChild("locoaddress");
            //   throttleElement.getChild("AddressPanel").removeChild("locoaddress");
            if ((this.getRosterEntry() != null) &&
                    (getDefaultThrottleFolder() + addressPanel.getRosterEntry().getId().trim() + ".xml").compareTo(sfile) == 0) // don't save function buttons labels, they're in roster entry
            {
                throttleElement.getChild("FunctionPanel").removeChildren("FunctionButton");
            }

            root.setContent(throttleElement);
            xf.writeXML(file, doc);
            setLastUsedSaveFile(sfile);
        } catch (IOException ex) {
            log.warn("Exception while storing throttle xml: {}", ex.getMessage());
        }
    }

    public void loadThrottle(String sfile) {
        if (sfile == null) {
            JFileChooser fileChooser = jmri.jmrit.XmlFile.userFileChooser(Bundle.getMessage("PromptXmlFileTypes"), "xml");
            fileChooser.setCurrentDirectory(new File(getDefaultThrottleFolder()));
            fileChooser.setDialogType(JFileChooser.OPEN_DIALOG);
            java.io.File file = LoadXmlConfigAction.getFile(fileChooser);
            if (file == null) {
                return;
            }
            sfile = file.getAbsolutePath();
        }

        boolean switchAfter = false;
        if (!isEditMode) {
            setEditMode(true);
            switchAfter = true;
        }

        try {
            XmlFile xf = new XmlFile() {
            };   // odd syntax is due to XmlFile being abstract
            File f = new File(sfile);
            Element root = xf.rootFromFile(f);
            Element conf = root.getChild("ThrottleFrame");
            // File looks ok
            setLastUsedSaveFile(sfile);
            // close all existing Jynstruments
            Component[] cmps = getComponents();
            for (Component cmp : cmps) {
                try {
                    if (cmp instanceof JInternalFrame) {
                        JInternalFrame jyf = (JInternalFrame) cmp;
                        Component[] cmps2 = jyf.getContentPane().getComponents();
                        for (Component cmp2 : cmps2) {
                            if (cmp2 instanceof Jynstrument) {
                                ((Jynstrument) cmp2).exit();
                                jyf.dispose();
                            }
                        }
                    }
                } catch (Exception ex) {
                    log.debug("Got exception (no panic) {}", ex.getMessage());
                }
            }
            // and finally load all preferences
            setXml(conf);
        } catch (IOException | JDOMException ex) {
            log.debug("Loading throttle exception: {}", ex.getMessage());
        }
//     checkPosition();
        if (switchAfter) {
            setEditMode(false);
        }
    }

    /**
     * Place and initialize the GUI elements.
     * <ul>
     * <li> ControlPanel
     * <li> FunctionPanel
     * <li> AddressPanel
     * <li> SpeedPanel
     * <li> JMenu
     * </ul>
     */
    private void initGUI() {
        final ThrottlesPreferences preferences =
            InstanceManager.getDefault(ThrottleFrameManager.class).getThrottlesPreferences();
        frameListener = new FrameListener();

        controlPanel = new ControlPanel();
        controlPanel.setResizable(true);
        controlPanel.setClosable(true);
        controlPanel.setIconifiable(true);
        controlPanel.setTitle(Bundle.getMessage("ThrottleMenuViewControlPanel"));
        controlPanel.pack();
        controlPanel.setVisible(true);
        controlPanel.setEnabled(false);
        controlPanel.addInternalFrameListener(frameListener);

        functionPanel = new FunctionPanel();
        functionPanel.setResizable(true);
        functionPanel.setClosable(true);
        functionPanel.setIconifiable(true);
        functionPanel.setTitle(Bundle.getMessage("ThrottleMenuViewFunctionPanel"));

        // assumes button width of 54, height of 30 (set in class FunctionButton) with
        // horiz and vert gaps of 5 each (set in FunctionPanel class)
        // with 3 buttons across and 6 rows high
        int width = 3 * (FunctionButton.BUT_WDTH) + 2 * 3 * 5 + 10;   // = 192
        int height = 6 * (FunctionButton.BUT_HGHT) + 2 * 6 * 5 + 20; // = 240 (but there seems to be another 10 needed for some LAFs)

        if (preferences.isUsingIcons()) {
            width = FunctionButton.BUT_WDTH * 3 + 2 * 3 * 5 + 10;
            height = FunctionButton.BUT_IMG_SIZE * 2 + FunctionButton.BUT_HGHT * 4 + 2 * 6 * 5 + 20;
        }
        functionPanel.setSize(width, height);
        functionPanel.setLocation(controlPanel.getWidth(), 0);
        functionPanel.setVisible(true);
        functionPanel.setEnabled(false);
        functionPanel.addInternalFrameListener(frameListener);

        speedPanel = new SpeedPanel();
        speedPanel.setResizable(true);
        speedPanel.setVisible(false);
        speedPanel.setClosable(true);
        speedPanel.setIconifiable(true);
        speedPanel.setTitle(Bundle.getMessage("ThrottleMenuViewSpeedPanel"));
        speedPanel.pack();

        addressPanel = new AddressPanel();
        addressPanel.setResizable(true);
        addressPanel.setClosable(true);
        addressPanel.setIconifiable(true);
        addressPanel.setTitle(Bundle.getMessage("ThrottleMenuViewAddressPanel"));
        addressPanel.pack();
        //                if (addressPanel.getWidth()<functionPanel.getWidth()) {addressPanel.setSize(functionPanel.getWidth(),addressPanel.getHeight());}
        addressPanel.setLocation(controlPanel.getWidth(), functionPanel.getHeight());
        addressPanel.setVisible(true);
        addressPanel.addInternalFrameListener(frameListener);
        functionPanel.setAddressPanel(addressPanel); // so the function panel can get access to the roster
        controlPanel.setAddressPanel(addressPanel);
        speedPanel.setAddressPanel(addressPanel);

        if (controlPanel.getHeight() < functionPanel.getHeight() + addressPanel.getHeight()) {
            controlPanel.setSize(controlPanel.getWidth(), functionPanel.getHeight() + addressPanel.getHeight());
        }
        if (controlPanel.getHeight() > functionPanel.getHeight() + addressPanel.getHeight()) {
            addressPanel.setSize(addressPanel.getWidth(), controlPanel.getHeight() - functionPanel.getHeight());
        }
        if (!(preferences.isUsingIcons())
                && (functionPanel.getWidth() < addressPanel.getWidth())) {
            functionPanel.setSize(addressPanel.getWidth(), functionPanel.getHeight());
        }
        // SpotBugs flagged the following (apparently correctly) as a
        // useless control statement, so it has been commented out.
        //if (!(preferences.isUsingIcons())
        //        && (functionPanel.getWidth() < addressPanel.getWidth())) {
        //}

        speedPanel.setSize(addressPanel.getWidth() + controlPanel.getWidth(), addressPanel.getHeight() / 2);
        speedPanel.setLocation(0, controlPanel.getHeight());

        addressPanel.addAddressListener(controlPanel);
        addressPanel.addAddressListener(functionPanel);
        addressPanel.addAddressListener(speedPanel);
        addressPanel.addAddressListener(this);
        addressPanel.addAddressListener(InstanceManager.getDefault(ThrottleFrameManager.class).getThrottlesListPanel().getTableModel());

        add(controlPanel, PANEL_LAYER_FRAME);
        add(functionPanel, PANEL_LAYER_FRAME);
        add(addressPanel, PANEL_LAYER_FRAME);
        add(speedPanel, PANEL_LAYER_FRAME);

        if (preferences.isUsingExThrottle()) {
            /*         if ( preferences.isUsingTransparentCtl() ) {
             setTransparent(functionPanel);
             setTransparent(addressPanel);
             setTransparent(controlPanel);
             }*/
            if (preferences.isUsingRosterImage()) {
                backgroundPanel = new BackgroundPanel();
                backgroundPanel.setAddressPanel(addressPanel); // reusing same way to do it than existing thing in functionPanel
                addComponentListener(backgroundPanel); // backgroudPanel warned when desktop resized
                addressPanel.addAddressListener(backgroundPanel);
                addressPanel.setBackgroundPanel(backgroundPanel); // so that it's changeable when browsing through rosters
                add(backgroundPanel, BACKPANEL_LAYER);
            }
            addComponentListener(this); // to force sub windows repositionning
        }

        frameList = new JInternalFrame[NUM_FRAMES];
        frameList[ADDRESS_PANEL_INDEX] = addressPanel;
        frameList[CONTROL_PANEL_INDEX] = controlPanel;
        frameList[FUNCTION_PANEL_INDEX] = functionPanel;
        frameList[SPEED_DISPLAY_INDEX] = speedPanel;
        activeFrame = ADDRESS_PANEL_INDEX;

        setPreferredSize(new Dimension(Math.max(controlPanel.getWidth() + functionPanel.getWidth(), controlPanel.getWidth() + addressPanel.getWidth()),
                Math.max(addressPanel.getHeight() + functionPanel.getHeight(), controlPanel.getHeight())));

<<<<<<< HEAD
        // #JYNSTRUMENT# Bellow prepare drag'n drop receptacle:
        new URIDrop(this, new Listener() {
            @Override
            public void URIsDropped(URI[] uris) {
                if (isEditMode) {
                    for (URI uri : uris ) {
                        ynstrument(new File(uri).getPath());
                    }
=======
        // #JYNSTRUMENT# Below prepare drag'n drop receptacle:
        new URIDrop(this, files -> {
            if (isEditMode) {
                for (java.net.URI file : files) {
                    ynstrument(file.getPath());
>>>>>>> 7e797257
                }
            }
        });

        KeyListenerInstaller.installKeyListenerOnAllComponents(new FrameCyclingKeyListener(), this);
        try {
            addressPanel.setSelected(true);
        } catch (PropertyVetoException ex) {
            log.error("Error selecting InternalFrame: {}", ex.getMessage());
        }
    }

    // #JYNSTRUMENT# here instantiate the Jynstrument, put it in a component, initialize the context and start it
    public JInternalFrame ynstrument(String path) {
        if (path == null) {
            return null;
        }
        Jynstrument it = JynstrumentFactory.createInstrument(path, this); // everything is there
        if (it == null) {
            log.error("Error while creating Jynstrument {}", path);
            return null;
        }
        setTransparentBackground(it);
        JInternalFrame newiFrame = new JInternalFrame(it.getClassName());
        newiFrame.add(it);
        newiFrame.addInternalFrameListener(frameListener);
        newiFrame.setDoubleBuffered(true);
        newiFrame.setResizable(true);
        newiFrame.setClosable(true);
        newiFrame.setIconifiable(true);
        newiFrame.getContentPane().addContainerListener(new ContainerListener() {
            @Override
            public void componentAdded(ContainerEvent e) {
            }

            @Override
            public void componentRemoved(ContainerEvent e) {
                Container c = e.getContainer();
                while ((!(c instanceof JInternalFrame)) && (!(c instanceof TranslucentJPanel))) {
                    c = c.getParent();
                }
                c.setVisible(false);
                remove(c);
                repaint();
            }
        });
        newiFrame.pack();
        add(newiFrame, PANEL_LAYER_FRAME);
        newiFrame.setVisible(true);
        return newiFrame;
    }

    // make sure components are inside this frame bounds
    private void checkPosition(Component comp) {
        if ((this.getWidth() < 1) || (this.getHeight() < 1)) {
            return;
        }

        Rectangle pos = comp.getBounds();

        if (pos.width > this.getWidth()) { // Component largest than container
            pos.width = this.getWidth() - 2;
            pos.x = 1;
        }
        if (pos.x + pos.width > this.getWidth()) // Component to large
        {
            pos.x = this.getWidth() - pos.width - 1;
        }
        if (pos.x < 0) // Component to far on the left
        {
            pos.x = 1;
        }

        if (pos.height > this.getHeight()) { // Component higher than container
            pos.height = this.getHeight() - 2;
            pos.y = 1;
        }
        if (pos.y + pos.height > this.getHeight()) // Component to low
        {
            pos.y = this.getHeight() - pos.height - 1;
        }
        if (pos.y < 0) // Component to high
        {
            pos.y = 1;
        }

        comp.setBounds(pos);
    }

    public void makeAllComponentsInBounds() {
        Component[] cmps = getComponents();
        for (Component cmp : cmps) {
            checkPosition(cmp);
        }
    }

    private HashMap<Container, JInternalFrame> contentPanes;

    private static class TranslucentJPanel extends JPanel {

        private final Color TRANS_COL = new Color(100, 100, 100, 100);

        public TranslucentJPanel() {
            super();
            setOpaque(false);
        }

        @Override
        public void paintComponent(Graphics g) {
            g.setColor(TRANS_COL);
            g.fillRoundRect(0, 0, getSize().width, getSize().height, 10, 10);
            super.paintComponent(g);
        }
    }

    private void playRendering() {
        Component[] cmps = getComponentsInLayer(PANEL_LAYER_FRAME);
        contentPanes = new HashMap<>();
        for (Component cmp : cmps) {
            if ((cmp instanceof JInternalFrame) && (cmp.isVisible())) {
                JInternalFrame jif = (JInternalFrame) cmp;
                Dimension cpSize = jif.getContentPane().getSize();
                Point cpLoc = jif.getContentPane().getLocationOnScreen();
                TranslucentJPanel pane = new TranslucentJPanel();
                pane.setLayout(new BorderLayout());
                contentPanes.put(pane, jif);
                pane.add(jif.getContentPane(), BorderLayout.CENTER);
                setTransparent(pane, true);
                jif.setContentPane(new JPanel());
                jif.setVisible(false);
                Point loc = new Point(cpLoc.x - this.getLocationOnScreen().x, cpLoc.y - this.getLocationOnScreen().y);
                add(pane, PANEL_LAYER_PANEL);
                pane.setLocation(loc);
                pane.setSize(cpSize);
            }
        }
    }

    private void editRendering() {
        Component[] cmps = getComponentsInLayer(PANEL_LAYER_PANEL);
        for (Component cmp : cmps) {
            if (cmp instanceof JPanel) {
                JPanel pane = (JPanel) cmp;
                JInternalFrame jif = contentPanes.get(pane);
                jif.setContentPane((Container) pane.getComponent(0));
                setTransparent(jif, false);
                jif.setVisible(true);
                remove(pane);
            }
        }
    }

    public void setEditMode(boolean mode) {
        if (mode == isEditMode)
            return;
        if (isVisible()) {
            if (!mode) {
                playRendering();
            } else {
                editRendering();
            }
            isEditMode = mode;
            willSwitch = false;
        } else {
            willSwitch = true;
        }
        throttleWindow.updateGUI();
    }

    public boolean getEditMode() {
        return isEditMode;
    }

    /**
     * @deprecated since 4.19.5; use {@link #setEditMode(boolean)} instead
     */
    @Deprecated
    public void switchMode() {
        setEditMode(!isEditMode);
    }

    /**
     * Handle my own destruction.
     * <ol>
     * <li> dispose of sub windows.
     * <li> notify my manager of my demise.
     * </ol>
     */
    public void dispose() {
        log.debug("Disposing {}", getTitle());
        addressPanel.removeAddressListener(this);
        InstanceManager.getDefault(ThrottleFrameManager.class).getThrottlesListPanel().getTableModel().removeThrottleFrame(this, addressPanel.getCurrentAddress());
        // check for any special disposing in InternalFrames
        controlPanel.destroy();
        functionPanel.destroy();
        speedPanel.destroy();
        // dispose of this last because it will release and destroy throttle.
        addressPanel.destroy();
    }

    public void saveRosterChanges() {
        RosterEntry rosterEntry = addressPanel.getRosterEntry();
        if (rosterEntry == null) {
            JOptionPane.showMessageDialog(this, Bundle.getMessage("ThrottleFrameNoRosterItemMessageDialog"), Bundle.getMessage("ThrottleFrameNoRosterItemTitleDialog"), JOptionPane.ERROR_MESSAGE);
            return;
        }
        if (JOptionPane.showConfirmDialog(this, Bundle.getMessage("ThrottleFrameRosterChangeMesageDialog"), Bundle.getMessage("ThrottleFrameRosterChangeTitleDialog"), JOptionPane.YES_NO_OPTION) != JOptionPane.YES_OPTION) {
            return;
        }
        functionPanel.saveFunctionButtonsToRoster(rosterEntry);
        controlPanel.saveToRoster(rosterEntry);
    }

    /**
     * An extension of InternalFrameAdapter for listening to the closing of of
     * this frame's internal frames.
     *
     * @author glen
     */
    class FrameListener extends InternalFrameAdapter {

        /**
         * Listen for the closing of an internal frame and set the "View" menu
         * appropriately. Then hide the closing frame
         *
         * @param e The InternalFrameEvent leading to this action
         */
        @Override
        public void internalFrameClosing(InternalFrameEvent e) {
            if (e.getSource() == controlPanel) {
                throttleWindow.getViewControlPanel().setSelected(false);
                controlPanel.setVisible(false);
            } else if (e.getSource() == addressPanel) {
                throttleWindow.getViewAddressPanel().setSelected(false);
                addressPanel.setVisible(false);
            } else if (e.getSource() == functionPanel) {
                throttleWindow.getViewFunctionPanel().setSelected(false);
                functionPanel.setVisible(false);
            } else if (e.getSource() == speedPanel) {
                throttleWindow.getViewSpeedPanel().setSelected(false);
                speedPanel.setVisible(false);
            } else {
                try { // #JYNSTRUMENT#, Very important, clean the Jynstrument
                    if ((e.getSource() instanceof JInternalFrame)) {
                        Component[] cmps = ((JInternalFrame) e.getSource()).getContentPane().getComponents();
                        int i = 0;
                        while ((i < cmps.length) && (!(cmps[i] instanceof Jynstrument))) {
                            i++;
                        }
                        if ((i < cmps.length) && (cmps[i] instanceof Jynstrument)) {
                            ((Jynstrument) cmps[i]).exit();
                        }
                    }
                } catch (Exception exc) {
                    log.debug("Got exception, can ignore: ", exc);
                }
            }
        }

        /**
         * Listen for the activation of an internal frame record this property
         * for correct processing of the frame cycling key.
         *
         * @param e The InternalFrameEvent leading to this action
         */
        @Override
        public void internalFrameActivated(InternalFrameEvent e) {
            if (e.getSource() == controlPanel) {
                activeFrame = CONTROL_PANEL_INDEX;
            } else if (e.getSource() == addressPanel) {
                activeFrame = ADDRESS_PANEL_INDEX;
            } else if (e.getSource() == functionPanel) {
                activeFrame = FUNCTION_PANEL_INDEX;
            } else if (e.getSource() == functionPanel) {
                activeFrame = SPEED_DISPLAY_INDEX;
            }
        }
    }

    /**
     * Collect the prefs of this object into XML Element
     * <ul>
     * <li> Window prefs
     * <li> ControlPanel
     * <li> FunctionPanel
     * <li> AddressPanel
     * <li> SpeedPanel
     * </ul>
     *
     *
     * @return the XML of this object.
     */
    public Element getXml() {
        boolean switchAfter = false;
        if (!isEditMode) {
            setEditMode(true);
            switchAfter = true;
        }

        Element me = new Element("ThrottleFrame");

        if (((javax.swing.plaf.basic.BasicInternalFrameUI) getControlPanel().getUI()).getNorthPane() != null) {
            Dimension bDim = ((javax.swing.plaf.basic.BasicInternalFrameUI) getControlPanel().getUI()).getNorthPane().getPreferredSize();
            me.setAttribute("border", Integer.toString(bDim.height));
        }

        ArrayList<Element> children = new ArrayList<>(1);

//        children.add(WindowPreferences.getPreferences(this));  // not required as it is in ThrottleWindow
        children.add(controlPanel.getXml());
        children.add(functionPanel.getXml());
        children.add(addressPanel.getXml());
        children.add(speedPanel.getXml());
        // Save Jynstruments
        Component[] cmps = getComponents();
        for (Component cmp : cmps) {
            try {
                if (cmp instanceof JInternalFrame) {
                    Component[] cmps2 = ((JInternalFrame) cmp).getContentPane().getComponents();
                    int j = 0;
                    while ((j < cmps2.length) && (!(cmps2[j] instanceof Jynstrument))) {
                        j++;
                    }
                    if ((j < cmps2.length) && (cmps2[j] instanceof Jynstrument)) {
                        Jynstrument jyn = (Jynstrument) cmps2[j];
                        Element elt = new Element("Jynstrument");
                        elt.setAttribute("JynstrumentFolder", FileUtil.getPortableFilename(jyn.getFolder()));
                        ArrayList<Element> jychildren = new ArrayList<>(1);
                        jychildren.add(WindowPreferences.getPreferences((JInternalFrame) cmp));
                        Element je = jyn.getXml();
                        if (je != null) {
                            jychildren.add(je);
                        }
                        elt.setContent(jychildren);
                        children.add(elt);
                    }
                }
            } catch (Exception ex) {
                log.debug("Got exception (no panic) {}", ex.getMessage());
            }
        }
        me.setContent(children);
        if (switchAfter) {
            setEditMode(false);
        }
        return me;
    }

    public Element getXmlFile() {
        if (getLastUsedSaveFile() == null) { // || (getRosterEntry()==null))
            return null;
        }
        Element me = new Element("ThrottleFrame");
        me.setAttribute("ThrottleXMLFile", FileUtil.getPortableFilename(getLastUsedSaveFile()));
        return me;
    }

    /**
     * Set the preferences based on the XML Element.
     * <ul>
     * <li> Window prefs
     * <li> Frame title
     * <li> ControlPanel
     * <li> FunctionPanel
     * <li> AddressPanel
     * <li> SpeedPanel
     * </ul>
     *
     * @param e The Element for this object.
     */
    public void setXml(Element e) {
        if (e == null) {
            return;
        }

        String sfile = e.getAttributeValue("ThrottleXMLFile");
        if (sfile != null) {
            loadThrottle(FileUtil.getExternalFilename(sfile));
            return;
        }

        boolean switchAfter = false;
        if (!isEditMode) {
            setEditMode(true);
            switchAfter = true;
        }

        int bSize = 23;
        // Get InternalFrame border size
        if (e.getAttribute("border") != null) {
            bSize = Integer.parseInt((e.getAttribute("border").getValue()));
        }
        if (e.getChild("window") != null) { // Old format
            throttleWindow.setXml(e);
        }
        Element controlPanelElement = e.getChild("ControlPanel");
        controlPanel.setXml(controlPanelElement);
        if (((javax.swing.plaf.basic.BasicInternalFrameUI) controlPanel.getUI()).getNorthPane() != null) {
            ((javax.swing.plaf.basic.BasicInternalFrameUI) controlPanel.getUI()).getNorthPane().setPreferredSize(new Dimension(0, bSize));
        }
        Element functionPanelElement = e.getChild("FunctionPanel");
        functionPanel.setXml(functionPanelElement);
        if (((javax.swing.plaf.basic.BasicInternalFrameUI) controlPanel.getUI()).getNorthPane() != null) {
            ((javax.swing.plaf.basic.BasicInternalFrameUI) functionPanel.getUI()).getNorthPane().setPreferredSize(new Dimension(0, bSize));
        }
        Element addressPanelElement = e.getChild("AddressPanel");
        addressPanel.setXml(addressPanelElement);
        if (((javax.swing.plaf.basic.BasicInternalFrameUI) controlPanel.getUI()).getNorthPane() != null) {
            ((javax.swing.plaf.basic.BasicInternalFrameUI) addressPanel.getUI()).getNorthPane().setPreferredSize(new Dimension(0, bSize));
        }
        Element speedPanelElement = e.getChild("SpeedPanel");
        if (speedPanelElement != null) { // older throttle configs may not have this element
            speedPanel.setXml(speedPanelElement);
            if (((javax.swing.plaf.basic.BasicInternalFrameUI) controlPanel.getUI()).getNorthPane() != null) {
                ((javax.swing.plaf.basic.BasicInternalFrameUI) addressPanel.getUI()).getNorthPane().setPreferredSize(new Dimension(0, bSize));
            }
        }

        List<Element> jinsts = e.getChildren("Jynstrument");
        if ((jinsts != null) && (jinsts.size() > 0)) {
            for (Element jinst : jinsts) {
                JInternalFrame jif = ynstrument(FileUtil.getExternalFilename(jinst.getAttributeValue("JynstrumentFolder")));
                Element window = jinst.getChild("window");
                if (jif != null) {
                    if (window != null) {
                        WindowPreferences.setPreferences(jif, window);
                    }
                    Component[] cmps2 = jif.getContentPane().getComponents();
                    int j = 0;
                    while ((j < cmps2.length) && (!(cmps2[j] instanceof Jynstrument))) {
                        j++;
                    }
                    if ((j < cmps2.length) && (cmps2[j] instanceof Jynstrument)) {
                        ((Jynstrument) cmps2[j]).setXml(jinst);
                    }

                    jif.repaint();
                }
            }
        }
        setFrameTitle();
        if (switchAfter) {
            setEditMode(false);
        }
    }

    /**
     * setFrameTitle - set the frame title based on type, text and address
     */
    public void setFrameTitle() {
        String addr = Bundle.getMessage("ThrottleTitle");
        if (addressPanel.getThrottle() != null) {
            addr = addressPanel.getCurrentAddress().toString();
        }
        if (throttleWindow.getTitleTextType().compareTo("address") == 0) {
            throttleWindow.setTitle(addr);
        } else if (throttleWindow.getTitleTextType().compareTo("text") == 0) {
            throttleWindow.setTitle(throttleWindow.getTitleText());
        } else if (throttleWindow.getTitleTextType().compareTo("addressText") == 0) {
            throttleWindow.setTitle(addr + " " + throttleWindow.getTitleText());
        } else if (throttleWindow.getTitleTextType().compareTo("textAddress") == 0) {
            throttleWindow.setTitle(throttleWindow.getTitleText() + " " + addr);
        } else if (throttleWindow.getTitleTextType().compareTo("rosterID") == 0) {
            if ((addressPanel.getRosterEntry() != null) && (addressPanel.getRosterEntry().getId() != null)
                    && (addressPanel.getRosterEntry().getId().length() > 0)) {
                throttleWindow.setTitle(addressPanel.getRosterEntry().getId());
            } else {
                throttleWindow.setTitle(addr);
            }
        }
    }

    @Override
    public void componentHidden(ComponentEvent e) {
    }

    @Override
    public void componentMoved(ComponentEvent e) {
    }

    @Override
    public void componentResized(ComponentEvent e) {
//  checkPosition ();
    }

    @Override
    public void componentShown(ComponentEvent e) {
        throttleWindow.setCurrentThrottleFrame(this);
        if (willSwitch) {
            setEditMode(this.throttleWindow.getEditMode());
            repaint();
        }
        throttleWindow.updateGUI();
    }

    public void saveThrottle() {
        if (getRosterEntry() != null) {
            saveThrottle(getDefaultThrottleFolder() + addressPanel.getRosterEntry().getId().trim() + ".xml");
        } else if (getLastUsedSaveFile() != null) {
            saveThrottle(getLastUsedSaveFile());
        }
    }

    public void saveThrottleAs() {
        JFileChooser fileChooser = jmri.jmrit.XmlFile.userFileChooser(Bundle.getMessage("PromptXmlFileTypes"), "xml");
        fileChooser.setCurrentDirectory(new File(getDefaultThrottleFolder()));
        fileChooser.setDialogType(JFileChooser.SAVE_DIALOG);
        java.io.File file = StoreXmlConfigAction.getFileName(fileChooser);
        if (file == null) {
            return;
        }
        saveThrottle(file.getAbsolutePath());
    }

    /**
     * A KeyAdapter that listens for the key that cycles through the
     * JInternalFrames.
     *
     * @author glen
     */
    class FrameCyclingKeyListener extends KeyAdapter {

        /**
         * Description of the Method
         *
         * @param e Description of the Parameter
         */
        @Override
        public void keyReleased(KeyEvent e) {
            if (e.isControlDown() && e.getKeyCode() == NEXT_FRAME_KEY) {
                try {
                    activeFrame = (activeFrame + 1) % NUM_FRAMES;
                    frameList[activeFrame].setSelected(true);
                } catch (PropertyVetoException ex) {
                    log.warn("Exception selecting internal frame:{}", ex.getMessage());
                }
            } else if (e.isControlDown() && e.getKeyCode() == PREV_FRAME_KEY) {
                try {
                    activeFrame--;
                    if (activeFrame < 0) {
                        activeFrame = NUM_FRAMES - 1;
                    }
                    frameList[activeFrame].setSelected(true);
                } catch (PropertyVetoException ex) {
                    log.warn("Exception selecting internal frame:{}", ex.getMessage());
                }
            }
        }
    }

    @Override
    public void notifyAddressChosen(LocoAddress l) {
    }

    @Override
    public void notifyAddressReleased(LocoAddress la) {
        setLastUsedSaveFile(null);
        setFrameTitle();
        throttleWindow.updateGUI();
    }

    @Override
    public void notifyAddressThrottleFound(DccThrottle throttle) {
        if ((InstanceManager.getDefault(ThrottleFrameManager.class).getThrottlesPreferences().isUsingExThrottle())
                && (InstanceManager.getDefault(ThrottleFrameManager.class).getThrottlesPreferences().isAutoLoading())
                && (addressPanel != null) && (addressPanel.getRosterEntry() != null)
                && ((getLastUsedSaveFile() == null) || (getLastUsedSaveFile().compareTo(getDefaultThrottleFolder() + addressPanel.getRosterEntry().getId().trim() + ".xml") != 0))) {
            loadThrottle(getDefaultThrottleFolder() + addressPanel.getRosterEntry().getId().trim() + ".xml");
        }
        setFrameTitle();
        throttleWindow.updateGUI();
    }

    @Override
    public void notifyConsistAddressChosen(int newAddress, boolean isLong) {
    }

    @Override
    public void notifyConsistAddressReleased(int address, boolean isLong) {
    }

    @Override
    public void notifyConsistAddressThrottleFound(DccThrottle throttle) {
    }

    public String getLastUsedSaveFile() {
        return lastUsedSaveFile;
    }

    public void setLastUsedSaveFile(String lusf) {
        lastUsedSaveFile = lusf;
        throttleWindow.updateGUI();
    }

    // some utilities to turn a component background transparent
    public static void setTransparentBackground(JComponent jcomp) {
        if (jcomp instanceof JPanel) //OS X: Jpanel components are enough
        {
            jcomp.setBackground(new Color(0, 0, 0, 0));
        }
        setTransparentBackground(jcomp.getComponents());
    }

    public static void setTransparentBackground(Component[] comps) {
        for (Component comp : comps) {
            try {
                if (comp instanceof JComponent) {
                    setTransparentBackground((JComponent) comp);
                }
            } catch (Exception e) {
                // Do nothing, just go on
            }
        }
    }

// some utilities to turn a component background transparent
    public static void setTransparent(JComponent jcomp) {
        setTransparent(jcomp, true);
    }

    public static void setTransparent(JComponent jcomp, boolean transparency) {
        if (jcomp instanceof JPanel) { //OS X: Jpanel components are enough
            jcomp.setOpaque(!transparency);
        }
        setTransparent(jcomp.getComponents(), transparency);
    }

    private static void setTransparent(Component[] comps, boolean transparency) {
        for (Component comp : comps) {
            try {
                if (comp instanceof JComponent) {
                    setTransparent((JComponent) comp, transparency);
                }
            } catch (Exception e) {
                // Do nothing, just go on
            }
        }
    }

    private final static Logger log = LoggerFactory.getLogger(ThrottleFrame.class);
}<|MERGE_RESOLUTION|>--- conflicted
+++ resolved
@@ -42,11 +42,8 @@
 import jmri.jmrit.roster.RosterEntry;
 import jmri.util.FileUtil;
 import jmri.util.iharder.dnd.URIDrop;
-<<<<<<< HEAD
 import jmri.util.iharder.dnd.URIDrop.Listener;
 
-=======
->>>>>>> 7e797257
 import org.jdom2.Document;
 import org.jdom2.Element;
 import org.jdom2.JDOMException;
@@ -394,7 +391,6 @@
         setPreferredSize(new Dimension(Math.max(controlPanel.getWidth() + functionPanel.getWidth(), controlPanel.getWidth() + addressPanel.getWidth()),
                 Math.max(addressPanel.getHeight() + functionPanel.getHeight(), controlPanel.getHeight())));
 
-<<<<<<< HEAD
         // #JYNSTRUMENT# Bellow prepare drag'n drop receptacle:
         new URIDrop(this, new Listener() {
             @Override
@@ -403,13 +399,6 @@
                     for (URI uri : uris ) {
                         ynstrument(new File(uri).getPath());
                     }
-=======
-        // #JYNSTRUMENT# Below prepare drag'n drop receptacle:
-        new URIDrop(this, files -> {
-            if (isEditMode) {
-                for (java.net.URI file : files) {
-                    ynstrument(file.getPath());
->>>>>>> 7e797257
                 }
             }
         });

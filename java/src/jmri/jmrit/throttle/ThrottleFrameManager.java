--- conflicted
+++ resolved
@@ -108,17 +108,8 @@
         if (frame != null) {
             destroyThrottleWindow(frame);
             synchronized (this) {
-<<<<<<< HEAD
-                try {
-                    throttleWindows.remove(throttleWindows.indexOf(frame));
-                } catch (java.lang.ArrayIndexOutOfBoundsException ex) {
-                    log.debug(ex.toString());
-                }
-                if (throttleWindows.size() > 0) {
-=======
                 throttleWindows.remove(frame);
                 if (!throttleWindows.isEmpty()) {
->>>>>>> 9bd9474a
                     requestFocusForNextThrottleWindow();
                 }
             }

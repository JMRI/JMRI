package jmri.jmrit.throttle;

import java.awt.BorderLayout;
import java.awt.CardLayout;
import java.awt.Component;
import java.awt.event.ActionEvent;
import java.awt.event.ItemEvent;
import java.awt.event.KeyAdapter;
import java.awt.event.KeyEvent;
import java.awt.event.WindowAdapter;
import java.awt.event.WindowEvent;
import java.io.File;
import java.net.URI;
import java.util.HashMap;
import java.util.List;

import javax.swing.AbstractAction;
import javax.swing.JButton;
import javax.swing.JCheckBoxMenuItem;
import javax.swing.JMenu;
import javax.swing.JMenuBar;
import javax.swing.JMenuItem;
import javax.swing.JPanel;
import javax.swing.JToolBar;

import jmri.InstanceManager;
import jmri.JmriException;
import jmri.PowerManager;
import jmri.jmrit.catalog.NamedIcon;
import jmri.jmrit.jython.Jynstrument;
import jmri.jmrit.jython.JynstrumentFactory;
import jmri.util.FileUtil;
import jmri.util.JmriJFrame;
import jmri.util.iharder.dnd.URIDrop;
<<<<<<< HEAD
import jmri.util.iharder.dnd.URIDrop.Listener;

=======
>>>>>>> 7e797257
import org.jdom2.Element;
import org.slf4j.Logger;
import org.slf4j.LoggerFactory;

// Should be named ThrottleFrame, but ThrottleFrame already exit, hence ThrottleWindow
public class ThrottleWindow extends JmriJFrame {

    private JPanel throttlesPanel;
    private ThrottleFrame currentThrottleFrame;
    private CardLayout throttlesLayout;

    private JCheckBoxMenuItem viewControlPanel;
    private JCheckBoxMenuItem viewFunctionPanel;
    private JCheckBoxMenuItem viewAddressPanel;
    private JCheckBoxMenuItem viewSpeedPanel;
    private JMenuItem viewAllButtons;
    private JMenuItem fileMenuSave;
    private JMenuItem editMenuExportRoster;

    private JButton jbPrevious = null;
    private JButton jbNext = null;
    private JButton jbPreviousRunning = null;
    private JButton jbNextRunning = null;
    private JButton jbThrottleList = null;
    private JButton jbNew = null;
    private JButton jbClose = null;
    private JButton jbMode = null;
    private JToolBar throttleToolBar;

    private String titleText = "";
    private String titleTextType = "rosterID";
    private boolean isEditMode = true;


    private final PowerManager powerMgr;

    private final ThrottlePanelCyclingKeyListener throttlePanelsCyclingKeyListener;
    private static final int NEXT_THROTTLE_KEY = KeyEvent.VK_RIGHT;
    private static final int PREV_THROTTLE_KEY = KeyEvent.VK_LEFT;

    private HashMap<String, ThrottleFrame> throttleFrames = new HashMap<>(5);
    private int cardCounterID = 0; // to generate unique names for each card
    private int cardCounterNB = 1; // real counter

    java.beans.PropertyChangeSupport pcs = new java.beans.PropertyChangeSupport(this);

    /**
     * Default constructor
     */
    public ThrottleWindow() {
        super();
        throttlePanelsCyclingKeyListener = new ThrottlePanelCyclingKeyListener();
        powerMgr = InstanceManager.getNullableDefault(PowerManager.class);
        if (powerMgr == null) {
            log.info("No power manager instance found, panel not active");
        }
        initGUI();
    }

    private void initGUI() {
        setTitle(Bundle.getMessage("ThrottleTitle"));
        setLayout(new BorderLayout());
        throttlesLayout = new CardLayout();
        throttlesPanel = new JPanel(throttlesLayout);
        throttlesPanel.setDoubleBuffered(true);
        if ((InstanceManager.getDefault(ThrottleFrameManager.class).getThrottlesPreferences().isUsingExThrottle())
                && (InstanceManager.getDefault(ThrottleFrameManager.class).getThrottlesPreferences().isUsingToolBar())) {
            initializeToolbar();
        }
        /*        if ( (InstanceManager.getDefault(ThrottleFrameManager.class).getThrottlesPreferences().isUsingExThrottle() ) 
         && ( InstanceManager.getDefault(ThrottleFrameManager.class).getThrottlesPreferences().isResizingWindow()))
         setResizable(false);*/
        initializeMenu();

        setCurrentThrottleFrame(new ThrottleFrame(this));
        getCurrentThrottleFrame().setTitle("default");
        throttlesPanel.add(getCurrentThrottleFrame(), "default");
        throttleFrames.put("default", getCurrentThrottleFrame());
        add(throttlesPanel, BorderLayout.CENTER);
        KeyListenerInstaller.installKeyListenerOnAllComponents(throttlePanelsCyclingKeyListener, getCurrentThrottleFrame());

        this.addWindowListener(new WindowAdapter() {
            @Override
            public void windowClosing(WindowEvent e) {
                ThrottleWindow me = (ThrottleWindow) e.getSource();
                InstanceManager.getDefault(ThrottleFrameManager.class).requestThrottleWindowDestruction(me);
                if (throttleToolBar != null) {
                    Component[] cmps = throttleToolBar.getComponents();
                    if (cmps != null) {
                        for (Component cmp : cmps) {
                            if (cmp instanceof Jynstrument) {
                                ((Jynstrument) cmp).exit();
                            }
                        }
                    }
                }
            }
        });
        updateGUI();
    }

    public void updateGUI() {
        // title bar
        getCurrentThrottleFrame().setFrameTitle();
        // menu items
        viewAddressPanel.setEnabled(isEditMode);
        viewControlPanel.setEnabled(isEditMode);
        viewFunctionPanel.setEnabled(isEditMode);
        viewSpeedPanel.setEnabled(isEditMode);
        if (isEditMode) {
            viewAddressPanel.setSelected(getCurrentThrottleFrame().getAddressPanel().isVisible());
            viewControlPanel.setSelected(getCurrentThrottleFrame().getControlPanel().isVisible());
            viewFunctionPanel.setSelected(getCurrentThrottleFrame().getFunctionPanel().isVisible());
            viewSpeedPanel.setSelected(getCurrentThrottleFrame().getSpeedPanel().isVisible());
        }
        fileMenuSave.setEnabled(getCurrentThrottleFrame().getLastUsedSaveFile() != null || getCurrentThrottleFrame().getRosterEntry() != null);
        editMenuExportRoster.setEnabled(getCurrentThrottleFrame().getRosterEntry() != null);
        // toolbar items
        if (jbPrevious != null) // means toolbar enabled
        {
            if (cardCounterNB > 1) {
                jbPrevious.setEnabled(true);
                jbNext.setEnabled(true);
                jbClose.setEnabled(true);
                jbPreviousRunning.setEnabled(true);
                jbNextRunning.setEnabled(true);
            } else {
                jbPrevious.setEnabled(false);
                jbNext.setEnabled(false);
                jbClose.setEnabled(false);
                jbPreviousRunning.setEnabled(false);
                jbNextRunning.setEnabled(false);
            }
        }
    }

    private void initializeToolbar() {
        throttleToolBar = new JToolBar("Throttles toolbar");

        jbNew = new JButton();
        //    nouveau.setText(Bundle.getMessage("ThrottleToolBarNew"));
        jbNew.setIcon(new NamedIcon("resources/icons/throttles/add.png", "resources/icons/throttles/add.png"));
        jbNew.setToolTipText(Bundle.getMessage("ThrottleToolBarNewToolTip"));
        jbNew.setVerticalTextPosition(JButton.BOTTOM);
        jbNew.setHorizontalTextPosition(JButton.CENTER);
        jbNew.addActionListener(e -> addThrottleFrame());
        throttleToolBar.add(jbNew);

        jbClose = new JButton();
//     close.setText(Bundle.getMessage("ThrottleToolBarClose"));
        jbClose.setIcon(new NamedIcon("resources/icons/throttles/remove.png", "resources/icons/throttles/remove.png"));
        jbClose.setToolTipText(Bundle.getMessage("ThrottleToolBarCloseToolTip"));
        jbClose.setVerticalTextPosition(JButton.BOTTOM);
        jbClose.setHorizontalTextPosition(JButton.CENTER);
        jbClose.addActionListener(e -> removeThrottleFrame());
        throttleToolBar.add(jbClose);

        throttleToolBar.addSeparator();

        jbPreviousRunning = new JButton();
        jbPreviousRunning.setIcon(new NamedIcon("resources/icons/throttles/previous-jump.png", "resources/icons/throttles/previous-jump.png"));
        jbPreviousRunning.setVerticalTextPosition(JButton.BOTTOM);
        jbPreviousRunning.setHorizontalTextPosition(JButton.CENTER);
        jbPreviousRunning.setToolTipText(Bundle.getMessage("ThrottleToolBarPrevRunToolTip"));
        jbPreviousRunning.addActionListener(e -> previousRunningThrottleFrame());
        throttleToolBar.add(jbPreviousRunning);

        jbPrevious = new JButton();
        jbPrevious.setIcon(new NamedIcon("resources/icons/throttles/previous.png", "resources/icons/throttles/previous.png"));
        jbPrevious.setVerticalTextPosition(JButton.BOTTOM);
        jbPrevious.setHorizontalTextPosition(JButton.CENTER);
        jbPrevious.setToolTipText(Bundle.getMessage("ThrottleToolBarPrevToolTip"));
        jbPrevious.addActionListener(e -> previousThrottleFrame());
        throttleToolBar.add(jbPrevious);

        jbNext = new JButton();
        //    next.setText(Bundle.getMessage("ThrottleToolBarNext"));
        jbNext.setIcon(new NamedIcon("resources/icons/throttles/next.png", "resources/icons/throttles/next.png"));
        jbNext.setToolTipText(Bundle.getMessage("ThrottleToolBarNextToolTip"));
        jbNext.setVerticalTextPosition(JButton.BOTTOM);
        jbNext.setHorizontalTextPosition(JButton.CENTER);
        jbNext.addActionListener(e -> nextThrottleFrame());
        throttleToolBar.add(jbNext);

        jbNextRunning = new JButton();
        jbNextRunning.setIcon(new NamedIcon("resources/icons/throttles/next-jump.png", "resources/icons/throttles/next-jump.png"));
        jbNextRunning.setToolTipText(Bundle.getMessage("ThrottleToolBarNextRunToolTip"));
        jbNextRunning.setVerticalTextPosition(JButton.BOTTOM);
        jbNextRunning.setHorizontalTextPosition(JButton.CENTER);
        jbNextRunning.addActionListener(e -> nextRunningThrottleFrame());
        throttleToolBar.add(jbNextRunning);

        throttleToolBar.addSeparator();

        throttleToolBar.add(new StopAllButton());

        if (powerMgr != null) {
            throttleToolBar.add(new LargePowerManagerButton());
        }

        throttleToolBar.addSeparator();

        jbMode = new JButton();
        jbMode.setIcon(new NamedIcon("resources/icons/throttles/edit-view.png", "resources/icons/throttles/edit-view.png"));
        jbMode.setToolTipText(Bundle.getMessage("ThrottleToolBarEditToolTip"));
        jbMode.setVerticalTextPosition(JButton.BOTTOM);
        jbMode.setHorizontalTextPosition(JButton.CENTER);
        jbMode.addActionListener(e -> setEditMode( !isEditMode ));
        throttleToolBar.add(jbMode);

        throttleToolBar.addSeparator();

        jbThrottleList = new JButton();
        jbThrottleList.setIcon(new NamedIcon("resources/icons/throttles/list.png", "resources/icons/throttles/list.png"));
        jbThrottleList.setToolTipText(Bundle.getMessage("ThrottleToolBarOpenThrottleListToolTip"));
        jbThrottleList.setVerticalTextPosition(JButton.BOTTOM);
        jbThrottleList.setHorizontalTextPosition(JButton.CENTER);
        jbThrottleList.addActionListener(new ThrottlesListAction());
        throttleToolBar.add(jbThrottleList);

        // Receptacle for Jynstruments
<<<<<<< HEAD
        new URIDrop(throttleToolBar, new Listener() {
            @Override
            public void URIsDropped(URI[] uris) {
                for (URI uri : uris ) {
                    ynstrument(new File(uri).getPath());
                }
=======
        new URIDrop(throttleToolBar, files -> {
            for (java.net.URI file : files) {
                ynstrument(file.getPath());
>>>>>>> 7e797257
            }
        });

        add(throttleToolBar, BorderLayout.PAGE_START);
    }

    public void setEditMode(boolean mode) {
        if (mode == isEditMode)
            return;
        isEditMode = mode;
        if (!throttleFrames.isEmpty()) {
            for (ThrottleFrame throttleFrame : throttleFrames.values()) {
                throttleFrame.setEditMode(isEditMode);
            }
        }
        updateGUI();
    }

    public boolean getEditMode() {
        return isEditMode;
    }

    /**
     * @deprecated since 4.19.5; use {@link #setEditMode(boolean)} instead
     */
    @Deprecated
    public void switchMode() {
        setEditMode(!isEditMode);
    }

    public Jynstrument ynstrument(String path) {
        Jynstrument it = JynstrumentFactory.createInstrument(path, this);
        if (it == null) {
            log.error("Error while creating Jynstrument {}", path);
            return null;
        }
        ThrottleFrame.setTransparent(it, true);
        it.setVisible(true);
        throttleToolBar.add(it);
        throttleToolBar.repaint();
        return it;
    }

    /**
     * Set up View, Edit and Power Menus
     */
    private void initializeMenu() {
        JMenu fileMenu = new JMenu(Bundle.getMessage("MenuFile"));

        JMenuItem fileMenuLoad = new JMenuItem(Bundle.getMessage("ThrottleFileMenuLoadThrottle"));
        fileMenuLoad.addActionListener(new AbstractAction() {

            @Override
            public void actionPerformed(ActionEvent e) {
                getCurrentThrottleFrame().loadThrottle(null);
            }
        });
        fileMenuSave = new JMenuItem(Bundle.getMessage("ThrottleFileMenuSaveThrottle"));
        fileMenuSave.addActionListener(new AbstractAction() {

            @Override
            public void actionPerformed(ActionEvent e) {
                getCurrentThrottleFrame().saveThrottle();
            }
        });
        JMenuItem fileMenuSaveAs = new JMenuItem(Bundle.getMessage("ThrottleFileMenuSaveAsThrottle"));
        fileMenuSaveAs.addActionListener(new AbstractAction() {

            @Override
            public void actionPerformed(ActionEvent e) {
                getCurrentThrottleFrame().saveThrottleAs();
            }
        });

        fileMenu.add(new jmri.jmrit.throttle.ThrottleCreationAction(Bundle.getMessage("MenuItemNewThrottle")));
        fileMenu.add(fileMenuLoad);
        fileMenu.add(fileMenuSave);
        fileMenu.add(fileMenuSaveAs);
        fileMenu.addSeparator();

        fileMenu.add(new jmri.jmrit.throttle.LoadXmlThrottlesLayoutAction(Bundle.getMessage("MenuItemLoadThrottleLayout")));
        fileMenu.add(new jmri.jmrit.throttle.StoreXmlThrottlesLayoutAction(Bundle.getMessage("MenuItemSaveThrottleLayout")));
        fileMenu.addSeparator();
        fileMenu.add(new jmri.jmrit.throttle.LoadDefaultXmlThrottlesLayoutAction(Bundle.getMessage("MenuItemLoadDefaultThrottleLayout")));
        fileMenu.add(new jmri.jmrit.throttle.StoreDefaultXmlThrottlesLayoutAction(Bundle.getMessage("MenuItemSaveAsDefaultThrottleLayout")));
        fileMenu.addSeparator();
        fileMenu.add(new jmri.jmrit.withrottle.WiThrottleCreationAction(Bundle.getMessage("MenuItemStartWiThrottle")));

        JMenu viewMenu = new JMenu(Bundle.getMessage("ThrottleMenuView"));
        viewAddressPanel = new JCheckBoxMenuItem(Bundle.getMessage("ThrottleMenuViewAddressPanel"));
        viewAddressPanel.setSelected(true);
        viewAddressPanel.addItemListener(e -> getCurrentThrottleFrame().getAddressPanel().setVisible(e.getStateChange() == ItemEvent.SELECTED));

        viewControlPanel = new JCheckBoxMenuItem(Bundle.getMessage("ThrottleMenuViewControlPanel"));
        viewControlPanel.setSelected(true);
        viewControlPanel.addItemListener(e -> getCurrentThrottleFrame().getControlPanel().setVisible(e.getStateChange() == ItemEvent.SELECTED));
        viewFunctionPanel = new JCheckBoxMenuItem(Bundle.getMessage("ThrottleMenuViewFunctionPanel"));
        viewFunctionPanel.setSelected(true);
        viewFunctionPanel.addItemListener(e -> getCurrentThrottleFrame().getFunctionPanel().setVisible(e.getStateChange() == ItemEvent.SELECTED));
        viewSpeedPanel = new JCheckBoxMenuItem(Bundle.getMessage("ThrottleMenuViewSpeedPanel"));
        viewSpeedPanel.setSelected(false);
        viewSpeedPanel.addItemListener(e -> getCurrentThrottleFrame().getSpeedPanel().setVisible(e.getStateChange() == ItemEvent.SELECTED));

        viewAllButtons = new JMenuItem(Bundle.getMessage("ThrottleMenuViewAllFunctionButtons"));
        viewAllButtons.addActionListener(new AbstractAction() {

            @Override
            public void actionPerformed(ActionEvent ev) {
                getCurrentThrottleFrame().getFunctionPanel().resetFnButtons();
                getCurrentThrottleFrame().getFunctionPanel().setEnabled();
            }
        });

        JMenuItem makeAllComponentsInBounds = new JMenuItem(Bundle.getMessage("ThrottleMenuViewMakeAllComponentsInBounds"));
        makeAllComponentsInBounds.addActionListener(new AbstractAction() {

            @Override
            public void actionPerformed(ActionEvent ev) {
                getCurrentThrottleFrame().makeAllComponentsInBounds();
            }
        });

        JMenuItem switchViewMode = new JMenuItem(Bundle.getMessage("ThrottleMenuViewSwitchMode"));
        switchViewMode.addActionListener(new AbstractAction() {

            @Override
            public void actionPerformed(ActionEvent ev) {
                setEditMode(!isEditMode);
            }
        });
        JMenuItem viewThrottlesList = new JMenuItem(Bundle.getMessage("ThrottleMenuViewViewThrottleList"));
        viewThrottlesList.addActionListener(new ThrottlesListAction());

        viewMenu.add(viewAddressPanel);
        viewMenu.add(viewControlPanel);
        viewMenu.add(viewFunctionPanel);
        viewMenu.add(viewSpeedPanel);
        viewMenu.addSeparator();
        viewMenu.add(viewAllButtons);
        viewMenu.add(makeAllComponentsInBounds);
        viewMenu.addSeparator();
        viewMenu.add(switchViewMode);
        viewMenu.add(viewThrottlesList);

        JMenu editMenu = new JMenu(Bundle.getMessage("MenuEdit"));
        JMenuItem preferencesItem = new JMenuItem(Bundle.getMessage("ThrottleMenuEditFrameProperties"));
        editMenu.add(preferencesItem);
        preferencesItem.addActionListener(e -> editPreferences());
        editMenuExportRoster = new JMenuItem(Bundle.getMessage("ThrottleMenuEditSaveCustoms"));
        editMenu.add(editMenuExportRoster);
        editMenuExportRoster.addActionListener(e -> getCurrentThrottleFrame().saveRosterChanges());
        editMenu.addSeparator();
        editMenu.add(new jmri.jmrit.throttle.ThrottlesPreferencesAction(Bundle.getMessage("MenuItemThrottlesPreferences"))); // now in tabbed preferences

        this.setJMenuBar(new JMenuBar());
        this.getJMenuBar().add(fileMenu);
        this.getJMenuBar().add(editMenu);
        this.getJMenuBar().add(viewMenu);

        if (powerMgr != null) {
            JMenu powerMenu = new JMenu(Bundle.getMessage("ThrottleMenuPower"));
            JMenuItem powerOn = new JMenuItem(Bundle.getMessage("ThrottleMenuPowerOn"));
            powerMenu.add(powerOn);
            powerOn.addActionListener(e -> {
                try {
                    powerMgr.setPower(PowerManager.ON);
                } catch (JmriException e1) {
                    log.error("Error when setting power: ", e1);
                }
            });

            JMenuItem powerOff = new JMenuItem(Bundle.getMessage("ThrottleMenuPowerOff"));
            powerMenu.add(powerOff);
            powerOff.addActionListener(e -> {
                try {
                    powerMgr.setPower(PowerManager.OFF);
                } catch (JmriException e1) {
                    log.error("Error when setting power: ", e1);
                }
            });

            this.getJMenuBar().add(powerMenu);

            if ((!InstanceManager.getDefault(ThrottleFrameManager.class).getThrottlesPreferences().isUsingExThrottle())
                    || (!InstanceManager.getDefault(ThrottleFrameManager.class).getThrottlesPreferences().isUsingToolBar())) {
                this.getJMenuBar().add(new SmallPowerManagerButton());
            }
        }

        // add help selection
        addHelpMenu("package.jmri.jmrit.throttle.ThrottleFrame", true);
    }

    private void editPreferences() {
        ThrottleFramePropertyEditor editor = new ThrottleFramePropertyEditor(this);
        editor.setVisible(true);
    }

    /**
     * Handle my own destruction.
     * <ol>
     * <li> dispose of sub windows.
     * <li> notify my manager of my demise.
     * </ol>
     *
     */
    @Override
    public void dispose() {
        if ((throttleFrames != null) && (!throttleFrames.isEmpty())) {
            for (ThrottleFrame throttleFrame : throttleFrames.values()) {
                throttleFrame.dispose();
            }
        }
        throttleFrames = null;
        throttlesPanel.removeAll();
        removeAll();
        super.dispose();
    }

    public JCheckBoxMenuItem getViewControlPanel() {
        return viewControlPanel;
    }

    public JCheckBoxMenuItem getViewFunctionPanel() {
        return viewFunctionPanel;
    }

    public JCheckBoxMenuItem getViewAddressPanel() {
        return viewAddressPanel;
    }

    public JCheckBoxMenuItem getViewSpeedPanel() {
        return viewSpeedPanel;
    }

    public ThrottleFrame getCurrentThrottleFrame() {
        return currentThrottleFrame;
    }

    public void setCurrentThrottleFrame(ThrottleFrame tf) {
        if (getCurrentThrottleFrame() != null) {
            log.debug("setCurrentThrottleFrame from {} to {}", getCurrentThrottleFrame().getAddressPanel().getCurrentAddress(), tf.getAddressPanel().getCurrentAddress());
        }
        pcs.firePropertyChange("ThrottleFrame", getCurrentThrottleFrame(), tf);
        currentThrottleFrame = tf;
    }

    public void removeThrottleFrame(ThrottleFrame tf) {
        if (cardCounterNB > 1) // we don't like empty ThrottleWindow
        {
            cardCounterNB--;
            if (getCurrentThrottleFrame() == tf) {
                log.debug("Closing last created");
            }
            throttlesPanel.remove(tf);
            throttleFrames.remove(tf.getTitle());
            tf.dispose();
            throttlesLayout.invalidateLayout(throttlesPanel);
        }
        updateGUI();
    }

    public void nextThrottleFrame() {
        throttlesLayout.next(throttlesPanel);
        updateGUI();
    }

    public void previousThrottleFrame() {
        throttlesLayout.previous(throttlesPanel);
        updateGUI();
    }

    public void previousRunningThrottleFrame() {
        if (!throttleFrames.isEmpty()) {
            ThrottleFrame cf = this.getCurrentThrottleFrame();
            ThrottleFrame nf = null;
            boolean passed = false;
            for (ThrottleFrame tf : throttleFrames.values()) {
                if (tf != cf) {
                    if ((tf.getAddressPanel() != null) && (tf.getAddressPanel().getThrottle() != null) && (tf.getAddressPanel().getThrottle().getSpeedSetting() > 0)) {
                        if (passed) { // if we found something and passed current value, then break
                            nf = tf;
                            break;
                        } else if (nf == null) {
                            nf = tf;
                        }
                    }
                } else {
                    passed = true;
                }
            }
            if (nf != null) {
                nf.toFront();
            }
        }
    }

    public void nextRunningThrottleFrame() {
        if (!throttleFrames.isEmpty()) {
            ThrottleFrame cf = this.getCurrentThrottleFrame();
            ThrottleFrame nf = null;
            for (ThrottleFrame tf : throttleFrames.values()) {
                if ((tf != cf) && (tf.getAddressPanel() != null) && (tf.getAddressPanel().getThrottle() != null) && (tf.getAddressPanel().getThrottle().getSpeedSetting() > 0)) {
                    nf = tf;
                }
                if ((tf == cf) && (nf != null)) { // if we found something, then break, else go to end
                    break;
                }
            }
            if (nf != null) {
                nf.toFront();
            }
        }
    }

    public void removeThrottleFrame() {
        removeThrottleFrame(getCurrentThrottleFrame());
    }

    public void addThrottleFrame(ThrottleFrame tp) {
        cardCounterID++;
        cardCounterNB++;
        String txt = "Card-" + cardCounterID;
        tp.setTitle(txt);
        throttleFrames.put(txt, tp);
        throttlesPanel.add(tp, txt);
        throttlesLayout.show(throttlesPanel, txt);
        if (!isEditMode) {
            tp.setEditMode(isEditMode);
        }
        updateGUI();
    }

    public ThrottleFrame addThrottleFrame() {
        setCurrentThrottleFrame(new ThrottleFrame(this));
        KeyListenerInstaller.installKeyListenerOnAllComponents(throttlePanelsCyclingKeyListener, getCurrentThrottleFrame());
        addThrottleFrame(getCurrentThrottleFrame());
        return getCurrentThrottleFrame();
    }

    public void toFront(String throttleFrameTitle) {
        throttlesLayout.show(throttlesPanel, throttleFrameTitle);
        setVisible(true);
        requestFocus();
        toFront();
    }

    public String getTitleTextType() {
        return titleTextType;
    }

    public String getTitleText() {
        return titleText;
    }

    public void setTitleText(String titleText) {
        this.titleText = titleText;
    }

    public void setTitleTextType(String titleTextType) {
        this.titleTextType = titleTextType;
    }

    public Element getXml() {
        Element me = new Element("ThrottleWindow");
        me.setAttribute("title", titleText);
        me.setAttribute("titleType", titleTextType);
        me.setAttribute("isEditMode",  String.valueOf(isEditMode));

        java.util.ArrayList<Element> children = new java.util.ArrayList<>(1);
        children.add(WindowPreferences.getPreferences(this));
        if (!throttleFrames.isEmpty()) {
            ThrottleFrame cf = this.getCurrentThrottleFrame();
            for (ThrottleFrame tf : throttleFrames.values()) {
                if ((InstanceManager.getDefault(ThrottleFrameManager.class).getThrottlesPreferences().isUsingExThrottle()) && (InstanceManager.getDefault(ThrottleFrameManager.class).getThrottlesPreferences().isSavingThrottleOnLayoutSave())) {
                    tf.toFront();
                    tf.saveThrottle();
                }
                Element tfe = tf.getXmlFile();
                if (tfe == null) {
                    tfe = tf.getXml();
                }
                children.add(tfe);
            }
            if (cf != null) {
                cf.toFront();
            }
        }

        // Save Jynstruments
        if (throttleToolBar != null) {
            Component[] cmps = throttleToolBar.getComponents();
            if (cmps != null) {
                for (Component cmp : cmps) {
                    try {
                        if (cmp instanceof Jynstrument) {
                            Jynstrument jyn = (Jynstrument) cmp;
                            Element elt = new Element("Jynstrument");
                            elt.setAttribute("JynstrumentFolder", FileUtil.getPortableFilename(jyn.getFolder()));
                            Element je = jyn.getXml();
                            if (je != null) {
                                java.util.ArrayList<Element> jychildren = new java.util.ArrayList<>(1);
                                jychildren.add(je);
                                elt.setContent(jychildren);
                            }
                            children.add(elt);
                        }

                    } catch (Exception ex) {
                        log.debug("Got exception (no panic): ", ex);
                    }
                }
            }
        }
        me.setContent(children);
        return me;
    }

    public void setXml(Element e) {
        if (e.getAttribute("title") != null) {
            setTitle(e.getAttribute("title").getValue());
        }
        if (e.getAttribute("title") != null) {
            setTitleText(e.getAttribute("title").getValue());
        }
        if (e.getAttribute("titleType") != null) {
            setTitleTextType(e.getAttribute("titleType").getValue());
        }
        if (e.getAttribute("isEditMode") != null) {
            isEditMode = Boolean.parseBoolean(e.getAttribute("isEditMode").getValue());
        }

        Element window = e.getChild("window");
        if (window != null) {
            WindowPreferences.setPreferences(this, window);
        }

        List<Element> tfes = e.getChildren("ThrottleFrame");
        if ((tfes != null) && (tfes.size() > 0)) {
            for (int i = 0; i < tfes.size(); i++) {
                ThrottleFrame tf;
                if (i == 0) {
                    tf = getCurrentThrottleFrame();
                } else {
                    tf = addThrottleFrame();
                }
                tf.setXml(tfes.get(i));
                tf.setEditMode(isEditMode);
            }
        }

        List<Element> jinsts = e.getChildren("Jynstrument");
        if ((jinsts != null) && (jinsts.size() > 0)) {
            for (Element jinst : jinsts) {
                Jynstrument jyn = ynstrument(FileUtil.getExternalFilename(jinst.getAttributeValue("JynstrumentFolder")));
                if (jyn != null) {
                    jyn.setXml(jinst);
                }
            }
        }

        updateGUI();
    }

    /**
     * A KeyAdapter that listens for the key that cycles through the
     * ThrottlePanels.
     */
    class ThrottlePanelCyclingKeyListener extends KeyAdapter {

        /**
         * Description of the Method
         *
         * @param e Description of the Parameter
         */
        @Override
        public void keyReleased(KeyEvent e) {
            log.trace("TW {}", e);
            if (e.isAltDown() && e.getKeyCode() == NEXT_THROTTLE_KEY) {
                log.debug("next");
                nextThrottleFrame();
            } else if (e.isAltDown() && e.getKeyCode() == PREV_THROTTLE_KEY) {
                log.debug("previous");
                previousThrottleFrame();
            }
        }
    }

    @Override
    public synchronized void addPropertyChangeListener(java.beans.PropertyChangeListener l) {
        pcs.addPropertyChangeListener(l);
    }

    @Override
    public synchronized void removePropertyChangeListener(java.beans.PropertyChangeListener l) {
        pcs.removePropertyChangeListener(l);
    }

    private final static Logger log = LoggerFactory.getLogger(ThrottleWindow.class);
}<|MERGE_RESOLUTION|>--- conflicted
+++ resolved
@@ -32,11 +32,8 @@
 import jmri.util.FileUtil;
 import jmri.util.JmriJFrame;
 import jmri.util.iharder.dnd.URIDrop;
-<<<<<<< HEAD
 import jmri.util.iharder.dnd.URIDrop.Listener;
 
-=======
->>>>>>> 7e797257
 import org.jdom2.Element;
 import org.slf4j.Logger;
 import org.slf4j.LoggerFactory;
@@ -106,7 +103,7 @@
                 && (InstanceManager.getDefault(ThrottleFrameManager.class).getThrottlesPreferences().isUsingToolBar())) {
             initializeToolbar();
         }
-        /*        if ( (InstanceManager.getDefault(ThrottleFrameManager.class).getThrottlesPreferences().isUsingExThrottle() ) 
+        /*        if ( (InstanceManager.getDefault(ThrottleFrameManager.class).getThrottlesPreferences().isUsingExThrottle() )
          && ( InstanceManager.getDefault(ThrottleFrameManager.class).getThrottlesPreferences().isResizingWindow()))
          setResizable(false);*/
         initializeMenu();
@@ -258,18 +255,12 @@
         throttleToolBar.add(jbThrottleList);
 
         // Receptacle for Jynstruments
-<<<<<<< HEAD
         new URIDrop(throttleToolBar, new Listener() {
             @Override
             public void URIsDropped(URI[] uris) {
                 for (URI uri : uris ) {
                     ynstrument(new File(uri).getPath());
                 }
-=======
-        new URIDrop(throttleToolBar, files -> {
-            for (java.net.URI file : files) {
-                ynstrument(file.getPath());
->>>>>>> 7e797257
             }
         });
 

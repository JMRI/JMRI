--- conflicted
+++ resolved
@@ -996,16 +996,9 @@
 
     // ============ End NX Pair Delete Methods ============
     /**
-<<<<<<< HEAD
-     * Create a list of sensors that have the layout block as either facing or
-     * protecting. Called by
-     * {@link jmri.jmrit.display.layoutEditor.LayoutEditorDialogs.LayoutTrackEditors#hasNxSensorPairs}.
-     *
-=======
      * Create a list of sensors that have the layout block as either
      * facing or protecting.
      * Called by {@link jmri.jmrit.display.layoutEditor.LayoutEditorDialogs.LayoutTrackEditor#hasNxSensorPairs}.
->>>>>>> c088b8d9
      * @since 4.11.2
      * @param layoutBlock The layout block to be checked.
      * @return the a list of sensors affected by the layout block or an empty

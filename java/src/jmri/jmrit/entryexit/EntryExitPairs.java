package jmri.jmrit.entryexit;

import java.awt.Color;
import java.awt.event.MouseAdapter;
import java.awt.event.MouseEvent;
import java.beans.PropertyChangeEvent;
import java.beans.PropertyChangeListener;
import java.beans.PropertyChangeSupport;
import java.beans.PropertyVetoException;
import java.beans.VetoableChangeListener;
import java.beans.VetoableChangeSupport;
import java.util.*;
import java.util.Map.Entry;
import javax.annotation.CheckReturnValue;
import javax.annotation.Nonnull;
import javax.swing.JDialog;
import javax.swing.JOptionPane;
import javax.swing.JPanel;
import jmri.ConfigureManager;
import jmri.InstanceManager;
import jmri.JmriException;
import jmri.NamedBean;
import jmri.Sensor;
import jmri.SignalSystem;
import jmri.jmrit.display.PanelMenu;
import jmri.jmrit.display.layoutEditor.LayoutBlock;
import jmri.jmrit.display.layoutEditor.LayoutBlockConnectivityTools;
import jmri.jmrit.display.layoutEditor.LayoutBlockManager;
import jmri.jmrit.display.layoutEditor.LayoutEditor;
import jmri.jmrix.SystemConnectionMemo;
import jmri.jmrix.internal.InternalSystemConnectionMemo;
import org.slf4j.Logger;
import org.slf4j.LoggerFactory;

/**
 * Implements an Entry Exit based method of setting turnouts, setting up signal
 * logic and allocating blocks through a path based on the Layout Editor.
 * <p>
 * The route is based upon having a sensor assigned at a known location on the
 * panel (set at the boundary of two different blocks) through to a sensor at a
 * remote location on the same panel. Using the layout block routing, a path can
 * then be set between the two sensors so long as one exists and no
 * section of track is set occupied. If available an alternative route will be
 * used when the direct path is occupied (blocked).
 * <p>
 * Initial implementation only handles the setting up of turnouts on a path.
 *
 * @author Kevin Dickerson Copyright (C) 2011
 */
public class EntryExitPairs implements jmri.Manager<DestinationPoints>, jmri.InstanceManagerAutoDefault,
        PropertyChangeListener {

    public int routingMethod = LayoutBlockConnectivityTools.METRIC;

    final static int HOPCOUNT = LayoutBlockConnectivityTools.HOPCOUNT;
    final static int METRIC = LayoutBlockConnectivityTools.METRIC;

    public final static int NXBUTTONSELECTED = 0x08;
    public final static int NXBUTTONACTIVE = Sensor.ACTIVE;
    public final static int NXBUTTONINACTIVE = Sensor.INACTIVE;
    private final SystemConnectionMemo memo;

    private int settingTimer = 2000;

    public int getSettingTimer() {
        return settingTimer;
    }

    public void setSettingTimer(int i) {
        settingTimer = i;
    }

    private Color settingRouteColor = null;

    public boolean useDifferentColorWhenSetting() {
        return (settingRouteColor != null);
    }

    public Color getSettingRouteColor() {
        return settingRouteColor;
    }

    public void setSettingRouteColor(Color col) {
        settingRouteColor = col;
    }

    /**
     * Constant value to represent that the entryExit will only set up the
     * turnouts between two different points.
     */
    public final static int SETUPTURNOUTSONLY = 0x00;

    /**
     * Constant value to represent that the entryExit will set up the turnouts
     * between two different points and configure the Signal Mast Logic to use
     * the correct blocks.
     */
    public final static int SETUPSIGNALMASTLOGIC = 0x01;

    /**
     * Constant value to represent that the entryExit will do full interlocking.
     * It will set the turnouts and "reserve" the blocks.
     */
    public final static int FULLINTERLOCK = 0x02;

    boolean allocateToDispatcher = false;

    public final static int PROMPTUSER = 0x00;
    public final static int AUTOCLEAR = 0x01;
    public final static int AUTOCANCEL = 0x02;
    public final static int AUTOSTACK = 0x03;

    int routeClearOption = PROMPTUSER;

    static JPanel glassPane = new JPanel();

    /**
     * Delay between issuing Turnout commands
     */
    public int turnoutSetDelay = 0;

    /**
     * Constructor for creating an EntryExitPairs object and create a transparent JPanel for it.
     */
    public EntryExitPairs() {
        memo = InstanceManager.getDefault(InternalSystemConnectionMemo.class);
        if (InstanceManager.getNullableDefault(ConfigureManager.class) != null) {
            InstanceManager.getDefault(ConfigureManager.class).registerUser(this);
        }
        InstanceManager.getDefault(LayoutBlockManager.class).addPropertyChangeListener(propertyBlockManagerListener);

        glassPane.setOpaque(false);
        glassPane.setLayout(null);
        glassPane.addMouseListener(new MouseAdapter() {
            @Override
            public void mousePressed(MouseEvent e) {
                e.consume();
            }
        });
    }

    public void setDispatcherIntegration(boolean boo) {
        allocateToDispatcher = boo;
    }

    public boolean getDispatcherIntegration() {
        return allocateToDispatcher;
    }

    /**
     * Get the transparent JPanel for this EntryExitPairs.
     * @return JPanel overlay
     */
    public JPanel getGlassPane() {
        return glassPane;
    }

    HashMap<PointDetails, Source> nxpair = new HashMap<>();

    public void addNXSourcePoint(LayoutBlock facing, List<LayoutBlock> protecting, NamedBean loc, LayoutEditor panel) {
        PointDetails point = providePoint(facing, protecting, panel);
        point.setRefObject(loc);
    }

    public void addNXSourcePoint(NamedBean source) {
        PointDetails point = null;
        List<LayoutEditor> layout = InstanceManager.getDefault(PanelMenu.class).getLayoutEditorPanelList();
        for (int i = 0; i < layout.size(); i++) {
            point = providePoint(source, layout.get(i));
        }
        if (point == null) {
            log.error("Unable to find a location on any panel for item {}", source.getDisplayName());  // NOI18N
        }
    }

    public void addNXSourcePoint(NamedBean source, LayoutEditor panel) {
        if (source == null) {
            log.error("source bean supplied is null");  // NOI18N
            return;
        }
        if (panel == null) {
            log.error("panel supplied is null");  // NOI18N
            return;
        }
        PointDetails point;
        point = providePoint(source, panel);
        if (point == null) {
            log.error("Unable to find a location on the panel {} for item {}", panel.getLayoutName(), source.getDisplayName());  // NOI18N
        }
    }

    public Object getEndPointLocation(NamedBean source, LayoutEditor panel) {
        if (source == null) {
            log.error("Source bean past is null");  // NOI18N
            return null;
        }
        if (panel == null) {
            log.error("panel passed is null");  // NOI18N
            return null;
        }
        PointDetails sourcePoint = getPointDetails(source, panel);
        if (sourcePoint == null) {
            log.error("Point is not located");  // NOI18N
            return null;
        }
        return sourcePoint.getRefLocation();
    }

    /** {@inheritDoc} */
    @Override
    public int getXMLOrder() {
        return ENTRYEXIT;
    }

    /** {@inheritDoc} */
    public DestinationPoints getBySystemName(String systemName) {
        for (Source e : nxpair.values()) {
            DestinationPoints pd = e.getByUniqueId(systemName);
            if (pd != null) {
                return pd;
            }
        }
        return null;
    }

    /** {@inheritDoc} */
    @Override
<<<<<<< HEAD
    public DestinationPoints getBeanBySystemName(@Nonnull String systemName) {
        return getBySystemName(systemName);
    }

    /** {@inheritDoc} */
    @Override
    public DestinationPoints getBeanByUserName(@Nonnull String userName) {
=======
    public DestinationPoints getByUserName(@Nonnull String userName) {
>>>>>>> 988b1168
        for (Source e : nxpair.values()) {
            DestinationPoints pd = e.getByUserName(userName);
            if (pd != null) {
                return pd;
            }
        }
        return null;
    }

    /** {@inheritDoc} */
    @Override
    public DestinationPoints getNamedBean(@Nonnull String name) {
<<<<<<< HEAD
        DestinationPoints b = getBeanByUserName(name);
=======
        DestinationPoints b = getByUserName(name);
>>>>>>> 988b1168
        if (b != null) {
            return b;
        }
        return getBySystemName(name);
    }

    /** {@inheritDoc} */
    @Nonnull
    @Override
    public SystemConnectionMemo getMemo() {
        return memo;
    }

    /** {@inheritDoc} */
    @Override
    @Nonnull
    public String getSystemPrefix() {
        return memo.getSystemPrefix();
    }

    /** {@inheritDoc} */
    @Override
    public char typeLetter() {
        throw new UnsupportedOperationException("Not supported yet.");  // NOI18N
    }

    /** {@inheritDoc} */
    @Override
    @Nonnull
    public String makeSystemName(@Nonnull String s) {
        throw new UnsupportedOperationException("Not supported yet.");  // NOI18N
    }

    /** {@inheritDoc} */
    @Override
    @CheckReturnValue
    public int getObjectCount() { 
        return getNamedBeanList().size(); // not efficient
    }

    /**
     * Implemented to support the Conditional combo box name list
     * @since 4.9.3
     * @return a sorted array of NX names
     */
    @Override
    @Nonnull
    @Deprecated  // will be removed when superclass method is removed due to @Override
    public String[] getSystemNameArray() {
        List<String> nxList = getEntryExitList();
        String[] arr = new String[nxList.size()];
        int i = 0;
        for (String nxRow : nxList) {
            arr[i] = nxRow;
            i++;
        }
        java.util.Arrays.sort(arr);
        return arr;
    }

    /** {@inheritDoc} */
    @Override
    @Nonnull
    @Deprecated  // will be removed when superclass method is removed due to @Override
    public List<String> getSystemNameList() {
        return getEntryExitList();
    }

    /**
     * Implemented to support the Conditional combo box name list
     * @since 4.9.3
     * @return a list of Destination Point beans
     */
    @Override
    @Nonnull
    @Deprecated  // will be removed when superclass method is removed due to @Override
    public List<DestinationPoints> getNamedBeanList() {
        List<DestinationPoints> beanList = new ArrayList<>();
        for (Source e : nxpair.values()) {
            List<String> uidList = e.getDestinationUniqueId();
            for (String uid : uidList) {
                beanList.add(e.getByUniqueId(uid));
            }
        }
        return beanList;
    }

    /**
     * Implemented to support the Conditional combo box name list
     * @since 4.9.3
     * @return a list of Destination Point beans
     */
    @Override
    @Nonnull
    public SortedSet<DestinationPoints> getNamedBeanSet() {
        TreeSet<DestinationPoints> beanList = new TreeSet<>(new jmri.util.NamedBeanComparator<>());
        for (Source e : nxpair.values()) {
            List<String> uidList = e.getDestinationUniqueId();
            for (String uid : uidList) {
                beanList.add(e.getByUniqueId(uid));
            }
        }
        return beanList;
    }

    /** {@inheritDoc} */
    @Override
    public void register(@Nonnull DestinationPoints n) {
        throw new UnsupportedOperationException("Not supported yet.");  // NOI18N
    }

    /** {@inheritDoc} */
    @Override
    public void deregister(@Nonnull DestinationPoints n) {
        throw new UnsupportedOperationException("Not supported yet.");  // NOI18N
    }

    public void setClearDownOption(int i) {
        routeClearOption = i;
    }

    public int getClearDownOption() {
        return routeClearOption;
    }

    /** {@inheritDoc} */
    @Override
    public void dispose() {
    }

    /**
     * Generate the point details, given a known source and a
     * Layout Editor panel.
     *
     * @param source Origin of movement
     * @param panel  A Layout Editor panel
     * @return A PointDetails object
     */
    public PointDetails providePoint(NamedBean source, LayoutEditor panel) {
        PointDetails sourcePoint = getPointDetails(source, panel);
        if (sourcePoint == null) {
            LayoutBlock facing = InstanceManager.getDefault(jmri.jmrit.display.layoutEditor.LayoutBlockManager.class).getFacingBlockByNamedBean(source, null);
            List<LayoutBlock> protecting = InstanceManager.getDefault(jmri.jmrit.display.layoutEditor.LayoutBlockManager.class).getProtectingBlocksByNamedBean(source, null);
//             log.info("facing = {}, protecting = {}", facing, protecting);
            if (facing == null && protecting.size() == 0) {
                log.error("Unable to find facing and protecting blocks");  // NOI18N
                return null;
            }
            sourcePoint = providePoint(facing, protecting, panel);
            sourcePoint.setRefObject(source);
        }
        return sourcePoint;
    }

    /**
     * Return a list of all source (origin) points on a given
     * Layout Editor panel.
     *
     * @param panel  A Layout Editor panel
     * @return A list of source objects
     */
    public List<Object> getSourceList(LayoutEditor panel) {
        List<Object> list = new ArrayList<>();

        for (Entry<PointDetails, Source> e : nxpair.entrySet()) {
            Object obj = (e.getKey()).getRefObject();
            LayoutEditor pan = (e.getKey()).getPanel();
            if (pan == panel) {
                if (!list.contains(obj)) {
                    list.add(obj);
                }
            } // end while
        }
        return list;
    }

    public Source getSourceForPoint(PointDetails pd) {
        return nxpair.get(pd);
    }

    public int getNxPairNumbers(LayoutEditor panel) {
        int total = 0;
        for (Entry<PointDetails, Source> e : nxpair.entrySet()) {
            PointDetails key = e.getKey();
            LayoutEditor pan = key.getPanel();
            if (pan == panel) {
                total = total + e.getValue().getNumberOfDestinations();
            } // end while
        }

        return total;
    }

    /**
     * Set the route between the two points represented by the Destination Point name.
     *
     * @since 4.11.1
     * @param nxPair The system or user name of the destination point.
     */
    public void setSingleSegmentRoute(String nxPair) {
        DestinationPoints dp = getNamedBean(nxPair);
        if (dp != null) {
            String destUUID = dp.getUniqueId();
            nxpair.forEach((pd, src) -> {
                for (String srcUUID : src.getDestinationUniqueId()) {
                    if (destUUID.equals(srcUUID)) {
                        log.debug("Found the correct source: src = {}, dest = {}",
                                 pd.getSensor().getDisplayName(), dp.getDestPoint().getSensor().getDisplayName());
                        setMultiPointRoute(pd, dp.getDestPoint());
                        return;
                    }
                }
            });
        }
    }

    public void setMultiPointRoute(PointDetails requestpd, LayoutEditor panel) {
        for (PointDetails pd : pointDetails) {
            if (pd != requestpd) {
                if (pd.getNXState() == NXBUTTONSELECTED) {
                    setMultiPointRoute(pd, requestpd);
                    return;
                }
            }
        }
    }

    private void setMultiPointRoute(PointDetails fromPd, PointDetails toPd) {
        boolean cleardown = false;
        if (fromPd.isRouteFromPointSet() && toPd.isRouteToPointSet()) {
            cleardown = true;
        }
        for (LayoutBlock pro : fromPd.getProtecting()) {
            try {
                jmri.jmrit.display.layoutEditor.LayoutBlockManager lbm = InstanceManager.getDefault(jmri.jmrit.display.layoutEditor.LayoutBlockManager.class);
                LayoutBlock toProt = null;
                if (!toPd.getProtecting().isEmpty()) {
                    toProt = toPd.getProtecting().get(0);
                }
                boolean result = lbm.getLayoutBlockConnectivityTools().checkValidDest(fromPd.getFacing(), pro, toPd.getFacing(), toProt, LayoutBlockConnectivityTools.SENSORTOSENSOR);
                if (result) {
                    List<LayoutBlock> blkList = lbm.getLayoutBlockConnectivityTools().getLayoutBlocks(fromPd.getFacing(), toPd.getFacing(), pro, cleardown, LayoutBlockConnectivityTools.NONE);
                    if (!blkList.isEmpty()) {
                        if (log.isDebugEnabled()) {
                            for (LayoutBlock blk : blkList) {
                                log.debug("blk = {}", blk.getDisplayName());
                            }
                        }
                        List<jmri.NamedBean> beanList = lbm.getLayoutBlockConnectivityTools().getBeansInPath(blkList, null, jmri.Sensor.class);
                        PointDetails fromPoint = fromPd;
                        refCounter++;
                        if (!beanList.isEmpty()) {
                            if (log.isDebugEnabled()) {
                                for (NamedBean xnb : beanList) {
                                    log.debug("xnb = {}", xnb.getDisplayName());
                                }
                            }
                            for (int i = 1; i < beanList.size(); i++) {
                                NamedBean nb = beanList.get(i);
                                PointDetails cur = getPointDetails(nb, fromPd.getPanel());
                                Source s = nxpair.get(fromPoint);
                                if (s != null) {
                                    routesToSet.add(new SourceToDest(s, s.getDestForPoint(cur), false, refCounter));
                                }
                                fromPoint = cur;
                            }
                        }
                        Source s = nxpair.get(fromPoint);
                        if (s != null) {
                            if (s.getDestForPoint(toPd) != null) {
                                routesToSet.add(new SourceToDest(s, s.getDestForPoint(toPd), false, refCounter));
                            }
                        }
                        processRoutesToSet();
                        return;
                    }
                }
            } catch (jmri.JmriException e) {
                //Can be considered normal if route is blocked
            }
        }
        fromPd.setNXButtonState(NXBUTTONINACTIVE);
        toPd.setNXButtonState(NXBUTTONINACTIVE);
    }

    int refCounter = 0;

    /**
     * List holding SourceToDest sets of routes between two points.
     */
    List<SourceToDest> routesToSet = new ArrayList<>();

    /**
     * Class to store NX sets consisting of a source point, a destination point,
     * a direction and a reference.
     */
    static class SourceToDest {

        Source s = null;
        DestinationPoints dp = null;
        boolean direction = false;
        int ref = -1;

        /**
         * Constructor for a SourceToDest element.
         * @param s a source point
         * @param dp a destination point
         * @param dir a direction
         * @param ref Integer used as reference
         */
        SourceToDest(Source s, DestinationPoints dp, boolean dir, int ref) {
            this.s = s;
            this.dp = dp;
            this.direction = dir;
            this.ref = ref;
        }
    }

    int currentDealing = 0;

    /**
     * Activate each SourceToDest set in routesToSet
     */
    synchronized void processRoutesToSet() {
        if (log.isDebugEnabled()) {
            for (SourceToDest sd : routesToSet) {
                String dpName = (sd.dp == null) ? "- null -" : sd.dp.getDestPoint().getSensor().getDisplayName();
                log.debug("processRoutesToSet: {} -- {} -- {}", sd.s.getPoint().getSensor().getDisplayName(), dpName, sd.ref);
            }
        }

        if (routesToSet.isEmpty()) {
            return;
        }
        Source s = routesToSet.get(0).s;
        DestinationPoints dp = routesToSet.get(0).dp;
        boolean dir = routesToSet.get(0).direction;
        currentDealing = routesToSet.get(0).ref;
        routesToSet.remove(0);

        dp.addPropertyChangeListener(propertyDestinationListener);
        s.activeBean(dp, dir);
    }

    /**
     * Remove remaining SourceToDest sets in routesToSet
     */
    synchronized void removeRemainingRoute() {
        List<SourceToDest> toRemove = new ArrayList<>();
        for (SourceToDest rts : routesToSet) {
            if (rts.ref == currentDealing) {
                toRemove.add(rts);
                rts.dp.getDestPoint().setNXButtonState(NXBUTTONINACTIVE);
            }
        }
        for (SourceToDest rts : toRemove) {
            routesToSet.remove(rts);
        }
    }

    protected PropertyChangeListener propertyDestinationListener = new PropertyChangeListener() {
        @Override
        public void propertyChange(PropertyChangeEvent e) {
            ((DestinationPoints) e.getSource()).removePropertyChangeListener(this);
            if (e.getPropertyName().equals("active")) {
                processRoutesToSet();
            } else if (e.getPropertyName().equals("stacked") || e.getPropertyName().equals("failed") || e.getPropertyName().equals("noChange")) {  // NOI18N
                removeRemainingRoute();
            }
        }
    };

    List<Object> destinationList = new ArrayList<>();

    // Need to sort out the presentation of the name here rather than using the point ID.
    // This is used for the creation and display of information in the table.
    // The presentation of the name might have to be done at the table level.
    public List<Object> getNxSource(LayoutEditor panel) {
        List<Object> source = new ArrayList<>();
        destinationList = new ArrayList<>();

        for (Entry<PointDetails, Source> e : nxpair.entrySet()) {
            PointDetails key = e.getKey();
            LayoutEditor pan = key.getPanel();
            if (pan == panel) {
                List<PointDetails> dest = nxpair.get(key).getDestinationPoints();
                for (int i = 0; i < dest.size(); i++) {
                    destinationList.add(dest.get(i).getRefObject());
                    source.add(key.getRefObject());
                }
            }
        }
        return source;
    }

    public List<Object> getNxDestination() {
        return destinationList;
    }

    public List<LayoutEditor> getSourcePanelList() {
        List<LayoutEditor> list = new ArrayList<>();

        for (Entry<PointDetails, Source> e : nxpair.entrySet()) {
            PointDetails key = e.getKey();
            LayoutEditor pan = key.getPanel();
            if (!list.contains(pan)) {
                list.add(pan);
            }
        }
        return list;
    }

    /**
     * Return a point if it already exists, or create a new one if not.
     */
    private PointDetails providePoint(LayoutBlock source, List<LayoutBlock> protecting, LayoutEditor panel) {
        PointDetails sourcePoint = getPointDetails(source, protecting, panel);
        if (sourcePoint == null) {
            sourcePoint = new PointDetails(source, protecting);
            sourcePoint.setPanel(panel);
        }
        return sourcePoint;
    }

    /**
     * @since 4.17.4
     */
    @Override
    public void propertyChange(PropertyChangeEvent evt) {
        firePropertyChange("active", evt.getOldValue(), evt.getNewValue());
    }


    public void addNXDestination(NamedBean source, NamedBean destination, LayoutEditor panel) {
        addNXDestination(source, destination, panel, null);
    }

    /**
     * @since 4.17.4
     * Register in Property Change Listener.
     */
    public void addNXDestination(NamedBean source, NamedBean destination, LayoutEditor panel, String id) {
        if (source == null) {
            log.error("no source Object provided");  // NOI18N
            return;
        }
        if (destination == null) {
            log.error("no destination Object provided");  // NOI18N
            return;
        }
        PointDetails sourcePoint = providePoint(source, panel);
        if (sourcePoint == null) {
            log.error("source point for {} not created addNXDes", source.getDisplayName());  // NOI18N
            return;
        }

        sourcePoint.setPanel(panel);
        sourcePoint.setRefObject(source);
        PointDetails destPoint = providePoint(destination, panel);
        if (destPoint != null) {
            destPoint.setPanel(panel);
            destPoint.setRefObject(destination);
            destPoint.getSignal();
            if (!nxpair.containsKey(sourcePoint)) {
                Source sp = new Source(sourcePoint) ;
                nxpair.put(sourcePoint, sp);
                sp.removePropertyChangeListener(this);
                sp.addPropertyChangeListener(this);
            }
            nxpair.get(sourcePoint).addDestination(destPoint, id);
        }

        firePropertyChange("length", null, null);  // NOI18N
    }

    public List<Object> getDestinationList(Object obj, LayoutEditor panel) {
        List<Object> list = new ArrayList<>();
        if (nxpair.containsKey(getPointDetails(obj, panel))) {
            List<PointDetails> from = nxpair.get(getPointDetails(obj, panel)).getDestinationPoints();
            for (int i = 0; i < from.size(); i++) {
                list.add(from.get(i).getRefObject());
            }
        }
        return list;
    }

    public void removeNXSensor(Sensor sensor) {
        log.info("panel maintenance has resulting in the request to remove a sensor: {}", sensor.getDisplayName());
    }

    // ============ NX Pair Delete Methods ============
    // The request will be for all NX Pairs containing a sensor or
    // a specific entry and exit sensor pair.

    /**
     * Entry point to delete all of the NX pairs for a specific sensor.
     * 1) Build a list of affected NX pairs.
     * 2) Check for Conditional references.
     * 3) If no references, do the delete process with user approval.
     * <p>
     * @since 4.11.2
     * @param sensor The sensor whose pairs should be deleted.
     * @return true if the delete was successful. False if prevented by
     * Conditional references or user choice.
     */
    public boolean deleteNxPair(NamedBean sensor) {
        if (sensor == null) {
            log.error("deleteNxPair: sensor is null");  // NOI18N
            return false;
        }
        createDeletePairList(sensor);
        if (checkNxPairs()) {
            // No Conditional references.
            if (confirmDeletePairs()) {
                deleteNxPairs();
                return true;
            }
        }
        return false;
    }

    /**
     * Entry point to delete a specific NX pair.
     *
     * @since 4.11.2
     * @param entrySensor The sensor that acts as the entry point.
     * @param exitSensor The sensor that acts as the exit point.
     * @param panel The layout editor panel that contains the entry sensor.
     * @return true if the delete was successful. False if there are Conditional references.
     */
    public boolean deleteNxPair(NamedBean entrySensor, NamedBean exitSensor, LayoutEditor panel) {
        if (entrySensor == null || exitSensor == null || panel == null) {
            log.error("deleteNxPair: One or more null inputs");  // NOI18N
            return false;
        }
        deletePairList.clear();
        deletePairList.add(new DeletePair(entrySensor, exitSensor, panel));
        if (checkNxPairs()) {
            // No Conditional references.
            deleteNxPairs();  // Delete with no prompt
            return true;
        }
        return false;
    }

    /**
     * Find Logix Conditionals that have Variables or Actions for the affected NX Pairs
     * If any are found, display a dialog box listing the Conditionals and return false.
     * <p>
     * @since 4.11.2
     * @return true if there are no references.
     */
    private boolean checkNxPairs() {
        jmri.LogixManager mgr = InstanceManager.getDefault(jmri.LogixManager.class);
        List<String> conditionalReferences = new ArrayList<>();
        for (DeletePair dPair : deletePairList) {
            if (dPair.dp == null) {
                continue;
            }
            for (jmri.Logix lgx : mgr.getNamedBeanSet()) {
                for (int i = 0; i < lgx.getNumConditionals(); i++) {
                    String cdlName = lgx.getConditionalByNumberOrder(i);
                    jmri.implementation.DefaultConditional cdl = (jmri.implementation.DefaultConditional) lgx.getConditional(cdlName);
                    String cdlUserName = cdl.getUserName();
                    if (cdlUserName == null) {
                        cdlUserName = "";
                    }
                    for (jmri.ConditionalVariable var : cdl.getStateVariableList()) {
                        if (var.getBean() == dPair.dp) {
                            String refName = (cdlUserName.equals("")) ? cdlName : cdlName + "  ( " + cdlUserName + " )";
                            if (!conditionalReferences.contains(refName)) {
                                conditionalReferences.add(refName);
                            }
                        }
                    }
                    for (jmri.ConditionalAction act : cdl.getActionList()) {
                        if (act.getBean() == dPair.dp) {
                            String refName = (cdlUserName.equals("")) ? cdlName : cdlName + "  ( " + cdlUserName + " )";
                            if (!conditionalReferences.contains(refName)) {
                                conditionalReferences.add(refName);
                            }
                        }
                    }
                }
            }
        }
        if (conditionalReferences.isEmpty()) {
            return true;
        }

        conditionalReferences.sort(null);
        StringBuilder msg = new StringBuilder(Bundle.getMessage("DeleteReferences"));
        for (String ref : conditionalReferences) {
            msg.append("\n    " + ref);  // NOI18N
        }
        JOptionPane.showMessageDialog(null,
                msg.toString(),
                Bundle.getMessage("WarningTitle"),  // NOI18N
                JOptionPane.WARNING_MESSAGE);

        return false;
    }

    /**
     * Display a list of pending deletes and ask for confirmation.
     * @since 4.11.2
     * @return true if deletion confirmation is Yes.
     */
    private boolean confirmDeletePairs() {
        if (deletePairList.size() > 0) {
            StringBuilder msg = new StringBuilder(Bundle.getMessage("DeletePairs"));  // NOI18N
            for (DeletePair dPair : deletePairList) {
                if (dPair.dp != null) {
                    msg.append("\n    " + dPair.dp.getDisplayName());  // NOI18N
                }
            }
            msg.append("\n" + Bundle.getMessage("DeleteContinue"));  // NOI18N
            int resp = JOptionPane.showConfirmDialog(null,
                    msg.toString(),
                    Bundle.getMessage("WarningTitle"),  // NOI18N
                    JOptionPane.YES_NO_OPTION,
                    JOptionPane.QUESTION_MESSAGE);
            if (resp != 0) {
                return false;
            }
        }
        return true;
    }

    /**
     * Delete the pairs in the delete pair list.
     * @since 4.11.2
     * @since 4.17.4
     * Remove from Change Listener.
     */
    private void deleteNxPairs() {
        for (DeletePair dp : deletePairList) {
            PointDetails sourcePoint = getPointDetails(dp.src, dp.pnl);
            PointDetails destPoint = getPointDetails(dp.dest, dp.pnl);
            nxpair.get(sourcePoint).removeDestination(destPoint);
            firePropertyChange("length", null, null);  // NOI18N
            if (nxpair.get(sourcePoint).getDestinationPoints().isEmpty()) {
                nxpair.get(sourcePoint).removePropertyChangeListener(this);
                nxpair.remove(sourcePoint);
            }
        }
    }

    /**
     * List of NX pairs that are scheduled for deletion.
     * @since 4.11.2
     */
    List<DeletePair> deletePairList = new ArrayList<>();

    /**
     * Class to store NX pair components.
     * @since 4.11.2
     */
    class DeletePair {
        NamedBean src = null;
        NamedBean dest = null;
        LayoutEditor pnl = null;
        DestinationPoints dp = null;

        /**
         * Constructor for a DeletePair row.
         * @param src Source sensor bean
         * @param dest Ddestination sensor bean
         * @param pnl The LayoutEditor panel for the source bean
         */
        DeletePair(NamedBean src, NamedBean dest, LayoutEditor pnl) {
            this.src = src;
            this.dest = dest;
            this.pnl = pnl;

            // Get the actual destination point, if any.
            PointDetails sourcePoint = getPointDetails(src, pnl);
            PointDetails destPoint = getPointDetails(dest, pnl);
            if (sourcePoint != null && destPoint != null) {
                if (nxpair.containsKey(sourcePoint)) {
                    this.dp = nxpair.get(sourcePoint).getDestForPoint(destPoint);
                }
            }
        }
    }

    /**
     * Rebuild the delete pair list based on the supplied sensor.
     * Find all of the NX pairs that use this sensor as either a source or
     * destination.  They will be candidates for deletion.
     * <p>
     * @since 4.11.2
     * @param sensor The sensor being deleted,
     */
    void createDeletePairList(NamedBean sensor) {
        deletePairList.clear();
        nxpair.forEach((pdSrc, src) -> {
            Sensor sBean = pdSrc.getSensor();
            LayoutEditor sPanel = pdSrc.getPanel();
            for (PointDetails pdDest : src.getDestinationPoints()) {
                Sensor dBean = pdDest.getSensor();
                if (sensor == sBean || sensor == dBean) {
                    log.debug("Delete pair: {} to {}, panel = {}",  // NOI18N
                            sBean.getDisplayName(), dBean.getDisplayName(), sPanel.getLayoutName());
                    deletePairList.add(new DeletePair(sBean, dBean, sPanel));
                }
            }
        });
    }

    // ============ End NX Pair Delete Methods ============

    /**
     * Create a list of sensors that have the layout block as either
     * facing or protecting.
     * Called by {@link jmri.jmrit.display.layoutEditor.LayoutEditorDialogs.LayoutTrackEditors#hasNxSensorPairs}.
     * @since 4.11.2
     * @param layoutBlock The layout block to be checked.
     * @return the a list of sensors affected by the layout block or an empty list.
     */
    public List<String> layoutBlockSensors(@Nonnull LayoutBlock layoutBlock) {
        log.debug("layoutBlockSensors: {}", layoutBlock.getDisplayName());
        List<String> blockSensors = new ArrayList<>();
        nxpair.forEach((pdSrc, src) -> {
            Sensor sBean = pdSrc.getSensor();
            for (LayoutBlock sProtect : pdSrc.getProtecting()) {
                if (layoutBlock == pdSrc.getFacing() || layoutBlock == sProtect) {
                    log.debug("  Source = '{}', Facing = '{}', Protecting = '{}'         ",
                            sBean.getDisplayName(), pdSrc.getFacing().getDisplayName(), sProtect.getDisplayName());
                    blockSensors.add(sBean.getDisplayName());
                }
            }

            for (PointDetails pdDest : src.getDestinationPoints()) {
                Sensor dBean = pdDest.getSensor();
                for (LayoutBlock dProtect : pdDest.getProtecting()) {
                    if (layoutBlock == pdDest.getFacing() || layoutBlock == dProtect) {
                        log.debug("    Destination = '{}', Facing = '{}', Protecting = '{}'     ",
                                dBean.getDisplayName(), pdDest.getFacing().getDisplayName(), dProtect.getDisplayName());
                        blockSensors.add(dBean.getDisplayName());
                    }
                }
            }
        });
        return blockSensors;
    }

    public boolean isDestinationValid(Object source, Object dest, LayoutEditor panel) {
        if (nxpair.containsKey(getPointDetails(source, panel))) {
            return nxpair.get(getPointDetails(source, panel)).isDestinationValid(getPointDetails(dest, panel));
        }
        return false;
    }

    public boolean isUniDirection(Object source, LayoutEditor panel, Object dest) {
        if (nxpair.containsKey(getPointDetails(source, panel))) {
            return nxpair.get(getPointDetails(source, panel)).getUniDirection(dest, panel);
        }
        return false;
    }

    public void setUniDirection(Object source, LayoutEditor panel, Object dest, boolean set) {
        if (nxpair.containsKey(getPointDetails(source, panel))) {
            nxpair.get(getPointDetails(source, panel)).setUniDirection(dest, panel, set);
        }
    }

    public boolean canBeBiDirectional(Object source, LayoutEditor panel, Object dest) {
        if (nxpair.containsKey(getPointDetails(source, panel))) {
            return nxpair.get(getPointDetails(source, panel)).canBeBiDirection(dest, panel);
        }
        return false;
    }

    public boolean isEnabled(Object source, LayoutEditor panel, Object dest) {
        if (nxpair.containsKey(getPointDetails(source, panel))) {
            return nxpair.get(getPointDetails(source, panel)).isEnabled(dest, panel);
        }
        return false;
    }

    public void setEnabled(Object source, LayoutEditor panel, Object dest, boolean set) {
        if (nxpair.containsKey(getPointDetails(source, panel))) {
            nxpair.get(getPointDetails(source, panel)).setEnabled(dest, panel, set);
        }
    }

    public void setEntryExitType(Object source, LayoutEditor panel, Object dest, int set) {
        if (nxpair.containsKey(getPointDetails(source, panel))) {
            nxpair.get(getPointDetails(source, panel)).setEntryExitType(dest, panel, set);
        }
    }

    public int getEntryExitType(Object source, LayoutEditor panel, Object dest) {
        if (nxpair.containsKey(getPointDetails(source, panel))) {
            return nxpair.get(getPointDetails(source, panel)).getEntryExitType(dest, panel);
        }
        return 0x00;
    }

    public String getUniqueId(Object source, LayoutEditor panel, Object dest) {
        if (nxpair.containsKey(getPointDetails(source, panel))) {
            return nxpair.get(getPointDetails(source, panel)).getUniqueId(dest, panel);
        }
        return null;
    }

    public List<String> getEntryExitList() {
        List<String> destlist = new ArrayList<>();
        for (Source e : nxpair.values()) {
            destlist.addAll(e.getDestinationUniqueId());
        }
        return destlist;
    }

    // protecting helps us to determine which direction we are going.
    // validateOnly flag is used, if all we are doing is simply checking to see if the source/destpoints are valid
    // when creating the pairs in the user GUI
    public boolean isPathActive(Object sourceObj, Object destObj, LayoutEditor panel) {
        PointDetails pd = getPointDetails(sourceObj, panel);
        if (nxpair.containsKey(pd)) {
            Source source = nxpair.get(pd);
            return source.isRouteActive(getPointDetails(destObj, panel));
        }
        return false;
    }

    public void cancelInterlock(Object source, LayoutEditor panel, Object dest) {
        if (nxpair.containsKey(getPointDetails(source, panel))) {
            nxpair.get(getPointDetails(source, panel)).cancelInterlock(dest, panel);
        }

    }

    jmri.SignalMastLogicManager smlm = InstanceManager.getDefault(jmri.SignalMastLogicManager.class);

    public final static int CANCELROUTE = 0;
    public final static int CLEARROUTE = 1;
    public final static int EXITROUTE = 2;
    public final static int STACKROUTE = 4;

   /**
     * Return a point from a given LE Panel.
     *
     * @param obj The point object
     * @param panel The Layout Editor panel on which the point was placed
     * @return the point object, null if the point is not found
     */
    public PointDetails getPointDetails(Object obj, LayoutEditor panel) {
        for (int i = 0; i < pointDetails.size(); i++) {
            if ((pointDetails.get(i).getRefObject() == obj)) {
                return pointDetails.get(i);

            }
        }
        return null;
    }

    /**
     * Return either an existing point stored in pointDetails, or create a new one as required.
     *
     * @param source The Layout Block functioning as the source (origin)
     * @param destination A (list of) Layout Blocks functioning as destinations
     * @param panel The Layout Editor panel on which the point is to be placed
     * @return the point object
     */
    PointDetails getPointDetails(LayoutBlock source, List<LayoutBlock> destination, LayoutEditor panel) {
        PointDetails newPoint = new PointDetails(source, destination);
        newPoint.setPanel(panel);
        for (int i = 0; i < pointDetails.size(); i++) {
            if (pointDetails.get(i).equals(newPoint)) {
                return pointDetails.get(i);
            }
        }
        //Not found so will add
        pointDetails.add(newPoint);
        return newPoint;
    }

    //No point can have multiple copies of what is the same thing.
    static List<PointDetails> pointDetails = new ArrayList<PointDetails>();

    /**
     * Get the name of a destinationPoint on a LE Panel.
     *
     * @param obj the point object
     * @param panel The Layout Editor panel on which it is expected to be placed
     * @return the name of the point
     */
    public String getPointAsString(NamedBean obj, LayoutEditor panel) {
        if (obj == null) {
            return "null";  // NOI18N
        }
        PointDetails valid = getPointDetails(obj, panel);  //was just plain getPoint
        if (valid != null) {
            return valid.getDisplayName();
        }
        return "empty";  // NOI18N
    }

    List<StackDetails> stackList = new ArrayList<>();

    /**
     * If a route is requested but is currently blocked, ask user
     * if it should be added to stackList.
     *
     * @param dp DestinationPoints object
     * @param reverse true for a reversed running direction, mostly false
     */
    synchronized public void stackNXRoute(DestinationPoints dp, boolean reverse) {
        if (isRouteStacked(dp, reverse)) {
            return;
        }
        stackList.add(new StackDetails(dp, reverse));
        checkTimer.start();
        if (stackPanel == null) {
            stackPanel = new StackNXPanel();
        }
        if (stackDialog == null) {
            stackDialog = new JDialog();
            stackDialog.setTitle(Bundle.getMessage("WindowTitleStackRoutes"));  // NOI18N
            stackDialog.add(stackPanel);
        }
        stackPanel.updateGUI();

        stackDialog.pack();
        stackDialog.setModal(false);
        stackDialog.setVisible(true);
    }

    StackNXPanel stackPanel = null;
    JDialog stackDialog = null;

    /**
     * Get a list of all stacked routes from stackList.
     *
     * @return an List containing destinationPoint elements
     */
    public List<DestinationPoints> getStackedInterlocks() {
        List<DestinationPoints> dpList = new ArrayList<>();
        for (StackDetails st : stackList) {
            dpList.add(st.getDestinationPoint());
        }
        return dpList;
    }

    /**
     * Query if a stacked route is in stackList.
     *
     * @param dp DestinationPoints object
     * @param reverse true for a reversed running direction, mostly false
     * @return true if dp is in stackList
     */
    public boolean isRouteStacked(DestinationPoints dp, boolean reverse) {
        Iterator<StackDetails> iter = stackList.iterator();
        while (iter.hasNext()) {
            StackDetails st = iter.next();
            if (st.getDestinationPoint() == dp && st.getReverse() == reverse) {
                return true;
            }
        }
        return false;
    }

    /**
     * Remove a stacked route from stackList.
     *
     * @param dp DestinationPoints object
     * @param reverse true for a reversed running direction, mostly false
     */
    synchronized public void cancelStackedRoute(DestinationPoints dp, boolean reverse) {
        Iterator<StackDetails> iter = stackList.iterator();
        while (iter.hasNext()) {
            StackDetails st = iter.next();
            if (st.getDestinationPoint() == dp && st.getReverse() == reverse) {
                iter.remove();
            }
        }
        stackPanel.updateGUI();
        if (stackList.isEmpty()) {
            stackDialog.setVisible(false);
            checkTimer.stop();
        }
    }

    /**
     * Class to collect (stack) routes when they are requested but blocked.
     */
    static class StackDetails {

        DestinationPoints dp;
        boolean reverse;

        StackDetails(DestinationPoints dp, boolean reverse) {
            this.dp = dp;
            this.reverse = reverse;
        }

        boolean getReverse() {
            return reverse;
        }

        DestinationPoints getDestinationPoint() {
            return dp;
        }
    }

    javax.swing.Timer checkTimer = new javax.swing.Timer(10000, (java.awt.event.ActionEvent e) -> {
        checkRoute();
    });

    /**
     * Step through stackList and activate the first stacked route in line
     * if it is no longer blocked.
     */
    synchronized void checkRoute() {
        checkTimer.stop();
        StackDetails[] tmp = new StackDetails[stackList.size()];
        stackList.toArray(tmp);

        for (StackDetails st : tmp) {
            if (!st.getDestinationPoint().isActive()) {
                // If the route is not already active, then check.
                // If the route does get set, then the setting process will remove the route from the stack.
                st.getDestinationPoint().setInterlockRoute(st.getReverse());
            }
        }

        if (!stackList.isEmpty()) {
            checkTimer.start();
        } else {
            stackDialog.setVisible(false);
        }
    }

    public void removePropertyChangeListener(PropertyChangeListener list, NamedBean obj, LayoutEditor panel) {
        if (obj == null) {
            return;
        }
        PointDetails valid = getPointDetails(obj, panel);
        if (valid != null) {
            valid.removePropertyChangeListener(list);
        }
    }

    PropertyChangeSupport pcs = new PropertyChangeSupport(this);

    @Override
    public synchronized void addPropertyChangeListener(PropertyChangeListener l) {
        pcs.addPropertyChangeListener(l);
    }

    @Override
    public synchronized void removePropertyChangeListener(PropertyChangeListener l) {
        pcs.removePropertyChangeListener(l);
    }

    protected void firePropertyChange(String p, Object old, Object n) {
        pcs.firePropertyChange(p, old, n);
    }

    boolean runWhenStabilised = false;
    LayoutEditor toUseWhenStable;
    int interlockTypeToUseWhenStable;

    /**
     * Discover all possible valid source and destination Signal Mast Logic pairs
     * on all Layout Editor panels.
     *
     * @param editor The Layout Editor panel
     * @param interlockType Integer value representing the type of interlocking, one of
     *                      SETUPTURNOUTSONLY, SETUPSIGNALMASTLOGIC or FULLINTERLOCK
     * @throws JmriException when an error occurs during discovery
     */
    public void automaticallyDiscoverEntryExitPairs(LayoutEditor editor, int interlockType) throws JmriException {
        //This is almost a duplicate of that in the DefaultSignalMastLogicManager
        runWhenStabilised = false;
        jmri.jmrit.display.layoutEditor.LayoutBlockManager lbm = InstanceManager.getDefault(jmri.jmrit.display.layoutEditor.LayoutBlockManager.class);
        if (!lbm.isAdvancedRoutingEnabled()) {
            throw new JmriException("advanced routing not enabled");  // NOI18N
        }
        if (!lbm.routingStablised()) {
            runWhenStabilised = true;
            toUseWhenStable = editor;
            interlockTypeToUseWhenStable = interlockType;
            log.debug("Layout block routing has not yet stabilised, discovery will happen once it has");  // NOI18N
            return;
        }
        Hashtable<NamedBean, List<NamedBean>> validPaths = lbm.getLayoutBlockConnectivityTools().
                discoverValidBeanPairs(null, Sensor.class, LayoutBlockConnectivityTools.SENSORTOSENSOR);
        Enumeration<NamedBean> en = validPaths.keys();
        EntryExitPairs eep = this;
        while (en.hasMoreElements()) {
            NamedBean key = en.nextElement();
            List<NamedBean> validDestMast = validPaths.get(key);
            if (validDestMast.size() > 0) {
                eep.addNXSourcePoint(key, editor);
                for (int i = 0; i < validDestMast.size(); i++) {
                    if (!eep.isDestinationValid(key, validDestMast.get(i), editor)) {
                        eep.addNXDestination(key, validDestMast.get(i), editor);
                        eep.setEntryExitType(key, editor, validDestMast.get(i), interlockType);
                    }
                }
            }
        }

        firePropertyChange("autoGenerateComplete", null, null);  // NOI18N
    }

    protected PropertyChangeListener propertyBlockManagerListener = new PropertyChangeListener() {
        @Override
        public void propertyChange(PropertyChangeEvent e) {
            if (e.getPropertyName().equals("topology")) {  // NOI18N
                //boolean newValue = new Boolean.parseBoolean(String.valueOf(e.getNewValue()));
                boolean newValue = (Boolean) e.getNewValue();
                if (newValue) {
                    if (runWhenStabilised) {
                        try {
                            automaticallyDiscoverEntryExitPairs(toUseWhenStable, interlockTypeToUseWhenStable);
                        } catch (JmriException je) {
                            //Considered normal if routing not enabled
                        }
                    }
                }
            }
        }
    };

    public void vetoableChange(PropertyChangeEvent evt) throws PropertyVetoException {

    }

    VetoableChangeSupport vcs = new VetoableChangeSupport(this);

    @Override
    public synchronized void addVetoableChangeListener(VetoableChangeListener l) {
        vcs.addVetoableChangeListener(l);
    }

    @Override
    public synchronized void removeVetoableChangeListener(VetoableChangeListener l) {
        vcs.removeVetoableChangeListener(l);
    }


    @Override
    public void addPropertyChangeListener(String propertyName, PropertyChangeListener listener) {
        pcs.addPropertyChangeListener(propertyName, listener);
    }

    @Override
    public PropertyChangeListener[] getPropertyChangeListeners() {
        return pcs.getPropertyChangeListeners();
    }

    @Override
    public PropertyChangeListener[] getPropertyChangeListeners(String propertyName) {
        return pcs.getPropertyChangeListeners(propertyName);
    }

    @Override
    public void removePropertyChangeListener(String propertyName, PropertyChangeListener listener) {
        pcs.removePropertyChangeListener(propertyName, listener);
    }

    @Override
    public void addVetoableChangeListener(String propertyName, VetoableChangeListener listener) {
        vcs.addVetoableChangeListener(propertyName, listener);
    }

    @Override
    public VetoableChangeListener[] getVetoableChangeListeners() {
        return vcs.getVetoableChangeListeners();
    }

    @Override
    public VetoableChangeListener[] getVetoableChangeListeners(String propertyName) {
        return vcs.getVetoableChangeListeners(propertyName);
    }

    @Override
    public void removeVetoableChangeListener(String propertyName, VetoableChangeListener listener) {
        vcs.removeVetoableChangeListener(propertyName, listener);
    }

    @Override
    public void deleteBean(@Nonnull DestinationPoints bean, @Nonnull String property) throws PropertyVetoException {

    }

    @Override
    @Nonnull
    public String getBeanTypeHandled(boolean plural) {
        return Bundle.getMessage(plural ? "BeanNameTransits" : "BeanNameTransit");  // NOI18N
    }

    /**
     * {@inheritDoc}
     */
    @Override
    public Class<DestinationPoints> getNamedBeanClass() {
        return DestinationPoints.class;
    }

    /** {@inheritDoc} */
    @Override
    public void addDataListener(ManagerDataListener<DestinationPoints> e) {
        if (e != null) listeners.add(e);
    }

    /** {@inheritDoc} */
    @Override
    public void removeDataListener(ManagerDataListener<DestinationPoints> e) {
        if (e != null) listeners.remove(e);
    }

    final List<ManagerDataListener<DestinationPoints>> listeners = new ArrayList<>();
    
    // initialize logging
    private final static Logger log = LoggerFactory.getLogger(EntryExitPairs.class);

}<|MERGE_RESOLUTION|>--- conflicted
+++ resolved
@@ -225,17 +225,7 @@
 
     /** {@inheritDoc} */
     @Override
-<<<<<<< HEAD
-    public DestinationPoints getBeanBySystemName(@Nonnull String systemName) {
-        return getBySystemName(systemName);
-    }
-
-    /** {@inheritDoc} */
-    @Override
-    public DestinationPoints getBeanByUserName(@Nonnull String userName) {
-=======
     public DestinationPoints getByUserName(@Nonnull String userName) {
->>>>>>> 988b1168
         for (Source e : nxpair.values()) {
             DestinationPoints pd = e.getByUserName(userName);
             if (pd != null) {
@@ -248,11 +238,7 @@
     /** {@inheritDoc} */
     @Override
     public DestinationPoints getNamedBean(@Nonnull String name) {
-<<<<<<< HEAD
-        DestinationPoints b = getBeanByUserName(name);
-=======
         DestinationPoints b = getByUserName(name);
->>>>>>> 988b1168
         if (b != null) {
             return b;
         }

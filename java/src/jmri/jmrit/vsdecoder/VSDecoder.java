--- conflicted
+++ resolved
@@ -461,32 +461,7 @@
             return;
         }
 
-<<<<<<< HEAD
-        // Respond to events from the old GUI.
-        if (property.equals(VSDManagerFrame.MUTE)
-                || property.equals(VSDecoderPane.MUTE)) {
-            // Either GUI Mute button
-            log.debug("VSD: Mute change. value: {}", evt.getNewValue());
-            Boolean b = (Boolean) evt.getNewValue();
-            this.mute(b.booleanValue());
-
-        } else if (property.equals(VSDManagerFrame.VOLUME_CHANGE)
-                || property.equals(VSDecoderPane.VOLUME_CHANGE)) {
-            // Either GUI Volume slider
-            log.debug("VSD: Volume change. value: {}", evt.getNewValue());
-            // Slider gives integer 0-100. Need to change that to a float 0.0-1.0
-            this.setMasterVolume((1.0f * (Integer) evt.getNewValue()) / 100.0f);
-
-        } else if (property.equals(VSDecoderPane.ADDRESS_CHANGE)) {
-            // OLD GUI Address Change
-            log.debug("Decoder set address: {}", (LocoAddress) evt.getNewValue());
-            this.setAddress((LocoAddress) evt.getNewValue());
-            this.enable();
-
-        } else if (property.equals(Train.TRAIN_LOCATION_CHANGED_PROPERTY)) {
-=======
         if (property.equals(Train.TRAIN_LOCATION_CHANGED_PROPERTY)) {
->>>>>>> 63691612
             // Train Location Move (either GUI)
             PhysicalLocation p = getTrainPosition((Train) evt.getSource());
             if (p != null) {

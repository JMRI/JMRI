package jmri.jmrit.vsdecoder.swing;

/**
 * class VSDManagerFrame
 *
 * Main frame for the new GUI VSDecoder Manager Frame
 */

/*
 * <hr>
 * This file is part of JMRI.
 * <P>
 * JMRI is free software; you can redistribute it and/or modify it under 
 * the terms of version 2 of the GNU General Public License as published 
 * by the Free Software Foundation. See the "COPYING" file for a copy
 * of this license.
 * <P>
 * JMRI is distributed in the hope that it will be useful, but WITHOUT 
 * ANY WARRANTY; without even the implied warranty of MERCHANTABILITY or 
 * FITNESS FOR A PARTICULAR PURPOSE.  See the GNU General Public License 
 * for more details.
 * <P>
 *
 * @author   Mark Underwood Copyright (C) 2011
 * 
 */
import java.awt.Dimension;
import java.awt.event.ActionEvent;
import java.awt.event.ActionListener;
import java.awt.event.KeyEvent;
import java.beans.PropertyChangeEvent;
import java.beans.PropertyChangeListener;
import java.util.ArrayList;
import java.util.Arrays;
import java.util.Collections;
import java.util.HashMap;
import java.util.List;
import java.util.Map;
import javax.swing.BoxLayout;
import javax.swing.JButton;
import javax.swing.JLabel;
import javax.swing.JMenu;
import javax.swing.JMenuBar;
import javax.swing.JOptionPane;
import javax.swing.JPanel;
import javax.swing.JSlider;
import javax.swing.JToggleButton;
import javax.swing.event.ChangeEvent;
import javax.swing.event.ChangeListener;
import javax.swing.event.EventListenerList;
import jmri.jmrit.vsdecoder.LoadVSDFileAction;
import jmri.jmrit.vsdecoder.LoadXmlVSDecoderAction;
import jmri.jmrit.vsdecoder.SoundEvent;
import jmri.jmrit.vsdecoder.StoreXmlVSDecoderAction;
import jmri.jmrit.vsdecoder.VSDConfig;
import jmri.jmrit.vsdecoder.VSDecoder;
import jmri.jmrit.vsdecoder.VSDecoderManager;
import jmri.util.JmriJFrame;
import jmri.util.WindowMenu;
import org.slf4j.Logger;
import org.slf4j.LoggerFactory;

@SuppressWarnings("serial")
public class VSDManagerFrame extends JmriJFrame {

    public static enum PropertyChangeID {

        MUTE, VOLUME_CHANGE, ADD_DECODER, REMOVE_DECODER, CLOSE_WINDOW
    }

    public static final Map<PropertyChangeID, String> PCIDMap;

    static {
        Map<PropertyChangeID, String> aMap = new HashMap<PropertyChangeID, String>();
        aMap.put(PropertyChangeID.MUTE, "VSDMF:Mute");
        aMap.put(PropertyChangeID.VOLUME_CHANGE, "VSDMF:VolumeChange");
        aMap.put(PropertyChangeID.ADD_DECODER, "VSDMF:AddDecoder");
        aMap.put(PropertyChangeID.REMOVE_DECODER, "VSDMF:RemoveDecoder");
        aMap.put(PropertyChangeID.CLOSE_WINDOW, "VSDMF:CloseWindow");
        PCIDMap = Collections.unmodifiableMap(aMap);
    }

    // Map of Mnemonic KeyEvent values to GUI Components
    private static final Map<String, Integer> Mnemonics = new HashMap<String, Integer>();

    static {
        // Menu
        Mnemonics.put("FileMenu", KeyEvent.VK_F);
        Mnemonics.put("EditMenu", KeyEvent.VK_E);
        // Other GUI
        Mnemonics.put("MuteButton", KeyEvent.VK_M);
        Mnemonics.put("AddButton", KeyEvent.VK_A);
    }

    protected EventListenerList listenerList = new javax.swing.event.EventListenerList();

    JPanel decoderPane;
    JPanel volumePane;
    JPanel decoderBlank;

    private VSDConfig config;

    private List<JMenu> menuList;

    /**
     * Constructor
     */
    public VSDManagerFrame() {
        super(false, false);
        config = new VSDConfig();
        this.addPropertyChangeListener(VSDecoderManager.instance());
        initGUI();
    }

    @Override
    public void initComponents() {
        //this.initGUI();
    }

    /**
     * Build the GUI components
     */
    public void initGUI() {
        log.debug("initGUI");
        this.setTitle(Bundle.getMessage("VSDManagerFrameTitle"));
        this.buildMenu();
        this.setLayout(new BoxLayout(this.getContentPane(), BoxLayout.PAGE_AXIS));

        decoderPane = new JPanel();
        decoderPane.setLayout(new BoxLayout(decoderPane, BoxLayout.PAGE_AXIS));
        decoderBlank = VSDControl.generateBlank();
        decoderPane.add(decoderBlank);

        volumePane = new JPanel();
        volumePane.setLayout(new BoxLayout(volumePane, BoxLayout.LINE_AXIS));
        JToggleButton muteButton = new JToggleButton(Bundle.getMessage("MuteButtonLabel"));
        JButton addButton = new JButton(Bundle.getMessage("AddButtonLabel"));
        JSlider volume = new JSlider(0, 100);
        volume.setMinorTickSpacing(10);
        volume.setPaintTicks(true);
        volume.setValue(80);
        volume.setPreferredSize(new Dimension(200, 20));
        volume.setToolTipText(Bundle.getMessage("MgrVolumeToolTip"));
        volume.addChangeListener(new ChangeListener() {
            @Override
            public void stateChanged(ChangeEvent e) {
                volumeChange(e);
            }
        });
        volumePane.add(new JLabel(Bundle.getMessage("VolumePaneLabel")));
        volumePane.add(volume);
        volumePane.add(muteButton);
        muteButton.setToolTipText(Bundle.getMessage("MgrMuteToolTip"));
        muteButton.setMnemonic(Mnemonics.get("MuteButton"));
        muteButton.addActionListener(new ActionListener() {
            @Override
            public void actionPerformed(ActionEvent e) {
                muteButtonPressed(e);
            }
        });
        volumePane.add(addButton);
        addButton.setToolTipText(Bundle.getMessage("MgrAddButtonToolTip"));
        addButton.setMnemonic(Mnemonics.get("AddButton"));
        addButton.addActionListener(new ActionListener() {
            @Override
            public void actionPerformed(ActionEvent e) {
                addButtonPressed(e);
            }
        });

        this.add(decoderPane);
        this.add(volumePane);

        addWindowListener(new java.awt.event.WindowAdapter() {
            @Override
            public void windowClosing(java.awt.event.WindowEvent e) {
                firePropertyChange(PropertyChangeID.CLOSE_WINDOW, null, null);
            }
        });

        log.debug("pane size + " + decoderPane.getPreferredSize());
        this.pack();
        this.setVisible(true);

        log.debug("done...");
    }

    /**
     * Handle "Mute" button press
     */
    protected void muteButtonPressed(ActionEvent e) {
        JToggleButton b = (JToggleButton) e.getSource();
        log.debug("Mute button pressed. value = " + b.isSelected());
        firePropertyChange(PropertyChangeID.MUTE, !b.isSelected(), b.isSelected());
    }

    /**
     * Handle "Add" button press
     */
    protected void addButtonPressed(ActionEvent e) {
        log.debug("Add button pressed");
        config = new VSDConfig(); // Create a new Config for the new VSDecoder.
        // Do something here.  Create a new VSDecoder and add it to the window.
        VSDConfigDialog d = new VSDConfigDialog(decoderPane, Bundle.getMessage("NewDecoderConfigPaneTitle"), config);
        d.addPropertyChangeListener(new PropertyChangeListener() {
            @Override
            public void propertyChange(PropertyChangeEvent event) {
                log.debug("property change name " + event.getPropertyName() + " old " + event.getOldValue() + " new " + event.getNewValue());
                addButtonPropertyChange(event);
            }
        });
        //firePropertyChange(PropertyChangeId.ADD_DECODER, null, null);
    }

    /**
     * Callback for the Config Dialog
     */
    protected void addButtonPropertyChange(PropertyChangeEvent event) {
        log.debug("internal config dialog handler");
        log.debug("New Config: " + config);
        // If this decoder already exists, don't create a new Control
        if (VSDecoderManager.instance().getVSDecoderByAddress(config.getLocoAddress().toString()) != null) {
            JOptionPane.showMessageDialog(null, Bundle.getMessage("MgrAddDuplicateMessage"));
        } else {
            VSDecoder newDecoder = VSDecoderManager.instance().getVSDecoder(config);
            if (newDecoder == null) {
                log.info("no New Decoder constructed!" + config);
                return;
            }
            VSDControl newControl = new VSDControl(config);
            // Set the Decoder to listen to PropertyChanges from the control
            newControl.addPropertyChangeListener(newDecoder);
            this.addPropertyChangeListener(newDecoder);
            // Set US to listen to PropertyChanges from the control (mainly for DELETE)
            newControl.addPropertyChangeListener(new PropertyChangeListener() {
                @Override
                public void propertyChange(PropertyChangeEvent event) {
                    log.debug("property change name " + event.getPropertyName() + " old " + event.getOldValue() + " new " + event.getNewValue());
                    vsdControlPropertyChange(event);
                }
            });
            if (decoderPane.isAncestorOf(decoderBlank)) {
                decoderPane.remove(decoderBlank);
            }
            decoderPane.add(newControl);
            newControl.addSoundButtons(new ArrayList<SoundEvent>(newDecoder.getEventList()));
            //debugPrintDecoderList();
            decoderPane.revalidate();
            decoderPane.repaint();

<<<<<<< HEAD
            this.pack();
            //this.setVisible(true);
            // Do we need to make newControl a listener to newDecoder?
            //firePropertyChange(PropertyChangeID.ADD_DECODER, null, newDecoder);
        }
=======
        this.pack();
        //this.setVisible(true);
        // Do we need to make newControl a listener to newDecoder?
        //firePropertyChange(PropertyChangeId.ADD_DECODER, null, newDecoder);
>>>>>>> eb6415cb
    }

    /**
     * Handle property change event from one of the VSDControls
     */
    protected void vsdControlPropertyChange(PropertyChangeEvent event) {
        String property = event.getPropertyName();
        if (property.equals(VSDControl.PCIdMap.get(VSDControl.PropertyChangeId.DELETE))) {
            String ov = (String) event.getOldValue();
            String nv = (String) event.getNewValue();
            VSDecoder vsd = VSDecoderManager.instance().getVSDecoderByAddress(nv);
            if (vsd == null) {
                log.debug("VSD is null.");
            }
            this.removePropertyChangeListener(vsd);
            log.debug("vsdControlPropertyChange: ID = " + PCIDMap.get(PropertyChangeID.REMOVE_DECODER) + " Old " + ov + " New " + nv);
            firePropertyChange(PropertyChangeID.REMOVE_DECODER, ov, nv);
            decoderPane.remove((VSDControl) event.getSource());
            if (decoderPane.getComponentCount() == 0) {
                decoderPane.add(decoderBlank);
            }
            //debugPrintDecoderList();
            decoderPane.revalidate();
            decoderPane.repaint();

            this.pack();
        }
    }

    /**
     * (Debug only) Print the decoder list
     */
    /*
     private void debugPrintDecoderList() {
     log.debug("Printing Decoder Lists from VSDManagerFrame...");
     VSDecoderManager.instance().debugPrintDecoderList();
     }
     */
    /**
     * Handle volume slider change
     */
    protected void volumeChange(ChangeEvent e) {
        JSlider v = (JSlider) e.getSource();
        log.debug("Volume slider moved. value = " + v.getValue());
        firePropertyChange(PropertyChangeID.VOLUME_CHANGE, v.getValue(), v.getValue());
    }

    private void buildMenu() {
        JMenu fileMenu = new JMenu(Bundle.getMessage("MenuFile")); // uses NamedBeanBundle
        fileMenu.setMnemonic(Mnemonics.get("FileMenu")); // OK to use this different key name for Mnemonics

        fileMenu.add(new LoadVSDFileAction(Bundle.getMessage("VSDecoderFileMenuLoadVSDFile")));
        fileMenu.add(new StoreXmlVSDecoderAction(Bundle.getMessage("VSDecoderFileMenuSaveProfile")));
        fileMenu.add(new LoadXmlVSDecoderAction(Bundle.getMessage("VSDecoderFileMenuLoadProfile")));

        JMenu editMenu = new JMenu(Bundle.getMessage("MenuEdit"));
        editMenu.setMnemonic(Mnemonics.get("EditMenu")); // OK to use this different key name for Mnemonics
        editMenu.add(new VSDPreferencesAction(Bundle.getMessage("VSDecoderFileMenuPreferences")));

        fileMenu.getItem(1).setEnabled(false); // disable XML store
        fileMenu.getItem(2).setEnabled(false); // disable XML load

        menuList = new ArrayList<JMenu>(3);

        menuList.add(fileMenu);
        menuList.add(editMenu);

        this.setJMenuBar(new JMenuBar());
        this.getJMenuBar().add(fileMenu);
        this.getJMenuBar().add(editMenu);
        this.addHelpMenu("package.jmri.jmrit.vsdecoder.swing.VSDManagerFrame", true); // Fix this... needs to be help for the new frame
    }

    /**
     * Add a standard help menu, including window specific help item.
     *
     * @param ref    JHelp reference for the desired window-specific help page
     * @param direct true if the help menu goes directly to the help system,
     *               e.g. there are no items in the help menu
     *
     * WARNING: BORROWED FROM JmriJFrame.
     */
    @Override
    public void addHelpMenu(String ref, boolean direct) {
        // only works if no menu present?
        JMenuBar bar = getJMenuBar();
        if (bar == null) {
            bar = new JMenuBar();
        }
        // add Window menu
        bar.add(new WindowMenu(this)); // * GT 28-AUG-2008 Added window menu
        // add Help menu
        jmri.util.HelpUtil.helpMenu(bar, ref, direct);
        setJMenuBar(bar);
    }

    // VSDecoderManager Events
    /**
     * Add a listener for this Pane's property change events
     */
    @Override
    public void addPropertyChangeListener(PropertyChangeListener listener) {
        List<PropertyChangeListener> l = Arrays.asList(listenerList.getListeners(PropertyChangeListener.class));
        if (!l.contains(listener)) {
            listenerList.add(PropertyChangeListener.class, listener);
        }
    }

    /**
     * Remove a listener
     */
    @Override
    public void removePropertyChangeListener(PropertyChangeListener listener) {
        if (listener == null) {
            log.warn("No listener!");
        }
        listenerList.remove(PropertyChangeListener.class, listener);
    }

    /**
     * Fire a property change from this object
     */
    // NOTE: should this be public???
    public void firePropertyChange(PropertyChangeID id, Object oldProp, Object newProp) {
        // map the property change ID
        String pcname = PCIDMap.get(id);
        PropertyChangeEvent pce = new PropertyChangeEvent(this, pcname, oldProp, newProp);
        // Fire the actual PropertyChangeEvent
        log.debug("Firing property change: " + pcname);
        firePropertyChange(pce);
    }

    /**
     * Fire a property change from this object
     */
    void firePropertyChange(PropertyChangeEvent evt) {
        if (evt == null) {
            log.warn("EVT is NULL!!");
        }
        for (PropertyChangeListener l : listenerList.getListeners(PropertyChangeListener.class)) {
            l.propertyChange(evt);
        }
    }

<<<<<<< HEAD
    private final static Logger log = LoggerFactory.getLogger(VSDManagerFrame.class.getName());
=======
    //public List<JMenu> getMenus() { return menuList; }
    private final static Logger log = LoggerFactory.getLogger(VSDManagerFrame.class);
>>>>>>> eb6415cb
}<|MERGE_RESOLUTION|>--- conflicted
+++ resolved
@@ -248,18 +248,11 @@
             decoderPane.revalidate();
             decoderPane.repaint();
 
-<<<<<<< HEAD
             this.pack();
             //this.setVisible(true);
             // Do we need to make newControl a listener to newDecoder?
-            //firePropertyChange(PropertyChangeID.ADD_DECODER, null, newDecoder);
-        }
-=======
-        this.pack();
-        //this.setVisible(true);
-        // Do we need to make newControl a listener to newDecoder?
-        //firePropertyChange(PropertyChangeId.ADD_DECODER, null, newDecoder);
->>>>>>> eb6415cb
+            //firePropertyChange(PropertyChangeId.ADD_DECODER, null, newDecoder);
+        }
     }
 
     /**
@@ -404,10 +397,6 @@
         }
     }
 
-<<<<<<< HEAD
-    private final static Logger log = LoggerFactory.getLogger(VSDManagerFrame.class.getName());
-=======
     //public List<JMenu> getMenus() { return menuList; }
     private final static Logger log = LoggerFactory.getLogger(VSDManagerFrame.class);
->>>>>>> eb6415cb
 }
--- conflicted
+++ resolved
@@ -1,15 +1,8 @@
 # PowerPanelBundle_cs.properties
 #
-<<<<<<< HEAD
 # Translation:  Petr Sidlo
 #
-# Default properties for the jmri.jmrit.powerpanel GUI elements
-=======
-#
-#by Michal Basta
-# Czech properties (w/o diacritic) for the jmri.jmrit.powerpanel GUI elements
-#  
->>>>>>> d247150d
+# Czech properties for the jmri.jmrit.powerpanel GUI elements
 
 StatusOn        = Zapnuto
 StatusOff       = Vypnuto

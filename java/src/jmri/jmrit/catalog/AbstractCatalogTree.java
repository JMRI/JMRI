--- conflicted
+++ resolved
@@ -33,10 +33,7 @@
         this(sysname, "root");
     }
 
-<<<<<<< HEAD
-=======
-    @CheckReturnValue
->>>>>>> 55cbb372
+    @CheckReturnValue
     @Override
     public String getBeanType() {
         return Bundle.getMessage("BeanNameCatalog");
@@ -74,10 +71,7 @@
      * Get the root element of the tree as a jmri.CatalogTreeNode object.
      * (Instead of Object, as parent swing.TreeModel provides)
      */
-<<<<<<< HEAD
-=======
-    @CheckReturnValue
->>>>>>> 55cbb372
+    @CheckReturnValue
     @Override
     public CatalogTreeNode getRoot() {
         return (CatalogTreeNode) super.getRoot();
@@ -89,10 +83,7 @@
     /**
      * Get associated comment text.
      */
-<<<<<<< HEAD
-=======
-    @CheckReturnValue
->>>>>>> 55cbb372
+    @CheckReturnValue
     @Override
     public String getComment() {
         return this.comment;
@@ -113,10 +104,7 @@
     }
     private String comment;
 
-<<<<<<< HEAD
-=======
-    @CheckReturnValue
->>>>>>> 55cbb372
+    @CheckReturnValue
     @Override
     public String getDisplayName() {
         String name = getUserName();
@@ -127,10 +115,7 @@
         }
     }
 
-<<<<<<< HEAD
-=======
-    @CheckReturnValue
->>>>>>> 55cbb372
+    @CheckReturnValue
     @Override
     public String getFullyFormattedDisplayName() {
         String name = getUserName();
@@ -166,10 +151,7 @@
      * Number of current listeners. May return -1 if the information is not
      * available for some reason.
      */
-<<<<<<< HEAD
-=======
-    @CheckReturnValue
->>>>>>> 55cbb372
+    @CheckReturnValue
     @Override
     public synchronized int getNumPropertyChangeListeners() {
         return pcs.getPropertyChangeListeners().length;
@@ -189,10 +171,7 @@
         }
     }
 
-<<<<<<< HEAD
-=======
-    @CheckReturnValue
->>>>>>> 55cbb372
+    @CheckReturnValue
     @Override
     public synchronized PropertyChangeListener[] getPropertyChangeListenersByReference(String name) {
         ArrayList<PropertyChangeListener> list = new ArrayList<>();
@@ -207,10 +186,7 @@
     }
 
     /* This allows a meaning full list of places where the bean is in use!*/
-<<<<<<< HEAD
-=======
-    @CheckReturnValue
->>>>>>> 55cbb372
+    @CheckReturnValue
     @Override
     public synchronized ArrayList<String> getListenerRefs() {
         ArrayList<String> list = new ArrayList<>();
@@ -229,28 +205,19 @@
         }
     }
 
-<<<<<<< HEAD
-=======
-    @CheckReturnValue
->>>>>>> 55cbb372
+    @CheckReturnValue
     @Override
     public synchronized String getListenerRef(java.beans.PropertyChangeListener l) {
         return listenerRefs.get(l);
     }
 
-<<<<<<< HEAD
-=======
-    @CheckReturnValue
->>>>>>> 55cbb372
+    @CheckReturnValue
     @Override
     public String getSystemName() {
         return mSystemName;
     }
 
-<<<<<<< HEAD
-=======
-    @CheckReturnValue
->>>>>>> 55cbb372
+    @CheckReturnValue
     @Override
     public String getUserName() {
         return mUserName;
@@ -273,17 +240,12 @@
     }
 
     @Override
-<<<<<<< HEAD
-=======
-    @CheckReturnValue
->>>>>>> 55cbb372
+    @CheckReturnValue
     public int getState() {
         return 0;
     }
 
     @Override
-<<<<<<< HEAD
-=======
     @CheckReturnValue
     public String getStateString() {
         int state = getState();
@@ -295,7 +257,6 @@
     }
 
     @Override
->>>>>>> 55cbb372
     public void setState(int s) throws jmri.JmriException {
     }
 

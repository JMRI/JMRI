package jmri.jmrit.catalog;

import java.io.File;
import java.util.HashMap;

/**
 * TreeModel used by CatalogPanel to create a tree of resources.
 * <P>
 * Source of the tree content is the file system. Only directories are included
 * in the tree. A filter can be set to extract particular file types.
 *
 * @author	Pete Cressman Copyright 2009
 *
 */
public class CatalogTreeFS extends AbstractCatalogTree {

    /**
     *
     */
    private static final long serialVersionUID = -2391792373165194231L;

    String[] _filter;

    public CatalogTreeFS(String sysName, String userName) {
        super(sysName, userName);
    }

    public void setFilter(String[] filter) {
        _filter = new String[filter.length];
        for (int i = 0; i < filter.length; i++) {
            _filter[i] = filter[i];
        }
    }

    public String[] getFilter() {
        String[] filter = new String[_filter.length];
        for (int i = 0; i < _filter.length; i++) {
            filter[i] = _filter[i];
        }
        return filter;
    }

    boolean filter(String ext) {
        if (ext == null) {
            return false;
        }
        if (_filter == null || _filter.length == 0) {
            return true;
        }
        for (int i = 0; i < _filter.length; i++) {
            if (ext.equals(_filter[i])) {
                return true;
            }
        }
        return false;
    }

    /**
     * Recursively add nodes to the tree
     *
     * @param pName   Name of the resource to be scanned; this is only used for
     *                the human-readable tree
     * @param pPath   Path to this resource, including the pName part
     * @param pParent Node for the parent of the resource to be scanned, e.g.
     *                where in the tree to insert it.
     */
    public void insertNodes(String pName, String pPath, CatalogTreeNode pParent) {
        File fp = new File(pPath);
        if (!fp.exists()) {
            return;
        }

        // suppress overhead files
        String filename = fp.getName();
        if (filename.startsWith(".")) {
            return;
        }
        if (filename.equals("CVS")) {
            return;
        }

        if (fp.isDirectory()) {
            // first, represent this one
            CatalogTreeNode newElement = new CatalogTreeNode(pName);
            insertNodeInto(newElement, pParent, pParent.getChildCount());
            String[] sp = fp.list();
            for (int i = 0; i < sp.length; i++) {
                //if (log.isDebugEnabled()) log.debug("Descend into resource: "+sp[i]);
                insertNodes(sp[i], pPath + "/" + sp[i], newElement);
            }
        } else /* leaf */ {
            String ext = jmri.util.FileChooserFilter.getFileExtension(fp);
            if (!filter(ext)) {
                return;
            }
            int index = filename.indexOf('.');
            if (index > 0) {
                filename = filename.substring(0, index);
            }
            pParent.addLeaf(filename, pPath);
        }
    }

    public void setProperty(String key, Object value) {
        if (parameters == null) {
            parameters = new HashMap<String, Object>();
        }
        parameters.put(key, value);
    }

    public Object getProperty(String key) {
        if (parameters == null) {
            return null;
        }
        return parameters.get(key);
    }

    public java.util.Set<String> getPropertyKeys() {
        if (parameters == null) {
            return null;
        }
        return parameters.keySet();
    }

    public void removeProperty(String key) {
        if (parameters == null || key == null) {
            return;
        }
        parameters.remove(key);
    }

<<<<<<< HEAD
    HashMap<String, Object> parameters = null;

    static Logger log = LoggerFactory.getLogger(CatalogTreeFS.class.getName());
=======
    HashMap<Object, Object> parameters = null;
>>>>>>> c856c3f0
}<|MERGE_RESOLUTION|>--- conflicted
+++ resolved
@@ -85,7 +85,7 @@
             insertNodeInto(newElement, pParent, pParent.getChildCount());
             String[] sp = fp.list();
             for (int i = 0; i < sp.length; i++) {
-                //if (log.isDebugEnabled()) log.debug("Descend into resource: "+sp[i]);
+                log.debug("Descend into resource: {}",sp[i]);
                 insertNodes(sp[i], pPath + "/" + sp[i], newElement);
             }
         } else /* leaf */ {
@@ -129,11 +129,7 @@
         parameters.remove(key);
     }
 
-<<<<<<< HEAD
     HashMap<String, Object> parameters = null;
 
-    static Logger log = LoggerFactory.getLogger(CatalogTreeFS.class.getName());
-=======
-    HashMap<Object, Object> parameters = null;
->>>>>>> c856c3f0
+    static org.slf4j.Logger log = org.slf4j.LoggerFactory.getLogger(CatalogTreeFS.class.getName());
 }
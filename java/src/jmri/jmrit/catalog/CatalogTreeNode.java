package jmri.jmrit.catalog;

import java.util.ArrayList;
import java.util.Enumeration;
import javax.swing.tree.DefaultMutableTreeNode;
import org.slf4j.Logger;
import org.slf4j.LoggerFactory;

/**
 * Node of a CatalogTree.
 *
 * Name for the node Path is info needed for leaves.
 *
 * @author	Pete Cressman Copyright 2009
 *
 */
public class CatalogTreeNode extends DefaultMutableTreeNode {

    // Sorted by height for ease of display in CatalogPanel
    private ArrayList<CatalogTreeLeaf> _leaves = new ArrayList<CatalogTreeLeaf>();

    public CatalogTreeNode(String name) {
        super(name);
    }

    /**
     * Append leaf to the end of the leaves list
     */
    public void addLeaf(CatalogTreeLeaf leaf) {
        _leaves.add(leaf);
    }

    /**
     * Insert leaf according to height.
     */
    public void addLeaf(String name, String path) {
        // check path
        NamedIcon icon = NamedIcon.getIconByName(path);
        if (icon == null) {
            log.warn("path \"" + path + "\" is not a NamedIcon.");
            return;
        }
        int h = icon.getIconHeight();
        for (int i = 0; i < _leaves.size(); i++) {
            CatalogTreeLeaf leaf = _leaves.get(i);
            if (h < leaf.getSize()) {
                _leaves.add(i + 1, new CatalogTreeLeaf(name, path, h));
                return;
            }
        }
        _leaves.add(new CatalogTreeLeaf(name, path, h));
    }

    /**
     * Leaves can be used for many-to-many relations
     */
    public void deleteLeaves(String name) {
        for (int i = 0; i < _leaves.size(); i++) {
            CatalogTreeLeaf leaf = _leaves.get(i);
            if (name.equals(leaf.getName())) {
                _leaves.remove(i);
            }
        }
    }

    public void deleteLeaf(String name, String path) {
        for (int i = 0; i < _leaves.size(); i++) {
            CatalogTreeLeaf leaf = _leaves.get(i);
            if (name.equals(leaf.getName()) && path.equals(leaf.getPath())) {
                _leaves.remove(i);
                return;
            }
        }
    }

    public CatalogTreeLeaf getLeaf(String name, String path) {
        for (int i = 0; i < _leaves.size(); i++) {
            CatalogTreeLeaf leaf = _leaves.get(i);
            if (name.equals(leaf.getName()) && path.equals(leaf.getPath())) {
                return leaf;
            }
        }
        return null;
    }

    /**
     * Leaves can be used for many-to-many relations
     */
    public ArrayList<CatalogTreeLeaf> getLeaves(String name) {
        ArrayList<CatalogTreeLeaf> leaves = new ArrayList<CatalogTreeLeaf>();
        for (int i = 0; i < _leaves.size(); i++) {
            CatalogTreeLeaf leaf = _leaves.get(i);
            if (name.equals(leaf.getName())) {
                leaves.add(leaf);
            }
        }
        return leaves;
    }

<<<<<<< HEAD
    @Override
=======
    @SuppressWarnings("unchecked")
>>>>>>> 28bf6c10
    public Enumeration<CatalogTreeNode> children() {
        return super.children();
    }
    
    public ArrayList<CatalogTreeLeaf> getLeaves() {
        return _leaves;
    }

    public int getNumLeaves() {
        return _leaves.size();
    }

    public void setLeaves(ArrayList<CatalogTreeLeaf> leaves) {
        _leaves = leaves;
    }

    private final static Logger log = LoggerFactory.getLogger(CatalogTreeNode.class.getName());
}<|MERGE_RESOLUTION|>--- conflicted
+++ resolved
@@ -97,11 +97,8 @@
         return leaves;
     }
 
-<<<<<<< HEAD
     @Override
-=======
     @SuppressWarnings("unchecked")
->>>>>>> 28bf6c10
     public Enumeration<CatalogTreeNode> children() {
         return super.children();
     }

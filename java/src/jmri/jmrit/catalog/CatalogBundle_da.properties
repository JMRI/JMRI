--- conflicted
+++ resolved
@@ -16,15 +16,9 @@
 numImagesInDir  = Directory "{0}" has {1} image files.
 numImagesShown  = ({0} previously displayed)
 
-<<<<<<< HEAD
-addDirMsg = Press "Add" to add this directory and its subdirectories to the Catalog
-moreMsg = Press "Show More" to see more images from this directory
-dragMsg = Drag any image you may want to an Image Index node or icon editor
-=======
 #addDirMsg       = Press "Add" to add this directory and its subdirectories to the Catalog
 moreMsg         = Press {0} to see more images from this directory
 dragMsg         = Drag any image you may want to an Image Index node or icon editor 
->>>>>>> fe9ab97a
 ButtonDisplayMore = Show More
 ButtonAddToCatalog = Add To Catalog
 ButtonKeepLooking  = Continue Searching

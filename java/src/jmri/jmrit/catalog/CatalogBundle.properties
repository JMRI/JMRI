# CatalogBundle.properties
#
# Default properties for the jmrit.catalog package

catalogs        = Catalogs:
defaultCatalog  = Default Catalogs:
selectNode      = Select a catalog directory to view its images
ImageIndex      = Image Index:
selectIndexNode = Select a node, then use the Edit menu to add or edit subNodes
<<<<<<< HEAD
dragIconsInstr = Drag icons from the file system or catalog directories and drop them into the nodes of your Image index tree.
=======
dragIconsInstr	= Drag icons from the file system or catalog directories and drop them onto the nodes of your Image index tree.
>>>>>>> fe9ab97a

BeanNameCatalog = Catalog

setBackground   = Set Background
numImagesInNode = Node "{0}" has {1} image files.
numImagesInDir  = Directory "{0}" has {1} image files.
numImagesShown  = {0} {1} displayed ({2} previously displayed)
numFound        = {0} image files found in directory {1} and its subdirectories

<<<<<<< HEAD
addDirMsg = Press "Add" to add this directory and its subdirectories to the Catalog
moreMsg = Press "Show More" to see more images from this directory
dragMsg = Drag image to Image Index node or Control Panel
=======
#addDirMsg       = Press "Add" to add this directory and its subdirectories to the Catalog
moreMsg=Press {0} to see more images from this directory
dragMsg         = Drag image to Image Index node or Control Panel 
>>>>>>> fe9ab97a
ButtonDisplayMore = Show More
ButtonKeepLooking  = Continue Searching

#JOption Dialogs
OutOfMemory     = Not enough memory! Only {0} images can be displayed.
# tooManyIcons  = Directory "{0}" contains too many images to add to the Catalog.\nMove or copy those you want to use to another directory.
selectAddNode   = Select a node where you want to add a child node.
selectDeleteNode = Select the node you want to delete.
deleteRootNode  = Root node cannot be deleted.
selectRenameNode = Please enter a name for the node.
nameAddNode     = Please enter a name for the node you want to add.
newNameNode     = Please enter a new name for the node.
confirmDeleteNode = Delete node "{0}", its {1} subnodes, and all {2} image indices?
duplicateNodeName = The name "{0}" is a duplicate. Node names\nin the path to the root must be unique.
newIconName     = Please enter a name for the icon.

SaveImageIndex  = The Image Index or Default Icons were changed.\nDo you want to save these changes?\nSelect "No" and no further messages will be posted.
IndexChanged    = The Icon Catalogs have been changed.
SaveAndQuit     = Save & Quit

previewDir      = Preview Directory
FilePreviewLabel = File Preview:

# DirectorySearcher
openDirMenu     = Open a File System Directory
searchFSMenu    = Search File System for Icons
DirNotFound     = No sub-directories of {0} contain image files.
NoImagesInDir   = Directory {0} does not have any image files.
addDirectory    = Directory "{0}" has image files.  Add it to the Catalog?

<<<<<<< HEAD
Quit = Quit

waitWarning = This may take some time...
searchWait = Searching directory "{0}".
previewWait = Loading images from directory "{0}".
=======
waitWarning	    = This may take some time...
searchWait	    = Searching directory "{0}".
previewWait     = Loading images from directory "{0}".
>>>>>>> fe9ab97a

# ImageIndex menus and labels
editIndexFrame=Create/Edit Image Index
ImageIndexRoot  = Image Index
addNode         = Add Node
deleteNode      = Delete Node
renameNode      = Rename Node
ShowContents    = Show Contents
DeleteIcon      = Delete Icon
RenameIcon      = Rename Icon<|MERGE_RESOLUTION|>--- conflicted
+++ resolved
@@ -7,11 +7,7 @@
 selectNode      = Select a catalog directory to view its images
 ImageIndex      = Image Index:
 selectIndexNode = Select a node, then use the Edit menu to add or edit subNodes
-<<<<<<< HEAD
-dragIconsInstr = Drag icons from the file system or catalog directories and drop them into the nodes of your Image index tree.
-=======
-dragIconsInstr	= Drag icons from the file system or catalog directories and drop them onto the nodes of your Image index tree.
->>>>>>> fe9ab97a
+dragIconsInstr  = Drag icons from the file system or catalog directories and drop them into the nodes of your Image index tree.
 
 BeanNameCatalog = Catalog
 
@@ -21,15 +17,9 @@
 numImagesShown  = {0} {1} displayed ({2} previously displayed)
 numFound        = {0} image files found in directory {1} and its subdirectories
 
-<<<<<<< HEAD
-addDirMsg = Press "Add" to add this directory and its subdirectories to the Catalog
-moreMsg = Press "Show More" to see more images from this directory
-dragMsg = Drag image to Image Index node or Control Panel
-=======
 #addDirMsg       = Press "Add" to add this directory and its subdirectories to the Catalog
 moreMsg=Press {0} to see more images from this directory
 dragMsg         = Drag image to Image Index node or Control Panel 
->>>>>>> fe9ab97a
 ButtonDisplayMore = Show More
 ButtonKeepLooking  = Continue Searching
 
@@ -60,17 +50,9 @@
 NoImagesInDir   = Directory {0} does not have any image files.
 addDirectory    = Directory "{0}" has image files.  Add it to the Catalog?
 
-<<<<<<< HEAD
-Quit = Quit
-
-waitWarning = This may take some time...
-searchWait = Searching directory "{0}".
-previewWait = Loading images from directory "{0}".
-=======
-waitWarning	    = This may take some time...
-searchWait	    = Searching directory "{0}".
+waitWarning     = This may take some time...
+searchWait      = Searching directory "{0}".
 previewWait     = Loading images from directory "{0}".
->>>>>>> fe9ab97a
 
 # ImageIndex menus and labels
 editIndexFrame=Create/Edit Image Index

--- conflicted
+++ resolved
@@ -70,11 +70,7 @@
             log.info(Bundle.getMessage("CTCMainSuttingDown"));          // NOI18N
             shutdown();
             startup();
-<<<<<<< HEAD
-            log.info("CTC " + CTCSerialData.CTCVersion + " " + Bundle.getMessage("CTCMainReloadedFile") + " {}", _mFilenameRead);   // NOI18N
-=======
             log.info("CTC {} {} {}", CTCSerialData.CTCVersion, Bundle.getMessage("CTCMainReloadedFile"), _mFilenameRead);   // NOI18N
->>>>>>> 20f10874
         }
         else
         {

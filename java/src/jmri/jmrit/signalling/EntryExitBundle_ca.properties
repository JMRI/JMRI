# EntryExitBundle_ca.properties
#
<<<<<<< HEAD
# Translation: Joan de Castro (joan276dca@yahoo.es) 20/09/2014
=======
# Revision $Revision$
# Catalan Translation: Joan de Castro (joan276dca@yahoo.es) 18/08/2016
>>>>>>> aabc4a5d
#
# Catalan properties for the jmri.jmrit.signalling GUI elements

# This file is part of JMRI.
#
# JMRI is free software; you can redistribute it and/or modify it under
# the terms of version 2 of the GNU General Public License as published
# by the Free Software Foundation. See the "COPYING" file for a copy
# of this license.
#
# JMRI is distributed in the hope that it will be useful, but WITHOUT
# ANY WARRANTY; without even the implied warranty of MERCHANTABILITY or
# FITNESS FOR A PARTICULAR PURPOSE.  See the GNU General Public License
# for more details.
# 

SelectPanel = Selecciona Panell

FromLocation = Punt d'entrada
ToLocation = Punt de sortida
SignallingPairs = Parells de senyalitzaci\u00f3
AddPair = Afegir parell
AutoGenerate = Auto-generaci\u00f3 Parelles d'Entrada-Sortida 
#MenuItemOptions = Opcions

AutoGenEntryExitTitle = Auto-generaci\u00f3 Parelles d'Entrada-Sortida 
AutoGenEntryExitMessage = Vols generar autom\u00e0ticament \nEls parells d'entrada sortida i la l\u00f2gica, basada \nen el pla de vies de la maqueta?

EnableLayoutBlockRouting = Blocs d'itinerari desactivats a la maqueta\nEls vols activar?
LayoutBlockRoutingEnabled = Blocs d'itinerari activats a la maqueta.

SettingDuration = Durada d'ajust de color (ms) 
ValueBeNumber = La durada de la configuraci\u00f3 del color ha de ser un nombre!
RouteSetColour = Color inicial de la ruta durant un itinerari V\u00e0lid
OptionsTitle = Opcions d'Entrada Sortida
Reselection = Opcions de selecci\u00f3 d'Itinerari

EndBumperPoint = Ubicaci\u00f3 de destinaci\u00f3 es troba en una topera, no \u00e9s possible fer els "dos sentits" de la marxa

UpdateButtonToolTip = Canvia aquest itinerari i surt del Mode d'Edici\u00f3

SourceMast = Pal de senyals d'origen
DestMast = Pal de senyals de dest\u00ed
UpdateLogic = Actualitza la l\u00f2gica de Senyals
AddLogic = Afegeix l\u00f2gica de senyals
UseLayoutEditorPaths = Usa els detalls d'itineraris de l'editor de la Maqueta
UseTurnoutDetails = Usa els detalls del desviament de l'editor de la Maqueta
UseBlockDetails = Usa els detalls del bloc de l'editor de la Maqueta
AllowAutomaticSignalMast = Permet a la l\u00f2gica gestionar Pals de senyal conflictius
LockTurnouts = Bloqueja els desviaments quan la l\u00f2gica de senyals \u00e9s activa
PathSpeed = Velocitat de l'itinerari
BothWayTurnoutOnly = No es poden usar dues direccions si hi ha un Senyal a l'entrada i a la sortida

ErrorUnReachableDestination = El pal de senyals de destinaci\u00f3 no es pot trobar des del pal de senyals d'origen
WarningUnabletoValidate = No ha estat possible validar el cam\u00ed entre els dos pals de senyals

UnOccupied = Lliure
Occupied = Ocupat
AnyState = Qualsevol estat

ColumnFrom = Entrada
ColumnTo = Sortida
ColumnBoth = Ambdues direccions
DispatcherInt = Integra amb Dispatcher
WindowTitleStackRoutes = Itinerari Usat

# colors use jmrit.Bundle<|MERGE_RESOLUTION|>--- conflicted
+++ resolved
@@ -1,13 +1,7 @@
 # EntryExitBundle_ca.properties
 #
-<<<<<<< HEAD
-# Translation: Joan de Castro (joan276dca@yahoo.es) 20/09/2014
-=======
-# Revision $Revision$
-# Catalan Translation: Joan de Castro (joan276dca@yahoo.es) 18/08/2016
->>>>>>> aabc4a5d
-#
 # Catalan properties for the jmri.jmrit.signalling GUI elements
+# Translation: Joan de Castro (joan276dca@yahoo.es) 18/08/2016
 
 # This file is part of JMRI.
 #
@@ -20,7 +14,6 @@
 # ANY WARRANTY; without even the implied warranty of MERCHANTABILITY or
 # FITNESS FOR A PARTICULAR PURPOSE.  See the GNU General Public License
 # for more details.
-# 
 
 SelectPanel = Selecciona Panell
 

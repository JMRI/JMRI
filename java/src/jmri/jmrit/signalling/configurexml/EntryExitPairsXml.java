--- conflicted
+++ resolved
@@ -290,11 +290,7 @@
      */
     @Deprecated
     public static String colorToString(Color color) {
-<<<<<<< HEAD
-        return ColorUtil.colorToString(color);
-=======
         return ColorUtil.colorToColorName(color);
->>>>>>> 006e1bd8
     }
 
     /**

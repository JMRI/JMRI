--- conflicted
+++ resolved
@@ -16,18 +16,11 @@
 
 SignallingPairs = Signaling Pairs
 
-<<<<<<< HEAD
 #Tab names in jmrit.signalling.SignallingPanel, also in EntryExitBundle.properties
-Turnouts     = Turnouts
-Sensors      = Sensors
-SignalMasts  = Signal Masts
-Blocks       = Blocks
-=======
 #Turnouts     = Turnouts
 #Sensors      = Sensors
 #SignalMasts  = Signal Masts
 #Blocks       = Blocks
->>>>>>> b72890cd
 
 UpdateButtonToolTip = Change this Mast Logic and leave Edit mode
 

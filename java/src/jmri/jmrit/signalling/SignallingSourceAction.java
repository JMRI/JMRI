--- conflicted
+++ resolved
@@ -35,14 +35,11 @@
 
     jmri.SignalMast source = null;
 
-<<<<<<< HEAD
     /**
      * Open a SignallingSourceFrame pane
      * Displayed when user clicks Edit Logic button in the Signal Mast table
      */
-=======
     @Override
->>>>>>> 3bbaa7fa
     public void actionPerformed(ActionEvent e) {
         SignallingSourceFrame f = new SignallingSourceFrame();
         try {

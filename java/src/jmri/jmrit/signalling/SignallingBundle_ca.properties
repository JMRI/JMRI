--- conflicted
+++ resolved
@@ -1,10 +1,4 @@
 # SignallingBundle.properties
-#
-<<<<<<< HEAD
-# Translation: Joan de Castro (joan276dca@yahoo.es) 20/09/2014
-# Catalan properties for the jmri.jmrit.signalling GUI elements
-=======
-# Revision $Revision$
 #
 # Catalan Translation: Joan de Castro (joan276dca@yahoo.es) 18/08/2016
 # Default properties for the jmri.jmrit.signalling GUI elements
@@ -20,21 +14,13 @@
 # ANY WARRANTY; without even the implied warranty of MERCHANTABILITY or
 # FITNESS FOR A PARTICULAR PURPOSE.  See the GNU General Public License
 # for more details.
->>>>>>> e6fe6b56
 
 SignallingPairs = Parells de Senyals
 
-<<<<<<< HEAD
-#Turnouts     = Desviaments
-#Sensors      = Sensors
-#SignalMasts  = Pals de senyals
-#Blocks       = Blocs
-=======
 Turnouts     = Agulles
 Sensors      = Sensors
 SignalMasts  = M\u00e0stils de Senyals
 Blocks       = Blocs
->>>>>>> e6fe6b56
 
 UpdateButtonToolTip = Canvia la l\u00f2gica d'aquest M\u00e0stil de Senyals i surt del mode d'edici\u00f3
 

package jmri.jmrit.signalling;

import java.awt.BorderLayout;
import java.awt.event.ActionEvent;
import java.awt.event.ActionListener;
import java.beans.PropertyChangeListener;
import java.util.ArrayList;
import java.util.ResourceBundle;
import javax.swing.BorderFactory;
import javax.swing.BoxLayout;
import javax.swing.JButton;
import javax.swing.JLabel;
import javax.swing.JOptionPane;
import javax.swing.JPanel;
import javax.swing.JScrollPane;
import javax.swing.JTable;
import javax.swing.JTextField;
import javax.swing.SortOrder;
import javax.swing.table.AbstractTableModel;
import javax.swing.table.TableCellEditor;
import javax.swing.table.TableRowSorter;
import jmri.SignalMast;
import jmri.SignalMastLogic;
import jmri.jmrit.display.layoutEditor.LayoutBlockManager;
import jmri.jmrit.display.layoutEditor.LayoutEditor;
import jmri.swing.RowSorterUtil;
import jmri.util.JmriJFrame;
import jmri.util.SystemNameComparator;
import jmri.util.table.ButtonEditor;
import jmri.util.table.ButtonRenderer;
import org.slf4j.Logger;
import org.slf4j.LoggerFactory;

/**
 * Frame for Signal Mast Add / Edit Panel
 *
 * @author	Kevin Dickerson Copyright (C) 2011
 */
public class SignallingSourcePanel extends jmri.util.swing.JmriPanel implements PropertyChangeListener {

    static final ResourceBundle rb = ResourceBundle.getBundle("jmri.jmrit.signalling.SignallingBundle");

    SignalMastLogic sml;
    SignalMast sourceMast;
    JLabel fixedSourceMastLabel = new JLabel();

    JButton discoverPairs = new JButton(rb.getString("ButtonDiscover"));

    SignalMastAppearanceModel _AppearanceModel;
    JScrollPane _SignalAppearanceScrollPane;

    public SignallingSourcePanel(final SignalMast sourceMast) {
        super();
        sml = jmri.InstanceManager.getDefault(jmri.SignalMastLogicManager.class).getSignalMastLogic(sourceMast);
        this.sourceMast = sourceMast;
        fixedSourceMastLabel = new JLabel(Bundle.getMessage("SourceMast") + ": " + sourceMast.getDisplayName());
        if (sml != null) {
            _signalMastList = sml.getDestinationList();
        }

        jmri.InstanceManager.getDefault(LayoutBlockManager.class).addPropertyChangeListener(this);
        jmri.InstanceManager.getDefault(jmri.SignalMastLogicManager.class).addPropertyChangeListener(this);

        setLayout(new BorderLayout());

        JPanel header = new JPanel();
        header.setLayout(new BoxLayout(header, BoxLayout.Y_AXIS));

        JPanel sourcePanel = new JPanel();
        sourcePanel.add(fixedSourceMastLabel);
        header.add(sourcePanel);
        add(header, BorderLayout.NORTH);

        _AppearanceModel = new SignalMastAppearanceModel();
        JTable table = new JTable(_AppearanceModel);
        TableRowSorter<SignalMastAppearanceModel> sorter = new TableRowSorter<>(_AppearanceModel);
        sorter.setComparator(SignalMastAppearanceModel.SYSNAME_COLUMN, new SystemNameComparator());
        RowSorterUtil.setSortOrder(sorter, SignalMastAppearanceModel.SYSNAME_COLUMN, SortOrder.ASCENDING);
        table.setRowSorter(sorter);
        table.setRowSelectionAllowed(false);
        table.setPreferredScrollableViewportSize(new java.awt.Dimension(600, 120));
        _AppearanceModel.configureTable(table);
        _SignalAppearanceScrollPane = new JScrollPane(table);
        _AppearanceModel.fireTableDataChanged();
        add(_SignalAppearanceScrollPane, BorderLayout.CENTER);

        JPanel footer = new JPanel();

        footer.add(discoverPairs);
        discoverPairs.addActionListener(new ActionListener() {
            @Override
            public void actionPerformed(ActionEvent e) {
                discoverPressed(e);
            }
        });

        JButton addLogic = new JButton(rb.getString("AddLogic"));
        footer.add(addLogic);
        addLogic.addActionListener(new ActionListener() {
            @Override
            public void actionPerformed(ActionEvent e) {
                class WindowMaker implements Runnable {

                    WindowMaker() {
                    }

                    @Override
                    public void run() {
<<<<<<< HEAD
                        //int oldListSize;
                        //if (sml == null) { // no existing SML's for this source mast
                        //    oldListSize = 0;}
                        //else {
                        //    oldListSize = sml.getDestinationList().size();
                        //}
                        //log.debug("SML Add started. List size = {}", oldListSize);
                        SignallingAction sigLog = new SignallingAction(); // opens a frame, opens a panel in that frame
                        sigLog.setMast(sourceMast, null);
                        sigLog.actionPerformed(null);
                        //log.debug("SML Add ready"); // this is too quick, will never call:
                        //if (sml != null && sml.getDestinationList().size() > oldListSize) {
                        //    log.debug("SML Add added a Logic");
                        //    _AppearanceModel.fireTableDataChanged(); // update list display after edit, but not when Add was cancelled by user
                        //}
=======
                        SignallingAction sigLog = new SignallingAction(); // opens a frame, opens a panel in that frame
                        sigLog.setMast(sourceMast, null);
                        sigLog.actionPerformed(null);
                        // unable to receive changes in created panel, so listen to common parent object
>>>>>>> 55cbb372
                    }
                }
                WindowMaker t = new WindowMaker();
                javax.swing.SwingUtilities.invokeLater(t);
            }
        });

        /*if(!jmri.InstanceManager.getDefault(LayoutBlockManager.class).isAdvancedRoutingEnabled())
         discoverPairs.setEnabled(false);*/
        add(footer, BorderLayout.SOUTH);
    }

    @Override
    public void dispose() {
        jmri.InstanceManager.getDefault(LayoutBlockManager.class).removePropertyChangeListener(this);
        jmri.InstanceManager.getDefault(jmri.SignalMastLogicManager.class).removePropertyChangeListener(this);
        super.dispose();
    }

    JmriJFrame signalMastLogicFrame = null;
    JLabel sourceLabel = new JLabel();

    void discoverPressed(ActionEvent e) {
        if (!jmri.InstanceManager.getDefault(LayoutBlockManager.class).isAdvancedRoutingEnabled()) {
            int response = JOptionPane.showConfirmDialog(null, rb.getString("EnableLayoutBlockRouting"));
            if (response == 0) {
                jmri.InstanceManager.getDefault(LayoutBlockManager.class).enableAdvancedRouting(true);
                JOptionPane.showMessageDialog(null, rb.getString("LayoutBlockRoutingEnabledShort"));
            }
        }

        ArrayList<LayoutEditor> layout = jmri.jmrit.display.PanelMenu.instance().getLayoutEditorPanelList();
        if (layout.size() > 0) {
            signalMastLogicFrame = new JmriJFrame(rb.getString("DiscoverMastsTitle"), false, false);
            signalMastLogicFrame.setPreferredSize(null);
            JPanel panel1 = new JPanel();
            sourceLabel = new JLabel(rb.getString("DiscoveringMasts"));
            sourceLabel.setBorder(BorderFactory.createEmptyBorder(5, 20, 5, 20));
            panel1.add(sourceLabel);
            signalMastLogicFrame.add(sourceLabel);
            signalMastLogicFrame.pack();
            signalMastLogicFrame.setVisible(true);

            jmri.InstanceManager.getDefault(jmri.SignalMastLogicManager.class).addPropertyChangeListener(this);
            for (int i = 0; i < layout.size(); i++) {
                try {
                    jmri.InstanceManager.getDefault(jmri.SignalMastLogicManager.class).discoverSignallingDest(sourceMast, layout.get(i));
                    //String dots = "";
                    //for (int j = 1; j == (i + 4) % 4; j++) { // skip 0
                    //    dots = dots + "."; // animate the Discovering pane
                    //}
                    sourceLabel.setText(rb.getString("DiscoveringMasts")); // + dots); // LE not ready for testing
                } catch (jmri.JmriException ex) {
                    signalMastLogicFrame.setVisible(false);
                    JOptionPane.showMessageDialog(null, ex.toString());
                }
            }
            jmri.InstanceManager.getDefault(jmri.SignalMastLogicManager.class).removePropertyChangeListener(this);
        } else {
            // don't take the trouble of searching
            JOptionPane.showMessageDialog(null, rb.getString("GenSkipped"));
        }
    }

    @Override
    public void propertyChange(java.beans.PropertyChangeEvent e) {
        if (e.getPropertyName().equals("autoSignalMastGenerateComplete")) {
            signalMastLogicFrame.setVisible(false);
            signalMastLogicFrame.dispose();

            if (sml == null) {
                updateDetails();
            }
            JOptionPane.showMessageDialog(null, rb.getString("GenComplete"));
        }
        if (e.getPropertyName().equals("advancedRoutingEnabled")) {
            boolean newValue = (Boolean) e.getNewValue();
            discoverPairs.setEnabled(newValue);
        }
<<<<<<< HEAD
        //log.debug("SSP 179 Event: {}", e.getPropertyName());
=======
        log.debug("SSP 173 Event: {}; Source: {}", e.getPropertyName(), e.toString()); // doesn't get notified, newDestination
        if (e.getPropertyName().equals("length")) { // redraw the Pairs table
            updateDetails();
        }
>>>>>>> 55cbb372
    }

    private ArrayList<SignalMast> _signalMastList;

    private void updateDetails() {
        SignalMastLogic old = sml;
        sml = jmri.InstanceManager.getDefault(jmri.SignalMastLogicManager.class).getSignalMastLogic(sourceMast);
        if (sml != null) {
            _signalMastList = sml.getDestinationList();
            _AppearanceModel.updateSignalMastLogic(old, sml);
        }
    }

    public class SignalMastAppearanceModel extends AbstractTableModel implements PropertyChangeListener {

        SignalMastAppearanceModel() {
            super();
            if (sml != null) {
                sml.addPropertyChangeListener(this); // pick up creation of a new pair in the sml
            }
        }

        void updateSignalMastLogic(SignalMastLogic smlOld, SignalMastLogic smlNew) {
            if (smlOld != null) {
                smlOld.removePropertyChangeListener(this);
            }
            if (smlNew != null) {
                smlNew.addPropertyChangeListener(this);
            }
            fireTableDataChanged();
        }

        @Override
        public Class<?> getColumnClass(int c) {
            if (c == ACTIVE_COLUMN) {
                return Boolean.class;
            }
            if (c == ENABLE_COLUMN) {
                return Boolean.class;
            }
            if (c == EDIT_COLUMN) {
                return JButton.class;
            }
            if (c == DEL_COLUMN) {
                return JButton.class;
            }
            return String.class;
        }

        public void configureTable(JTable table) {
            // allow reordering of the columns
            table.getTableHeader().setReorderingAllowed(true);

            // have to shut off autoResizeMode to get horizontal scroll to work (JavaSwing p 541)
            table.setAutoResizeMode(JTable.AUTO_RESIZE_OFF);

            // resize columns as requested
            for (int i = 0; i < table.getColumnCount(); i++) {
                int width = getPreferredWidth(i);
                table.getColumnModel().getColumn(i).setPreferredWidth(width);
            }
            table.sizeColumnsToFit(-1);

            configEditColumn(table);

        }

        public int getPreferredWidth(int col) {
            switch (col) {
                case SYSNAME_COLUMN:
                    return new JTextField(15).getPreferredSize().width;
                case ENABLE_COLUMN:
                case ACTIVE_COLUMN:
                    return new JTextField(5).getPreferredSize().width;
                case USERNAME_COLUMN:
                    return new JTextField(15).getPreferredSize().width;
                case EDIT_COLUMN: // not actually used due to the configureTable, setColumnToHoldButton, configureButton
                    return new JTextField(22).getPreferredSize().width;
                case DEL_COLUMN: // not actually used due to the configureTable, setColumnToHoldButton, configureButton
                    return new JTextField(22).getPreferredSize().width;
                default:
                    log.warn("Unexpected column in getPreferredWidth: " + col);
                    return new JTextField(8).getPreferredSize().width;
            }
        }

        @Override
        public String getColumnName(int col) {
            if (col == USERNAME_COLUMN) {
                return Bundle.getMessage("ColumnUserName");
            }
            if (col == SYSNAME_COLUMN) {
                return Bundle.getMessage("DestMast");
            }
            if (col == ACTIVE_COLUMN) {
                return Bundle.getMessage("SensorStateActive"); // "Active"
            }
            if (col == ENABLE_COLUMN) {
                return Bundle.getMessage("ColumnHeadEnabled");
            }
            if (col == EDIT_COLUMN) {
                return ""; //no title above Edit buttons
            }
            if (col == DEL_COLUMN) {
                return ""; //no title above Delete buttons
            }
            return "";
        }

        public void dispose() {
            if (sml != null) {
                sml.removePropertyChangeListener(this);
            }
        }

        @Override
        public void propertyChange(java.beans.PropertyChangeEvent e) {
<<<<<<< HEAD
            if (e.getPropertyName().equals("length")) { // should pick up adding an new destination mast, but doesn't refresh by itself
=======
            if (e.getPropertyName().equals("length")) {
                // should pick up adding a new destination mast, but doesn't refresh table by itself
>>>>>>> 55cbb372
                _signalMastList = sml.getDestinationList();
                int length = (Integer) e.getNewValue();
                if (length == 0) {
                    sml.removePropertyChangeListener(this);
                    sml = null;
                }
                fireTableDataChanged();
            } else if (e.getPropertyName().equals("updatedDestination")) {
                // a new NamedBean is available in the manager
                _signalMastList = sml.getDestinationList();
                fireTableDataChanged();
            } else if ((e.getPropertyName().equals("state")) || (e.getPropertyName().equals("Enabled"))) {
                fireTableDataChanged();
                fireTableRowsUpdated(0, _signalMastList.size()-1);
            }
<<<<<<< HEAD
            //log.debug("SSP 312 Event: {}", e.getPropertyName());
=======
            log.debug("SSP 310 Event: {}", e.getPropertyName());
>>>>>>> 55cbb372
        }

        protected void configEditColumn(JTable table) {
            // have the delete column hold a button
            setColumnToHoldButton(table, EDIT_COLUMN,
                    new JButton(Bundle.getMessage("ButtonEdit")));
            setColumnToHoldButton(table, DEL_COLUMN,
                    new JButton(Bundle.getMessage("ButtonDelete")));
        }

        protected void setColumnToHoldButton(JTable table, int column, JButton sample) {
            // install a button renderer & editor
            ButtonRenderer buttonRenderer = new ButtonRenderer();
            table.setDefaultRenderer(JButton.class, buttonRenderer);
            TableCellEditor buttonEditor = new ButtonEditor(new JButton());
            table.setDefaultEditor(JButton.class, buttonEditor);
            // ensure the table rows, columns have enough room for buttons
            table.setRowHeight(sample.getPreferredSize().height);
            table.getColumnModel().getColumn(column)
                    .setPreferredWidth((sample.getPreferredSize().width) + 4);
        }

        @Override
        public int getColumnCount() {
            return 6;
        }

        @Override
        public boolean isCellEditable(int r, int c) {
            if (c == EDIT_COLUMN) {
                return true;
            }
            if (c == DEL_COLUMN) {
                return true;
            }
            if (c == ENABLE_COLUMN) {
                return true;
            }
            return ((c == USERNAME_COLUMN));
        }

        protected void editPair(int r) {

            class WindowMaker implements Runnable {

                int row;

                WindowMaker(int r) {
                    row = r;
                }

                @Override
                public void run() {
                    log.debug("SML Edit existing logic started");
                    SignallingAction sigLog = new SignallingAction();
                    sigLog.setMast(sourceMast, _signalMastList.get(row));
                    sigLog.actionPerformed(null);
                    //cannot tell if Edit pair was cancelled
                }
            }
            WindowMaker t = new WindowMaker(r);
            javax.swing.SwingUtilities.invokeLater(t);
        }

        protected void deletePair(int r) {
            jmri.InstanceManager.getDefault(jmri.SignalMastLogicManager.class).removeSignalMastLogic(sml, _signalMastList.get(r));
        }

        public static final int SYSNAME_COLUMN = 0;
        public static final int USERNAME_COLUMN = 1;
        public static final int ACTIVE_COLUMN = 2;
        public static final int ENABLE_COLUMN = 3;
        public static final int EDIT_COLUMN = 4;
        public static final int DEL_COLUMN = 5;

        public void setSetToState(String x) {
        }

        @Override
        public int getRowCount() {
            if (_signalMastList == null) {
                return 0;
            }
            return _signalMastList.size();
        }

        @Override
        public Object getValueAt(int r, int c) {
            if (sml == null) {
                return null;
            }
            // some error checking
            if (r >= _signalMastList.size()) {
                log.debug("row is greater than turnout list size");
                return null;
            }
            switch (c) {
                case USERNAME_COLUMN:
                    return _signalMastList.get(r).getUserName();
                case SYSNAME_COLUMN:  // slot number
                    return _signalMastList.get(r).getSystemName();
                case ACTIVE_COLUMN:
                    return sml.isActive(_signalMastList.get(r));
                case ENABLE_COLUMN:
                    return sml.isEnabled(_signalMastList.get(r));
                case EDIT_COLUMN:
                    return Bundle.getMessage("ButtonEdit");
                case DEL_COLUMN:
                    return Bundle.getMessage("ButtonDelete");
                default:
                    return null;
            }
        }

        @Override
        public void setValueAt(Object type, int r, int c) {
            if (c == EDIT_COLUMN) {
                editPair(r);
            } else if (c == DEL_COLUMN) {
                deletePair(r);
            } else if (c == ENABLE_COLUMN) {
                boolean b = ((Boolean) type).booleanValue();
                if (b) {
                    sml.setEnabled(_signalMastList.get(r));
                } else {
                    sml.setDisabled(_signalMastList.get(r));
                }

            }
        }
    }

    private final static Logger log = LoggerFactory.getLogger(SignallingSourcePanel.class.getName());

}<|MERGE_RESOLUTION|>--- conflicted
+++ resolved
@@ -106,28 +106,10 @@
 
                     @Override
                     public void run() {
-<<<<<<< HEAD
-                        //int oldListSize;
-                        //if (sml == null) { // no existing SML's for this source mast
-                        //    oldListSize = 0;}
-                        //else {
-                        //    oldListSize = sml.getDestinationList().size();
-                        //}
-                        //log.debug("SML Add started. List size = {}", oldListSize);
-                        SignallingAction sigLog = new SignallingAction(); // opens a frame, opens a panel in that frame
-                        sigLog.setMast(sourceMast, null);
-                        sigLog.actionPerformed(null);
-                        //log.debug("SML Add ready"); // this is too quick, will never call:
-                        //if (sml != null && sml.getDestinationList().size() > oldListSize) {
-                        //    log.debug("SML Add added a Logic");
-                        //    _AppearanceModel.fireTableDataChanged(); // update list display after edit, but not when Add was cancelled by user
-                        //}
-=======
                         SignallingAction sigLog = new SignallingAction(); // opens a frame, opens a panel in that frame
                         sigLog.setMast(sourceMast, null);
                         sigLog.actionPerformed(null);
                         // unable to receive changes in created panel, so listen to common parent object
->>>>>>> 55cbb372
                     }
                 }
                 WindowMaker t = new WindowMaker();
@@ -207,14 +189,10 @@
             boolean newValue = (Boolean) e.getNewValue();
             discoverPairs.setEnabled(newValue);
         }
-<<<<<<< HEAD
-        //log.debug("SSP 179 Event: {}", e.getPropertyName());
-=======
         log.debug("SSP 173 Event: {}; Source: {}", e.getPropertyName(), e.toString()); // doesn't get notified, newDestination
         if (e.getPropertyName().equals("length")) { // redraw the Pairs table
             updateDetails();
         }
->>>>>>> 55cbb372
     }
 
     private ArrayList<SignalMast> _signalMastList;
@@ -332,12 +310,8 @@
 
         @Override
         public void propertyChange(java.beans.PropertyChangeEvent e) {
-<<<<<<< HEAD
-            if (e.getPropertyName().equals("length")) { // should pick up adding an new destination mast, but doesn't refresh by itself
-=======
             if (e.getPropertyName().equals("length")) {
                 // should pick up adding a new destination mast, but doesn't refresh table by itself
->>>>>>> 55cbb372
                 _signalMastList = sml.getDestinationList();
                 int length = (Integer) e.getNewValue();
                 if (length == 0) {
@@ -353,11 +327,7 @@
                 fireTableDataChanged();
                 fireTableRowsUpdated(0, _signalMastList.size()-1);
             }
-<<<<<<< HEAD
-            //log.debug("SSP 312 Event: {}", e.getPropertyName());
-=======
             log.debug("SSP 310 Event: {}", e.getPropertyName());
->>>>>>> 55cbb372
         }
 
         protected void configEditColumn(JTable table) {

--- conflicted
+++ resolved
@@ -51,19 +51,11 @@
 ButtonApply = Anvend
 ButtonYesPlus = Ja - Stop Advarsler
 ButtonDelete = Slet
-<<<<<<< HEAD
-ButtonAddSensor = Tilf\u00F8j Ny Sensor
-ButtonAddAudioListener = Tilf\u00F8j Listener...
-ButtonAddAudioSource = Tilf\u00F8j Source...
-ButtonAddAudioBuffer = Tilf\u00F8j Buffer...
-ButtonClear = Clear
-=======
 ButtonAddSensor = Tilf\u00f8j Ny Sensor
 ButtonAddAudioListener = Tilf\u00f8j Listener...
 ButtonAddAudioSource = Tilf\u00f8j Source...
 ButtonAddAudioBuffer = Tilf\u00f8j Buffer...
 ButtonClear = Ryd
->>>>>>> 4ed0cbd1
 ToolTipWillActivate = This button will be active after you type text into the text box
 addToTable = Tilf\u00F8j til Tabel
 

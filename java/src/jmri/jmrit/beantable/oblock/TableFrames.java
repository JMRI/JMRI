package jmri.jmrit.beantable.oblock;

import java.awt.BorderLayout;
import java.awt.Dimension;
import java.awt.Point;
import java.awt.event.ActionEvent;
import java.awt.event.ActionListener;
import java.awt.event.KeyEvent;
import java.awt.event.MouseAdapter;
import java.awt.event.MouseEvent;
import java.beans.PropertyVetoException;
import java.text.MessageFormat;
import java.util.HashMap;
import java.util.Iterator;
import javax.swing.Action;
import javax.swing.DefaultCellEditor;
import javax.swing.JButton;
import javax.swing.JComboBox;
import javax.swing.JDesktopPane;
import javax.swing.JInternalFrame;
import javax.swing.JLabel;
import javax.swing.JMenu;
import javax.swing.JMenuBar;
import javax.swing.JMenuItem;
import javax.swing.JPanel;
import javax.swing.JPopupMenu;
import javax.swing.JScrollPane;
import javax.swing.JTable;
import javax.swing.KeyStroke;
import javax.swing.TransferHandler;
import javax.swing.event.InternalFrameEvent;
import javax.swing.event.InternalFrameListener;
import javax.swing.table.TableRowSorter;
import jmri.InstanceManager;
import jmri.Path;
import jmri.implementation.SignalSpeedMap;
import jmri.jmrit.logix.OBlock;
import jmri.jmrit.logix.OBlockManager;
import jmri.jmrit.logix.OPath;
import jmri.jmrit.logix.WarrantTableAction;
import jmri.util.SystemType;
import jmri.util.com.sun.TransferActionListener;
import jmri.util.swing.XTableColumnModel;
import jmri.util.table.ButtonEditor;
import jmri.util.table.ButtonRenderer;
import org.slf4j.Logger;
import org.slf4j.LoggerFactory;

/**
 * GUI to define OBlocks
 * <BR>
 * <hr>
 * This file is part of JMRI.
 * <P>
 * JMRI is free software; you can redistribute it and/or modify it under the
 * terms of version 2 of the GNU General Public License as published by the Free
 * Software Foundation. See the "COPYING" file for a copy of this license.
 * </P><P>
 * JMRI is distributed in the hope that it will be useful, but WITHOUT ANY
 * WARRANTY; without even the implied warranty of MERCHANTABILITY or FITNESS FOR
 * A PARTICULAR PURPOSE. See the GNU General Public License for more details.
 * </P>
 *
 * @author Pete Cressman (C) 2010
 */
public class TableFrames extends jmri.util.JmriJFrame implements InternalFrameListener {

    static int ROW_HEIGHT;
    public static final int STRUT_SIZE = 10;

    JTable _oBlockTable;
    OBlockTableModel _oBlockModel;
    JTable _portalTable;
    PortalTableModel _portalModel;
    JTable _blockPortalTable;
    BlockPortalTableModel _blockPortalXRefModel;
    JTable _signalTable;
    SignalTableModel _signalModel;

    JScrollPane _blockTablePane;
    JScrollPane _portalTablePane;
    JScrollPane _signalTablePane;

    JDesktopPane _desktop;
    JInternalFrame _blockTableFrame;
    JInternalFrame _portalTableFrame;
    JInternalFrame _blockPortalXRefFrame;
    JInternalFrame _signalTableFrame;

    boolean _showWarnings = true;
    JMenuItem _showWarnItem;
    JMenu _openMenu;
    HashMap<String, JInternalFrame> _blockPathMap = new HashMap<String, JInternalFrame>();
    HashMap<String, JInternalFrame> _PathTurnoutMap = new HashMap<String, JInternalFrame>();

    public TableFrames() {
        this("OBlock Table");
    }

    public TableFrames(String actionName) {
        super(actionName);
    }

    @Override
    public void initComponents() {
        setTitle(Bundle.getMessage("TitleOBlocks"));
        JMenuBar menuBar = new JMenuBar();
        JMenu fileMenu = new JMenu(Bundle.getMessage("MenuFile"));
        fileMenu.add(new jmri.configurexml.SaveMenu());

        JMenuItem printItem = new JMenuItem(Bundle.getMessage("PrintOBlockTable"));
        fileMenu.add(printItem);
        printItem.addActionListener(new ActionListener() {
            public void actionPerformed(ActionEvent e) {
                try {
                    // MessageFormat headerFormat = new MessageFormat(getTitle());  // not used below
                    MessageFormat footerFormat = new MessageFormat(getTitle() + " page {0,number}");
                    _oBlockTable.print(JTable.PrintMode.FIT_WIDTH, null, footerFormat);
                } catch (java.awt.print.PrinterException e1) {
                    log.warn("error printing: " + e1, e1);
                }
            }
        });
        printItem = new JMenuItem(Bundle.getMessage("PrintPortalTable"));
        fileMenu.add(printItem);
        printItem.addActionListener(new ActionListener() {
            public void actionPerformed(ActionEvent e) {
                try {
                    // MessageFormat headerFormat = new MessageFormat(getTitle());  // not used below
                    MessageFormat footerFormat = new MessageFormat(getTitle() + " page {0,number}");
                    _portalTable.print(JTable.PrintMode.FIT_WIDTH, null, footerFormat);
                } catch (java.awt.print.PrinterException e1) {
                    log.warn("error printing: " + e1, e1);
                }
            }
        });
        printItem = new JMenuItem(Bundle.getMessage("PrintSignalTable"));
        fileMenu.add(printItem);
        printItem.addActionListener(new ActionListener() {
            public void actionPerformed(ActionEvent e) {
                try {
                    // MessageFormat headerFormat = new MessageFormat(getTitle());  // not used below
                    MessageFormat footerFormat = new MessageFormat(getTitle() + " page {0,number}");
                    _signalTable.print(JTable.PrintMode.FIT_WIDTH, null, footerFormat);
                } catch (java.awt.print.PrinterException e1) {
                    log.warn("error printing: " + e1, e1);
                }
            }
        });
        printItem = new JMenuItem(Bundle.getMessage("PrintXRef"));
        fileMenu.add(printItem);
        printItem.addActionListener(new ActionListener() {
            public void actionPerformed(ActionEvent e) {
                try {
                    // MessageFormat headerFormat = new MessageFormat(getTitle());  // not used below
                    MessageFormat footerFormat = new MessageFormat(getTitle() + " page {0,number}");
                    _blockPortalTable.print(JTable.PrintMode.FIT_WIDTH, null, footerFormat);
                } catch (java.awt.print.PrinterException e1) {
                    log.warn("error printing: " + e1, e1);
                }
            }
        });

        menuBar.add(fileMenu);

        JMenu editMenu = new JMenu(Bundle.getMessage("MenuEdit"));
        editMenu.setMnemonic(KeyEvent.VK_E);
        TransferActionListener actionListener = new TransferActionListener();

        JMenuItem menuItem = new JMenuItem(Bundle.getMessage("MenuItemCut"));
        menuItem.setActionCommand((String) TransferHandler.getCutAction().getValue(Action.NAME));
        menuItem.addActionListener(actionListener);
        if (SystemType.isMacOSX()) {
            menuItem.setAccelerator(
                    KeyStroke.getKeyStroke(KeyEvent.VK_X, ActionEvent.META_MASK));
        } else {
            menuItem.setAccelerator(
                    KeyStroke.getKeyStroke(KeyEvent.VK_X, ActionEvent.CTRL_MASK));
        }
        menuItem.setMnemonic(KeyEvent.VK_T);
        editMenu.add(menuItem);

        menuItem = new JMenuItem(Bundle.getMessage("MenuItemCopy"));
        menuItem.setActionCommand((String) TransferHandler.getCopyAction().getValue(Action.NAME));
        menuItem.addActionListener(actionListener);
        if (SystemType.isMacOSX()) {
            menuItem.setAccelerator(
                    KeyStroke.getKeyStroke(KeyEvent.VK_C, ActionEvent.META_MASK));
        } else {
            menuItem.setAccelerator(
                    KeyStroke.getKeyStroke(KeyEvent.VK_C, ActionEvent.CTRL_MASK));
        }
        menuItem.setMnemonic(KeyEvent.VK_C);
        editMenu.add(menuItem);

        menuItem = new JMenuItem(Bundle.getMessage("MenuItemPaste"));
        menuItem.setActionCommand((String) TransferHandler.getPasteAction().getValue(Action.NAME));
        menuItem.addActionListener(actionListener);
        if (SystemType.isMacOSX()) {
            menuItem.setAccelerator(
                    KeyStroke.getKeyStroke(KeyEvent.VK_V, ActionEvent.META_MASK));
        } else {
            menuItem.setAccelerator(
                    KeyStroke.getKeyStroke(KeyEvent.VK_V, ActionEvent.CTRL_MASK));
        }
        menuItem.setMnemonic(KeyEvent.VK_P);
        editMenu.add(menuItem);
        menuBar.add(editMenu);

        JMenu optionMenu = new JMenu(Bundle.getMessage("MenuOptions"));
        _showWarnItem = new JMenuItem(Bundle.getMessage("SuppressWarning"));
        _showWarnItem.addActionListener(new ActionListener() {
            public void actionPerformed(ActionEvent event) {
                String cmd = event.getActionCommand();
                setShowWarnings(cmd);
            }
        });
        optionMenu.add(_showWarnItem);
        setShowWarnings("ShowWarning");
        menuBar.add(optionMenu);

        _openMenu = new JMenu(Bundle.getMessage("OpenMenu"));
        updateOpenMenu();   // replaces the last item with appropriate
        menuBar.add(_openMenu);

        setJMenuBar(menuBar);
        addHelpMenu("package.jmri.jmrit.logix.OBlockTable", true);

        _desktop = new JDesktopPane();
        _desktop.putClientProperty("JDesktopPane.dragMode", "outline");
        _desktop.setPreferredSize(new Dimension(1100, 550));
        setContentPane(_desktop);
        _blockTableFrame = makeBlockFrame();
        _blockTableFrame.setVisible(true);
        _desktop.add(_blockTableFrame);

        _portalTableFrame = makePortalFrame();
        _portalTableFrame.setVisible(true);
        _desktop.add(_portalTableFrame);

        _signalTableFrame = makeSignalFrame();
        _signalTableFrame.setVisible(true);
        _desktop.add(_signalTableFrame);

        _blockPortalXRefFrame = makeBlockPortalFrame();
        _blockPortalXRefFrame.setVisible(false);
        _desktop.add(_blockPortalXRefFrame);

        setLocation(10, 30);
        setVisible(true);
        pack();
        errorCheck();
    }

    protected final JScrollPane getBlockTablePane() {
        return _blockTablePane;
    }

    protected final JScrollPane getPortalTablePane() {
        return _portalTablePane;
    }

    protected final JScrollPane getSignalTablePane() {
        return _signalTablePane;
    }

    protected final OBlockTableModel getBlockModel() {
        return _oBlockModel;
    }

    protected final PortalTableModel getPortalModel() {
        return _portalModel;
    }

    protected final SignalTableModel getSignalModel() {
        return _signalModel;
    }

    protected final BlockPortalTableModel getXRefModel() {
        return _blockPortalXRefModel;
    }

    private void setShowWarnings(String cmd) {
        if (cmd.equals("ShowWarning")) {
            _showWarnings = true;
            _showWarnItem.setActionCommand("SuppressWarning");
            _showWarnItem.setText(Bundle.getMessage("SuppressWarning"));
        } else {
            _showWarnings = false;
            _showWarnItem.setActionCommand("ShowWarning");
            _showWarnItem.setText(Bundle.getMessage("ShowWarning"));
        }
        if (log.isDebugEnabled()) {
            log.debug("setShowWarnings: _showWarnings= " + _showWarnings);
        }
    }

    @Override
    public void windowClosing(java.awt.event.WindowEvent e) {
        errorCheck();
        setDefaultCloseOperation(javax.swing.WindowConstants.HIDE_ON_CLOSE);
        if (log.isDebugEnabled()) {
            log.debug("windowClosing: " + toString());
        }
    }

    private void errorCheck() {
        WarrantTableAction.initPathPortalCheck();
        OBlockManager manager = InstanceManager.getDefault(jmri.jmrit.logix.OBlockManager.class);
        String[] sysNames = manager.getSystemNameArray();
        for (int i = 0; i < sysNames.length; i++) {
            WarrantTableAction.checkPathPortals(manager.getBySystemName(sysNames[i]));
        }
        if (_showWarnings) {
            WarrantTableAction.showPathPortalErrors();
        }
    }

    protected void updateOpenMenu() {
        _openMenu.removeAll();
        JMenuItem openBlock = new JMenuItem(Bundle.getMessage("OpenBlockMenu"));
        _openMenu.add(openBlock);
        openBlock.addActionListener(new ActionListener() {
            public void actionPerformed(ActionEvent event) {
                _blockTableFrame.setVisible(true);
                try {
                    _blockTableFrame.setIcon(false);
                } catch (PropertyVetoException pve) {
                    log.warn("Block Table Frame vetoed setIcon " + pve.toString());
                }
                _blockTableFrame.moveToFront();
            }
        });
        JMenuItem openPortal = new JMenuItem(Bundle.getMessage("OpenPortalMenu"));
        _openMenu.add(openPortal);
        openPortal.addActionListener(new ActionListener() {
            public void actionPerformed(ActionEvent event) {
                _portalTableFrame.setVisible(true);
                try {
                    _portalTableFrame.setIcon(false);
                } catch (PropertyVetoException pve) {
                    log.warn("Portal Table Frame vetoed setIcon " + pve.toString());
                }
                _portalTableFrame.moveToFront();
            }
        });
        JMenuItem openXRef = new JMenuItem(Bundle.getMessage("OpenXRefMenu"));
        _openMenu.add(openXRef);
        openXRef.addActionListener(new ActionListener() {
            public void actionPerformed(ActionEvent event) {
                _blockPortalXRefFrame.setVisible(true);
                try {
                    _blockPortalXRefFrame.setIcon(false);
                } catch (PropertyVetoException pve) {
                    log.warn("XRef Table Frame vetoed setIcon " + pve.toString());
                }
                _blockPortalXRefFrame.moveToFront();
            }
        });
        JMenuItem openSignal = new JMenuItem(Bundle.getMessage("OpenSignalMenu"));
        _openMenu.add(openSignal);
        openSignal.addActionListener(new ActionListener() {
            public void actionPerformed(ActionEvent event) {
                _signalTableFrame.setVisible(true);
                try {
                    _signalTableFrame.setIcon(false);
                } catch (PropertyVetoException pve) {
                    log.warn("Signal Table Frame vetoed setIcon " + pve.toString());
                }
                _signalTableFrame.moveToFront();
            }
        });

        JMenu openBlockPath = new JMenu(Bundle.getMessage("OpenBlockPathMenu"));
        ActionListener openFrameAction = new ActionListener() {
            public void actionPerformed(ActionEvent e) {
                String sysName = e.getActionCommand();
                openBlockPathFrame(sysName);
            }
        };
        OBlockManager manager = InstanceManager.getDefault(jmri.jmrit.logix.OBlockManager.class);
        String[] sysNames = manager.getSystemNameArray();
        for (int i = 0; i < sysNames.length; i++) {
            OBlock block = manager.getBySystemName(sysNames[i]);
            JMenuItem mi = new JMenuItem(Bundle.getMessage("OpenPathMenu", block.getDisplayName()));
            mi.setActionCommand(sysNames[i]);
            mi.addActionListener(openFrameAction);
            openBlockPath.add(mi);
        }
        _openMenu.add(openBlockPath);

        JMenu openTurnoutPath = new JMenu(Bundle.getMessage("OpenBlockPathTurnoutMenu"));
        sysNames = manager.getSystemNameArray();
        for (int i = 0; i < sysNames.length; i++) {
            OBlock block = manager.getBySystemName(sysNames[i]);
            JMenu openTurnoutMenu = new JMenu(Bundle.getMessage("OpenTurnoutMenu", block.getDisplayName()));
            openTurnoutPath.add(openTurnoutMenu);
            openFrameAction = new ActionListener() {
                public void actionPerformed(ActionEvent e) {
                    String pathTurnoutName = e.getActionCommand();
                    openPathTurnoutFrame(pathTurnoutName);
                }
            };
            Iterator<Path> iter = block.getPaths().iterator();
            while (iter.hasNext()) {
                OPath path = (OPath) iter.next();
                JMenuItem mi = new JMenuItem(Bundle.getMessage("OpenPathTurnoutMenu", path.getName()));
                mi.setActionCommand(makePathTurnoutName(sysNames[i], path.getName()));
                mi.addActionListener(openFrameAction);
                openTurnoutMenu.add(mi);
            }
        }
        _openMenu.add(openTurnoutPath);
    }

    /*
     * ********************* BlockFrame *****************************
     */
    protected JInternalFrame makeBlockFrame() {
        JInternalFrame frame = new JInternalFrame(Bundle.getMessage("TitleBlockTable"), true, false, false, true);
        _oBlockModel = new OBlockTableModel(this);
        _oBlockTable = new JTable(_oBlockModel);
        TableRowSorter<OBlockTableModel> sorter = new TableRowSorter<>(_oBlockModel);
        sorter.setComparator(OBlockTableModel.SYSNAMECOL, new jmri.util.SystemNameComparator());
        _oBlockTable.setRowSorter(sorter);
        _oBlockTable.setTransferHandler(new jmri.util.DnDTableImportExportHandler(new int[]{OBlockTableModel.EDIT_COL,
                OBlockTableModel.DELETE_COL, OBlockTableModel.REPORT_CURRENTCOL, OBlockTableModel.SPEEDCOL,
                OBlockTableModel.PERMISSIONCOL, OBlockTableModel.UNITSCOL}));
        _oBlockTable.setDragEnabled(true);

        // Use XTableColumnModel so we can control which columns are visible
        XTableColumnModel tcm = new XTableColumnModel();
        _oBlockTable.setColumnModel(tcm);
        _oBlockTable.getTableHeader().setReorderingAllowed(true);
        _oBlockTable.createDefaultColumnsFromModel();
        _oBlockModel.addHeaderListener(_oBlockTable);

        _oBlockTable.setDefaultEditor(JComboBox.class, new jmri.jmrit.symbolicprog.ValueEditor());
        _oBlockTable.getColumnModel().getColumn(OBlockTableModel.EDIT_COL).setCellEditor(new ButtonEditor(new JButton()));
        _oBlockTable.getColumnModel().getColumn(OBlockTableModel.EDIT_COL).setCellRenderer(new ButtonRenderer());
        _oBlockTable.getColumnModel().getColumn(OBlockTableModel.DELETE_COL).setCellEditor(new ButtonEditor(new JButton()));
        _oBlockTable.getColumnModel().getColumn(OBlockTableModel.DELETE_COL).setCellRenderer(new ButtonRenderer());
        _oBlockTable.getColumnModel().getColumn(OBlockTableModel.UNITSCOL).setCellRenderer(
                new MyBooleanRenderer(Bundle.getMessage("cm"), Bundle.getMessage("in")));
        JComboBox<String> box = new JComboBox<String>(OBlockTableModel.curveOptions);
        _oBlockTable.getColumnModel().getColumn(OBlockTableModel.CURVECOL).setCellEditor(new DefaultCellEditor(box));
        _oBlockTable.getColumnModel().getColumn(OBlockTableModel.REPORT_CURRENTCOL).setCellRenderer(
                new MyBooleanRenderer(Bundle.getMessage("Current"), Bundle.getMessage("Last")));
        box = new JComboBox<String>(jmri.InstanceManager.getDefault(SignalSpeedMap.class).getValidSpeedNames());
        box.addItem("");
        _oBlockTable.getColumnModel().getColumn(OBlockTableModel.SPEEDCOL).setCellEditor(new DefaultCellEditor(box));
        _oBlockTable.getColumnModel().getColumn(OBlockTableModel.PERMISSIONCOL).setCellRenderer(
                new MyBooleanRenderer(Bundle.getMessage("Permissive"), Bundle.getMessage("Absolute")));
        _oBlockTable.addMouseListener(new MouseAdapter() {
            @Override
            public void mousePressed(MouseEvent me) {
                showPopup(me);
            }

            @Override
            public void mouseReleased(MouseEvent me) {
                showPopup(me);
            }
        });

        for (int i = 0; i < _oBlockModel.getColumnCount(); i++) {
            int width = _oBlockModel.getPreferredWidth(i);
            _oBlockTable.getColumnModel().getColumn(i).setPreferredWidth(width);
        }
        _oBlockTable.setAutoResizeMode(JTable.AUTO_RESIZE_OFF);
<<<<<<< HEAD
        _oBlockTable.setDragEnabled(true);
        setActionMappings(_oBlockTable);
=======

>>>>>>> 147cfcfc
        ROW_HEIGHT = _oBlockTable.getRowHeight();
        int tableWidth = _desktop.getPreferredSize().width;
        _oBlockTable.setPreferredScrollableViewportSize(new java.awt.Dimension(tableWidth, ROW_HEIGHT * 10));
        _blockTablePane = new JScrollPane(_oBlockTable);

        tcm.setColumnVisible(tcm.getColumnByModelIndex(OBlockTableModel.REPORTERCOL), false);
        tcm.setColumnVisible(tcm.getColumnByModelIndex(OBlockTableModel.REPORT_CURRENTCOL), false);
        tcm.setColumnVisible(tcm.getColumnByModelIndex(OBlockTableModel.PERMISSIONCOL), false);
//        tcm.setColumnVisible(tcm.getColumnByModelIndex(OBlockTableModel.SPEEDCOL), false);
//        tcm.setColumnVisible(tcm.getColumnByModelIndex(OBlockTableModel.ERR_SENSORCOL), false);
        tcm.setColumnVisible(tcm.getColumnByModelIndex(OBlockTableModel.CURVECOL), false);

        JPanel contentPane = new JPanel();
        contentPane.setLayout(new BorderLayout(5, 5));
        JLabel prompt = new JLabel(Bundle.getMessage("AddBlockPrompt"));
        contentPane.add(prompt, BorderLayout.NORTH);
        contentPane.add(_blockTablePane, BorderLayout.CENTER);

        frame.setContentPane(contentPane);
        frame.pack();
        return frame;
    }

    void showPopup(MouseEvent me) {
        Point p = me.getPoint();
        int col = _oBlockTable.columnAtPoint(p);
        if (!me.isPopupTrigger() && !me.isMetaDown() && !me.isAltDown() && col == OBlockTableModel.STATECOL) {
            int row = _oBlockTable.rowAtPoint(p);
            String stateStr = (String) _oBlockModel.getValueAt(row, col);
            int state = Integer.parseInt(stateStr, 2);
            stateStr = OBlockTableModel.getValue(state);
            JPopupMenu popupMenu = new JPopupMenu();
            popupMenu.add(new JMenuItem(stateStr));
            popupMenu.show(_oBlockTable, me.getX(), me.getY());
        }
    }

    /*
     * ********************* PortalFrame *****************************
     */
    protected JInternalFrame makePortalFrame() {
        JInternalFrame frame = new JInternalFrame(Bundle.getMessage("TitlePortalTable"), true, false, false, true);
        _portalModel = new PortalTableModel(this);
<<<<<<< HEAD
        _portalTable = new DnDJTable(_portalModel, new int[]{PortalTableModel.DELETE_COL});
=======
        _portalTable = new JTable(_portalModel);
>>>>>>> 147cfcfc
        TableRowSorter<PortalTableModel> sorter = new TableRowSorter<>(_portalModel);
        sorter.setComparator(PortalTableModel.FROM_BLOCK_COLUMN, new jmri.util.SystemNameComparator());
        sorter.setComparator(PortalTableModel.TO_BLOCK_COLUMN, new jmri.util.SystemNameComparator());
        _portalTable.setRowSorter(sorter);
        _portalTable.setTransferHandler(new jmri.util.DnDTableImportExportHandler(new int[]{PortalTableModel.DELETE_COL}));
        _portalTable.setDragEnabled(true);
        
        _portalTable.getColumnModel().getColumn(PortalTableModel.DELETE_COL).setCellEditor(new ButtonEditor(new JButton()));
        _portalTable.getColumnModel().getColumn(PortalTableModel.DELETE_COL).setCellRenderer(new ButtonRenderer());
        for (int i = 0; i < _portalModel.getColumnCount(); i++) {
            int width = _portalModel.getPreferredWidth(i);
            _portalTable.getColumnModel().getColumn(i).setPreferredWidth(width);
        }
        _portalTable.sizeColumnsToFit(-1);
<<<<<<< HEAD
        _portalTable.setDragEnabled(true);
        setActionMappings(_portalTable);
=======
>>>>>>> 147cfcfc
        int tableWidth = _portalTable.getPreferredSize().width;
        _portalTable.setPreferredScrollableViewportSize(new java.awt.Dimension(tableWidth, ROW_HEIGHT * 10));
        _portalTablePane = new JScrollPane(_portalTable);

        JPanel contentPane = new JPanel();
        contentPane.setLayout(new BorderLayout(5, 5));
        JLabel prompt = new JLabel(Bundle.getMessage("AddPortalPrompt"));
        contentPane.add(prompt, BorderLayout.NORTH);
        contentPane.add(_portalTablePane, BorderLayout.CENTER);

        frame.setContentPane(contentPane);
        frame.setLocation(0, 200);
        frame.pack();
        return frame;
    }

    /*
     * ********************* BlockPortalFrame *****************************
     */
    protected JInternalFrame makeBlockPortalFrame() {
        JInternalFrame frame = new JInternalFrame(Bundle.getMessage("TitleBlockPortalXRef"), true, false, false, true);
        _blockPortalXRefModel = new BlockPortalTableModel(_oBlockModel);
        _blockPortalTable = new JTable(_blockPortalXRefModel);
        _blockPortalTable.setTransferHandler(new jmri.util.DnDTableExportHandler());
        _blockPortalTable.setDragEnabled(true);
        
        _blockPortalTable.setDefaultRenderer(String.class, new jmri.jmrit.symbolicprog.ValueRenderer());
        _blockPortalTable.setDefaultEditor(String.class, new jmri.jmrit.symbolicprog.ValueEditor());
        for (int i = 0; i < _blockPortalXRefModel.getColumnCount(); i++) {
            int width = _blockPortalXRefModel.getPreferredWidth(i);
            _blockPortalTable.getColumnModel().getColumn(i).setPreferredWidth(width);
        }
        _blockPortalTable.sizeColumnsToFit(-1);
        int tableWidth = _blockPortalTable.getPreferredSize().width;
        _blockPortalTable.setPreferredScrollableViewportSize(new java.awt.Dimension(tableWidth, ROW_HEIGHT * 25));
        JScrollPane tablePane = new JScrollPane(_blockPortalTable);

        JPanel contentPane = new JPanel();
        contentPane.setLayout(new BorderLayout(5, 5));
        contentPane.add(tablePane, BorderLayout.CENTER);

        frame.addInternalFrameListener(this);
        frame.setContentPane(contentPane);
        frame.setLocation(700, 30);
        frame.pack();
        return frame;
    }

    /*
     * ********************* SignalFrame *****************************
     */
    protected JInternalFrame makeSignalFrame() {
        JInternalFrame frame = new JInternalFrame(Bundle.getMessage("TitleSignalTable"), true, false, false, true);
        _signalModel = new SignalTableModel(this);
        _signalModel.init();
        _signalTable = new JTable(_signalModel);
        TableRowSorter<SignalTableModel> sorter = new TableRowSorter<>(_signalModel);
        _signalTable.setRowSorter(sorter);
        _signalTable.setTransferHandler(new jmri.util.DnDTableImportExportHandler(
                new int[]{SignalTableModel.UNITSCOL, SignalTableModel.DELETE_COL}));
        _signalTable.setDragEnabled(true);
        
        _signalTable.getColumnModel().getColumn(SignalTableModel.UNITSCOL).setCellRenderer(
                new MyBooleanRenderer(Bundle.getMessage("cm"), Bundle.getMessage("in")));
        _signalTable.getColumnModel().getColumn(SignalTableModel.DELETE_COL).setCellEditor(new ButtonEditor(new JButton()));
        _signalTable.getColumnModel().getColumn(SignalTableModel.DELETE_COL).setCellRenderer(new ButtonRenderer());
        for (int i = 0; i < _signalModel.getColumnCount(); i++) {
            int width = SignalTableModel.getPreferredWidth(i);
            _signalTable.getColumnModel().getColumn(i).setPreferredWidth(width);
        }
        _signalTable.sizeColumnsToFit(-1);
        int tableWidth = _signalTable.getPreferredSize().width;
        _signalTable.setPreferredScrollableViewportSize(new java.awt.Dimension(tableWidth, ROW_HEIGHT * 8));
        _signalTablePane = new JScrollPane(_signalTable);

        JPanel contentPane = new JPanel();
        contentPane.setLayout(new BorderLayout(5, 5));
        JLabel prompt = new JLabel(Bundle.getMessage("AddSignalPrompt"));
        contentPane.add(prompt, BorderLayout.NORTH);
        contentPane.add(_signalTablePane, BorderLayout.CENTER);

        frame.setContentPane(contentPane);
        frame.setLocation(200, 350);
        frame.pack();
        return frame;
    }

    /**
     * ********************* BlockPathFrame *****************************
     */
    static class BlockPathFrame extends JInternalFrame {

        /**
         *
         */
        BlockPathTableModel blockPathModel;

        public BlockPathFrame(String title, boolean resizable, boolean closable,
                boolean maximizable, boolean iconifiable) {
            super(title, resizable, closable, maximizable, iconifiable);
        }

        public void init(OBlock block, TableFrames parent) {
            blockPathModel = new BlockPathTableModel(block, parent);
        }

        public BlockPathTableModel getModel() {
            return blockPathModel;
        }
    }

    /*
     * ********************* BlockPathFrame *****************************
     */
    protected BlockPathFrame makeBlockPathFrame(OBlock block) {
        String title = Bundle.getMessage("TitleBlockPathTable", block.getDisplayName());
        BlockPathFrame frame = new BlockPathFrame(title, true, true, false, true);
        if (log.isDebugEnabled()) {
            log.debug("makeBlockPathFrame for Block " + block.getDisplayName());
        }
        frame.setName(block.getSystemName());
        frame.init(block, this);
        BlockPathTableModel blockPathModel = frame.getModel();
        blockPathModel.init();
<<<<<<< HEAD
        JTable blockPathTable = new DnDJTable(blockPathModel, new int[]{BlockPathTableModel.EDIT_COL,
            BlockPathTableModel.DELETE_COL, BlockPathTableModel.UNITSCOL});
=======
        JTable blockPathTable = new JTable(blockPathModel);
        blockPathTable.setTransferHandler(new jmri.util.DnDTableImportExportHandler(new int[]{
                BlockPathTableModel.EDIT_COL, BlockPathTableModel.DELETE_COL, BlockPathTableModel.UNITSCOL}));
        blockPathTable.setDragEnabled(true);
        
>>>>>>> 147cfcfc
        blockPathTable.getColumnModel().getColumn(BlockPathTableModel.UNITSCOL).setCellRenderer(
                new MyBooleanRenderer(Bundle.getMessage("cm"), Bundle.getMessage("in")));
        blockPathTable.getColumnModel().getColumn(BlockPathTableModel.EDIT_COL).setCellEditor(new ButtonEditor(new JButton()));
        blockPathTable.getColumnModel().getColumn(BlockPathTableModel.EDIT_COL).setCellRenderer(new ButtonRenderer());
        blockPathTable.getColumnModel().getColumn(BlockPathTableModel.DELETE_COL).setCellEditor(new ButtonEditor(new JButton()));
        blockPathTable.getColumnModel().getColumn(BlockPathTableModel.DELETE_COL).setCellRenderer(new ButtonRenderer());
<<<<<<< HEAD
        blockPathTable.setDragEnabled(true);
        setActionMappings(blockPathTable);
=======

>>>>>>> 147cfcfc
        for (int i = 0; i < blockPathModel.getColumnCount(); i++) {
            int width = blockPathModel.getPreferredWidth(i);
            blockPathTable.getColumnModel().getColumn(i).setPreferredWidth(width);
        }
        blockPathTable.sizeColumnsToFit(-1);
        int tableWidth = blockPathTable.getPreferredSize().width;
        blockPathTable.setPreferredScrollableViewportSize(new java.awt.Dimension(tableWidth, ROW_HEIGHT * 10));
        JScrollPane tablePane = new JScrollPane(blockPathTable);

        JPanel contentPane = new JPanel();
        contentPane.setLayout(new BorderLayout(5, 5));
        JLabel prompt = new JLabel(Bundle.getMessage("AddPathPrompt"));
        contentPane.add(prompt, BorderLayout.NORTH);
        contentPane.add(tablePane, BorderLayout.CENTER);

        frame.addInternalFrameListener(this);
        frame.setContentPane(contentPane);
        frame.setLocation(50, 30);
        frame.pack();
        return frame;
    }

    /*
     * ********************* PathTurnoutFrame *****************************
     */
    protected JInternalFrame makePathTurnoutFrame(OBlock block, String pathName) {
        String title = Bundle.getMessage("TitlePathTurnoutTable", block.getDisplayName(), pathName);
        JInternalFrame frame = new JInternalFrame(title, true, true, false, true);
        if (log.isDebugEnabled()) {
            log.debug("makePathTurnoutFrame for Block " + block.getDisplayName() + " and Path " + pathName);
        }
        frame.setName(makePathTurnoutName(block.getSystemName(), pathName));
        OPath path = block.getPathByName(pathName);
        if (path == null) {
            return null;
        }
        PathTurnoutTableModel PathTurnoutModel = new PathTurnoutTableModel(path);
        PathTurnoutModel.init();
        JTable PathTurnoutTable = new JTable(PathTurnoutModel);
        PathTurnoutTable.setTransferHandler(new jmri.util.DnDTableImportExportHandler(
                new int[]{PathTurnoutTableModel.SETTINGCOLUMN, PathTurnoutTableModel.DELETE_COL}));
        PathTurnoutTable.setDragEnabled(true);

        JComboBox<String> box = new JComboBox<String>(PathTurnoutTableModel.turnoutStates);
        PathTurnoutTable.getColumnModel().getColumn(PathTurnoutTableModel.SETTINGCOLUMN).setCellEditor(new DefaultCellEditor(box));
        PathTurnoutTable.getColumnModel().getColumn(PathTurnoutTableModel.DELETE_COL).setCellEditor(new ButtonEditor(new JButton()));
        PathTurnoutTable.getColumnModel().getColumn(PathTurnoutTableModel.DELETE_COL).setCellRenderer(new ButtonRenderer());
        //PathTurnoutTable.setAutoResizeMode(JTable.AUTO_RESIZE_OFF);
        for (int i = 0; i < PathTurnoutModel.getColumnCount(); i++) {
            int width = PathTurnoutModel.getPreferredWidth(i);
            PathTurnoutTable.getColumnModel().getColumn(i).setPreferredWidth(width);
        }
        PathTurnoutTable.sizeColumnsToFit(-1);
<<<<<<< HEAD
        PathTurnoutTable.setDragEnabled(true);
        setActionMappings(PathTurnoutTable);
=======
>>>>>>> 147cfcfc
        int tableWidth = PathTurnoutTable.getPreferredSize().width;
        PathTurnoutTable.setPreferredScrollableViewportSize(new java.awt.Dimension(tableWidth, ROW_HEIGHT * 5));
        JScrollPane tablePane = new JScrollPane(PathTurnoutTable);

        JPanel contentPane = new JPanel();
        contentPane.setLayout(new BorderLayout(5, 5));
        JLabel prompt = new JLabel(Bundle.getMessage("AddTurnoutPrompt"));
        contentPane.add(prompt, BorderLayout.NORTH);
        contentPane.add(tablePane, BorderLayout.CENTER);

        frame.addInternalFrameListener(this);
        frame.setContentPane(contentPane);
        frame.setLocation(10, 270);
        frame.pack();
        return frame;
    }

    protected void openBlockPathFrame(String sysName) {
        JInternalFrame frame = _blockPathMap.get(sysName);
        if (frame == null) {
            OBlock block = InstanceManager.getDefault(jmri.jmrit.logix.OBlockManager.class).getBySystemName(sysName);
            if (block == null) {
                return;
            }
            frame = makeBlockPathFrame(block);
            _blockPathMap.put(sysName, frame);
            frame.setVisible(true);
            _desktop.add(frame);
            frame.moveToFront();
        } else {
            frame.setVisible(true);
            try {
                frame.setIcon(false);
            } catch (PropertyVetoException pve) {
                log.warn("BlockPath Table Frame for \"" + sysName + "\" vetoed setIcon " + pve.toString());
            }
            frame.moveToFront();
        }
    }

    protected String makePathTurnoutName(String blockSysName, String pathName) {
        return "%" + pathName + "&" + blockSysName;
    }

    protected void openPathTurnoutFrame(String pathTurnoutName) {
        JInternalFrame frame = _PathTurnoutMap.get(pathTurnoutName);
        log.debug("openPathTurnoutFrame for " + pathTurnoutName);
        if (frame == null) {
            int index = pathTurnoutName.indexOf('&');
            String pathName = pathTurnoutName.substring(1, index);
            String sysName = pathTurnoutName.substring(index + 1);
            OBlock block = InstanceManager.getDefault(jmri.jmrit.logix.OBlockManager.class).getBySystemName(sysName);
            if (block == null) {
                return;
            }
            frame = makePathTurnoutFrame(block, pathName);
            if (frame == null) {
                return;
            }
            _PathTurnoutMap.put(pathTurnoutName, frame);
            frame.setVisible(true);
            _desktop.add(frame);
            frame.moveToFront();
        } else {
            frame.setVisible(true);
            try {
                frame.setIcon(false);
            } catch (PropertyVetoException pve) {
                log.warn("PathTurnout Table Frame for \"" + pathTurnoutName
                        + "\" vetoed setIcon " + pve.toString());
            }
            frame.moveToFront();
        }
    }

    static class MyBooleanRenderer extends javax.swing.table.DefaultTableCellRenderer {

        String _trueValue;
        String _falseValue;

        MyBooleanRenderer(String trueValue, String falseValue) {
            _trueValue = trueValue;
            _falseValue = falseValue;
        }

        public java.awt.Component getTableCellRendererComponent(JTable table,
                Object value, boolean isSelected,
                boolean hasFocus, int row, int column) {

            JLabel val;
            if (value instanceof Boolean) {
                if (((Boolean) value).booleanValue()) {
                    val = new JLabel(_trueValue);
                } else {
                    val = new JLabel(_falseValue);
                }
            } else {
                val = new JLabel("");
            }
            val.setFont(table.getFont().deriveFont(java.awt.Font.PLAIN));
            return val;
        }
    }

    /**
     * ********************* InternalFrameListener implementatiom
     * *****************
     */
    public void internalFrameClosing(InternalFrameEvent e) {
        //JInternalFrame frame = (JInternalFrame)e.getSource();
        //log.debug("Internal frame closing: "+frame.getTitle());
    }

    public void internalFrameClosed(InternalFrameEvent e) {
        JInternalFrame frame = (JInternalFrame) e.getSource();
        String name = frame.getName();
        if (log.isDebugEnabled()) {
            log.debug("Internal frame closed: "
                    + frame.getTitle() + ", name= " + name + " size ("
                    + frame.getSize().getWidth() + ", " + frame.getSize().getHeight() + ")");
        }
        if (name != null && name.startsWith("OB")) {
            _blockPathMap.remove(name);
            WarrantTableAction.initPathPortalCheck();
            WarrantTableAction.checkPathPortals(((BlockPathFrame) frame).getModel().getBlock());
            ((BlockPathFrame) frame).getModel().removeListener();
            if (_showWarnings) {
                WarrantTableAction.showPathPortalErrors();
            }
        } else {
            _PathTurnoutMap.remove(name);
        }
    }

    public void internalFrameOpened(InternalFrameEvent e) {
        /*  JInternalFrame frame = (JInternalFrame)e.getSource();
         if (log.isDebugEnabled()) log.debug("Internal frame Opened: "+
         frame.getTitle()+", name= "+frame.getName()+" size ("+
         frame.getSize().getWidth()+", "+frame.getSize().getHeight()+")"); */
    }

    public void internalFrameIconified(InternalFrameEvent e) {
        JInternalFrame frame = (JInternalFrame) e.getSource();
        String name = frame.getName();
        if (log.isDebugEnabled()) {
            log.debug("Internal frame Iconified: "
                    + frame.getTitle() + ", name= " + name + " size ("
                    + frame.getSize().getWidth() + ", " + frame.getSize().getHeight() + ")");
        }
        if (name != null && name.startsWith("OB")) {
            WarrantTableAction.initPathPortalCheck();
            WarrantTableAction.checkPathPortals(((BlockPathFrame) frame).getModel().getBlock());
            if (_showWarnings) {
                WarrantTableAction.showPathPortalErrors();
            }
        }
    }

    public void internalFrameDeiconified(InternalFrameEvent e) {
        //JInternalFrame frame = (JInternalFrame)e.getSource();
        //log.debug("Internal frame deiconified: "+frame.getTitle());
    }

    public void internalFrameActivated(InternalFrameEvent e) {
        //JInternalFrame frame = (JInternalFrame)e.getSource();
        //log.debug("Internal frame activated: "+frame.getTitle());
    }

    public void internalFrameDeactivated(InternalFrameEvent e) {
        //JInternalFrame frame = (JInternalFrame)e.getSource();
        //log.debug("Internal frame deactivated: "+frame.getTitle());
    }

    private final static Logger log = LoggerFactory.getLogger(TableFrames.class.getName());
}<|MERGE_RESOLUTION|>--- conflicted
+++ resolved
@@ -468,12 +468,7 @@
             _oBlockTable.getColumnModel().getColumn(i).setPreferredWidth(width);
         }
         _oBlockTable.setAutoResizeMode(JTable.AUTO_RESIZE_OFF);
-<<<<<<< HEAD
-        _oBlockTable.setDragEnabled(true);
-        setActionMappings(_oBlockTable);
-=======
-
->>>>>>> 147cfcfc
+
         ROW_HEIGHT = _oBlockTable.getRowHeight();
         int tableWidth = _desktop.getPreferredSize().width;
         _oBlockTable.setPreferredScrollableViewportSize(new java.awt.Dimension(tableWidth, ROW_HEIGHT * 10));
@@ -517,18 +512,14 @@
     protected JInternalFrame makePortalFrame() {
         JInternalFrame frame = new JInternalFrame(Bundle.getMessage("TitlePortalTable"), true, false, false, true);
         _portalModel = new PortalTableModel(this);
-<<<<<<< HEAD
-        _portalTable = new DnDJTable(_portalModel, new int[]{PortalTableModel.DELETE_COL});
-=======
         _portalTable = new JTable(_portalModel);
->>>>>>> 147cfcfc
         TableRowSorter<PortalTableModel> sorter = new TableRowSorter<>(_portalModel);
         sorter.setComparator(PortalTableModel.FROM_BLOCK_COLUMN, new jmri.util.SystemNameComparator());
         sorter.setComparator(PortalTableModel.TO_BLOCK_COLUMN, new jmri.util.SystemNameComparator());
         _portalTable.setRowSorter(sorter);
         _portalTable.setTransferHandler(new jmri.util.DnDTableImportExportHandler(new int[]{PortalTableModel.DELETE_COL}));
         _portalTable.setDragEnabled(true);
-        
+
         _portalTable.getColumnModel().getColumn(PortalTableModel.DELETE_COL).setCellEditor(new ButtonEditor(new JButton()));
         _portalTable.getColumnModel().getColumn(PortalTableModel.DELETE_COL).setCellRenderer(new ButtonRenderer());
         for (int i = 0; i < _portalModel.getColumnCount(); i++) {
@@ -536,11 +527,6 @@
             _portalTable.getColumnModel().getColumn(i).setPreferredWidth(width);
         }
         _portalTable.sizeColumnsToFit(-1);
-<<<<<<< HEAD
-        _portalTable.setDragEnabled(true);
-        setActionMappings(_portalTable);
-=======
->>>>>>> 147cfcfc
         int tableWidth = _portalTable.getPreferredSize().width;
         _portalTable.setPreferredScrollableViewportSize(new java.awt.Dimension(tableWidth, ROW_HEIGHT * 10));
         _portalTablePane = new JScrollPane(_portalTable);
@@ -566,7 +552,7 @@
         _blockPortalTable = new JTable(_blockPortalXRefModel);
         _blockPortalTable.setTransferHandler(new jmri.util.DnDTableExportHandler());
         _blockPortalTable.setDragEnabled(true);
-        
+
         _blockPortalTable.setDefaultRenderer(String.class, new jmri.jmrit.symbolicprog.ValueRenderer());
         _blockPortalTable.setDefaultEditor(String.class, new jmri.jmrit.symbolicprog.ValueEditor());
         for (int i = 0; i < _blockPortalXRefModel.getColumnCount(); i++) {
@@ -602,7 +588,7 @@
         _signalTable.setTransferHandler(new jmri.util.DnDTableImportExportHandler(
                 new int[]{SignalTableModel.UNITSCOL, SignalTableModel.DELETE_COL}));
         _signalTable.setDragEnabled(true);
-        
+
         _signalTable.getColumnModel().getColumn(SignalTableModel.UNITSCOL).setCellRenderer(
                 new MyBooleanRenderer(Bundle.getMessage("cm"), Bundle.getMessage("in")));
         _signalTable.getColumnModel().getColumn(SignalTableModel.DELETE_COL).setCellEditor(new ButtonEditor(new JButton()));
@@ -665,28 +651,18 @@
         frame.init(block, this);
         BlockPathTableModel blockPathModel = frame.getModel();
         blockPathModel.init();
-<<<<<<< HEAD
-        JTable blockPathTable = new DnDJTable(blockPathModel, new int[]{BlockPathTableModel.EDIT_COL,
-            BlockPathTableModel.DELETE_COL, BlockPathTableModel.UNITSCOL});
-=======
         JTable blockPathTable = new JTable(blockPathModel);
         blockPathTable.setTransferHandler(new jmri.util.DnDTableImportExportHandler(new int[]{
                 BlockPathTableModel.EDIT_COL, BlockPathTableModel.DELETE_COL, BlockPathTableModel.UNITSCOL}));
         blockPathTable.setDragEnabled(true);
-        
->>>>>>> 147cfcfc
+
         blockPathTable.getColumnModel().getColumn(BlockPathTableModel.UNITSCOL).setCellRenderer(
                 new MyBooleanRenderer(Bundle.getMessage("cm"), Bundle.getMessage("in")));
         blockPathTable.getColumnModel().getColumn(BlockPathTableModel.EDIT_COL).setCellEditor(new ButtonEditor(new JButton()));
         blockPathTable.getColumnModel().getColumn(BlockPathTableModel.EDIT_COL).setCellRenderer(new ButtonRenderer());
         blockPathTable.getColumnModel().getColumn(BlockPathTableModel.DELETE_COL).setCellEditor(new ButtonEditor(new JButton()));
         blockPathTable.getColumnModel().getColumn(BlockPathTableModel.DELETE_COL).setCellRenderer(new ButtonRenderer());
-<<<<<<< HEAD
-        blockPathTable.setDragEnabled(true);
-        setActionMappings(blockPathTable);
-=======
-
->>>>>>> 147cfcfc
+
         for (int i = 0; i < blockPathModel.getColumnCount(); i++) {
             int width = blockPathModel.getPreferredWidth(i);
             blockPathTable.getColumnModel().getColumn(i).setPreferredWidth(width);
@@ -740,11 +716,6 @@
             PathTurnoutTable.getColumnModel().getColumn(i).setPreferredWidth(width);
         }
         PathTurnoutTable.sizeColumnsToFit(-1);
-<<<<<<< HEAD
-        PathTurnoutTable.setDragEnabled(true);
-        setActionMappings(PathTurnoutTable);
-=======
->>>>>>> 147cfcfc
         int tableWidth = PathTurnoutTable.getPreferredSize().width;
         PathTurnoutTable.setPreferredScrollableViewportSize(new java.awt.Dimension(tableWidth, ROW_HEIGHT * 5));
         JScrollPane tablePane = new JScrollPane(PathTurnoutTable);

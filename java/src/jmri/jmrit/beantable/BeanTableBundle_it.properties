--- conflicted
+++ resolved
@@ -51,23 +51,16 @@
 TitleAddTurnout = Aggiungi Nuovo Scambio
 TitleAddReporter = Aggiungi Nuovo Reporter
 TitleAddMemory = Aggiungi Nuova Memoria
-<<<<<<< HEAD
-TitleAddLight = Aggiungi/Aggiorna Luce
-TitleAddLightControl = Aggiungi/Aggiorna Controllo Luci
+TitleAddLight = Aggiungi Luce
+TitleEditLight = Aggiorna Luce
+TitleAddLightControl = Aggiungi Controllo Luci
+TitleEditLightControl = Aggiorna Controllo Luci
 TitleAddBlock = Aggiungi Blocco
+TitleEditBlock = Aggiorna Blocco
 TitleAddSection = Aggiungi Sezione
 TitleEditSection = Aggiorna Sezione
 TitleAddTransit = Aggiungi Transito
 TitleEditTransit = Aggiorna Transito
-=======
-TitleAddLight = Aggiungi Luce
-TitleEditLight = Aggiorna Luce
-TitleAddLightControl = Aggiungi Controllo Luci
-TitleEditLightControl = Aggiorna Controllo Luci
-TitleAddBlock = Aggiungi/Aggiorna Blocco
-TitleAddSection = Aggiungi/Aggiorna Sezione
-TitleAddTransit = Aggiungi/Aggiorna Transito
->>>>>>> f0e82d6d
 TitleAddAudioBuffer = Aggiungi/Aggiorna Buffer Audio
 TitleAddAudioSource = Aggiungi/Aggiorna Sorgente Audio
 TitleAddAudioListener = Aggiungi/Aggiorna Ascoltatori Audio

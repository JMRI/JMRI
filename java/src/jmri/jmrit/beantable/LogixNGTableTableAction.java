package jmri.jmrit.beantable;

import java.awt.Container;
import java.awt.FlowLayout;
<<<<<<< HEAD
import java.awt.GridBagConstraints;
import java.awt.GridBagLayout;
import java.awt.event.ActionEvent;
import java.awt.event.ActionListener;
=======
>>>>>>> e394a9f2
import java.awt.event.ItemEvent;

import javax.swing.*;
<<<<<<< HEAD
import javax.swing.filechooser.FileNameExtensionFilter;
import javax.swing.table.TableColumn;
=======
>>>>>>> e394a9f2

import jmri.InstanceManager;
import jmri.Manager;
import jmri.util.JmriJFrame;


import jmri.jmrit.logixng.NamedTable;
import jmri.jmrit.logixng.NamedTableManager;
import jmri.jmrit.logixng.tools.swing.AbstractLogixNGEditor;
import jmri.jmrit.logixng.tools.swing.TableEditor;

/**
 * Swing action to create and register a LogixNG Table.
 * <p>
 Also contains the panes to create, edit, and delete a LogixNG.
 <p>
 * Most of the text used in this GUI is in BeanTableBundle.properties, accessed
 * via Bundle.getMessage().
 * <p>
 *
 * @author Dave Duchamp Copyright (C) 2007 (LogixTableAction)
 * @author Pete Cressman Copyright (C) 2009, 2010, 2011 (LogixTableAction)
 * @author Matthew Harris copyright (c) 2009 (LogixTableAction)
 * @author Dave Sand copyright (c) 2017 (LogixTableAction)
 * @author Daniel Bergqvist copyright (c) 2019
 * @author Dave Sand copyright (c) 2021
 */
public class LogixNGTableTableAction extends AbstractLogixNGTableAction<NamedTable> {

    JRadioButton _typeExternalTable = new JRadioButton(Bundle.getMessage("LogixNG_typeExternalTable"));
    JRadioButton _typeInternalTable = new JRadioButton(Bundle.getMessage("LogixNG_typeInternalTable"));
    ButtonGroup _buttonGroup = new ButtonGroup();
    JTextField _csvFileName = new JTextField(50);

    /**
     * Create a LogixNGTableAction instance.
     *
     * @param s the Action title, not the title of the resulting frame. Perhaps
     *          this should be changed?
     */
    public LogixNGTableTableAction(String s) {
        super(s);
    }

    /**
     * Create a LogixNGTableAction instance with default title.
     */
    public LogixNGTableTableAction() {
        this(Bundle.getMessage("TitleLogixNGTableTable"));
    }

    @Override
    protected void setTitle() {
        f.setTitle(Bundle.getMessage("TitleLogixNGTableTable"));
    }

    @Override
    public String getClassDescription() {
        return Bundle.getMessage("TitleLogixNGTableTable");        // NOI18N
    }

    @Override
    protected AbstractLogixNGEditor<NamedTable> getEditor(BeanTableFrame<NamedTable> f, BeanTableDataModel<NamedTable> m, String sName) {
<<<<<<< HEAD
        JOptionPane.showMessageDialog(null, "Edit is not implemented yet.", "Error", JOptionPane.ERROR_MESSAGE);
        return null;
=======
        return new TableEditor(m, sName);
>>>>>>> e394a9f2
    }

    @Override
    protected Manager<NamedTable> getManager() {
        return InstanceManager.getDefault(NamedTableManager.class);
    }

    @Override
    protected void enableAll(boolean enable) {
        // Not used by the tables table
    }

    @Override
    protected void setEnabled(NamedTable bean, boolean enable) {
        // Not used by the tables table
    }

    @Override
    protected boolean isEnabled(NamedTable bean) {
        return true;
    }

    @Override
    protected NamedTable createBean(String userName) {
        String systemName = InstanceManager.getDefault(NamedTableManager.class).getAutoSystemName();
        return createBean(systemName, userName);
    }

    @Override
    protected NamedTable createBean(String systemName, String userName) {
        if (_typeExternalTable.isSelected()) {
            return InstanceManager.getDefault(NamedTableManager.class)
                    .newCSVTable(systemName, userName, _csvFileName.getText());
        } else if (_typeInternalTable.isSelected()) {
            // Open table editor
        } else {
            log.error("No table type selected");
            throw new RuntimeException("No table type selected");
        }

//        InstanceManager.getDefault(NamedTableManager.class).loadTableFromCSV(file, systemName, userName);
        throw new UnsupportedOperationException("Not supported yet."); //To change body of generated methods, choose Tools | Templates.
    }

    @Override
    protected void deleteBean(NamedTable bean) {
<<<<<<< HEAD
        JOptionPane.showMessageDialog(null, "Delete is not implemented yet.", "Error", JOptionPane.ERROR_MESSAGE);
=======
        InstanceManager.getDefault(NamedTableManager.class).deleteNamedTable(bean);
    }

    @Override
    protected boolean browseMonoSpace() {
        return true;
>>>>>>> e394a9f2
    }

    @Override
    protected String getBeanText(NamedTable bean) {
<<<<<<< HEAD
        JOptionPane.showMessageDialog(null, "getBeanText is not implemented yet.", "Error", JOptionPane.ERROR_MESSAGE);
        return "";
=======
        int maxColumnWidth = 0;
        int columnWidth[] = new int[bean.numColumns()];
        String[][] cells = new String[bean.numRows()][];
        for (int row=0; row < bean.numRows(); row++) {
            cells[row] = new String[bean.numColumns()];
            for (int col=0; col < bean.numColumns(); col++) {
                Object value = bean.getCell(row, col);
                cells[row][col] = value != null ? value.toString() : "<null>";
                columnWidth[col] = Math.max(columnWidth[col], cells[row][col].length());
                maxColumnWidth = Math.max(maxColumnWidth, columnWidth[col]);
            }
        }
        StringBuilder columnLine = new StringBuilder();
        while (columnLine.length()+2 < maxColumnWidth) {
            columnLine.append("----------------------");
        }
        String columnPadding = String.format("%"+Integer.toString(maxColumnWidth)+"s", "");
        StringBuilder sb = new StringBuilder();
        sb.append("+");
        for (int col=0; col < bean.numColumns(); col++) {
            sb.append(columnLine.substring(0,columnWidth[col]+2));
            sb.append("+");
            if (col+1 == bean.numColumns()) sb.append(String.format("%n"));
        }
        for (int row=0; row < bean.numRows(); row++) {
            sb.append("|");
            for (int col=0; col < bean.numColumns(); col++) {
                sb.append(" ");
                sb.append((cells[row][col]+columnPadding).substring(0,columnWidth[col]));
                sb.append(" |");
                if (col+1 == bean.numColumns()) sb.append(String.format("%n"));
            }
            sb.append("+");
            for (int col=0; col < bean.numColumns(); col++) {
                sb.append(columnLine.substring(0,columnWidth[col]+2));
                sb.append("+");
                if (col+1 == bean.numColumns()) sb.append(String.format("%n"));
            }
        }
        return sb.toString();
>>>>>>> e394a9f2
    }

    @Override
    protected String helpTarget() {
        return "package.jmri.jmrit.beantable.LogixNGTableTable";  // NOI18N
    }

    private JButton createFileChooser() {
        JButton selectFileButton = new JButton("..."); // "File" replaced by ...
        selectFileButton.setMaximumSize(selectFileButton.getPreferredSize());
        selectFileButton.setToolTipText(Bundle.getMessage("LogixNG_FileButtonHint"));  // NOI18N
        selectFileButton.addActionListener((ActionEvent e) -> {
            JFileChooser csvFileChooser = new JFileChooser(FileUtil.getUserFilesPath());
            csvFileChooser.setFileFilter(new FileNameExtensionFilter("CSV files", "csv", "txt")); // NOI18N
            csvFileChooser.rescanCurrentDirectory();
            int retVal = csvFileChooser.showOpenDialog(null);
            // handle selection or cancel
            if (retVal == JFileChooser.APPROVE_OPTION) {
                // set selected file location
                try {
                    _csvFileName.setText(FileUtil.getPortableFilename(csvFileChooser.getSelectedFile().getCanonicalPath()));
                } catch (java.io.IOException ex) {
                    log.error("exception setting file location: {}", ex);  // NOI18N
                    _csvFileName.setText("");
                }
            }
        });
        return selectFileButton;
    }

    /**
     * Create or copy bean frame.
     *
     * @param titleId   property key to fetch as title of the frame (using Bundle)
     * @param startMessageId part 1 of property key to fetch as user instruction on
     *                  pane, either 1 or 2 is added to form the whole key
     * @return the button JPanel
     */
    @Override
    protected JPanel makeAddFrame(String titleId, String startMessageId) {
        addLogixNGFrame = new JmriJFrame(Bundle.getMessage(titleId));
        addLogixNGFrame.addHelpMenu(
                "package.jmri.jmrit.beantable.LogixNGTableTable", true);     // NOI18N
        addLogixNGFrame.setLocation(50, 30);
        Container contentPane = addLogixNGFrame.getContentPane();
        contentPane.setLayout(new BoxLayout(contentPane, BoxLayout.Y_AXIS));

        JPanel p;
        p = new JPanel();
        p.setLayout(new FlowLayout());
        p.setLayout(new GridBagLayout());
        GridBagConstraints c = new GridBagConstraints();
        c.gridwidth = 1;
        c.gridheight = 1;

        c.gridx = 0;
        c.gridy = 0;
        c.anchor = GridBagConstraints.EAST;

        p.add(_sysNameLabel, c);
        _sysNameLabel.setLabelFor(_systemName);
        c.gridy = 1;
        p.add(_userNameLabel, c);
        _userNameLabel.setLabelFor(_addUserName);
        c.gridy = 2;
        p.add(new JLabel(Bundle.getMessage("LogixNG_CsvFileName")), c);

        c.gridx = 1;
        c.gridy = 0;
        c.anchor = GridBagConstraints.WEST;
        c.weightx = 1.0;
        c.fill = GridBagConstraints.HORIZONTAL;  // text field will expand
        p.add(_systemName, c);
        c.gridy = 1;
        p.add(_addUserName, c);

        c.gridy = 2;
        createFileChooser();
        p.add(createFileChooser(), c);

        c.gridx = 2;        // make room for file selector
        c.gridwidth = GridBagConstraints.REMAINDER;
        p.add(_csvFileName, c);

        c.gridwidth = 1;
        c.gridx = 2;
        c.gridy = 1;
        c.anchor = GridBagConstraints.WEST;
        c.weightx = 1.0;
        c.fill = GridBagConstraints.HORIZONTAL;  // text field will expand
        c.gridy = 0;
        p.add(_autoSystemName, c);


        _buttonGroup.add(_typeExternalTable);
        _buttonGroup.add(_typeInternalTable);
        _typeExternalTable.setSelected(true);
        _typeInternalTable.setEnabled(false);

        _addUserName.setToolTipText(Bundle.getMessage("LogixNGUserNameHint"));    // NOI18N
        _systemName.setToolTipText(Bundle.getMessage("LogixNGSystemNameHint"));   // NOI18N
        contentPane.add(p);

        JPanel panel98 = new JPanel();
        panel98.setLayout(new FlowLayout());
        JPanel panel99 = new JPanel();
        panel99.setLayout(new BoxLayout(panel99, BoxLayout.Y_AXIS));
        panel99.add(_typeExternalTable, c);
        panel99.add(_typeInternalTable, c);
        panel98.add(panel99);
        contentPane.add(panel98);

        // set up message
        JPanel panel3 = new JPanel();
        panel3.setLayout(new BoxLayout(panel3, BoxLayout.Y_AXIS));
        JPanel panel31 = new JPanel();
        panel31.setLayout(new FlowLayout());
        JLabel message1 = new JLabel(Bundle.getMessage(startMessageId + "LogixNGTableMessage1"));  // NOI18N
        panel31.add(message1);
        JPanel panel32 = new JPanel();
        JLabel message2 = new JLabel(Bundle.getMessage(startMessageId + "LogixNGTableMessage2"));  // NOI18N
        panel32.add(message2);
        panel3.add(panel31);
        panel3.add(panel32);
        contentPane.add(panel3);

        // set up create and cancel buttons
        JPanel panel5 = new JPanel();
        panel5.setLayout(new FlowLayout());
        // Cancel
        JButton cancel = new JButton(Bundle.getMessage("ButtonCancel"));    // NOI18N
        panel5.add(cancel);
        cancel.addActionListener(this::cancelAddPressed);
        cancel.setToolTipText(Bundle.getMessage("CancelLogixNGButtonHint"));      // NOI18N

        addLogixNGFrame.addWindowListener(new java.awt.event.WindowAdapter() {
            @Override
            public void windowClosing(java.awt.event.WindowEvent e) {
                cancelAddPressed(null);
            }
        });
        contentPane.add(panel5);

        _autoSystemName.addItemListener((ItemEvent e) -> {
            autoSystemName();
        });
        return panel5;
    }

    private final static org.slf4j.Logger log = org.slf4j.LoggerFactory.getLogger(LogixNGTableTableAction.class);

}<|MERGE_RESOLUTION|>--- conflicted
+++ resolved
@@ -2,21 +2,15 @@
 
 import java.awt.Container;
 import java.awt.FlowLayout;
-<<<<<<< HEAD
 import java.awt.GridBagConstraints;
 import java.awt.GridBagLayout;
 import java.awt.event.ActionEvent;
 import java.awt.event.ActionListener;
-=======
->>>>>>> e394a9f2
 import java.awt.event.ItemEvent;
 
 import javax.swing.*;
-<<<<<<< HEAD
 import javax.swing.filechooser.FileNameExtensionFilter;
 import javax.swing.table.TableColumn;
-=======
->>>>>>> e394a9f2
 
 import jmri.InstanceManager;
 import jmri.Manager;
@@ -80,12 +74,7 @@
 
     @Override
     protected AbstractLogixNGEditor<NamedTable> getEditor(BeanTableFrame<NamedTable> f, BeanTableDataModel<NamedTable> m, String sName) {
-<<<<<<< HEAD
-        JOptionPane.showMessageDialog(null, "Edit is not implemented yet.", "Error", JOptionPane.ERROR_MESSAGE);
-        return null;
-=======
         return new TableEditor(m, sName);
->>>>>>> e394a9f2
     }
 
     @Override
@@ -132,24 +121,16 @@
 
     @Override
     protected void deleteBean(NamedTable bean) {
-<<<<<<< HEAD
-        JOptionPane.showMessageDialog(null, "Delete is not implemented yet.", "Error", JOptionPane.ERROR_MESSAGE);
-=======
         InstanceManager.getDefault(NamedTableManager.class).deleteNamedTable(bean);
     }
 
     @Override
     protected boolean browseMonoSpace() {
         return true;
->>>>>>> e394a9f2
     }
 
     @Override
     protected String getBeanText(NamedTable bean) {
-<<<<<<< HEAD
-        JOptionPane.showMessageDialog(null, "getBeanText is not implemented yet.", "Error", JOptionPane.ERROR_MESSAGE);
-        return "";
-=======
         int maxColumnWidth = 0;
         int columnWidth[] = new int[bean.numColumns()];
         String[][] cells = new String[bean.numRows()][];
@@ -190,7 +171,6 @@
             }
         }
         return sb.toString();
->>>>>>> e394a9f2
     }
 
     @Override

package jmri.jmrit.beantable;

import apps.gui.GuiLafPreferencesManager;
import java.awt.BorderLayout;
import java.awt.Color;
import java.awt.Component;
import java.awt.event.ActionEvent;
import java.awt.event.ActionListener;
import java.awt.event.FocusEvent;
import java.awt.event.FocusListener;
import java.awt.event.MouseAdapter;
import java.awt.event.MouseEvent;
import java.awt.Graphics;
import java.awt.Graphics2D;
import java.awt.Image;
import java.awt.image.BufferedImage;
import java.io.File;
import java.io.IOException;
import java.util.Hashtable;
import java.util.List;
import java.util.Vector;
import javax.annotation.Nonnull;
import javax.annotation.Nullable;
import javax.imageio.ImageIO;
import javax.swing.AbstractCellEditor; // for iconLabel
import javax.swing.Box;
import javax.swing.BoxLayout;
import javax.swing.DefaultCellEditor;
import javax.swing.Icon;
import javax.swing.ImageIcon;
import javax.swing.JButton;
import javax.swing.JCheckBox;
import javax.swing.JComboBox;
import javax.swing.JDialog;
import javax.swing.JFrame;
import javax.swing.JLabel;
import javax.swing.JMenu;
import javax.swing.JMenuBar;
import javax.swing.JMenuItem;
import javax.swing.JOptionPane;
import javax.swing.JPanel;
import javax.swing.JSpinner;
import javax.swing.JTable;
import javax.swing.JTextField;
import javax.swing.RowSorter;
import javax.swing.SpinnerNumberModel;
import javax.swing.table.TableCellEditor;
import javax.swing.table.TableCellRenderer;
import javax.swing.table.TableColumn;
import javax.swing.table.TableModel;
import jmri.InstanceManager;
import jmri.Manager;
import jmri.NamedBean;
import jmri.Turnout;
import jmri.TurnoutManager;
import jmri.TurnoutOperation;
import jmri.TurnoutOperationManager;
import jmri.implementation.SignalSpeedMap;
import jmri.jmrit.turnoutoperations.TurnoutOperationConfig;
import jmri.jmrit.turnoutoperations.TurnoutOperationFrame;
import jmri.util.ConnectionNameFromSystemName;
import jmri.util.JmriJFrame;
import jmri.util.com.sun.TableSorter;
import jmri.util.swing.JmriBeanComboBox;
import jmri.util.swing.XTableColumnModel;
import org.slf4j.Logger;
import org.slf4j.LoggerFactory;

/**
 * Swing action to create and register a TurnoutTable GUI.
 *
 * @author Bob Jacobsen Copyright (C) 2003, 2004, 2007
 * @author Egbert Broerse Copyright (C) 2017
 */
public class TurnoutTableAction extends AbstractTableAction {

    /**
     * Create an action with a specific title.
     * <p>
     * Note that the argument is the Action title, not the title of the
     * resulting frame. Perhaps this should be changed?
     *
     * @param actionName title of the action
     */
    public TurnoutTableAction(String actionName) {
        super(actionName);

        // disable ourself if there is no primary turnout manager available
        if (turnManager == null) {
            setEnabled(false);
        }

        //This following must contain the word Global for a correct match in the abstract turnout
        defaultThrownSpeedText = (Bundle.getMessage("UseGlobal", "Global") + " " + turnManager.getDefaultThrownSpeed());
        defaultClosedSpeedText = (Bundle.getMessage("UseGlobal", "Global") + " " + turnManager.getDefaultClosedSpeed());
        //This following must contain the word Block for a correct match in the abstract turnout
        useBlockSpeed = Bundle.getMessage("UseGlobal", "Block Speed");

        speedListClosed.add(defaultClosedSpeedText);
        speedListThrown.add(defaultThrownSpeedText);
        speedListClosed.add(useBlockSpeed);
        speedListThrown.add(useBlockSpeed);
        java.util.Vector<String> _speedMap = jmri.InstanceManager.getDefault(SignalSpeedMap.class).getValidSpeedNames();
        for (int i = 0; i < _speedMap.size(); i++) {
            if (!speedListClosed.contains(_speedMap.get(i))) {
                speedListClosed.add(_speedMap.get(i));
            }
            if (!speedListThrown.contains(_speedMap.get(i))) {
                speedListThrown.add(_speedMap.get(i));
            }
        }
    }

    public TurnoutTableAction() {
        this(Bundle.getMessage("TitleTurnoutTable"));
    }

    String closedText;
    String thrownText;
    String defaultThrownSpeedText;
    String defaultClosedSpeedText;
    // I18N TODO but note storing in xml independent from Locale
    String useBlockSpeed = Bundle.getMessage("UseGlobal", "Block Speed");
    String bothText = "Both";
    String cabOnlyText = "Cab only";
    String pushbutText = "Pushbutton only";
    String noneText = "None";
    String connectionChoice = "";

    private java.util.Vector<String> speedListClosed = new java.util.Vector<String>();
    private java.util.Vector<String> speedListThrown = new java.util.Vector<String>();
    protected TurnoutManager turnManager = InstanceManager.turnoutManagerInstance();
    protected JTable table;
    // for icon state col
    protected boolean _graphicState = false; // updated from prefs

    @Override
    public void setManager(Manager man) {
        turnManager = (TurnoutManager) man;
    }

    static public final int INVERTCOL = BeanTableDataModel.NUMCOLUMN;
    static public final int LOCKCOL = INVERTCOL + 1;
    static public final int EDITCOL = LOCKCOL + 1;
    static public final int KNOWNCOL = EDITCOL + 1;
    static public final int MODECOL = KNOWNCOL + 1;
    static public final int SENSOR1COL = MODECOL + 1;
    static public final int SENSOR2COL = SENSOR1COL + 1;
    static public final int OPSONOFFCOL = SENSOR2COL + 1;
    static public final int OPSEDITCOL = OPSONOFFCOL + 1;
    static public final int LOCKOPRCOL = OPSEDITCOL + 1;
    static public final int LOCKDECCOL = LOCKOPRCOL + 1;
    static public final int STRAIGHTCOL = LOCKDECCOL + 1;
    static public final int DIVERGCOL = STRAIGHTCOL + 1;

    /**
     * Create the JTable DataModel, along with the changes for the specific case
     * of Turnouts.
     */
    @Override
    protected void createModel() {
        // store the terminology
        closedText = turnManager.getClosedText();
        thrownText = turnManager.getThrownText();

        // load graphic state column display preference
        // from apps/GuiLafConfigPane.java
        _graphicState = InstanceManager.getDefault(GuiLafPreferencesManager.class).isGraphicTableState();

        // create the data model object that drives the table
        // note that this is a class creation, and very long
        m = new BeanTableDataModel() {

            @Override
            public int getColumnCount() {
                return DIVERGCOL + 1;
            }

            @Override
            public String getColumnName(int col) {
                if (col == INVERTCOL) {
                    return Bundle.getMessage("Inverted");
                } else if (col == LOCKCOL) {
                    return Bundle.getMessage("Locked");
                } else if (col == KNOWNCOL) {
                    return Bundle.getMessage("Feedback");
                } else if (col == MODECOL) {
                    return Bundle.getMessage("ModeLabel");
                } else if (col == SENSOR1COL) {
                    return Bundle.getMessage("BlockSensor") + "1";
                } else if (col == SENSOR2COL) {
                    return Bundle.getMessage("BlockSensor") + "2";
                } else if (col == OPSONOFFCOL) {
                    return Bundle.getMessage("TurnoutAutomationMenu");
                } else if (col == OPSEDITCOL) {
                    return "";
                } else if (col == LOCKOPRCOL) {
                    return Bundle.getMessage("LockMode");
                } else if (col == LOCKDECCOL) {
                    return Bundle.getMessage("Decoder");
                } else if (col == DIVERGCOL) {
                    return Bundle.getMessage("ThrownSpeed");
                } else if (col == STRAIGHTCOL) {
                    return Bundle.getMessage("ClosedSpeed");
                } else if (col == EDITCOL) {
                    return "";
                } else {
                    return super.getColumnName(col);
                }
            }

            @Override
            public Class<?> getColumnClass(int col) {
                if (col == INVERTCOL) {
                    return Boolean.class;
                } else if (col == LOCKCOL) {
                    return Boolean.class;
                } else if (col == KNOWNCOL) {
                    return String.class;
                } else if (col == MODECOL) {
                    return JComboBox.class;
                } else if (col == SENSOR1COL) {
                    return JComboBox.class;
                } else if (col == SENSOR2COL) {
                    return JComboBox.class;
                } else if (col == OPSONOFFCOL) {
                    return JComboBox.class;
                } else if (col == OPSEDITCOL) {
                    return JButton.class;
                } else if (col == EDITCOL) {
                    return JButton.class;
                } else if (col == LOCKOPRCOL) {
                    return JComboBox.class;
                } else if (col == LOCKDECCOL) {
                    return JComboBox.class;
                } else if (col == DIVERGCOL) {
                    return JComboBox.class;
                } else if (col == STRAIGHTCOL) {
                    return JComboBox.class;
                } else if (col == VALUECOL && _graphicState) {
                    return JLabel.class; // use an image to show turnout state
                } else {
                    return super.getColumnClass(col);
                }
            }

            @Override
            public int getPreferredWidth(int col) {
                switch (col) {
                    case INVERTCOL:
                        return new JTextField(6).getPreferredSize().width;
                    case LOCKCOL:
                        return new JTextField(6).getPreferredSize().width;
                    case LOCKOPRCOL:
                        return new JTextField(10).getPreferredSize().width;
                    case LOCKDECCOL:
                        return new JTextField(10).getPreferredSize().width;
                    case KNOWNCOL:
                        return new JTextField(10).getPreferredSize().width;
                    case MODECOL:
                        return new JTextField(10).getPreferredSize().width;
                    case SENSOR1COL:
                        return new JTextField(5).getPreferredSize().width;
                    case SENSOR2COL:
                        return new JTextField(5).getPreferredSize().width;
                    case OPSONOFFCOL:
                        return new JTextField(14).getPreferredSize().width;
                    case OPSEDITCOL:
                        return new JTextField(7).getPreferredSize().width;
                    case EDITCOL:
                        return new JTextField(7).getPreferredSize().width;
                    case DIVERGCOL:
                        return new JTextField(14).getPreferredSize().width;
                    case STRAIGHTCOL:
                        return new JTextField(14).getPreferredSize().width;
                    default:
                        super.getPreferredWidth(col);
                }
                return super.getPreferredWidth(col);
            }

            @Override
            public boolean isCellEditable(int row, int col) {
                String name = sysNameList.get(row);
                TurnoutManager manager = turnManager;
                Turnout t = manager.getBySystemName(name);
                if (col == INVERTCOL) {
                    return t.canInvert();
                } else if (col == LOCKCOL) {
                    // checkbox disabled unless current configuration allows locking
                    return t.canLock(Turnout.CABLOCKOUT | Turnout.PUSHBUTTONLOCKOUT);
                } else if (col == KNOWNCOL) {
                    return false;
                } else if (col == MODECOL) {
                    return true;
                } else if (col == SENSOR1COL) {
                    return true;
                } else if (col == SENSOR2COL) {
                    return true;
                } else if (col == OPSONOFFCOL) {
                    return true;
                } else if (col == OPSEDITCOL) {
                    return t.getTurnoutOperation() != null;
                } else if (col == LOCKOPRCOL) {
                    // editable always so user can configure it, even if current configuration prevents locking now
                    return true;
                } else if (col == LOCKDECCOL) {
                    // editable always so user can configure it, even if current configuration prevents locking now
                    return true;
                } else if (col == DIVERGCOL) {
                    return true;
                } else if (col == STRAIGHTCOL) {
                    return true;
                } else if (col == EDITCOL) {
                    return true;
                } else {
                    return super.isCellEditable(row, col);
                }
            }

            @Override
            public Object getValueAt(int row, int col) {
                // some error checking
                if (row >= sysNameList.size()) {
                    log.debug("row is greater than name list");
                    return "error";
                }
                String name = sysNameList.get(row);
                TurnoutManager manager = turnManager;
                Turnout t = manager.getBySystemName(name);
                if (t == null) {
                    log.debug("error null turnout!");
                    return "error";
                }
                if (col == INVERTCOL) {
                    boolean val = t.getInverted();
                    return Boolean.valueOf(val);
                } else if (col == LOCKCOL) {
                    boolean val = t.getLocked(Turnout.CABLOCKOUT | Turnout.PUSHBUTTONLOCKOUT);
                    return Boolean.valueOf(val);
                } else if (col == KNOWNCOL) {
                    if (t.getKnownState() == Turnout.CLOSED) {
                        return closedText;
                    }
                    if (t.getKnownState() == Turnout.THROWN) {
                        return thrownText;
                    }
                    if (t.getKnownState() == Turnout.INCONSISTENT) {
                        return Bundle.getMessage("BeanStateInconsistent");
                    } else {
                        return Bundle.getMessage("BeanStateUnknown"); // "Unknown"
                    }
                } else if (col == MODECOL) {
                    JComboBox<String> c = new JComboBox<String>(t.getValidFeedbackNames());
                    c.setMaximumRowCount(c.getItemCount());
                    c.setSelectedItem(t.getFeedbackModeName());
                    c.addActionListener(new ActionListener() {
                        @Override
                        public void actionPerformed(ActionEvent e) {
                            comboBoxAction(e);
                        }
                    });
                    return c;
                } else if (col == SENSOR1COL) {
                    return t.getFirstSensor();
                } else if (col == SENSOR2COL) {
                    return t.getSecondSensor();
                } else if (col == OPSONOFFCOL) {
                    return makeAutomationBox(t);
                } else if (col == OPSEDITCOL) {
                    return Bundle.getMessage("EditTurnoutOperation");
                } else if (col == EDITCOL) {
                    return Bundle.getMessage("ButtonEdit");
                } else if (col == LOCKDECCOL) {
                    JComboBox<String> c;
                    if ((t.getPossibleLockModes() & Turnout.PUSHBUTTONLOCKOUT) !=0 ) c = new JComboBox<String>(t.getValidDecoderNames());
                    else c = new JComboBox<String>(new String[]{t.getDecoderName()});
                    
                    c.setSelectedItem(t.getDecoderName());
                    c.addActionListener(new ActionListener() {
                        @Override
                        public void actionPerformed(ActionEvent e) {
                            comboBoxAction(e);
                        }
                    });
                    return c;
                } else if (col == LOCKOPRCOL) {
                    java.util.Vector<String> lockOperations = new java.util.Vector<>();  // Vector is a JComboBox ctor; List is not
                    int modes = t.getPossibleLockModes();
                    if ( (modes & Turnout.CABLOCKOUT) !=0 && (modes & Turnout.PUSHBUTTONLOCKOUT) !=0 ) lockOperations.add(bothText);
                    if ( (modes & Turnout.CABLOCKOUT) !=0 ) lockOperations.add(cabOnlyText);
                    if ( (modes & Turnout.PUSHBUTTONLOCKOUT) !=0 ) lockOperations.add(pushbutText);
                    lockOperations.add(noneText);
                    JComboBox<String> c = new JComboBox<String>(lockOperations);
<<<<<<< HEAD
<<<<<<< Updated upstream
=======
                    c.setMaximumRowCount(c.getItemCount());
                    
>>>>>>> Stashed changes
=======
                    
>>>>>>> 9dae9615
                    if (t.canLock(Turnout.CABLOCKOUT) && t.canLock(Turnout.PUSHBUTTONLOCKOUT)) {
                        c.setSelectedItem(bothText);
                    } else if (t.canLock(Turnout.PUSHBUTTONLOCKOUT)) {
                        c.setSelectedItem(pushbutText);
                    } else if (t.canLock(Turnout.CABLOCKOUT)) {
                        c.setSelectedItem(cabOnlyText);
                    } else {
                        c.setSelectedItem(noneText);
                    }
                    c.addActionListener(new ActionListener() {
                        @Override
                        public void actionPerformed(ActionEvent e) {
                            comboBoxAction(e);
                        }
                    });
                    return c;
                } else if (col == STRAIGHTCOL) {

                    String speed = t.getStraightSpeed();
                    if (!speedListClosed.contains(speed)) {
                        speedListClosed.add(speed);
                    }
                    JComboBox<String> c = new JComboBox<String>(speedListClosed);
                    c.setMaximumRowCount(c.getItemCount());
                    c.setEditable(true);
                    c.setSelectedItem(speed);

                    return c;
                } else if (col == DIVERGCOL) {

                    String speed = t.getDivergingSpeed();
                    if (!speedListThrown.contains(speed)) {
                        speedListThrown.add(speed);
                    }
                    JComboBox<String> c = new JComboBox<String>(speedListThrown);
                    c.setMaximumRowCount(c.getItemCount());
                    c.setEditable(true);
                    c.setSelectedItem(speed);
                    return c;
                // } else if (col == VALUECOL && _graphicState) { // not neeeded as the
                //  graphic ImageIconRenderer uses the same super.getValueAt(row, col) as classic bean state text button
                }
                return super.getValueAt(row, col);
            }

            @Override
            public void setValueAt(Object value, int row, int col) {
                String name = sysNameList.get(row);
                TurnoutManager manager = turnManager;
                Turnout t = manager.getBySystemName(name);
                if (col == INVERTCOL) {
                    if (t.canInvert()) {
                        boolean b = ((Boolean) value).booleanValue();
                        t.setInverted(b);
                    }
                } else if (col == LOCKCOL) {
                    boolean b = ((Boolean) value).booleanValue();
                    t.setLocked(Turnout.CABLOCKOUT | Turnout.PUSHBUTTONLOCKOUT, b);
                } else if (col == MODECOL) {
                    @SuppressWarnings("unchecked")
                    String modeName = (String) ((JComboBox<String>) value).getSelectedItem();
                    t.setFeedbackMode(modeName);
                } else if (col == SENSOR1COL) {
                    try {
                        t.provideFirstFeedbackSensor((String) value);
                    } catch (jmri.JmriException e) {
                        JOptionPane.showMessageDialog(null, e.toString());
                    }
                    fireTableRowsUpdated(row, row);
                } else if (col == SENSOR2COL) {
                    try {
                        t.provideSecondFeedbackSensor((String) value);
                    } catch (jmri.JmriException e) {
                        JOptionPane.showMessageDialog(null, e.toString());
                    }
                    fireTableRowsUpdated(row, row);
                } else if (col == OPSONOFFCOL) {
                    // do nothing as this is handled by the combo box listener
                } else if (col == OPSEDITCOL) {
                    t.setInhibitOperation(false);
                    @SuppressWarnings("unchecked") // cast to JComboBox<String> required in OPSEDITCOL
                    JComboBox<String> cb = (JComboBox<String>) getValueAt(row, OPSONOFFCOL);
                    log.debug("opsSelected = {}", getValueAt(row, OPSONOFFCOL).toString());
                    editTurnoutOperation(t, cb);
                } else if (col == EDITCOL) {
                    class WindowMaker implements Runnable {

                        Turnout t;

                        WindowMaker(Turnout t) {
                            this.t = t;
                        }

                        @Override
                        public void run() {
                            editButton(t);
                        }
                    }
                    WindowMaker w = new WindowMaker(t);
                    javax.swing.SwingUtilities.invokeLater(w);
                } else if (col == LOCKOPRCOL) {
                    @SuppressWarnings("unchecked")
                    String lockOpName = (String) ((JComboBox<String>) value)
                            .getSelectedItem();
                    if (lockOpName.equals(bothText)) {
                        t.enableLockOperation(Turnout.CABLOCKOUT | Turnout.PUSHBUTTONLOCKOUT, true);
                    }
                    if (lockOpName.equals(cabOnlyText)) {
                        t.enableLockOperation(Turnout.CABLOCKOUT, true);
                        t.enableLockOperation(Turnout.PUSHBUTTONLOCKOUT, false);
                    }
                    if (lockOpName.equals(pushbutText)) {
                        t.enableLockOperation(Turnout.CABLOCKOUT, false);
                        t.enableLockOperation(Turnout.PUSHBUTTONLOCKOUT, true);
                    }
                } else if (col == LOCKDECCOL) {
                    @SuppressWarnings("unchecked")
                    String decoderName = (String) ((JComboBox<String>) value).getSelectedItem();
                    t.setDecoderName(decoderName);
                } else if (col == STRAIGHTCOL) {
                    @SuppressWarnings("unchecked")
                    String speed = (String) ((JComboBox<String>) value).getSelectedItem();
                    try {
                        t.setStraightSpeed(speed);
                    } catch (jmri.JmriException ex) {
                        JOptionPane.showMessageDialog(null, ex.getMessage() + "\n" + speed);
                        return;
                    }
                    if ((!speedListClosed.contains(speed)) && !speed.contains("Global")) {
                        speedListClosed.add(speed);
                    }
                    fireTableRowsUpdated(row, row);
                } else if (col == DIVERGCOL) {

                    @SuppressWarnings("unchecked")
                    String speed = (String) ((JComboBox<String>) value).getSelectedItem();
                    try {
                        t.setDivergingSpeed(speed);
                    } catch (jmri.JmriException ex) {
                        JOptionPane.showMessageDialog(null, ex.getMessage() + "\n" + speed);
                        return;
                    }
                    if ((!speedListThrown.contains(speed)) && !speed.contains("Global")) {
                        speedListThrown.add(speed);
                    }
                    fireTableRowsUpdated(row, row);
                } else if (col == VALUECOL && _graphicState) { // respond to clicking on ImageIconRenderer CellEditor
                    clickOn(t);
                    fireTableRowsUpdated(row, row);
                } else {
                    super.setValueAt(value, row, col);
                }
            }

            @Override
            public String getValue(String name) {
                int val = turnManager.getBySystemName(name).getCommandedState();
                switch (val) {
                    case Turnout.CLOSED:
                        return closedText;
                    case Turnout.THROWN:
                        return thrownText;
                    case Turnout.UNKNOWN:
                        return Bundle.getMessage("BeanStateUnknown");
                    case Turnout.INCONSISTENT:
                        return Bundle.getMessage("BeanStateInconsistent");
                    default:
                        return "Unexpected value: " + val;
                }
            }

            @Override
            public Manager getManager() {
                return turnManager;
            }

            @Override
            public NamedBean getBySystemName(String name) {
                return turnManager.getBySystemName(name);
            }

            @Override
            public NamedBean getByUserName(String name) {
                return InstanceManager.getDefault(TurnoutManager.class).getByUserName(name);
            }

            @Override
            protected String getMasterClassName() {
                return getClassName();
            }

            @Override
            public void clickOn(NamedBean t) {
                int state = ((Turnout) t).getCommandedState();
                if (state == Turnout.CLOSED) {
                    ((Turnout) t).setCommandedState(Turnout.THROWN);
                } else {
                    ((Turnout) t).setCommandedState(Turnout.CLOSED);
                }
            }

            @Override
            public void configureTable(JTable tbl) {
                table = tbl;

                table.setDefaultRenderer(Boolean.class, new EnablingCheckboxRenderer());
                table.setDefaultRenderer(JComboBox.class, new jmri.jmrit.symbolicprog.ValueRenderer());
                table.setDefaultEditor(JComboBox.class, new jmri.jmrit.symbolicprog.ValueEditor());
                setColumnToHoldButton(table, OPSEDITCOL, editButton());
                setColumnToHoldButton(table, EDITCOL, editButton());
                //Hide the following columns by default
                XTableColumnModel columnModel = (XTableColumnModel) table.getColumnModel();
                TableColumn column = columnModel.getColumnByModelIndex(STRAIGHTCOL);
                columnModel.setColumnVisible(column, false);
                column = columnModel.getColumnByModelIndex(DIVERGCOL);
                columnModel.setColumnVisible(column, false);
                column = columnModel.getColumnByModelIndex(KNOWNCOL);
                columnModel.setColumnVisible(column, false);
                column = columnModel.getColumnByModelIndex(MODECOL);
                columnModel.setColumnVisible(column, false);
                column = columnModel.getColumnByModelIndex(SENSOR1COL);
                columnModel.setColumnVisible(column, false);
                column = columnModel.getColumnByModelIndex(SENSOR2COL);
                columnModel.setColumnVisible(column, false);
                column = columnModel.getColumnByModelIndex(OPSONOFFCOL);
                columnModel.setColumnVisible(column, false);
                column = columnModel.getColumnByModelIndex(OPSEDITCOL);
                columnModel.setColumnVisible(column, false);
                column = columnModel.getColumnByModelIndex(LOCKOPRCOL);
                columnModel.setColumnVisible(column, false);
                column = columnModel.getColumnByModelIndex(LOCKDECCOL);
                columnModel.setColumnVisible(column, false);

                super.configureTable(table);
            }

            // update table if turnout lock or feedback changes
            @Override
            protected boolean matchPropertyName(java.beans.PropertyChangeEvent e) {
                if (e.getPropertyName().equals("locked")) {
                    return true;
                }
                if (e.getPropertyName().equals("feedbackchange")) {
                    return true;
                }
                if (e.getPropertyName().equals("TurnoutDivergingSpeedChange")) {
                    return true;
                }
                if (e.getPropertyName().equals("TurnoutStraightSpeedChange")) {
                    return true;
                } else {
                    return super.matchPropertyName(e);
                }
            }

            public void comboBoxAction(ActionEvent e) {
                if (log.isDebugEnabled()) {
                    log.debug("Combobox change");
                }
                if (table != null && table.getCellEditor() != null) {
                    table.getCellEditor().stopCellEditing();
                }
            }

            @Override
            public void propertyChange(java.beans.PropertyChangeEvent e) {
                if (e.getPropertyName().equals("DefaultTurnoutClosedSpeedChange")) {
                    updateClosedList();
                } else if (e.getPropertyName().equals("DefaultTurnoutThrownSpeedChange")) {
                    updateThrownList();
                } else {
                    super.propertyChange(e);
                }
            }

            @Override
            protected String getBeanType() {
                return Bundle.getMessage("BeanNameTurnout");
            }

            /**
             * Customize the turnout table Value (State) column to show an appropriate graphic for the turnout state
             * if _graphicState = true, or (default) just show the localized state text
             * when the TableDataModel is being called from ListedTableAction.
             *
             * @param table a JTable of Turnouts
             */
            @Override
            protected void configValueColumn(JTable table) {
                // have the value column hold a JPanel (icon)
                //setColumnToHoldButton(table, VALUECOL, new JLabel("12345678")); // for larger, wide round icon, but cannot be converted to JButton
                // add extras, override BeanTableDataModel
                log.debug("Turnout configValueColumn (I am {})", super.toString());
                if (_graphicState) { // load icons, only once
                    table.setDefaultEditor(JLabel.class, new ImageIconRenderer()); // editor
                    table.setDefaultRenderer(JLabel.class, new ImageIconRenderer()); // item class copied from SwitchboardEditor panel
                } else {
                    super.configValueColumn(table); // classic text style state indication
                }
            }

            @Override
            public JTable makeJTable(@Nonnull String name, @Nonnull TableModel model, @Nullable RowSorter<? extends TableModel> sorter) {
                JTable table = this.makeJTable(model);
                table.setName(name);
                table.setRowSorter(sorter);
                table.getTableHeader().setReorderingAllowed(true);
                table.setColumnModel(new XTableColumnModel());
                table.createDefaultColumnsFromModel();

                addMouseListenerToHeader(table);
                return table;
            }

            @Override
            public JTable makeJTable(TableSorter sorter) {
                JTable table = this.makeJTable((TableModel) sorter);
                table.getTableHeader().setReorderingAllowed(true);
                table.setColumnModel(new XTableColumnModel());
                table.createDefaultColumnsFromModel();

                addMouseListenerToHeader(table);
                return table;
            }

            private JTable makeJTable(TableModel model) {
                return new JTable(model) {

                    @Override
                    public TableCellRenderer getCellRenderer(int row, int column) {
                        // Convert the displayed index to the model index, rather than the displayed index
                        int modelColumn = this.convertColumnIndexToModel(column);
                        if (modelColumn == SENSOR1COL || modelColumn == SENSOR2COL) {
                            return getRenderer(row, modelColumn);
                        } else {
                            return super.getCellRenderer(row, column);
                        }
                    }

                    @Override
                    public TableCellEditor getCellEditor(int row, int column) {
                        //Convert the displayed index to the model index, rather than the displayed index
                        int modelColumn = this.convertColumnIndexToModel(column);
                        if (modelColumn == SENSOR1COL || modelColumn == SENSOR2COL) {
                            return getEditor(row, modelColumn);
                        } else {
                            return super.getCellEditor(row, column);
                        }
                    }

                    TableCellRenderer getRenderer(int row, int column) {
                        TableCellRenderer retval = null;
                        if (column == SENSOR1COL) {
                            retval = rendererMapSensor1.get(getModel().getValueAt(row, SYSNAMECOL));
                        } else if (column == SENSOR2COL) {
                            retval = rendererMapSensor2.get(getModel().getValueAt(row, SYSNAMECOL));
                        } else {
                            return null;
                        }

                        if (retval == null) {
                            Turnout t = turnManager.getBySystemName((String) getModel().getValueAt(row, SYSNAMECOL));
                            if (t == null) {
                                return null;
                            }
                            retval = new BeanBoxRenderer();
                            if (column == SENSOR1COL) {
                                ((JmriBeanComboBox) retval).setSelectedBean(t.getFirstSensor());
                                rendererMapSensor1.put(getModel().getValueAt(row, SYSNAMECOL), retval);
                            } else {
                                ((JmriBeanComboBox) retval).setSelectedBean(t.getSecondSensor());
                                rendererMapSensor2.put(getModel().getValueAt(row, SYSNAMECOL), retval);
                            }
                        }
                        return retval;
                    }
                    Hashtable<Object, TableCellRenderer> rendererMapSensor1 = new Hashtable<>();
                    Hashtable<Object, TableCellRenderer> rendererMapSensor2 = new Hashtable<>();

                    TableCellEditor getEditor(int row, int column) {
                        TableCellEditor retval = null;
                        switch (column) {
                            case SENSOR1COL:
                                retval = editorMapSensor1.get(getModel().getValueAt(row, SYSNAMECOL));
                                break;
                            case SENSOR2COL:
                                retval = editorMapSensor2.get(getModel().getValueAt(row, SYSNAMECOL));
                                break;
                            default:
                                return null;
                        }
                        if (retval == null) {
                            Turnout t = turnManager.getBySystemName((String) getModel().getValueAt(row, SYSNAMECOL));
                            if (t == null) {
                                return null;
                            }
                            JmriBeanComboBox c;
                            if (column == SENSOR1COL) {                             
                                c = new JmriBeanComboBox(InstanceManager.sensorManagerInstance(), t.getFirstSensor(), JmriBeanComboBox.DisplayOptions.DISPLAYNAME);
                                retval = new BeanComboBoxEditor(c);
                                editorMapSensor1.put(getModel().getValueAt(row, SYSNAMECOL), retval);
                            } else { //Must be two
                                c = new JmriBeanComboBox(InstanceManager.sensorManagerInstance(), t.getSecondSensor(), JmriBeanComboBox.DisplayOptions.DISPLAYNAME);
                                retval = new BeanComboBoxEditor(c);
                                editorMapSensor2.put(getModel().getValueAt(row, SYSNAMECOL), retval);
                            }
                            c.setFirstItemBlank(true);
                        }
                        return retval;
                    }
                    Hashtable<Object, TableCellEditor> editorMapSensor1 = new Hashtable<>();
                    Hashtable<Object, TableCellEditor> editorMapSensor2 = new Hashtable<>();
                };
            }

            /**
             * Visualize state in table as a graphic, customized for Turnouts (4 states).
             * Renderer and Editor are identical, as the cell contents are not actually edited,
             * only used to toggle state using {@link #clickOn(NamedBean)}.
             * @see jmri.jmrit.beantable.sensor.SensorTableDataModel.ImageIconRenderer
             * @see jmri.jmrit.beantable.BlockTableAction#createModel()
             * @see jmri.jmrit.beantable.LightTableAction#createModel()
             */
            class ImageIconRenderer extends AbstractCellEditor implements TableCellEditor, TableCellRenderer {

                protected JLabel label;
                protected String rootPath = "resources/icons/misc/switchboard/"; // also used in display.switchboardEditor
                protected char beanTypeChar = 'T'; // for Turnout
                protected String onIconPath = rootPath + beanTypeChar + "-on-s.png";
                protected String offIconPath = rootPath + beanTypeChar + "-off-s.png";
                protected BufferedImage onImage;
                protected BufferedImage offImage;
                protected ImageIcon onIcon;
                protected ImageIcon offIcon;
                protected int iconHeight = -1;

                @Override
                public Component getTableCellRendererComponent(
                        JTable table, Object value, boolean isSelected,
                        boolean hasFocus, int row, int column) {
                    log.debug("Renderer Item = {}, State = {}", row, value);
                    if (iconHeight < 0) { // load resources only first time, either for renderer or editor
                        loadIcons();
                        log.debug("icons loaded");
                    }
                    return updateLabel((String) value, row);
                }

                @Override
                public Component getTableCellEditorComponent(
                        JTable table, Object value, boolean isSelected,
                        int row, int column) {
                    log.debug("Renderer Item = {}, State = {}", row, value);
                    if (iconHeight < 0) { // load resources only first time, either for renderer or editor
                        loadIcons();
                        log.debug("icons loaded");
                    }
                    return updateLabel((String) value, row);
                }

                public JLabel updateLabel(String value, int row) {
                    if (iconHeight > 0) { // if necessary, increase row height;
                        table.setRowHeight(row, Math.max(table.getRowHeight(), iconHeight - 5));
                    }
                    if (value.equals(closedText) && offIcon != null) {
                        label = new JLabel(offIcon);
                        label.setVerticalAlignment(JLabel.BOTTOM);
                        log.debug("offIcon set");
                    } else if (value.equals(thrownText) && onIcon != null) {
                        label = new JLabel(onIcon);
                        label.setVerticalAlignment(JLabel.BOTTOM);
                        log.debug("onIcon set");
                    } else if (value.equals(Bundle.getMessage("BeanStateInconsistent"))) {
                        label = new JLabel("X", JLabel.CENTER); // centered text alignment
                        label.setForeground(Color.red);
                        log.debug("Turnout state inconsistent");
                        iconHeight = 0;
                    } else if (value.equals(Bundle.getMessage("BeanStateUnknown"))) {
                        label = new JLabel("?", JLabel.CENTER); // centered text alignment
                        log.debug("Turnout state unknown");
                        iconHeight = 0;
                    } else { // failed to load icon
                        label = new JLabel(value, JLabel.CENTER); // centered text alignment
                        log.warn("Error reading icons for TurnoutTable");
                        iconHeight = 0;
                    }
                    label.setToolTipText(value);
                    label.addMouseListener (new MouseAdapter ()
                    {
                        @Override
                        public final void mousePressed (MouseEvent evt)
                        {
                            log.debug("Clicked on icon in row {}", row);
                            stopCellEditing();
                        }
                    });
                    return label;
                }

                @Override
                public Object getCellEditorValue() {
                    log.debug("getCellEditorValue, me = {})", this.toString());
                    return this.toString();
                }

                /**
                 * Read and buffer graphics. Only called once for this table.
                 * @see #getTableCellEditorComponent(JTable, Object, boolean, int, int)
                 */
                protected void loadIcons() {
                    try {
                        onImage = ImageIO.read(new File(onIconPath));
                        offImage = ImageIO.read(new File(offIconPath));
                    } catch (IOException ex) {
                        log.error("error reading image from {} or {}", onIconPath, offIconPath, ex);
                    }
                    log.debug("Success reading images");
                    int imageWidth = onImage.getWidth();
                    int imageHeight = onImage.getHeight();
                    // scale icons 50% to fit in table rows
                    Image smallOnImage = onImage.getScaledInstance(imageWidth / 2, imageHeight / 2, Image.SCALE_DEFAULT);
                    Image smallOffImage = offImage.getScaledInstance(imageWidth / 2, imageHeight / 2, Image.SCALE_DEFAULT);
                    onIcon = new ImageIcon(smallOnImage);
                    offIcon = new ImageIcon(smallOffImage);
                    iconHeight = onIcon.getIconHeight();
                }

            } // end of ImageIconRenderer class

        }; // end of custom data model
    }

    private void updateClosedList() {
        speedListClosed.remove(defaultClosedSpeedText);
        defaultClosedSpeedText = (Bundle.getMessage("UseGlobal", "Global") + " " + turnManager.getDefaultClosedSpeed());
        speedListClosed.add(0, defaultClosedSpeedText);
        m.fireTableDataChanged();
    }

    private void updateThrownList() {
        speedListThrown.remove(defaultThrownSpeedText);
        defaultThrownSpeedText = (Bundle.getMessage("UseGlobal", "Global") + " " + turnManager.getDefaultThrownSpeed());
        speedListThrown.add(0, defaultThrownSpeedText);
        m.fireTableDataChanged();
    }

    @Override
    protected void setTitle() {
        f.setTitle(Bundle.getMessage("TitleTurnoutTable"));
    }

    @Override
    protected String helpTarget() {
        return "package.jmri.jmrit.beantable.TurnoutTable";
    }

    JmriJFrame addFrame = null;

    CheckedTextField hardwareAddressTextField = new CheckedTextField(20);
    // add a JSpinner for numerical entry? TODO
    // SpinnerNumberModel addressSpinner = new SpinnerNumberModel(1, 1, 2048, 1); // initially configured for LocoNet
    // JSpinner hardwareAddressSpinner = new JSpinner(addressSpinner);
    // initially allow any 20 char string, updated to prefixBox selection by canAddRange()
    JTextField userNameTextField = new JTextField(40);
    JComboBox<String> prefixBox = new JComboBox<String>();
    SpinnerNumberModel rangeSpinner = new SpinnerNumberModel(1, 1, 100, 1); // maximum 100 items
    JSpinner numberToAdd = new JSpinner(rangeSpinner);
    JCheckBox range = new JCheckBox(Bundle.getMessage("AddRangeBox"));
    String systemSelectionCombo = this.getClass().getName() + ".SystemSelected";
    JButton addButton = new JButton(Bundle.getMessage("ButtonCreate"));
    JLabel statusBar = new JLabel(Bundle.getMessage("HardwareAddStatusEnter"), JLabel.LEADING);
    jmri.UserPreferencesManager p;

    @Override
    protected void addPressed(ActionEvent e) {
        p = jmri.InstanceManager.getDefault(jmri.UserPreferencesManager.class);

        if (addFrame == null) {
            addFrame = new JmriJFrame(Bundle.getMessage("TitleAddTurnout"), false, true);
            addFrame.addHelpMenu("package.jmri.jmrit.beantable.TurnoutAddEdit", true);
            addFrame.getContentPane().setLayout(new BoxLayout(addFrame.getContentPane(), BoxLayout.Y_AXIS));
            ActionListener createListener = new ActionListener() {
                @Override
                public void actionPerformed(ActionEvent e) {
                    createPressed(e);
                }
            };
            ActionListener cancelListener = new ActionListener() {
                @Override
                public void actionPerformed(ActionEvent e) {
                    cancelPressed(e);
                }
            };
            ActionListener rangeListener = new ActionListener() { // add range box turned on/off
                @Override
                public void actionPerformed(ActionEvent e) {
                    canAddRange(e);
                }
            };
            /* We use the proxy manager in this instance so that we can deal with
             duplicate usernames in multiple classes */
            if (InstanceManager.turnoutManagerInstance() instanceof jmri.managers.AbstractProxyManager) {
                jmri.managers.ProxyTurnoutManager proxy = (jmri.managers.ProxyTurnoutManager) InstanceManager.turnoutManagerInstance();
                List<Manager> managerList = proxy.getManagerList();
                for (int x = 0; x < managerList.size(); x++) {
                    String manuName = ConnectionNameFromSystemName.getConnectionName(managerList.get(x).getSystemPrefix());
                    Boolean addToPrefix = true;
                    //Simple test not to add a system with a duplicate System prefix
                    for (int i = 0; i < prefixBox.getItemCount(); i++) {
                        if (prefixBox.getItemAt(i).equals(manuName)) {
                            addToPrefix = false;
                        }
                    }
                    if (addToPrefix) {
                        prefixBox.addItem(manuName);
                    }
                }
                if (p.getComboBoxLastSelection(systemSelectionCombo) != null) { // pick up user pref
                    prefixBox.setSelectedItem(p.getComboBoxLastSelection(systemSelectionCombo));
                }
            } else {
                prefixBox.addItem(ConnectionNameFromSystemName.getConnectionName(turnManager.getSystemPrefix()));
            }
            hardwareAddressTextField.setName("hwAddressTextField"); // for jfcUnit test NOI18N
            userNameTextField.setName("userNameTextField"); // NOI18N
            prefixBox.setName("prefixBox"); // NOI18N
            addFrame.add(new AddNewHardwareDevicePanel(hardwareAddressTextField, userNameTextField, prefixBox, numberToAdd, range,
                    addButton, createListener, cancelListener, rangeListener, statusBar));
            // tooltip for hardwareAddressTextField will be assigned next by canAddRange()
            canAddRange(null);

        }
        hardwareAddressTextField.setBackground(Color.white);
        // reset statusBar text
        statusBar.setText(Bundle.getMessage("HardwareAddStatusEnter"));
        statusBar.setForeground(Color.gray);

        addFrame.pack();
        addFrame.setVisible(true);
    }

    /**
     * Create a {@literal JComboBox<String>} containing all the options for
     * turnout automation parameters for this turnout.
     *
     * @param t the turnout
     * @return the JComboBox
     */
    protected JComboBox<String> makeAutomationBox(Turnout t) {
        String[] str = new String[]{"empty"};
        final JComboBox<String> cb = new JComboBox<String>(str);
        final Turnout myTurnout = t;
        updateAutomationBox(t, cb);
        cb.addActionListener(new ActionListener() {
            @Override
            public void actionPerformed(ActionEvent e) {
                setTurnoutOperation(myTurnout, cb);
                cb.removeActionListener(this);  // avoid recursion
                updateAutomationBox(myTurnout, cb);
                cb.addActionListener(this);
            }
        });
        return cb;
    }

    /**
     * Create a JButton to edit a turnout's operation.
     *
     * @return the JButton
     */
    protected JButton editButton() {
        JButton editButton = new JButton(Bundle.getMessage("EditTurnoutOperation"));
        return (editButton);
    }

    /**
     * Add the content and make the appropriate selection to a combox box for a
     * turnout's automation choices.
     *
     * @param t  turnout
     * @param cb the JComboBox
     */
    public static void updateAutomationBox(Turnout t, JComboBox<String> cb) {
        TurnoutOperation[] ops = TurnoutOperationManager.getInstance().getTurnoutOperations();
        cb.removeAllItems();
        Vector<String> strings = new Vector<String>(20);
        Vector<String> defStrings = new Vector<String>(20);
        log.debug("opsCombo start {}", ops.length);
        for (int i = 0; i < ops.length; ++i) {
            if (log.isDebugEnabled()) {
                log.debug("isDef " + ops[i].isDefinitive()
                        + " mFMM " + ops[i].matchFeedbackMode(t.getFeedbackMode())
                        + " isNonce " + ops[i].isNonce());
            }
            if (!ops[i].isDefinitive()
                    && ops[i].matchFeedbackMode(t.getFeedbackMode())
                    && !ops[i].isNonce()) {
                strings.addElement(ops[i].getName());
            }
        }
        log.debug("opsCombo end");
        for (int i = 0; i < ops.length; ++i) {
            if (ops[i].isDefinitive()
                    && ops[i].matchFeedbackMode(t.getFeedbackMode())) {
                defStrings.addElement(ops[i].getName());
            }
        }
        java.util.Collections.sort(strings);
        java.util.Collections.sort(defStrings);
        strings.insertElementAt(Bundle.getMessage("TurnoutOperationOff"), 0);
        strings.insertElementAt(Bundle.getMessage("TurnoutOperationDefault"), 1);
        for (int i = 0; i < defStrings.size(); ++i) {
            try {
                strings.insertElementAt(defStrings.elementAt(i), i + 2);
            } catch (java.lang.ArrayIndexOutOfBoundsException obe) {
                // just catch it
            }
        }
        for (int i = 0; i < strings.size(); ++i) {
            cb.addItem(strings.elementAt(i));
        }
        if (t.getInhibitOperation()) {
            cb.setSelectedIndex(0);
        } else if (t.getTurnoutOperation() == null) {
            cb.setSelectedIndex(1);
        } else if (t.getTurnoutOperation().isNonce()) {
            cb.setSelectedIndex(2);
        } else {
            cb.setSelectedItem(t.getTurnoutOperation().getName());
        }
    }

    /**
     * Set the turnout's operation info based on the contents of the combo box.
     *
     * @param t  turnout being configured
     * @param cb JComboBox for ops for t in the TurnoutTable
     */
    protected void setTurnoutOperation(Turnout t, JComboBox<String> cb) {
        switch (cb.getSelectedIndex()) {
            case 0:   // Off
                t.setInhibitOperation(true);
                t.setTurnoutOperation(null);
                break;
            case 1:   // Default
                t.setInhibitOperation(false);
                t.setTurnoutOperation(null);
                break;
            default:  // named operation
                t.setInhibitOperation(false);
                t.setTurnoutOperation(TurnoutOperationManager.getInstance().
                        getOperation(((String) cb.getSelectedItem())));
                break;
        }
    }

    /**
     * Create action to edit a turnout in Edit pane.
     * (also used in windowTest)
     *
     * @param t the turnout to be edited
     */
    void editButton(Turnout t) {
        jmri.jmrit.beantable.beanedit.TurnoutEditAction beanEdit = new jmri.jmrit.beantable.beanedit.TurnoutEditAction();
        beanEdit.setBean(t);
        beanEdit.actionPerformed(null);
    }

    private static boolean editingOps = false;

    /**
     * Pop up a TurnoutOperationConfig for the turnout.
     *
     * @param t   turnout
     * @param box JComboBox that triggered the edit
     */
    protected void editTurnoutOperation(Turnout t, JComboBox<String> box) {
        if (!editingOps) { // don't open a second edit ops pane
            editingOps = true;
            TurnoutOperation op = t.getTurnoutOperation();
            if (op == null) {
                TurnoutOperation proto = TurnoutOperationManager.getInstance().getMatchingOperationAlways(t);
                if (proto != null) {
                    op = proto.makeNonce(t);
                    t.setTurnoutOperation(op);
                }
            }
            if (op != null) {
                if (!op.isNonce()) {
                    op = op.makeNonce(t);
                }
                // make and show edit dialog
                log.debug("TurnoutOpsEditDialog starting");
                TurnoutOperationEditor dialog = new TurnoutOperationEditor(this, f, op, t, box);
                dialog.setVisible(true);
            } else {
                JOptionPane.showMessageDialog(f, Bundle.getMessage("TurnoutOperationErrorDialog"),
                        Bundle.getMessage("ErrorTitle"), JOptionPane.ERROR_MESSAGE);
            }
        }
    }

    protected static class TurnoutOperationEditor extends JDialog {

        TurnoutOperationConfig config;
        TurnoutOperation myOp;
        Turnout myTurnout;

        TurnoutOperationEditor(TurnoutTableAction tta, JFrame parent, TurnoutOperation op, Turnout t, JComboBox<String> box) {
            super(parent);
            final TurnoutOperationEditor self = this;
            myOp = op;
            myOp.addPropertyChangeListener(new java.beans.PropertyChangeListener() {
                @Override
                public void propertyChange(java.beans.PropertyChangeEvent evt) {
                    if (evt.getPropertyName().equals("Deleted")) {
                        setVisible(false);
                    }
                }
            });
            myTurnout = t;
            config = TurnoutOperationConfig.getConfigPanel(op);
            setTitle();
            log.debug("TurnoutOpsEditDialog title set");
            if (config != null) {
                log.debug("OpsEditDialog opening");
                Box outerBox = Box.createVerticalBox();
                outerBox.add(config);
                Box buttonBox = Box.createHorizontalBox();
                JButton nameButton = new JButton(Bundle.getMessage("NameSetting"));
                nameButton.addActionListener(new ActionListener() {
                    @Override
                    public void actionPerformed(ActionEvent e) {
                        String newName = JOptionPane.showInputDialog(Bundle.getMessage("NameParameterSetting"));
                        if (newName != null && !newName.equals("")) {
                            if (!myOp.rename(newName)) {
                                JOptionPane.showMessageDialog(self, Bundle.getMessage("TurnoutErrorDuplicate"),
                                        Bundle.getMessage("WarningTitle"), JOptionPane.ERROR_MESSAGE);
                            }
                            setTitle();
                            myTurnout.setTurnoutOperation(null);
                            myTurnout.setTurnoutOperation(myOp); // no-op but updates display - have to <i>change</i> value
                        }
                    }
                });
                JButton okButton = new JButton(Bundle.getMessage("ButtonOK"));
                okButton.addActionListener(new ActionListener() {
                    @Override
                    public void actionPerformed(ActionEvent e) {
                        config.endConfigure();
                        if (myOp.isNonce() && myOp.equivalentTo(myOp.getDefinitive())) {
                            myTurnout.setTurnoutOperation(null);
                            myOp.dispose();
                            myOp = null;
                        }
                        self.setVisible(false);
                        editingOps = false;
                    }
                });
                JButton cancelButton = new JButton(Bundle.getMessage("ButtonCancel"));
                cancelButton.addActionListener(new ActionListener() {
                    @Override
                    public void actionPerformed(ActionEvent e) {
                        self.setVisible(false);
                        editingOps = false;
                    }
                });
                buttonBox.add(Box.createHorizontalGlue());
                if (!op.isDefinitive()) {
                    buttonBox.add(nameButton);
                }
                buttonBox.add(okButton);
                buttonBox.add(cancelButton);
                outerBox.add(buttonBox);
                getContentPane().add(outerBox);
                this.addWindowListener(new java.awt.event.WindowAdapter() {
                    @Override
                    public void windowClosing(java.awt.event.WindowEvent e) {
                        editingOps = false; // reset Editmarker
                    }
                });
            } else {
                log.error("Error opening Turnout automation edit pane");
            }
            pack();
        }

        private void setTitle() {
            String title = Bundle.getMessage("TurnoutOperationTitle") + " \"" + myOp.getName() + "\"";
            if (myOp.isNonce()) {
                title = Bundle.getMessage("TurnoutOperationForTurnout") + " " + myTurnout.getSystemName();
            }
            setTitle(title);
        }
    }

    /**
     * Show a pane to configure closed and thrown turnout speed defaults.
     *
     * @param _who parent JFrame to center the pane on
     */
    protected void setDefaultSpeeds(JFrame _who) {
        JComboBox<String> thrownCombo = new JComboBox<String>(speedListThrown);
        thrownCombo.setMaximumRowCount(thrownCombo.getItemCount());
        thrownCombo.setEditable(true);

        JComboBox<String> closedCombo = new JComboBox<String>(speedListClosed);
        closedCombo.setMaximumRowCount(closedCombo.getItemCount());
        closedCombo.setEditable(true);

        JPanel thrown = new JPanel();
        thrown.add(new JLabel(Bundle.getMessage("MakeLabel", Bundle.getMessage("ThrownSpeed"))));
        thrown.add(thrownCombo);

        JPanel closed = new JPanel();
        closed.add(new JLabel(Bundle.getMessage("MakeLabel", Bundle.getMessage("ClosedSpeed"))));
        closed.add(closedCombo);

        thrownCombo.removeItem(defaultThrownSpeedText);
        closedCombo.removeItem(defaultClosedSpeedText);

        thrownCombo.setSelectedItem(turnManager.getDefaultThrownSpeed());
        closedCombo.setSelectedItem(turnManager.getDefaultClosedSpeed());

        // block of options above row of buttons; gleaned from Maintenance.makeDialog()
        // can be accessed by Jemmy in GUI test
        String title = Bundle.getMessage("TurnoutGlobalSpeedMessageTitle");
        // build JPanel for comboboxes
        JPanel speedspanel = new JPanel();
        speedspanel.setLayout(new BoxLayout(speedspanel, BoxLayout.PAGE_AXIS));
        speedspanel.add(new JLabel(Bundle.getMessage("TurnoutGlobalSpeedMessage")));
        //default LEFT_ALIGNMENT
        thrown.setAlignmentX(Component.LEFT_ALIGNMENT);
        speedspanel.add(thrown);
        closed.setAlignmentX(Component.LEFT_ALIGNMENT);
        speedspanel.add(closed);

        JOptionPane pane = new JOptionPane(
                speedspanel,
                JOptionPane.INFORMATION_MESSAGE,
                0,
                null,
                new Object[]{Bundle.getMessage("ButtonOK"), Bundle.getMessage("ButtonCancel")});
        //pane.setxxx(value); // Configure more?
        JDialog dialog = pane.createDialog(_who, title);
        dialog.pack();
        dialog.show();

        if(pane.getValue() == null) { // pane close button was clicked, check before assigning to retval
            return;
        }
        Object retval = pane.getValue();
        log.debug("Retval = {}", retval.toString());
        // only 2 buttons to choose from, OK = button 2
        if ( retval != Bundle.getMessage("ButtonOK")) { // Cancel button clicked
            return;
        }
        String closedValue = (String) closedCombo.getSelectedItem();
        String thrownValue = (String) thrownCombo.getSelectedItem();

        // We will allow the turnout manager to handle checking whether the values have changed
        try {
            turnManager.setDefaultThrownSpeed(thrownValue);
        } catch (jmri.JmriException ex) {
            JOptionPane.showMessageDialog(null, ex.getMessage() + "\n" + thrownValue);
        }

        try {
            turnManager.setDefaultClosedSpeed(closedValue);
        } catch (jmri.JmriException ex) {
            JOptionPane.showMessageDialog(null, ex.getMessage() + "\n" + closedValue);
        }
    }

    JCheckBox showFeedbackBox = new JCheckBox(Bundle.getMessage("ShowFeedbackInfo"));
    JCheckBox showLockBox = new JCheckBox(Bundle.getMessage("ShowLockInfo"));
    JCheckBox showTurnoutSpeedBox = new JCheckBox(Bundle.getMessage("ShowTurnoutSpeedDetails"));
    JCheckBox doAutomationBox = new JCheckBox(Bundle.getMessage("AutomaticRetry"));

    /**
     * Add the check boxes to show/hide extra columns to the Turnout table frame.
     * <p>
     * Keep contents synchrinized with {@link #addToPanel(AbstractTableTabAction)}
     *
     * @param f a Turnout table frame
     */
    @Override
    public void addToFrame(BeanTableFrame f) {
        f.addToBottomBox(doAutomationBox, this.getClass().getName());
        doAutomationBox.setSelected(TurnoutOperationManager.getInstance().getDoOperations());
        doAutomationBox.setToolTipText(Bundle.getMessage("TurnoutDoAutomationBoxTooltip"));
        doAutomationBox.addActionListener(new ActionListener() {
            @Override
            public void actionPerformed(ActionEvent e) {
                TurnoutOperationManager.getInstance().setDoOperations(doAutomationBox.isSelected());
            }
        });
        f.addToBottomBox(showFeedbackBox, this.getClass().getName());
        showFeedbackBox.setToolTipText(Bundle.getMessage("TurnoutFeedbackToolTip"));
        showFeedbackBox.addActionListener(new ActionListener() {
            @Override
            public void actionPerformed(ActionEvent e) {
                showFeedbackChanged();
            }
        });
        f.addToBottomBox(showLockBox, this.getClass().getName());
        showLockBox.setToolTipText(Bundle.getMessage("TurnoutLockToolTip"));
        showLockBox.addActionListener(new ActionListener() {
            @Override
            public void actionPerformed(ActionEvent e) {
                showLockChanged();
            }
        });
        f.addToBottomBox(showTurnoutSpeedBox, this.getClass().getName());
        showTurnoutSpeedBox.setToolTipText(Bundle.getMessage("TurnoutSpeedToolTip"));
        showTurnoutSpeedBox.addActionListener(new ActionListener() {
            @Override
            public void actionPerformed(ActionEvent e) {
                showTurnoutSpeedChanged();
            }
        });
    }

    /**
     * Place the check boxes to show/hide extra columns to the tabbed Turnout table panel.
     * <p>
     * Keep contents synchrinized with {@link #addToFrame(BeanTableFrame)}
     *
     * @param f a Turnout table action
     */
    @Override
    public void addToPanel(AbstractTableTabAction f) {
        String systemPrefix = ConnectionNameFromSystemName.getConnectionName(turnManager.getSystemPrefix());
        if (turnManager.getClass().getName().contains("ProxyTurnoutManager")) {
            systemPrefix = "All"; // NOI18N
        }

        f.addToBottomBox(doAutomationBox, systemPrefix);
        doAutomationBox.setSelected(TurnoutOperationManager.getInstance().getDoOperations());
        doAutomationBox.setToolTipText(Bundle.getMessage("TurnoutDoAutomationBoxTooltip"));
        doAutomationBox.addActionListener(new ActionListener() {
            @Override
            public void actionPerformed(ActionEvent e) {
                TurnoutOperationManager.getInstance().setDoOperations(doAutomationBox.isSelected());
            }
        });
        f.addToBottomBox(showFeedbackBox, systemPrefix);
        showFeedbackBox.setToolTipText(Bundle.getMessage("TurnoutFeedbackToolTip"));
        showFeedbackBox.addActionListener(new ActionListener() {
            @Override
            public void actionPerformed(ActionEvent e) {
                showFeedbackChanged();
            }
        });
        f.addToBottomBox(showLockBox, systemPrefix);
        showLockBox.setToolTipText(Bundle.getMessage("TurnoutLockToolTip"));
        showLockBox.addActionListener(new ActionListener() {
            @Override
            public void actionPerformed(ActionEvent e) {
                showLockChanged();
            }
        });
        f.addToBottomBox(showTurnoutSpeedBox, systemPrefix);
        showTurnoutSpeedBox.setToolTipText(Bundle.getMessage("TurnoutSpeedToolTip"));
        showTurnoutSpeedBox.addActionListener(new ActionListener() {
            @Override
            public void actionPerformed(ActionEvent e) {
                showTurnoutSpeedChanged();
            }
        });
    }

    void showFeedbackChanged() {
        boolean showFeedback = showFeedbackBox.isSelected();
        XTableColumnModel columnModel = (XTableColumnModel) table.getColumnModel();
        TableColumn column = columnModel.getColumnByModelIndex(KNOWNCOL);
        columnModel.setColumnVisible(column, showFeedback);
        column = columnModel.getColumnByModelIndex(MODECOL);
        columnModel.setColumnVisible(column, showFeedback);
        column = columnModel.getColumnByModelIndex(SENSOR1COL);
        columnModel.setColumnVisible(column, showFeedback);
        column = columnModel.getColumnByModelIndex(SENSOR2COL);
        columnModel.setColumnVisible(column, showFeedback);
        column = columnModel.getColumnByModelIndex(OPSONOFFCOL);
        columnModel.setColumnVisible(column, showFeedback);
        column = columnModel.getColumnByModelIndex(OPSEDITCOL);
        columnModel.setColumnVisible(column, showFeedback);
    }

    void showLockChanged() {
        boolean showLock = showLockBox.isSelected();
        XTableColumnModel columnModel = (XTableColumnModel) table.getColumnModel();
        TableColumn column = ((XTableColumnModel) table.getColumnModel()).getColumnByModelIndex(LOCKDECCOL);
        columnModel.setColumnVisible(column, showLock);
        column = columnModel.getColumnByModelIndex(LOCKOPRCOL);
        columnModel.setColumnVisible(column, showLock);
    }

    //boolean showTurnoutSpeed = false;
    public void showTurnoutSpeedChanged() {
        boolean showTurnoutSpeed = showTurnoutSpeedBox.isSelected();
        XTableColumnModel columnModel = (XTableColumnModel) table.getColumnModel();
        TableColumn column = ((XTableColumnModel) table.getColumnModel()).getColumnByModelIndex(STRAIGHTCOL);
        columnModel.setColumnVisible(column, showTurnoutSpeed);
        column = columnModel.getColumnByModelIndex(DIVERGCOL);
        columnModel.setColumnVisible(column, showTurnoutSpeed);
    }

    /**
     * Insert a table specific Operations menu. Account for the Window and Help
     * menus, which are already added to the menu bar as part of the creation of
     * the JFrame, by adding the Operations menu 2 places earlier unless the
     * table is part of the ListedTableFrame, that adds the Help menu later on.
     *
     * @param f the JFrame of this table
     */
    @Override
    public void setMenuBar(BeanTableFrame f) {
        final jmri.util.JmriJFrame finalF = f;   // needed for anonymous ActionListener class
        JMenuBar menuBar = f.getJMenuBar();
        // check for menu
        boolean menuAbsent = true;
        for (int m = 0; m < menuBar.getMenuCount(); ++m) {
            String name = menuBar.getMenu(m).getAccessibleContext().getAccessibleName();
            if (name.equals(Bundle.getMessage("TurnoutAutomationMenu"))) {
                // using first menu for check, should be identical to next JMenu Bundle
                menuAbsent = false;
                break;
            }
        }
        if (menuAbsent) { // create it
            int pos = menuBar.getMenuCount() - 1; // count the number of menus to insert the TableMenu before 'Window' and 'Help'
            int offset = 1;
            log.debug("setMenuBar number of menu items = " + pos);
            for (int i = 0; i <= pos; i++) {
                if (menuBar.getComponent(i) instanceof JMenu) {
                    if (((JMenu) menuBar.getComponent(i)).getText().equals(Bundle.getMessage("MenuHelp"))) {
                        offset = -1; // correct for use as part of ListedTableAction where the Help Menu is not yet present
                    }
                }
            }
            JMenu opsMenu = new JMenu(Bundle.getMessage("TurnoutAutomationMenu"));
            JMenuItem item = new JMenuItem(Bundle.getMessage("TurnoutAutomationMenuItemEdit"));
            opsMenu.add(item);
            item.addActionListener(new ActionListener() {
                @Override
                public void actionPerformed(ActionEvent e) {
                    new TurnoutOperationFrame(finalF);
                }
            });
            menuBar.add(opsMenu, pos + offset);

            JMenu speedMenu = new JMenu(Bundle.getMessage("SpeedsMenu"));
            item = new JMenuItem(Bundle.getMessage("SpeedsMenuItemDefaults"));
            speedMenu.add(item);
            item.addActionListener(new ActionListener() {
                @Override
                public void actionPerformed(ActionEvent e) {
                    setDefaultSpeeds(finalF);
                }
            });
            menuBar.add(speedMenu, pos + offset + 1); // add this menu to the right of the previous
        }
    }

    void cancelPressed(ActionEvent e) {
        addFrame.setVisible(false);
        addFrame.dispose();
        addFrame = null;
    }

    /**
     * Respond to Create new item pressed on Add Turnout pane
     *
     * @param e the click event
     */
    void createPressed(ActionEvent e) {

        int numberOfTurnouts = 1;

        if (range.isSelected()) {
            numberOfTurnouts = (Integer) numberToAdd.getValue();
        }
        if (numberOfTurnouts >= 65) { // limited by JSpinnerModel to 100
            if (JOptionPane.showConfirmDialog(addFrame,
                    Bundle.getMessage("WarnExcessBeans", Bundle.getMessage("Turnouts"), numberOfTurnouts),
                    Bundle.getMessage("WarningTitle"),
                    JOptionPane.YES_NO_OPTION) == 1) {
                return;
            }
        }

        String sName = null;
        String prefix = ConnectionNameFromSystemName.getPrefixFromName((String) prefixBox.getSelectedItem()); // Add "T" later
        String curAddress = hardwareAddressTextField.getText().trim();
        // initial check for empty entry
        if (curAddress.length() < 1) {
            statusBar.setText(Bundle.getMessage("WarningEmptyHardwareAddress"));
            statusBar.setForeground(Color.red);
            hardwareAddressTextField.setBackground(Color.red);
            return;
        } else {
            hardwareAddressTextField.setBackground(Color.white);
        }

        // Add some entry pattern checking, before assembling sName and handing it to the turnoutManager
        String statusMessage = Bundle.getMessage("ItemCreateFeedback", Bundle.getMessage("BeanNameTurnout"));
        String errorMessage = new String();
        String lastSuccessfulAddress = Bundle.getMessage("NONE");
        int iType = 0;
        int iNum = 1;
        boolean useLastBit = false;
        boolean useLastType = false;

        for (int x = 0; x < numberOfTurnouts; x++) {
            try {
                curAddress = InstanceManager.turnoutManagerInstance().getNextValidAddress(curAddress, prefix);
            } catch (jmri.JmriException ex) {
                jmri.InstanceManager.getDefault(jmri.UserPreferencesManager.class).
                        showErrorMessage(Bundle.getMessage("ErrorTitle"), Bundle.getMessage("ErrorConvertHW", curAddress), "" + ex, "", true, false);
                // directly add to statusBar (but never called?)
                statusBar.setText(Bundle.getMessage("ErrorConvertHW", curAddress));
                statusBar.setForeground(Color.red);
                return;
            }
            if (curAddress == null) {
                log.debug("Error converting HW or getNextValidAddress");
                errorMessage = (Bundle.getMessage("WarningInvalidEntry"));
                statusBar.setForeground(Color.red);
                // The next address returned an error, therefore we stop this attempt and go to the next address.
                break;
            }

            lastSuccessfulAddress = curAddress;
            // Compose the proposed system name from parts:
            sName = prefix + InstanceManager.turnoutManagerInstance().typeLetter() + curAddress;

            // test for a Light by the same hardware address (number):
            String testSN = prefix + "L" + curAddress;
            jmri.Light testLight = InstanceManager.lightManagerInstance().
                    getBySystemName(testSN);
            if (testLight != null) {
                // Address (number part) is already used as a Light
                log.warn("Requested Turnout " + sName + " uses same address as Light " + testSN);
                if (!noWarn) {
                    int selectedValue = JOptionPane.showOptionDialog(addFrame,
                            Bundle.getMessage("TurnoutWarn1", sName, testSN) +
                            ".\n" + Bundle.getMessage("TurnoutWarn3"), Bundle.getMessage("WarningTitle"),
                            JOptionPane.YES_NO_CANCEL_OPTION, JOptionPane.QUESTION_MESSAGE, null,
                            new Object[]{Bundle.getMessage("ButtonYes"), Bundle.getMessage("ButtonNo"),
                                Bundle.getMessage("ButtonYesPlus")}, Bundle.getMessage("ButtonNo")); // default choice = No
                    if (selectedValue == 1) {
                        // Show error message in statusBar
                        errorMessage = Bundle.getMessage("WarningOverlappingAddress", sName);
                        statusBar.setForeground(Color.gray);
                        return;   // return without creating if "No" response
                    }
                    if (selectedValue == 2) {
                        // Suppress future warnings, and continue
                        noWarn = true;
                    }
                }
            }

            // Ask about two bit turnout control if appropriate (eg. MERG)
            if (!useLastBit) {
                iNum = InstanceManager.turnoutManagerInstance().askNumControlBits(sName);
                if ((InstanceManager.turnoutManagerInstance().isNumControlBitsSupported(sName)) && (range.isSelected())) {
                    // Add a pop up here asking if the user wishes to use the same value for all
                    if (JOptionPane.showConfirmDialog(addFrame,
                            Bundle.getMessage("UseForAllTurnouts"), Bundle.getMessage("UseSetting"),
                            JOptionPane.YES_NO_OPTION) == 0) {
                        useLastBit = true;
                    }
                } else {
                    // as isNumControlBits is not supported, we will always use the same value.
                    useLastBit = true;
                }
            }
            if (iNum == 0) {
                // User specified more bits, but bits are not available - return without creating
                // Display message in statusBar
                errorMessage = Bundle.getMessage("WarningBitsNotSupported", lastSuccessfulAddress);
                statusBar.setForeground(Color.red);
                return;
            } else {

                // Create the new turnout
                Turnout t;
                try {
                    t = InstanceManager.turnoutManagerInstance().provideTurnout(sName);
                } catch (IllegalArgumentException ex) {
                    // user input no good
                    handleCreateException(ex, sName); // displays message dialog to the user
                    // add to statusBar as well
                    errorMessage = Bundle.getMessage("WarningInvalidEntry");
                    statusBar.setForeground(Color.red);
                    return; // without creating
                }

                String user = userNameTextField.getText().trim();
                if ((x != 0) && user != null && !user.equals("")) {
                    user = user + ":" + x; // add :x to user name starting with 2nd item
                }
                if (user != null && !user.equals("") && (InstanceManager.turnoutManagerInstance().getByUserName(user) == null)) {
                    t.setUserName(user);
                } else if (user != null && !user.equals("") && InstanceManager.turnoutManagerInstance().getByUserName(user) != null &&
                        !p.getPreferenceState(getClassName(), "duplicateUserName")) {
                    InstanceManager.getDefault(jmri.UserPreferencesManager.class).
                            showErrorMessage(Bundle.getMessage("ErrorTitle"), Bundle.getMessage("ErrorDuplicateUserName", user),
                                    getClassName(), "duplicateUserName", false, true);
                }

                t.setNumberOutputBits(iNum);
                // Ask about the type of turnout control if appropriate
                if (!useLastType) {
                    iType = InstanceManager.turnoutManagerInstance().askControlType(sName);
                    if ((InstanceManager.turnoutManagerInstance().isControlTypeSupported(sName)) && (range.isSelected())) {
                        if (JOptionPane.showConfirmDialog(addFrame,
                                Bundle.getMessage("UseForAllTurnouts"), Bundle.getMessage("UseSetting"),
                                JOptionPane.YES_NO_OPTION) == 0) // Add a pop up here asking if the user wishes to use the same value for all
                        {
                            useLastType = true;
                        }
                    } else {
                        useLastType = false;
                    }
                }
                t.setControlType(iType);

                // add first and last names to statusMessage user feedback string
                if (x == 0 || x == numberOfTurnouts - 1) statusMessage = statusMessage + " " + sName + " (" + user + ")";
                if (x == numberOfTurnouts - 2) statusMessage = statusMessage + " " + Bundle.getMessage("ItemCreateUpTo") + " ";
                // only mention first and last of range added
            }
            // end of for loop creating range of Turnouts
        }
        // provide feedback to user
        if (errorMessage.equals("")) {
            statusBar.setText(statusMessage);
            statusBar.setForeground(Color.gray);
        } else {
            statusBar.setText(errorMessage);
            // statusBar.setForeground(Color.red); // handled when errorMassage is set to differentiate urgency
        }

        p.addComboBoxLastSelection(systemSelectionCombo, (String) prefixBox.getSelectedItem()); // store user pref
    }

    private String addEntryToolTip;

    /**
     * Activate Add a range option if manager accepts adding more than 1 Turnout
     * and set a manager specific tooltip on the AddNewHardwareDevice pane.
     */
    private void canAddRange(ActionEvent e) {
        range.setEnabled(false);
        log.debug("T Add box disabled");
        range.setSelected(false);
        String connectionChoice = (String) prefixBox.getSelectedItem();
        if (connectionChoice == null) {
            // Tab All or first time opening, use default tooltip
            connectionChoice = "TBD";
        }
        if (turnManager.getClass().getName().contains("ProxyTurnoutManager")) {
            jmri.managers.ProxyTurnoutManager proxy = (jmri.managers.ProxyTurnoutManager) turnManager;
            List<Manager> managerList = proxy.getManagerList();
            String systemPrefix = ConnectionNameFromSystemName.getPrefixFromName(connectionChoice);
            for (int x = 0; x < managerList.size(); x++) {
                jmri.TurnoutManager mgr = (jmri.TurnoutManager) managerList.get(x);
                if (mgr.getSystemPrefix().equals(systemPrefix)) {
                    range.setEnabled(mgr.allowMultipleAdditions(systemPrefix));
                    // get tooltip from ProxyTurnoutManager
                    addEntryToolTip = mgr.getEntryToolTip();
                    log.debug("T add box set");
                    break;
                }
            }
        } else if (turnManager.allowMultipleAdditions(ConnectionNameFromSystemName.getPrefixFromName(connectionChoice))) {
            range.setEnabled(true);
            log.debug("T add box enabled2");
            // get tooltip from turnout manager
            addEntryToolTip = turnManager.getEntryToolTip();
            log.debug("TurnoutManager tip");
        }
        // show sysName (HW address) field tooltip in the Add Turnout pane that matches system connection selected from combobox
//        addEntryToolTip = InstanceManager.turnoutManagerInstance().getSystemConnectionMemo().getEntryToolTip("Turnout");
        hardwareAddressTextField.setToolTipText("<html>" +
                    Bundle.getMessage("AddEntryToolTipLine1", connectionChoice, Bundle.getMessage("Turnouts")) +
                    "<br>" + addEntryToolTip + "</html>");
    }

    void handleCreateException(Exception ex, String sysName) {
        if (ex.getMessage() != null) {
            JOptionPane.showMessageDialog(addFrame,
                    ex.getMessage(),
                    Bundle.getMessage("ErrorTitle"),
                    JOptionPane.ERROR_MESSAGE);
        } else {
            JOptionPane.showMessageDialog(addFrame,
                    Bundle.getMessage("ErrorTurnoutAddFailed", sysName) + "\n" + Bundle.getMessage("ErrorAddFailedCheck"),
                    Bundle.getMessage("ErrorTitle"),
                    JOptionPane.ERROR_MESSAGE);
        }
        // provide feedback to user
        statusBar.setText("Error creating Turnouts. Check entered format and domain");
        statusBar.setForeground(Color.red);
    }

    private boolean noWarn = false;

    @Override
    protected String getClassName() {
        return TurnoutTableAction.class.getName();
    }

    @Override
    public void setMessagePreferencesDetails() {
        jmri.InstanceManager.getDefault(jmri.UserPreferencesManager.class).preferenceItemDetails(getClassName(), "duplicateUserName", Bundle.getMessage("DuplicateUserNameWarn"));
        super.setMessagePreferencesDetails();
    }

    @Override
    public String getClassDescription() {
        return Bundle.getMessage("TitleTurnoutTable");
    }

    static class BeanBoxRenderer extends JmriBeanComboBox implements TableCellRenderer {

        public BeanBoxRenderer() {
            super(InstanceManager.sensorManagerInstance());
            setFirstItemBlank(true);
        }

        @Override
        public Component getTableCellRendererComponent(JTable table, Object value,
                boolean isSelected, boolean hasFocus, int row, int column) {
            if (isSelected) {
                setForeground(table.getSelectionForeground());
                super.setBackground(table.getSelectionBackground());
            } else {
                setForeground(table.getForeground());
                setBackground(table.getBackground());
            }
            if (value instanceof NamedBean) {
                setSelectedBean((NamedBean) value);
            } else {
                setSelectedBean(null);
            }
            return this;
        }
    }

    static class BeanComboBoxEditor extends DefaultCellEditor {

        public BeanComboBoxEditor(JmriBeanComboBox beanBox) {
            super(beanBox);
        }
    }

    /**
     * Extends JTextField to provide a data validation function.
     *
     * @author E. Broerse 2017, based on ValidatedTextField by B. Milhaupt
     */
    public class CheckedTextField extends JTextField {

        CheckedTextField fld;

        /**
         * Text entry field with an active key event checker.
         *
         * @param len field length
         */
        public CheckedTextField(int len) {
            super("", len);
            fld = this;
            // set background color for invalid field data
            fld.setBackground(Color.red);

//            fld.addFocusListener(new FocusListener() {
//                @Override
//                public void focusGained(FocusEvent e) {
//                    setEditable(true);
//                    setEnabled(true);
//                }
//
//                @Override
//                public void focusLost(FocusEvent e) {
//                    exitFieldColorizer();
//                    setEditable(true);
//                }
//            });
        }
    }

    private final static Logger log = LoggerFactory.getLogger(TurnoutTableAction.class.getName());

}<|MERGE_RESOLUTION|>--- conflicted
+++ resolved
@@ -392,15 +392,7 @@
                     if ( (modes & Turnout.PUSHBUTTONLOCKOUT) !=0 ) lockOperations.add(pushbutText);
                     lockOperations.add(noneText);
                     JComboBox<String> c = new JComboBox<String>(lockOperations);
-<<<<<<< HEAD
-<<<<<<< Updated upstream
-=======
                     c.setMaximumRowCount(c.getItemCount());
-                    
->>>>>>> Stashed changes
-=======
-                    
->>>>>>> 9dae9615
                     if (t.canLock(Turnout.CABLOCKOUT) && t.canLock(Turnout.PUSHBUTTONLOCKOUT)) {
                         c.setSelectedItem(bothText);
                     } else if (t.canLock(Turnout.PUSHBUTTONLOCKOUT)) {

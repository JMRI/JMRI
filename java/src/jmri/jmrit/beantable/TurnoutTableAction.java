package jmri.jmrit.beantable;

import java.awt.Component;
import java.awt.event.ActionEvent;
import java.awt.event.ActionListener;
import java.util.Hashtable;
import java.util.List;
import java.util.Vector;
import javax.annotation.Nonnull;
import javax.annotation.Nullable;
import javax.swing.Box;
import javax.swing.BoxLayout;
import javax.swing.DefaultCellEditor;
import javax.swing.JButton;
import javax.swing.JCheckBox;
import javax.swing.JComboBox;
import javax.swing.JDialog;
import javax.swing.JFrame;
import javax.swing.JLabel;
import javax.swing.JMenu;
import javax.swing.JMenuBar;
import javax.swing.JMenuItem;
import javax.swing.JOptionPane;
import javax.swing.JPanel;
import javax.swing.JSpinner;
import javax.swing.JTable;
import javax.swing.JTextField;
import javax.swing.RowSorter;
import javax.swing.SpinnerNumberModel;
import javax.swing.table.TableCellEditor;
import javax.swing.table.TableCellRenderer;
import javax.swing.table.TableColumn;
import javax.swing.table.TableModel;
import jmri.InstanceManager;
import jmri.Manager;
import jmri.NamedBean;
import jmri.Turnout;
import jmri.TurnoutManager;
import jmri.TurnoutOperation;
import jmri.TurnoutOperationManager;
import jmri.implementation.SignalSpeedMap;
import jmri.jmrit.turnoutoperations.TurnoutOperationConfig;
import jmri.jmrit.turnoutoperations.TurnoutOperationFrame;
import jmri.util.ConnectionNameFromSystemName;
import jmri.util.JmriJFrame;
import jmri.util.com.sun.TableSorter;
import jmri.util.swing.JmriBeanComboBox;
import jmri.util.swing.XTableColumnModel;
import org.slf4j.Logger;
import org.slf4j.LoggerFactory;

/**
 * Swing action to create and register a TurnoutTable GUI.
 *
 * @author	Bob Jacobsen Copyright (C) 2003, 2004, 2007
 */
public class TurnoutTableAction extends AbstractTableAction {

    /**
     * Create an action with a specific title.
     * <P>
     * Note that the argument is the Action title, not the title of the
     * resulting frame. Perhaps this should be changed?
     *
     * @param actionName title of the action
     */
    public TurnoutTableAction(String actionName) {
        super(actionName);

        // disable ourself if there is no primary turnout manager available
        if (turnManager == null) {
            setEnabled(false);
        }

        //This following must contain the word Global for a correct match in the abstract turnout
        defaultThrownSpeedText = (Bundle.getMessage("UseGlobal", "Global") + " " + turnManager.getDefaultThrownSpeed());
        defaultClosedSpeedText = (Bundle.getMessage("UseGlobal", "Global") + " " + turnManager.getDefaultClosedSpeed());
        //This following must contain the word Block for a correct match in the abstract turnout
        useBlockSpeed = Bundle.getMessage("UseGlobal", "Block Speed");

        speedListClosed.add(defaultClosedSpeedText);
        speedListThrown.add(defaultThrownSpeedText);
        speedListClosed.add(useBlockSpeed);
        speedListThrown.add(useBlockSpeed);
        java.util.Vector<String> _speedMap = jmri.InstanceManager.getDefault(SignalSpeedMap.class).getValidSpeedNames();
        for (int i = 0; i < _speedMap.size(); i++) {
            if (!speedListClosed.contains(_speedMap.get(i))) {
                speedListClosed.add(_speedMap.get(i));
            }
            if (!speedListThrown.contains(_speedMap.get(i))) {
                speedListThrown.add(_speedMap.get(i));
            }
        }
    }

    public TurnoutTableAction() {
        this(Bundle.getMessage("TitleTurnoutTable"));
    }

    String closedText;
    String thrownText;
    String defaultThrownSpeedText;
    String defaultClosedSpeedText;
    // I18N TODO but note storing in xml independent from Locale
    String useBlockSpeed = Bundle.getMessage("UseGlobal", "Block Speed");
    String bothText = "Both";
    String cabOnlyText = "Cab only";
    String pushbutText = "Pushbutton only";
    String noneText = "None";
    String[] lockOperations = {bothText, cabOnlyText, pushbutText, noneText};
    private java.util.Vector<String> speedListClosed = new java.util.Vector<String>();
    private java.util.Vector<String> speedListThrown = new java.util.Vector<String>();
    protected TurnoutManager turnManager = InstanceManager.turnoutManagerInstance();
    protected JTable table;

    @Override
    public void setManager(Manager man) {
        turnManager = (TurnoutManager) man;
    }

    static public final int INVERTCOL = BeanTableDataModel.NUMCOLUMN;
    static public final int LOCKCOL = INVERTCOL + 1;
    static public final int EDITCOL = LOCKCOL + 1;
    static public final int KNOWNCOL = EDITCOL + 1;
    static public final int MODECOL = KNOWNCOL + 1;
    static public final int SENSOR1COL = MODECOL + 1;
    static public final int SENSOR2COL = SENSOR1COL + 1;
    static public final int OPSONOFFCOL = SENSOR2COL + 1;
    static public final int OPSEDITCOL = OPSONOFFCOL + 1;
    static public final int LOCKOPRCOL = OPSEDITCOL + 1;
    static public final int LOCKDECCOL = LOCKOPRCOL + 1;
    static public final int STRAIGHTCOL = LOCKDECCOL + 1;
    static public final int DIVERGCOL = STRAIGHTCOL + 1;

    /**
     * Create the JTable DataModel, along with the changes for the specific case
     * of Turnouts
     */
    @Override
    protected void createModel() {
        // store the terminology
        closedText = turnManager.getClosedText();
        thrownText = turnManager.getThrownText();

        // create the data model object that drives the table;
        // note that this is a class creation, and very long
        m = new BeanTableDataModel() {

            @Override
            public int getColumnCount() {
                return DIVERGCOL + 1;
            }

            @Override
            public String getColumnName(int col) {
                if (col == INVERTCOL) {
                    return Bundle.getMessage("Inverted");
                } else if (col == LOCKCOL) {
                    return Bundle.getMessage("Locked");
                } else if (col == KNOWNCOL) {
                    return Bundle.getMessage("Feedback");
                } else if (col == MODECOL) {
                    return Bundle.getMessage("ModeLabel");
                } else if (col == SENSOR1COL) {
                    return Bundle.getMessage("BlockSensor") + "1";
                } else if (col == SENSOR2COL) {
                    return Bundle.getMessage("BlockSensor") + "2";
                } else if (col == OPSONOFFCOL) {
                    return Bundle.getMessage("TurnoutAutomationMenu");
                } else if (col == OPSEDITCOL) {
                    return "";
                } else if (col == LOCKOPRCOL) {
                    return Bundle.getMessage("LockMode");
                } else if (col == LOCKDECCOL) {
                    return Bundle.getMessage("Decoder");
                } else if (col == DIVERGCOL) {
                    return Bundle.getMessage("ThrownSpeed");
                } else if (col == STRAIGHTCOL) {
                    return Bundle.getMessage("ClosedSpeed");
                } else if (col == VALUECOL) {
                    return Bundle.getMessage("ColumnState");  // override default title
                } else if (col == EDITCOL) {
                    return "";
                } else {
                    return super.getColumnName(col);
                }
            }

            @Override
            public Class<?> getColumnClass(int col) {
                if (col == INVERTCOL) {
                    return Boolean.class;
                } else if (col == LOCKCOL) {
                    return Boolean.class;
                } else if (col == KNOWNCOL) {
                    return String.class;
                } else if (col == MODECOL) {
                    return JComboBox.class;
                } else if (col == SENSOR1COL) {
                    return JComboBox.class;
                } else if (col == SENSOR2COL) {
                    return JComboBox.class;
                } else if (col == OPSONOFFCOL) {
                    return JComboBox.class;
                } else if (col == OPSEDITCOL) {
                    return JButton.class;
                } else if (col == EDITCOL) {
                    return JButton.class;
                } else if (col == LOCKOPRCOL) {
                    return JComboBox.class;
                } else if (col == LOCKDECCOL) {
                    return JComboBox.class;
                } else if (col == DIVERGCOL) {
                    return JComboBox.class;
                } else if (col == STRAIGHTCOL) {
                    return JComboBox.class;
                } else {
                    return super.getColumnClass(col);
                }
            }

            @Override
            public int getPreferredWidth(int col) {
                switch (col) {
                    case INVERTCOL:
                        return new JTextField(6).getPreferredSize().width;
                    case LOCKCOL:
                        return new JTextField(6).getPreferredSize().width;
                    case LOCKOPRCOL:
                        return new JTextField(10).getPreferredSize().width;
                    case LOCKDECCOL:
                        return new JTextField(10).getPreferredSize().width;
                    case KNOWNCOL:
                        return new JTextField(10).getPreferredSize().width;
                    case MODECOL:
                        return new JTextField(10).getPreferredSize().width;
                    case SENSOR1COL:
                        return new JTextField(5).getPreferredSize().width;
                    case SENSOR2COL:
                        return new JTextField(5).getPreferredSize().width;
                    case OPSONOFFCOL:
                        return new JTextField(14).getPreferredSize().width;
                    case OPSEDITCOL:
                        return new JTextField(7).getPreferredSize().width;
                    case EDITCOL:
                        return new JTextField(7).getPreferredSize().width;
                    case DIVERGCOL:
                        return new JTextField(14).getPreferredSize().width;
                    case STRAIGHTCOL:
                        return new JTextField(14).getPreferredSize().width;
                    default:
                        super.getPreferredWidth(col);
                }
                return super.getPreferredWidth(col);
            }

            @Override
            public boolean isCellEditable(int row, int col) {
                String name = sysNameList.get(row);
                TurnoutManager manager = turnManager;
                Turnout t = manager.getBySystemName(name);
                if (col == INVERTCOL) {
                    return t.canInvert();
                } else if (col == LOCKCOL) {
                    return t.canLock(Turnout.CABLOCKOUT + Turnout.PUSHBUTTONLOCKOUT);
                } else if (col == KNOWNCOL) {
                    return false;
                } else if (col == MODECOL) {
                    return true;
                } else if (col == SENSOR1COL) {
                    return true;
                } else if (col == SENSOR2COL) {
                    return true;
                } else if (col == OPSONOFFCOL) {
                    return true;
                } else if (col == OPSEDITCOL) {
                    return t.getTurnoutOperation() != null;
                } else if (col == LOCKOPRCOL) {
                    return true;
                } else if (col == LOCKDECCOL) {
                    return true;
                } else if (col == DIVERGCOL) {
                    return true;
                } else if (col == STRAIGHTCOL) {
                    return true;
                } else if (col == EDITCOL) {
                    return true;
                } else {
                    return super.isCellEditable(row, col);
                }
            }

            @Override
            public Object getValueAt(int row, int col) {
                // some error checking
                if (row >= sysNameList.size()) {
                    log.debug("row is greater than name list");
                    return "error";
                }
                String name = sysNameList.get(row);
                TurnoutManager manager = turnManager;
                Turnout t = manager.getBySystemName(name);
                if (t == null) {
                    log.debug("error null turnout!");
                    return "error";
                }
                if (col == INVERTCOL) {
                    boolean val = t.getInverted();
                    return Boolean.valueOf(val);
                } else if (col == LOCKCOL) {
                    boolean val = t.getLocked(Turnout.CABLOCKOUT + Turnout.PUSHBUTTONLOCKOUT);
                    return Boolean.valueOf(val);
                } else if (col == KNOWNCOL) {
                    if (t.getKnownState() == Turnout.CLOSED) {
                        return closedText;
                    }
                    if (t.getKnownState() == Turnout.THROWN) {
                        return thrownText;
                    }
                    if (t.getKnownState() == Turnout.INCONSISTENT) {
                        return Bundle.getMessage("BeanStateInconsistent");
                    } else {
                        return Bundle.getMessage("BeanStateUnknown"); // "Unknown"
                    }
                } else if (col == MODECOL) {
                    JComboBox<String> c = new JComboBox<String>(t.getValidFeedbackNames());
                    c.setSelectedItem(t.getFeedbackModeName());
                    c.addActionListener(new ActionListener() {
                        @Override
                        public void actionPerformed(ActionEvent e) {
                            comboBoxAction(e);
                        }
                    });
                    return c;
                } else if (col == SENSOR1COL) {
                    return t.getFirstSensor();
                } else if (col == SENSOR2COL) {
                    return t.getSecondSensor();
                } else if (col == OPSONOFFCOL) {
                    return makeAutomationBox(t);
                } else if (col == OPSEDITCOL) {
                    return Bundle.getMessage("EditTurnoutOperation");
                } else if (col == EDITCOL) {
                    return Bundle.getMessage("ButtonEdit");
                } else if (col == LOCKDECCOL) {
                    JComboBox<String> c = new JComboBox<String>(t.getValidDecoderNames());
                    c.setSelectedItem(t.getDecoderName());
                    c.addActionListener(new ActionListener() {
                        @Override
                        public void actionPerformed(ActionEvent e) {
                            comboBoxAction(e);
                        }
                    });
                    return c;
                } else if (col == LOCKOPRCOL) {
                    JComboBox<String> c = new JComboBox<String>(lockOperations);
                    if (t.canLock(Turnout.CABLOCKOUT) && t.canLock(Turnout.PUSHBUTTONLOCKOUT)) {
                        c.setSelectedItem(bothText);
                    } else if (t.canLock(Turnout.PUSHBUTTONLOCKOUT)) {
                        c.setSelectedItem(pushbutText);
                    } else if (t.canLock(Turnout.CABLOCKOUT)) {
                        c.setSelectedItem(cabOnlyText);
                    } else {
                        c.setSelectedItem(noneText);
                    }
                    c.addActionListener(new ActionListener() {
                        @Override
                        public void actionPerformed(ActionEvent e) {
                            comboBoxAction(e);
                        }
                    });
                    return c;
                } else if (col == STRAIGHTCOL) {

                    String speed = t.getStraightSpeed();
                    if (!speedListClosed.contains(speed)) {
                        speedListClosed.add(speed);
                    }
                    JComboBox<String> c = new JComboBox<String>(speedListClosed);
                    c.setEditable(true);
                    c.setSelectedItem(speed);

                    return c;
                } else if (col == DIVERGCOL) {

                    String speed = t.getDivergingSpeed();
                    if (!speedListThrown.contains(speed)) {
                        speedListThrown.add(speed);
                    }
                    JComboBox<String> c = new JComboBox<String>(speedListThrown);
                    c.setEditable(true);
                    c.setSelectedItem(speed);
                    return c;
                }
                return super.getValueAt(row, col);
            }

            @Override
            public void setValueAt(Object value, int row, int col) {
                String name = sysNameList.get(row);
                TurnoutManager manager = turnManager;
                Turnout t = manager.getBySystemName(name);
                if (col == INVERTCOL) {
                    if (t.canInvert()) {
                        boolean b = ((Boolean) value).booleanValue();
                        t.setInverted(b);
                    }
                } else if (col == LOCKCOL) {
                    boolean b = ((Boolean) value).booleanValue();
                    t.setLocked(Turnout.CABLOCKOUT + Turnout.PUSHBUTTONLOCKOUT, b);
                } else if (col == MODECOL) {
                    @SuppressWarnings("unchecked")
                    String modeName = (String) ((JComboBox<String>) value).getSelectedItem();
                    t.setFeedbackMode(modeName);
                } else if (col == SENSOR1COL) {
                    try {
                        t.provideFirstFeedbackSensor((String) value);
                    } catch (jmri.JmriException e) {
                        JOptionPane.showMessageDialog(null, e.toString());
                    }
                    fireTableRowsUpdated(row, row);
                } else if (col == SENSOR2COL) {
                    try {
                        t.provideSecondFeedbackSensor((String) value);
                    } catch (jmri.JmriException e) {
                        JOptionPane.showMessageDialog(null, e.toString());
                    }
                    fireTableRowsUpdated(row, row);
                } else if (col == OPSONOFFCOL) {
                    // do nothing as this is handled by the combo box listener
                } else if (col == OPSEDITCOL) {
                    t.setInhibitOperation(false);
                    @SuppressWarnings("unchecked") // cast to JComboBox<String> required in OPSEDITCOL
                    JComboBox<String> cb = (JComboBox<String>) getValueAt(row, OPSONOFFCOL);
                    editTurnoutOperation(t, cb);
                } else if (col == EDITCOL) {
                    class WindowMaker implements Runnable {

                        Turnout t;

                        WindowMaker(Turnout t) {
                            this.t = t;
                        }

                        @Override
                        public void run() {
                            editButton(t);
                        }
                    }
                    WindowMaker w = new WindowMaker(t);
                    javax.swing.SwingUtilities.invokeLater(w);
                } else if (col == LOCKOPRCOL) {
                    @SuppressWarnings("unchecked")
                    String lockOpName = (String) ((JComboBox<String>) value)
                            .getSelectedItem();
                    if (lockOpName.equals(bothText)) {
                        t.enableLockOperation(Turnout.CABLOCKOUT + Turnout.PUSHBUTTONLOCKOUT, true);
                    }
                    if (lockOpName.equals(cabOnlyText)) {
                        t.enableLockOperation(Turnout.CABLOCKOUT, true);
                        t.enableLockOperation(Turnout.PUSHBUTTONLOCKOUT, false);
                    }
                    if (lockOpName.equals(pushbutText)) {
                        t.enableLockOperation(Turnout.CABLOCKOUT, false);
                        t.enableLockOperation(Turnout.PUSHBUTTONLOCKOUT, true);
                    }
                } else if (col == LOCKDECCOL) {
                    @SuppressWarnings("unchecked")
                    String decoderName = (String) ((JComboBox<String>) value).getSelectedItem();
                    t.setDecoderName(decoderName);
                } else if (col == STRAIGHTCOL) {
                    @SuppressWarnings("unchecked")
                    String speed = (String) ((JComboBox<String>) value).getSelectedItem();
                    try {
                        t.setStraightSpeed(speed);
                    } catch (jmri.JmriException ex) {
                        JOptionPane.showMessageDialog(null, ex.getMessage() + "\n" + speed);
                        return;
                    }
                    if ((!speedListClosed.contains(speed)) && !speed.contains("Global")) {
                        speedListClosed.add(speed);
                    }
                    fireTableRowsUpdated(row, row);
                } else if (col == DIVERGCOL) {

                    @SuppressWarnings("unchecked")
                    String speed = (String) ((JComboBox<String>) value).getSelectedItem();
                    try {
                        t.setDivergingSpeed(speed);
                    } catch (jmri.JmriException ex) {
                        JOptionPane.showMessageDialog(null, ex.getMessage() + "\n" + speed);
                        return;
                    }
                    if ((!speedListThrown.contains(speed)) && !speed.contains("Global")) {
                        speedListThrown.add(speed);
                    }
                    fireTableRowsUpdated(row, row);
                } else {
                    super.setValueAt(value, row, col);
                }
            }

            @Override
            public String getValue(String name) {
                int val = turnManager.getBySystemName(name).getCommandedState();
                switch (val) {
                    case Turnout.CLOSED:
                        return closedText;
                    case Turnout.THROWN:
                        return thrownText;
                    case Turnout.UNKNOWN:
                        return Bundle.getMessage("BeanStateUnknown");
                    case Turnout.INCONSISTENT:
                        return Bundle.getMessage("BeanStateInconsistent");
                    default:
                        return "Unexpected value: " + val;
                }
            }

            @Override
            public Manager getManager() {
                return turnManager;
            }

            @Override
            public NamedBean getBySystemName(String name) {
                return turnManager.getBySystemName(name);
            }

            @Override
            public NamedBean getByUserName(String name) {
                return turnManager.getByUserName(name);
            }

            @Override
            protected String getMasterClassName() {
                return getClassName();
            }

            @Override
            public void clickOn(NamedBean t) {
                int state = ((Turnout) t).getCommandedState();
                if (state == Turnout.CLOSED) {
                    ((Turnout) t).setCommandedState(Turnout.THROWN);
                } else {
                    ((Turnout) t).setCommandedState(Turnout.CLOSED);
                }
            }

            @Override
            public void configureTable(JTable tbl) {
                table = tbl;

                table.setDefaultRenderer(Boolean.class, new EnablingCheckboxRenderer());
                table.setDefaultRenderer(JComboBox.class, new jmri.jmrit.symbolicprog.ValueRenderer());
                table.setDefaultEditor(JComboBox.class, new jmri.jmrit.symbolicprog.ValueEditor());
                setColumnToHoldButton(table, OPSEDITCOL, editButton());
                setColumnToHoldButton(table, EDITCOL, editButton());
                //Hide the following columns by default
                XTableColumnModel columnModel = (XTableColumnModel) table.getColumnModel();
                TableColumn column = columnModel.getColumnByModelIndex(STRAIGHTCOL);
                columnModel.setColumnVisible(column, false);
                column = columnModel.getColumnByModelIndex(DIVERGCOL);
                columnModel.setColumnVisible(column, false);
                column = columnModel.getColumnByModelIndex(KNOWNCOL);
                columnModel.setColumnVisible(column, false);
                column = columnModel.getColumnByModelIndex(MODECOL);
                columnModel.setColumnVisible(column, false);
                column = columnModel.getColumnByModelIndex(SENSOR1COL);
                columnModel.setColumnVisible(column, false);
                column = columnModel.getColumnByModelIndex(SENSOR2COL);
                columnModel.setColumnVisible(column, false);
                column = columnModel.getColumnByModelIndex(OPSONOFFCOL);
                columnModel.setColumnVisible(column, false);
                column = columnModel.getColumnByModelIndex(OPSEDITCOL);
                columnModel.setColumnVisible(column, false);
                column = columnModel.getColumnByModelIndex(LOCKOPRCOL);
                columnModel.setColumnVisible(column, false);
                column = columnModel.getColumnByModelIndex(LOCKDECCOL);
                columnModel.setColumnVisible(column, false);

                super.configureTable(table);
            }

            // update table if turnout lock or feedback changes
            @Override
            protected boolean matchPropertyName(java.beans.PropertyChangeEvent e) {
                if (e.getPropertyName().equals("locked")) {
                    return true;
                }
                if (e.getPropertyName().equals("feedbackchange")) {
                    return true;
                }
                if (e.getPropertyName().equals("TurnoutDivergingSpeedChange")) {
                    return true;
                }
                if (e.getPropertyName().equals("TurnoutStraightSpeedChange")) {
                    return true;
                } else {
                    return super.matchPropertyName(e);
                }
            }

            public void comboBoxAction(ActionEvent e) {
                if (log.isDebugEnabled()) {
                    log.debug("Combobox change");
                }
                if (table != null && table.getCellEditor() != null) {
                    table.getCellEditor().stopCellEditing();
                }
            }

            @Override
            public void propertyChange(java.beans.PropertyChangeEvent e) {
                if (e.getPropertyName().equals("DefaultTurnoutClosedSpeedChange")) {
                    updateClosedList();
                } else if (e.getPropertyName().equals("DefaultTurnoutThrownSpeedChange")) {
                    updateThrownList();
                } else {
                    super.propertyChange(e);
                }
            }

            @Override
            protected String getBeanType() {
                return Bundle.getMessage("BeanNameTurnout");
            }

            @Override
            public JTable makeJTable(@Nonnull String name, @Nonnull TableModel model, @Nullable RowSorter<? extends TableModel> sorter) {
                JTable table = this.makeJTable(model);
                table.setName(name);
                table.setRowSorter(sorter);
                table.getTableHeader().setReorderingAllowed(true);
                table.setColumnModel(new XTableColumnModel());
                table.createDefaultColumnsFromModel();

                addMouseListenerToHeader(table);
                return table;
            }

            @Override
            public JTable makeJTable(TableSorter sorter) {
                JTable table = this.makeJTable((TableModel) sorter);
                table.getTableHeader().setReorderingAllowed(true);
                table.setColumnModel(new XTableColumnModel());
                table.createDefaultColumnsFromModel();

                addMouseListenerToHeader(table);
                return table;
            }

            private JTable makeJTable(TableModel model) {
                return new JTable(model) {

                    @Override
                    public TableCellRenderer getCellRenderer(int row, int column) {
                        //Convert the displayed index to the model index, rather than the displayed index
                        int modelColumn = this.convertColumnIndexToModel(column);
                        if (modelColumn == SENSOR1COL || modelColumn == SENSOR2COL) {
                            return getRenderer(row, modelColumn);
                        } else {
                            return super.getCellRenderer(row, column);
                        }
                    }

                    @Override
                    public TableCellEditor getCellEditor(int row, int column) {
                        //Convert the displayed index to the model index, rather than the displayed index
                        int modelColumn = this.convertColumnIndexToModel(column);
                        if (modelColumn == SENSOR1COL || modelColumn == SENSOR2COL) {
                            return getEditor(row, modelColumn);
                        } else {
                            return super.getCellEditor(row, column);
                        }
                    }

                    TableCellRenderer getRenderer(int row, int column) {
                        TableCellRenderer retval = null;
                        if (column == SENSOR1COL) {
                            retval = rendererMapSensor1.get(getModel().getValueAt(row, SYSNAMECOL));
                        } else if (column == SENSOR2COL) {
                            retval = rendererMapSensor2.get(getModel().getValueAt(row, SYSNAMECOL));
                        } else {
                            return null;
                        }

                        if (retval == null) {
                            Turnout t = turnManager.getBySystemName((String) getModel().getValueAt(row, SYSNAMECOL));
                            if (t == null) {
                                return null;
                            }
                            retval = new BeanBoxRenderer();
                            if (column == SENSOR1COL) {
                                ((JmriBeanComboBox) retval).setSelectedBean(t.getFirstSensor());
                                rendererMapSensor1.put(getModel().getValueAt(row, SYSNAMECOL), retval);
                            } else {
                                ((JmriBeanComboBox) retval).setSelectedBean(t.getSecondSensor());
                                rendererMapSensor2.put(getModel().getValueAt(row, SYSNAMECOL), retval);
                            }
                        }
                        return retval;
                    }
                    Hashtable<Object, TableCellRenderer> rendererMapSensor1 = new Hashtable<>();
                    Hashtable<Object, TableCellRenderer> rendererMapSensor2 = new Hashtable<>();

                    TableCellEditor getEditor(int row, int column) {
                        TableCellEditor retval = null;
                        switch (column) {
                            case SENSOR1COL:
                                retval = editorMapSensor1.get(getModel().getValueAt(row, SYSNAMECOL));
                                break;
                            case SENSOR2COL:
                                retval = editorMapSensor2.get(getModel().getValueAt(row, SYSNAMECOL));
                                break;
                            default:
                                return null;
                        }
                        if (retval == null) {
                            Turnout t = turnManager.getBySystemName((String) getModel().getValueAt(row, SYSNAMECOL));
                            if (t == null) {
                                return null;
                            }
                            JmriBeanComboBox c;
                            if (column == SENSOR1COL) {
<<<<<<< HEAD
                                c = new JmriBeanComboBox(InstanceManager.sensorManagerInstance(), t.getFirstSensor(), JmriBeanComboBox.SYSTEMNAMEUSERNAME);
                                retval = new BeanComboBoxEditor(c);
                                editorMapSensor1.put(getModel().getValueAt(row, SYSNAMECOL), retval);
                            } else { //Must be two
                                c = new JmriBeanComboBox(InstanceManager.sensorManagerInstance(), t.getSecondSensor(), JmriBeanComboBox.SYSTEMNAMEUSERNAME);
=======
                                c = new JmriBeanComboBox(InstanceManager.sensorManagerInstance(), t.getFirstSensor(), JmriBeanComboBox.DisplayOptions.DISPLAYNAME);
                                retval = new BeanComboBoxEditor(c);
                                editorMapSensor1.put(getModel().getValueAt(row, SYSNAMECOL), retval);
                            } else { //Must be two
                                c = new JmriBeanComboBox(InstanceManager.sensorManagerInstance(), t.getSecondSensor(), JmriBeanComboBox.DisplayOptions.DISPLAYNAME);
>>>>>>> 8a1fe74d
                                retval = new BeanComboBoxEditor(c);
                                editorMapSensor2.put(getModel().getValueAt(row, SYSNAMECOL), retval);
                            }
                            c.setFirstItemBlank(true);
                        }
                        return retval;
                    }
                    Hashtable<Object, TableCellEditor> editorMapSensor1 = new Hashtable<>();
                    Hashtable<Object, TableCellEditor> editorMapSensor2 = new Hashtable<>();
                };
            }

        };  // end of custom data model
    }

    private void updateClosedList() {
        speedListClosed.remove(defaultClosedSpeedText);
        defaultClosedSpeedText = (Bundle.getMessage("UseGlobal", "Global") + " " + turnManager.getDefaultClosedSpeed());
        speedListClosed.add(0, defaultClosedSpeedText);
        m.fireTableDataChanged();
    }

    private void updateThrownList() {
        speedListThrown.remove(defaultThrownSpeedText);
        defaultThrownSpeedText = (Bundle.getMessage("UseGlobal", "Global") + " " + turnManager.getDefaultThrownSpeed());
        speedListThrown.add(0, defaultThrownSpeedText);
        m.fireTableDataChanged();
    }

    @Override
    protected void setTitle() {
        f.setTitle(Bundle.getMessage("TitleTurnoutTable"));
    }

    @Override
    protected String helpTarget() {
        return "package.jmri.jmrit.beantable.TurnoutTable";
    }

    JmriJFrame addFrame = null;
    JTextField sysNameTextField = new JTextField(40);
    JTextField userNameTextField = new JTextField(40);
    JComboBox<String> prefixBox = new JComboBox<String>();
    SpinnerNumberModel rangeSpinner = new SpinnerNumberModel(1, 1, 100, 1); // maximum 100 items
    JSpinner numberToAdd = new JSpinner(rangeSpinner);
    JCheckBox range = new JCheckBox(Bundle.getMessage("AddRangeBox"));
    JLabel sysNameLabel = new JLabel(Bundle.getMessage("LabelHardwareAddress"));
    JLabel userNameLabel = new JLabel(Bundle.getMessage("LabelUserName"));
    String systemSelectionCombo = this.getClass().getName() + ".SystemSelected";
    String userNameError = this.getClass().getName() + ".DuplicateUserName";
    jmri.UserPreferencesManager p;

    @Override
    protected void addPressed(ActionEvent e) {
        p = jmri.InstanceManager.getDefault(jmri.UserPreferencesManager.class);

        if (addFrame == null) {
            addFrame = new JmriJFrame(Bundle.getMessage("TitleAddTurnout"), false, true);
            addFrame.addHelpMenu("package.jmri.jmrit.beantable.TurnoutAddEdit", true);
            addFrame.getContentPane().setLayout(new BoxLayout(addFrame.getContentPane(), BoxLayout.Y_AXIS));
            ActionListener okListener = new ActionListener() {
                @Override
                public void actionPerformed(ActionEvent e) {
                    okPressed(e);
                }
            };
            ActionListener cancelListener = new ActionListener() {
                @Override
                public void actionPerformed(ActionEvent e) {
                    cancelPressed(e);
                }
            };
            ActionListener rangeListener = new ActionListener() {
                @Override
                public void actionPerformed(ActionEvent e) {
                    canAddRange(e);
                }
            };
            /* We use the proxy manager in this instance so that we can deal with
             duplicate usernames in multiple classes */
            if (InstanceManager.turnoutManagerInstance() instanceof jmri.managers.AbstractProxyManager) {
                jmri.managers.ProxyTurnoutManager proxy = (jmri.managers.ProxyTurnoutManager) InstanceManager.turnoutManagerInstance();
                List<Manager> managerList = proxy.getManagerList();
                for (int x = 0; x < managerList.size(); x++) {
                    String manuName = ConnectionNameFromSystemName.getConnectionName(managerList.get(x).getSystemPrefix());
                    Boolean addToPrefix = true;
                    //Simple test not to add a system with a duplicate System prefix
                    for (int i = 0; i < prefixBox.getItemCount(); i++) {
                        if (prefixBox.getItemAt(i).equals(manuName)) {
                            addToPrefix = false;
                        }
                    }
                    if (addToPrefix) {
                        prefixBox.addItem(manuName);
                    }
                }
                if (p.getComboBoxLastSelection(systemSelectionCombo) != null) {
                    prefixBox.setSelectedItem(p.getComboBoxLastSelection(systemSelectionCombo));
                }
            } else {
                prefixBox.addItem(ConnectionNameFromSystemName.getConnectionName(turnManager.getSystemPrefix()));
            }
            sysNameTextField.setName("sysNameTextField");
            userNameTextField.setName("userNameTextField");
            prefixBox.setName("prefixBox");
            addFrame.add(new AddNewHardwareDevicePanel(sysNameTextField, userNameTextField, prefixBox, numberToAdd, range, "ButtonOK", okListener, cancelListener, rangeListener));
            //sysNameTextField.setToolTipText(Bundle.getMessage("HardwareAddressToolTip")); // already assigned by AddNew...
            canAddRange(null);
        }
        addFrame.pack();
        addFrame.setVisible(true);
    }

    /**
     * Create a {@literal JComboBox<String>} containing all the options for
     * turnout automation parameters for this turnout
     *
     * @param t	the turnout
     * @return	the JComboBox
     */
    protected JComboBox<String> makeAutomationBox(Turnout t) {
        String[] str = new String[]{"empty"};
        final JComboBox<String> cb = new JComboBox<String>(str);
        final Turnout myTurnout = t;
        updateAutomationBox(t, cb);
        cb.addActionListener(new ActionListener() {
            @Override
            public void actionPerformed(ActionEvent e) {
                setTurnoutOperation(myTurnout, cb);
                cb.removeActionListener(this);		// avoid recursion
                updateAutomationBox(myTurnout, cb);
                cb.addActionListener(this);
            }
        });
        return cb;
    }

    /**
     * Create a JButton to edit a turnout operation.
     *
     * @return	the JButton
     */
    protected JButton editButton() {
        JButton editButton = new JButton(Bundle.getMessage("EditTurnoutOperation"));
        return (editButton);
    }

    /**
     * Add the content and make the appropriate selection to a combox box for a
     * turnout's automation choices
     *
     * @param t	 turnout
     * @param cb	the JComboBox
     */
    public static void updateAutomationBox(Turnout t, JComboBox<String> cb) {
        TurnoutOperation[] ops = TurnoutOperationManager.getInstance().getTurnoutOperations();
        cb.removeAllItems();
        Vector<String> strings = new Vector<String>(20);
        Vector<String> defStrings = new Vector<String>(20);
        if (log.isDebugEnabled()) {
            log.debug("start " + ops.length);
        }
        for (int i = 0; i < ops.length; ++i) {
            if (log.isDebugEnabled()) {
                log.debug("isDef " + ops[i].isDefinitive()
                        + " mFMM " + ops[i].matchFeedbackMode(t.getFeedbackMode())
                        + " isNonce " + ops[i].isNonce());
            }
            if (!ops[i].isDefinitive()
                    && ops[i].matchFeedbackMode(t.getFeedbackMode())
                    && !ops[i].isNonce()) {
                strings.addElement(ops[i].getName());
            }
        }
        if (log.isDebugEnabled()) {
            log.debug("end");
        }
        for (int i = 0; i < ops.length; ++i) {
            if (ops[i].isDefinitive()
                    && ops[i].matchFeedbackMode(t.getFeedbackMode())) {
                defStrings.addElement(ops[i].getName());
            }
        }
        java.util.Collections.sort(strings);
        java.util.Collections.sort(defStrings);
        strings.insertElementAt(Bundle.getMessage("TurnoutOperationOff"), 0);
        strings.insertElementAt(Bundle.getMessage("TurnoutOperationDefault"), 1);
        for (int i = 0; i < defStrings.size(); ++i) {
            try {
                strings.insertElementAt(defStrings.elementAt(i), i + 2);
            } catch (java.lang.ArrayIndexOutOfBoundsException obe) {
                //	           strings.insertElementAt(defStrings.elementAt(i),i+2);
            }
        }
        for (int i = 0; i < strings.size(); ++i) {
            cb.addItem(strings.elementAt(i));
        }
        if (t.getInhibitOperation()) {
            cb.setSelectedIndex(0);
        } else if (t.getTurnoutOperation() == null) {
            cb.setSelectedIndex(1);
        } else if (t.getTurnoutOperation().isNonce()) {
            cb.setSelectedIndex(2);
        } else {
            cb.setSelectedItem(t.getTurnoutOperation().getName());
        }
    }

    /**
     * set the turnout's operation info based on the contents of the combo box
     *
     * @param t	 turnout
     * @param cb JComboBox
     */
    protected void setTurnoutOperation(Turnout t, JComboBox<String> cb) {
        switch (cb.getSelectedIndex()) {
            case 0:			// Off
                t.setInhibitOperation(true);
                t.setTurnoutOperation(null);
                break;
            case 1:			// Default
                t.setInhibitOperation(false);
                t.setTurnoutOperation(null);
                break;
            default:		// named operation
                t.setInhibitOperation(false);
                t.setTurnoutOperation(TurnoutOperationManager.getInstance().
                        getOperation(((String) cb.getSelectedItem())));
                break;
        }
    }

    void editButton(Turnout t) {
        jmri.jmrit.beantable.beanedit.TurnoutEditAction beanEdit = new jmri.jmrit.beantable.beanedit.TurnoutEditAction();
        beanEdit.setBean(t);
        beanEdit.actionPerformed(null);
    }

    /**
     * pop up a TurnoutOperationConfig for the turnout
     *
     * @param t   turnout
     * @param box JComboBox that triggered the edit
     */
    protected void editTurnoutOperation(Turnout t, JComboBox<String> box) {
        TurnoutOperation op = t.getTurnoutOperation();
        if (op == null) {
            TurnoutOperation proto = TurnoutOperationManager.getInstance().getMatchingOperationAlways(t);
            if (proto != null) {
                op = proto.makeNonce(t);
                t.setTurnoutOperation(op);
            }
        }
        if (op != null) {
            if (!op.isNonce()) {
                op = op.makeNonce(t);
            }
            // make and show edit dialog
            TurnoutOperationEditor dialog = new TurnoutOperationEditor(this, f, op, t, box);
            dialog.setVisible(true);
        } else {
            JOptionPane.showMessageDialog(f, "There is no operation type suitable for this turnout",
                    "No operation type", JOptionPane.ERROR_MESSAGE);
        }
    }

    protected static class TurnoutOperationEditor extends JDialog {

        TurnoutOperationConfig config;
        TurnoutOperation myOp;
        Turnout myTurnout;

        TurnoutOperationEditor(TurnoutTableAction tta, JFrame parent, TurnoutOperation op, Turnout t, JComboBox<String> box) {
            super(parent);
            final TurnoutOperationEditor self = this;
            myOp = op;
            myOp.addPropertyChangeListener(new java.beans.PropertyChangeListener() {
                @Override
                public void propertyChange(java.beans.PropertyChangeEvent evt) {
                    if (evt.getPropertyName().equals("Deleted")) {
                        setVisible(false);
                    }
                }
            });
            myTurnout = t;
            config = TurnoutOperationConfig.getConfigPanel(op);
            setTitle();
            if (config != null) {
                Box outerBox = Box.createVerticalBox();
                outerBox.add(config);
                Box buttonBox = Box.createHorizontalBox();
                JButton nameButton = new JButton(Bundle.getMessage("NameSetting"));
                nameButton.addActionListener(new ActionListener() {
                    @Override
                    public void actionPerformed(ActionEvent e) {
                        String newName = JOptionPane.showInputDialog(Bundle.getMessage("NameParameterSetting"));
                        if (newName != null && !newName.equals("")) {
                            if (!myOp.rename(newName)) {
                                JOptionPane.showMessageDialog(self, "This name is already in use",
                                        "Name already in use", JOptionPane.ERROR_MESSAGE);
                            }
                            setTitle();
                            myTurnout.setTurnoutOperation(null);
                            myTurnout.setTurnoutOperation(myOp);	// no-op but updates display - have to <i>change</i> value
                        }
                    }
                });
                JButton okButton = new JButton(Bundle.getMessage("ButtonOK"));
                okButton.addActionListener(new ActionListener() {
                    @Override
                    public void actionPerformed(ActionEvent e) {
                        config.endConfigure();
                        if (myOp.isNonce() && myOp.equivalentTo(myOp.getDefinitive())) {
                            myTurnout.setTurnoutOperation(null);
                            myOp.dispose();
                            myOp = null;
                        }
                        self.setVisible(false);
                    }
                });
                JButton cancelButton = new JButton(Bundle.getMessage("ButtonCancel"));
                cancelButton.addActionListener(new ActionListener() {
                    @Override
                    public void actionPerformed(ActionEvent e) {
                        self.setVisible(false);
                    }
                });
                buttonBox.add(Box.createHorizontalGlue());
                if (!op.isDefinitive()) {
                    buttonBox.add(nameButton);
                }
                buttonBox.add(okButton);
                buttonBox.add(cancelButton);
                outerBox.add(buttonBox);
                getContentPane().add(outerBox);
            }
            pack();
        }

        private void setTitle() {
            String title = Bundle.getMessage("TurnoutOperationTitle") + " \"" + myOp.getName() + "\"";
            if (myOp.isNonce()) {
                title = Bundle.getMessage("TurnoutOperationForTurnout") + " " + myTurnout.getSystemName();
            }
            setTitle(title);
        }
    }

    JCheckBox showFeedbackBox = new JCheckBox(Bundle.getMessage("ShowFeedbackInfo"));
    JCheckBox showLockBox = new JCheckBox(Bundle.getMessage("ShowLockInfo"));
    JCheckBox showTurnoutSpeedBox = new JCheckBox(Bundle.getMessage("ShowTurnoutSpeedDetails"));
    JCheckBox doAutomationBox = new JCheckBox(Bundle.getMessage("AutomaticRetry"));

    protected void setDefaultSpeeds(JFrame _who) {
        JComboBox<String> thrownCombo = new JComboBox<String>(speedListThrown);
        JComboBox<String> closedCombo = new JComboBox<String>(speedListClosed);
        thrownCombo.setEditable(true);
        closedCombo.setEditable(true);

        JPanel thrown = new JPanel();
        thrown.add(new JLabel(Bundle.getMessage("ThrownSpeed")));
        thrown.add(thrownCombo);

        JPanel closed = new JPanel();
        closed.add(new JLabel(Bundle.getMessage("ClosedSpeed")));
        closed.add(closedCombo);

        thrownCombo.removeItem(defaultThrownSpeedText);
        closedCombo.removeItem(defaultClosedSpeedText);

        thrownCombo.setSelectedItem(turnManager.getDefaultThrownSpeed());
        closedCombo.setSelectedItem(turnManager.getDefaultClosedSpeed());

        int retval = JOptionPane.showOptionDialog(_who,
                Bundle.getMessage("TurnoutGlobalSpeedMessage"), Bundle.getMessage("TurnoutGlobalSpeedMessageTitle"),
                0, JOptionPane.INFORMATION_MESSAGE, null,
                new Object[]{Bundle.getMessage("ButtonCancel"), Bundle.getMessage("ButtonOK"), thrown, closed}, null);
        if (retval != 1) {
            return;
        }

        String closedValue = (String) closedCombo.getSelectedItem();
        String thrownValue = (String) thrownCombo.getSelectedItem();
        //We will allow the turnout manager to handle checking if the values have changed
        try {
            turnManager.setDefaultThrownSpeed(thrownValue);
        } catch (jmri.JmriException ex) {
            JOptionPane.showMessageDialog(null, ex.getMessage() + "\n" + thrownValue);
        }

        try {
            turnManager.setDefaultClosedSpeed(closedValue);
        } catch (jmri.JmriException ex) {
            JOptionPane.showMessageDialog(null, ex.getMessage() + "\n" + closedValue);
        }
    }

    /**
     * Add the check boxes
     */
    @Override
    public void addToFrame(BeanTableFrame f) {
        f.addToBottomBox(doAutomationBox, this.getClass().getName());
        doAutomationBox.setSelected(TurnoutOperationManager.getInstance().getDoOperations());
        doAutomationBox.setToolTipText(Bundle.getMessage("TurnoutDoAutomationBoxTooltip"));
        doAutomationBox.addActionListener(new ActionListener() {
            @Override
            public void actionPerformed(ActionEvent e) {
                TurnoutOperationManager.getInstance().setDoOperations(doAutomationBox.isSelected());
            }
        });
        f.addToBottomBox(showFeedbackBox, this.getClass().getName());
        showFeedbackBox.setToolTipText(Bundle.getMessage("TurnoutFeedbackToolTip"));
        showFeedbackBox.addActionListener(new ActionListener() {
            @Override
            public void actionPerformed(ActionEvent e) {
                showFeedbackChanged();
            }
        });
        f.addToBottomBox(showLockBox, this.getClass().getName());
        showLockBox.setToolTipText(Bundle.getMessage("TurnoutLockToolTip"));
        showLockBox.addActionListener(new ActionListener() {
            @Override
            public void actionPerformed(ActionEvent e) {
                showLockChanged();
            }
        });
        f.addToBottomBox(showTurnoutSpeedBox, this.getClass().getName());
        showTurnoutSpeedBox.setToolTipText(Bundle.getMessage("TurnoutSpeedToolTip"));
        showTurnoutSpeedBox.addActionListener(new ActionListener() {
            @Override
            public void actionPerformed(ActionEvent e) {
                showTurnoutSpeedChanged();
            }
        });
    }

    @Override
    public void addToPanel(AbstractTableTabAction f) {
        String systemPrefix = ConnectionNameFromSystemName.getConnectionName(turnManager.getSystemPrefix());

        if (turnManager.getClass().getName().contains("ProxyTurnoutManager")) {
            systemPrefix = "All";
        }
        f.addToBottomBox(doAutomationBox, systemPrefix);
        doAutomationBox.setSelected(TurnoutOperationManager.getInstance().getDoOperations());
        doAutomationBox.setToolTipText(Bundle.getMessage("TurnoutDoAutomationBoxTooltip"));
        doAutomationBox.addActionListener(new ActionListener() {
            @Override
            public void actionPerformed(ActionEvent e) {
                TurnoutOperationManager.getInstance().setDoOperations(doAutomationBox.isSelected());
            }
        });
        f.addToBottomBox(showFeedbackBox, systemPrefix);
        showFeedbackBox.setToolTipText(Bundle.getMessage("TurnoutFeedbackToolTip"));
        showFeedbackBox.addActionListener(new ActionListener() {
            @Override
            public void actionPerformed(ActionEvent e) {
                showFeedbackChanged();
            }
        });
        f.addToBottomBox(showLockBox, systemPrefix);
        showLockBox.setToolTipText(Bundle.getMessage("TurnoutLockToolTip"));
        showLockBox.addActionListener(new ActionListener() {
            @Override
            public void actionPerformed(ActionEvent e) {
                showLockChanged();
            }
        });
        f.addToBottomBox(showTurnoutSpeedBox, systemPrefix);
        showTurnoutSpeedBox.setToolTipText(Bundle.getMessage("TurnoutSpeedToolTip"));
        showTurnoutSpeedBox.addActionListener(new ActionListener() {
            @Override
            public void actionPerformed(ActionEvent e) {
                showTurnoutSpeedChanged();
            }
        });
    }

    void showFeedbackChanged() {
        boolean showFeedback = showFeedbackBox.isSelected();
        XTableColumnModel columnModel = (XTableColumnModel) table.getColumnModel();
        TableColumn column = columnModel.getColumnByModelIndex(KNOWNCOL);
        columnModel.setColumnVisible(column, showFeedback);
        column = columnModel.getColumnByModelIndex(MODECOL);
        columnModel.setColumnVisible(column, showFeedback);
        column = columnModel.getColumnByModelIndex(SENSOR1COL);
        columnModel.setColumnVisible(column, showFeedback);
        column = columnModel.getColumnByModelIndex(SENSOR2COL);
        columnModel.setColumnVisible(column, showFeedback);
        column = columnModel.getColumnByModelIndex(OPSONOFFCOL);
        columnModel.setColumnVisible(column, showFeedback);
        column = columnModel.getColumnByModelIndex(OPSEDITCOL);
        columnModel.setColumnVisible(column, showFeedback);
    }

    void showLockChanged() {
        boolean showLock = showLockBox.isSelected();
        XTableColumnModel columnModel = (XTableColumnModel) table.getColumnModel();
        TableColumn column = ((XTableColumnModel) table.getColumnModel()).getColumnByModelIndex(LOCKDECCOL);
        columnModel.setColumnVisible(column, showLock);
        column = columnModel.getColumnByModelIndex(LOCKOPRCOL);
        columnModel.setColumnVisible(column, showLock);
    }

    //boolean showTurnoutSpeed = false;
    public void showTurnoutSpeedChanged() {
        boolean showTurnoutSpeed = showTurnoutSpeedBox.isSelected();
        XTableColumnModel columnModel = (XTableColumnModel) table.getColumnModel();
        TableColumn column = ((XTableColumnModel) table.getColumnModel()).getColumnByModelIndex(STRAIGHTCOL);
        columnModel.setColumnVisible(column, showTurnoutSpeed);
        column = columnModel.getColumnByModelIndex(DIVERGCOL);
        columnModel.setColumnVisible(column, showTurnoutSpeed);
    }

    /**
     * Insert a table specific Operations menu. Account for the Window and Help
     * menus, which are already added to the menu bar as part of the creation of
     * the JFrame, by adding the Operations menu 2 places earlier unless the
     * table is part of the ListedTableFrame, that adds the Help menu later on.
     *
     * @param f the JFrame of this table
     */
    @Override
    public void setMenuBar(BeanTableFrame f) {
        final jmri.util.JmriJFrame finalF = f;			// needed for anonymous ActionListener class
        JMenuBar menuBar = f.getJMenuBar();
        // check for menu
        boolean menuAbsent = true;
        for (int m = 0; m < menuBar.getMenuCount(); ++m) {
            String name = menuBar.getMenu(m).getAccessibleContext().getAccessibleName();
            if (name.equals(Bundle.getMessage("TurnoutAutomationMenu"))) {
                // using first menu for check, should be identical to next JMenu Bundle
                menuAbsent = false;
                break;
            }
        }
        if (menuAbsent) { // create it
            int pos = menuBar.getMenuCount() - 1; // count the number of menus to insert the TableMenu before 'Window' and 'Help'
            int offset = 1;
            log.debug("setMenuBar number of menu items = " + pos);
            for (int i = 0; i <= pos; i++) {
                if (menuBar.getComponent(i) instanceof JMenu) {
                    if (((JMenu) menuBar.getComponent(i)).getText().equals(Bundle.getMessage("MenuHelp"))) {
                        offset = -1; // correct for use as part of ListedTableAction where the Help Menu is not yet present
                    }
                }
            }
            JMenu opsMenu = new JMenu(Bundle.getMessage("TurnoutAutomationMenu"));
            JMenuItem item = new JMenuItem(Bundle.getMessage("TurnoutAutomationMenuItemEdit"));
            opsMenu.add(item);
            item.addActionListener(new ActionListener() {
                @Override
                public void actionPerformed(ActionEvent e) {
                    new TurnoutOperationFrame(finalF);
                }
            });
            menuBar.add(opsMenu, pos + offset);

            JMenu speedMenu = new JMenu(Bundle.getMessage("SpeedsMenu"));
            item = new JMenuItem(Bundle.getMessage("SpeedsMenuItemDefaults"));
            speedMenu.add(item);
            item.addActionListener(new ActionListener() {
                @Override
                public void actionPerformed(ActionEvent e) {
                    setDefaultSpeeds(finalF);
                }
            });
            menuBar.add(speedMenu, pos + offset + 1); // add this menu to the right of the previous
        }
    }

    void cancelPressed(ActionEvent e) {
        addFrame.setVisible(false);
        addFrame.dispose();
        addFrame = null;
    }

    void okPressed(ActionEvent e) {

        int numberOfTurnouts = 1;

        if (range.isSelected()) {
            numberOfTurnouts = (Integer) numberToAdd.getValue();
        }
        if (numberOfTurnouts >= 65) { // limited by JSpinnerModel to 100
            if (JOptionPane.showConfirmDialog(addFrame,
                    Bundle.getMessage("WarnExcessBeans", numberOfTurnouts),
                    Bundle.getMessage("WarningTitle"),
                    JOptionPane.YES_NO_OPTION) == 1) {
                return;
            }
        }

        String sName = null;
        String curAddress = sysNameTextField.getText().trim();
        //String[] turnoutList = turnManager.formatRangeOfAddresses(sysNameTextField.getText().trim(), numberOfTurnouts, getTurnoutPrefixFromName());
        //if (turnoutList == null)
        //    return;
        int iType = 0;
        int iNum = 1;
        boolean useLastBit = false;
        boolean useLastType = false;
        String prefix = ConnectionNameFromSystemName.getPrefixFromName((String) prefixBox.getSelectedItem());
        for (int x = 0; x < numberOfTurnouts; x++) {
            try {
                curAddress = InstanceManager.turnoutManagerInstance().getNextValidAddress(curAddress, prefix);
            } catch (jmri.JmriException ex) {
                jmri.InstanceManager.getDefault(jmri.UserPreferencesManager.class).
                        showErrorMessage(Bundle.getMessage("ErrorTitle"), Bundle.getMessage("ErrorConvertHW", curAddress), "" + ex, "", true, false);
                return;
            }
            if (curAddress == null) {
                //The next address is already in use, therefore we stop.
                break;
            }
            //We have found another turnout with the same address, therefore we need to go onto the next address.
            sName = prefix + InstanceManager.turnoutManagerInstance().typeLetter() + curAddress;
            String testSN = prefix + "L" + curAddress;
            jmri.Light testLight = InstanceManager.lightManagerInstance().
                    getBySystemName(testSN);
            if (testLight != null) {
                // Address is already used as a Light
                log.warn("Requested Turnout " + sName + " uses same address as Light " + testSN);
                if (!noWarn) {
                    int selectedValue = JOptionPane.showOptionDialog(addFrame,
                            Bundle.getMessage("TurnoutWarn1") + " " + sName + " " + Bundle.getMessage("TurnoutWarn2") + " "
                            + testSN + ".\n   " + Bundle.getMessage("TurnoutWarn3"), Bundle.getMessage("WarningTitle"),
                            JOptionPane.YES_NO_CANCEL_OPTION, JOptionPane.QUESTION_MESSAGE, null,
                            new Object[]{Bundle.getMessage("ButtonYes"), Bundle.getMessage("ButtonNo"),
                                Bundle.getMessage("ButtonYesPlus")}, Bundle.getMessage("ButtonNo"));
                    if (selectedValue == 1) {
                        return;   // return without creating if "No" response
                    }
                    if (selectedValue == 2) {
                        // Suppress future warnings, and continue
                        noWarn = true;
                    }
                }
            }
            // Ask about two bit turnout control if appropriate

            if (!useLastBit) {
                iNum = InstanceManager.turnoutManagerInstance().askNumControlBits(sName);
                if ((InstanceManager.turnoutManagerInstance().isNumControlBitsSupported(sName)) && (range.isSelected())) {
                    if (JOptionPane.showConfirmDialog(addFrame,
                            Bundle.getMessage("UseForAllTurnouts"), Bundle.getMessage("UseSetting"),
                            JOptionPane.YES_NO_OPTION) == 0) {
                        useLastBit = true;
                    }
                    // Add a pop up here asking if the user wishes to use the same value for all
                } else {
                    //as isNumControlBits is not supported, then we will always use the same value.
                    useLastBit = true;
                }
            }
            if (iNum == 0) {
                // User specified more bits, but bits are not available - return without creating
                return;
            } else {

                // Create the new turnout
                Turnout t;
                try {
                    t = InstanceManager.turnoutManagerInstance().provideTurnout(sName);
                } catch (IllegalArgumentException ex) {
                    // user input no good
                    handleCreateException(ex, sName);
                    return; // without creating
                }

                String user = userNameTextField.getText().trim();
                if ((x != 0) && user != null && !user.equals("")) {
                    user = user + ":" + x;
                }
                if (user != null && !user.equals("") && (InstanceManager.turnoutManagerInstance().getByUserName(user) == null)) {
                    t.setUserName(user);
                } else if (user != null && !user.equals("") && InstanceManager.turnoutManagerInstance().getByUserName(user) != null && !p.getPreferenceState(getClassName(), "duplicateUserName")) {
                    InstanceManager.getDefault(jmri.UserPreferencesManager.class).
                            showErrorMessage(Bundle.getMessage("ErrorTitle"), Bundle.getMessage("ErrorDuplicateUserName", user), getClassName(), "duplicateUserName", false, true);
                }
                t.setNumberOutputBits(iNum);
                // Ask about the type of turnout control if appropriate
                if (!useLastType) {
                    iType = InstanceManager.turnoutManagerInstance().askControlType(sName);
                    if ((InstanceManager.turnoutManagerInstance().isControlTypeSupported(sName)) && (range.isSelected())) {
                        if (JOptionPane.showConfirmDialog(addFrame,
                                "Do you want to use the last setting for all turnouts in this range? ", "Use Setting",
                                JOptionPane.YES_NO_OPTION) == 0) // Add a pop up here asking if the user wishes to use the same value for all, // I18N TODO see above for existing keys
                        {
                            useLastType = true;
                        }
                    } else {
                        useLastType = true;
                    }
                }
                t.setControlType(iType);
            }
        }
        p.addComboBoxLastSelection(systemSelectionCombo, (String) prefixBox.getSelectedItem());
    }

    private void canAddRange(ActionEvent e) {
        range.setEnabled(false);
        range.setSelected(false);
        if (turnManager.getClass().getName().contains("ProxyTurnoutManager")) {
            jmri.managers.ProxyTurnoutManager proxy = (jmri.managers.ProxyTurnoutManager) turnManager;
            List<Manager> managerList = proxy.getManagerList();
            String systemPrefix = ConnectionNameFromSystemName.getPrefixFromName((String) prefixBox.getSelectedItem());
            for (int x = 0; x < managerList.size(); x++) {
                jmri.TurnoutManager mgr = (jmri.TurnoutManager) managerList.get(x);
                if (mgr.getSystemPrefix().equals(systemPrefix) && mgr.allowMultipleAdditions(systemPrefix)) {
                    range.setEnabled(true);
                    return;
                }
            }
        } else if (turnManager.allowMultipleAdditions(ConnectionNameFromSystemName.getPrefixFromName((String) prefixBox.getSelectedItem()))) {
            range.setEnabled(true);
        }
    }

    void handleCreateException(Exception ex, String sysNameTextField) {
        if (ex.getMessage() != null) {
            javax.swing.JOptionPane.showMessageDialog(addFrame,
                    ex.getMessage(),
                    Bundle.getMessage("ErrorTitle"),
                    javax.swing.JOptionPane.ERROR_MESSAGE);
        } else {
            javax.swing.JOptionPane.showMessageDialog(addFrame,
                    java.text.MessageFormat.format(
                            Bundle.getMessage("ErrorTurnoutAddFailed"),
                            new Object[]{sysNameTextField}),
                    Bundle.getMessage("ErrorTitle"),
                    javax.swing.JOptionPane.ERROR_MESSAGE);
        }
    }

    private boolean noWarn = false;

    @Override
    protected String getClassName() {
        return TurnoutTableAction.class.getName();
    }

    @Override
    public void setMessagePreferencesDetails() {
        jmri.InstanceManager.getDefault(jmri.UserPreferencesManager.class).preferenceItemDetails(getClassName(), "duplicateUserName", Bundle.getMessage("DuplicateUserNameWarn"));
        super.setMessagePreferencesDetails();
    }

    @Override
    public String getClassDescription() {
        return Bundle.getMessage("TitleTurnoutTable");
    }

    static class BeanBoxRenderer extends JmriBeanComboBox implements TableCellRenderer {

        public BeanBoxRenderer() {
            super(InstanceManager.sensorManagerInstance());
            setFirstItemBlank(true);
        }

        @Override
        public Component getTableCellRendererComponent(JTable table, Object value,
                boolean isSelected, boolean hasFocus, int row, int column) {
            if (isSelected) {
                setForeground(table.getSelectionForeground());
                super.setBackground(table.getSelectionBackground());
            } else {
                setForeground(table.getForeground());
                setBackground(table.getBackground());
            }
            if (value instanceof NamedBean) {
                setSelectedBean((NamedBean) value);
            } else {
                setSelectedBean(null);
            }
            return this;
        }
    }

    static class BeanComboBoxEditor extends DefaultCellEditor {

        public BeanComboBoxEditor(JmriBeanComboBox beanBox) {
            super(beanBox);
        }
    }

    private final static Logger log = LoggerFactory.getLogger(TurnoutTableAction.class.getName());
}<|MERGE_RESOLUTION|>--- conflicted
+++ resolved
@@ -722,20 +722,12 @@
                                 return null;
                             }
                             JmriBeanComboBox c;
-                            if (column == SENSOR1COL) {
-<<<<<<< HEAD
-                                c = new JmriBeanComboBox(InstanceManager.sensorManagerInstance(), t.getFirstSensor(), JmriBeanComboBox.SYSTEMNAMEUSERNAME);
-                                retval = new BeanComboBoxEditor(c);
-                                editorMapSensor1.put(getModel().getValueAt(row, SYSNAMECOL), retval);
-                            } else { //Must be two
-                                c = new JmriBeanComboBox(InstanceManager.sensorManagerInstance(), t.getSecondSensor(), JmriBeanComboBox.SYSTEMNAMEUSERNAME);
-=======
+                            if (column == SENSOR1COL) {                             
                                 c = new JmriBeanComboBox(InstanceManager.sensorManagerInstance(), t.getFirstSensor(), JmriBeanComboBox.DisplayOptions.DISPLAYNAME);
                                 retval = new BeanComboBoxEditor(c);
                                 editorMapSensor1.put(getModel().getValueAt(row, SYSNAMECOL), retval);
                             } else { //Must be two
                                 c = new JmriBeanComboBox(InstanceManager.sensorManagerInstance(), t.getSecondSensor(), JmriBeanComboBox.DisplayOptions.DISPLAYNAME);
->>>>>>> 8a1fe74d
                                 retval = new BeanComboBoxEditor(c);
                                 editorMapSensor2.put(getModel().getValueAt(row, SYSNAMECOL), retval);
                             }

--- conflicted
+++ resolved
@@ -1315,13 +1315,8 @@
         curTransit.removeAllSections();
         for (int i = 0; i < sectionList.size(); i++) {
             TransitSection ts = new TransitSection(sectionList.get(i),
-<<<<<<< HEAD
                     sequence[i], direction[i], alternate[i], safe[i]);
-            ArrayList<TransitSectionAction> list = action[i];
-=======
-                    sequence[i], direction[i], alternate[i]);
             List<TransitSectionAction> list = action[i];
->>>>>>> 7e411db5
             if (list != null) {
                 for (int j = 0; j < list.size(); j++) {
                     ts.addAction(list.get(j));

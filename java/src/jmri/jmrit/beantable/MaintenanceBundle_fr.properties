# MaintenanceBundle_fr.properties
#
<<<<<<< HEAD
# French properties for the jmri.jmrit.Maintenance GUI elements
# Translated by Herv\u00e9 BLOREC <bzh56420@yahoo.fr> le 2013-8-18
=======
# Revision $Revision$
#
# Default properties for the jmri.jmrit.Maintenance GUI elements
#
# Translated by Herv\u00e9 BLOREC <bzh56420@yahoo.fr> le 2016-6-03
>>>>>>> 3d5670a0

CrossReferenceTitle = R\u00e9f\u00e9rences Crois\u00e9es
OrphanTitle = \u00c9l\u00e9ments Orphelins
EmptyConditionalTitle = Conditions Inutiles
OrphanDeleteHint = S\u00e9lectionnez un \u00e9l\u00e9ment de la liste \u00e0 supprimer, puis appuyez sur la touche 
DeleteTitle = Supprimer Aide
Orphans = \u00c9l\u00e9ments Orphelins (ex: non r\u00e9f\u00e9renc\u00e9):\n

ReferenceFollows = Vous cherchez des r\u00e9f\u00e9rences pour {0}: "{1}" ({2}) dans les:\n
ElementNotFound = "{1}" ({2}) ne se trouve pas \u00eatre un nom de\nCapteur, Aiguillage, Lumi\u00e8re, Signal, Condition, Canton, Section ou OCanton .\n\n
ReferenceTitle = {0} {1}: "{2}" ({3})\n
LayoutBlock = Canton R\u00e9seau
BlockBossLogic = BlockBossLogic pour Signal
VariableReference = {0} Test\u00e9 comme Variable d''\u00c9tat pour: {1} {2}\n
ActionReference = {0} d\u00e9finie en tant qu''Action pour: {1}, {2} {3}\n
BlockReference = {0} R\u00e9f\u00e9rence Canton trouv\u00e9e.\n
SectionReference = {0} R\u00e9f\u00e9rence \u00c9l\u00e9ments trouv\u00e9e.\n
ConditionalReference = {0} R\u00e9f\u00e9rence Condition trouv\u00e9.\n
SignalReference = {0}Utilis\u00e9 comme Signal Pilot\u00e9\n
PanelReference = {0}Mentionn\u00e9 dans un {1} ic\u00f4ne\n
NoReference = Pas de R\u00e9f\u00e9rences trouv\u00e9es dans {0}.\n
Orphan = {0}: "{1}" ({2}) est un Orphelin .\n
OrphanName = {0}: "{1}" ({2})
ReferenceFound = Trouv\u00e9 {0} r\u00e9f\u00e9rences \u00e0 "{1}" ({2}).
ControlReference = Utilis\u00e9 comme une Commande {0}\n
OutputReference = Utilis\u00e9 comme une Sortie {0}\n
ForwardBlocking = {0} Utilis\u00e9 comme Capteur de Cantonnement Avant\n
ForwardStopping = {0} Utilis\u00e9 comme Capteur d''Arr\u00eat Avant\n
ReverseBlocking = {0} Utilis\u00e9 comme Capteur de Cantonnement Inverse\n
ReverseStopping = {0}Utilis\u00e9 comme Capteur d''Arr\u00eat Inverse\n
BlockNoSensor = {0} Canton n''ont pas de capteur!\n
BlockSensor = {0} Utilis\u00e9 comme capteur de Cantonnement\n
OBlockSensor = {0} Utilis\u00e9 comme capteur Ocanton\n
OccupancySensor = {0} Utilis\u00e9 comme D\u00e9tecteur d''Occupation du Canton sur le R\u00e9seau\n
WatchSensorReference = {0} Utilis\u00e9 comme un Capteur de Surveillance\n
WatchTurnoutReference = {0} Utilis\u00e9 comme Surveillance d''Aiguillage\n
WatchSignalReference = {0} Utilis\u00e9 comme Surveillance de Signal\n
NestMessage = \n\u00c9l\u00e9ments non imbriqu\u00e9s (peut r\u00e9p\u00e9ter certains de ce qui pr\u00e9c\u00e8de)\n
NoVariables = Condition {0} ({1}) dans le Logix {2} ({3}) n''a pas de variables!\n
infoTitle = Note:

<<<<<<< HEAD
#Sensor = Capteur
#Turnout = Aiguillage
#Conditional = Condition
#Light = Lumi\u00e8re
#Memory = M\u00e9moire
#SignalHead = T\u00eate Signal
#Logix = Logix
#Block = Canton
#Oblock = OCanton
#Section = Section
#Route = Itin\u00e9raire
#Transit = Transit

#MultiSensor = MultiCapteur
=======
Sensor = Capteur
Turnout = Aiguillage
Conditionnal = Condition
Light = Lumi\u00e8re
Memory = M\u00e9moire
SignalHead = Feu de Signalisation
MultiSensor = MultiCapteur
Logix = Logix
Block = Canton
Oblock = OCanton
Section = Section
Route = Itin\u00e9raire
Transit = Transit
>>>>>>> 3d5670a0
TransitSection = Section de Transit 
#IndicatorTO = Indicateur d'Aiguillage
#IndicatorTrack = Indicateur de Voie
Panel = Fen\u00eatre Panneau

Warn5 = La condition {0} ({1}) n''a pas de Variables d'\u00c9tat.NUne Condition doit avoir au moins une Variable d''\u00c9tat pour faire quelque chose d''utile .<|MERGE_RESOLUTION|>--- conflicted
+++ resolved
@@ -1,15 +1,10 @@
 # MaintenanceBundle_fr.properties
 #
-<<<<<<< HEAD
-# French properties for the jmri.jmrit.Maintenance GUI elements
-# Translated by Herv\u00e9 BLOREC <bzh56420@yahoo.fr> le 2013-8-18
-=======
 # Revision $Revision$
 #
 # Default properties for the jmri.jmrit.Maintenance GUI elements
 #
 # Translated by Herv\u00e9 BLOREC <bzh56420@yahoo.fr> le 2016-6-03
->>>>>>> 3d5670a0
 
 CrossReferenceTitle = R\u00e9f\u00e9rences Crois\u00e9es
 OrphanTitle = \u00c9l\u00e9ments Orphelins
@@ -51,22 +46,6 @@
 NoVariables = Condition {0} ({1}) dans le Logix {2} ({3}) n''a pas de variables!\n
 infoTitle = Note:
 
-<<<<<<< HEAD
-#Sensor = Capteur
-#Turnout = Aiguillage
-#Conditional = Condition
-#Light = Lumi\u00e8re
-#Memory = M\u00e9moire
-#SignalHead = T\u00eate Signal
-#Logix = Logix
-#Block = Canton
-#Oblock = OCanton
-#Section = Section
-#Route = Itin\u00e9raire
-#Transit = Transit
-
-#MultiSensor = MultiCapteur
-=======
 Sensor = Capteur
 Turnout = Aiguillage
 Conditionnal = Condition
@@ -80,7 +59,6 @@
 Section = Section
 Route = Itin\u00e9raire
 Transit = Transit
->>>>>>> 3d5670a0
 TransitSection = Section de Transit 
 #IndicatorTO = Indicateur d'Aiguillage
 #IndicatorTrack = Indicateur de Voie

--- conflicted
+++ resolved
@@ -394,11 +394,8 @@
              * At present (4.7.1) not used.
              * @param row Index of the signal mast (in TableDataModel) to be rebuilt in the Hashtables
              */
-<<<<<<< HEAD
-/*            public void clearAppearanceVector(int row) {
-=======
+
 /*          public void clearAppearanceVector(int row) {
->>>>>>> fd987566
                 boxMap.remove(this.getValueAt(row, SYSNAMECOL));
                 editorMap.remove(this.getValueAt(row, SYSNAMECOL));
             }*/

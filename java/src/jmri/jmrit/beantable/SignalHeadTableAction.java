package jmri.jmrit.beantable;

import edu.umd.cs.findbugs.annotations.SuppressFBWarnings;
import java.awt.BorderLayout;
import java.awt.Color;
import java.awt.FlowLayout;
import java.awt.GridLayout;
import java.awt.event.ActionEvent;
import java.awt.event.ActionListener;
import java.util.Hashtable;
import java.util.List;
import java.util.Vector;
import javax.swing.BorderFactory;
import javax.swing.BoxLayout;
import javax.swing.JButton;
import javax.swing.JCheckBox;
import javax.swing.JComboBox;
import javax.swing.JLabel;
import javax.swing.JOptionPane;
import javax.swing.JPanel;
import javax.swing.JScrollPane;
import javax.swing.JSeparator;
import javax.swing.JSpinner;
import javax.swing.JTable;
import javax.swing.JTextField;
import javax.swing.SpinnerNumberModel;
import javax.swing.SwingUtilities;
import javax.swing.border.Border;
import javax.swing.border.TitledBorder;
import jmri.InstanceManager;
import jmri.Manager;
import jmri.NamedBean;
import jmri.NamedBeanHandle;
import jmri.SignalHead;
import jmri.Turnout;
import jmri.implementation.DccSignalHead;
import jmri.implementation.DoubleTurnoutSignalHead;
import jmri.implementation.QuadOutputSignalHead;
import jmri.implementation.SingleTurnoutSignalHead;
import jmri.implementation.TripleOutputSignalHead;
import jmri.implementation.TripleTurnoutSignalHead;
import jmri.jmrix.acela.AcelaAddress;
import jmri.jmrix.acela.AcelaNode;
import jmri.util.ConnectionNameFromSystemName;
import jmri.util.JmriJFrame;
import jmri.util.swing.BeanSelectCreatePanel;
import org.slf4j.Logger;
import org.slf4j.LoggerFactory;

/**
 * Swing action to create and register a SignalHeadTable GUI.
 *
 * @author	Bob Jacobsen Copyright (C) 2003,2006,2007, 2008, 2009
 * @author	Petr Koud'a Copyright (C) 2007
 * @author	Egbert Broerse Copyright (C) 2016
 */
public class SignalHeadTableAction extends AbstractTableAction {

    /**
     * Create an action with a specific title.
     * <P>
     * Note that the argument is the Action title, not the title of the
     * resulting frame. Perhaps this should be changed?
     *
     * @param s title of the action
     */
    public SignalHeadTableAction(String s) {
        super(s);
        // disable ourself if there is no primary Signal Head manager available
        if (jmri.InstanceManager.getNullableDefault(jmri.SignalHeadManager.class) == null) {
            setEnabled(false);
        }
    }

    public SignalHeadTableAction() {
        this(Bundle.getMessage("TitleSignalTable"));
    }

    /**
     * Create the JTable DataModel, along with the changes for the specific case
     * of SignalHeads
     */
    protected void createModel() {
        m = new BeanTableDataModel() {
            static public final int LITCOL = NUMCOLUMN;
            static public final int HELDCOL = LITCOL + 1;
            static public final int EDITCOL = HELDCOL + 1;

            public int getColumnCount() {
                return NUMCOLUMN + 3;
            }

            @Override
            public String getColumnName(int col) {
               if (col == VALUECOL) {
                   return Bundle.getMessage("SignalMastAppearance");  // override default title, correct name SignalHeadAppearance i.e. "Red"
               } else if (col == LITCOL) {
                    return Bundle.getMessage("ColumnHeadLit");
                } else if (col == HELDCOL) {
                    return Bundle.getMessage("ColumnHeadHeld");
                } else if (col == EDITCOL) {
                    return ""; // no heading on "Edit"
                } else {
                    return super.getColumnName(col);
                }
            }

            @Override
            public Class<?> getColumnClass(int col) {
                if (col == VALUECOL) {
                    return RowComboBoxPanel.class; // Use a JPanel containing a custom Appearance ComboBox
                } else if (col == LITCOL) {
                    return Boolean.class;
                } else if (col == HELDCOL) {
                    return Boolean.class;
                } else if (col == EDITCOL) {
                    return JButton.class;
                } else {
                    return super.getColumnClass(col);
                }
            }

            @Override
            public int getPreferredWidth(int col) {
                if (col == LITCOL) {
                    return new JTextField(4).getPreferredSize().width;
                } else if (col == HELDCOL) {
                    return new JTextField(4).getPreferredSize().width;
                } else if (col == EDITCOL) {
                    return new JTextField(7).getPreferredSize().width;
                } else {
                    return super.getPreferredWidth(col);
                }
            }

            @Override
            public boolean isCellEditable(int row, int col) {
                if (col == LITCOL) {
                    return true;
                } else if (col == HELDCOL) {
                    return true;
                } else if (col == EDITCOL) {
                    return true;
                } else {
                    return super.isCellEditable(row, col);
                }
            }

            @Override
            public Object getValueAt(int row, int col) {
                // some error checking
                if (row >= sysNameList.size()) {
                    log.debug("row is greater than name list");
                    return "error";
                }
                String name = sysNameList.get(row);
                SignalHead s = InstanceManager.getDefault(jmri.SignalHeadManager.class).getBySystemName(name);
                if (s == null) {
                    return Boolean.valueOf(false); // if due to race condition, the device is going away
                }
                if (col == LITCOL) {
                    boolean val = s.getLit();
                    return Boolean.valueOf(val);
                } else if (col == HELDCOL) {
                    boolean val = s.getHeld();
                    return Boolean.valueOf(val);
                } else if (col == EDITCOL) {
                    return Bundle.getMessage("ButtonEdit");
                } else if (col == VALUECOL) {
                    try {
                        return s.getAppearanceName();
                    } catch (java.lang.NullPointerException e) {
                        //Appearance (head) not set
                        log.debug("Appearance for head {} not set", row);
                        return Bundle.getMessage("BeanStateUnknown"); // use place holder string in table
                    }

                } else {
                    return super.getValueAt(row, col);
                }
            }

            @Override
            public void setValueAt(Object value, int row, int col) {
                String name = sysNameList.get(row);
                SignalHead s = InstanceManager.getDefault(jmri.SignalHeadManager.class).getBySystemName(name);
                if (s == null) {
                    return;  // device is going away anyway
                }
                if (col == VALUECOL) {
                    if ((String) value != null) {
                        //row = table.convertRowIndexToModel(row); // find the right row in model instead of table (not needed here)
                        log.debug("SignalHead setValueAt (rowConverted={}; value={})", row, value);
                        // convert from String (selected item) to int
                        int newState = 99;
                        String[] stateNameList = s.getValidStateNames(); // Array of valid appearance names
                        int[] validStateList = s.getValidStates(); // Array of valid appearance numbers
                        for (int i = 0; i < stateNameList.length; i++) {
                            if (value == stateNameList[i]) {
                                newState = validStateList [i];
                                break;
                            }
                        }
                        if (newState == 99) {
                            if (stateNameList.length == 0) {
                                newState = SignalHead.DARK;
                                log.warn("New signal state not found so setting to Dark " + s.getDisplayName());
                            } else {
                                newState = validStateList[0];
                                log.warn("New signal state not found so setting to the first available " + s.getDisplayName());
                            }
                        }
                        if (log.isDebugEnabled()) {
                            String oldAppearanceName = s.getAppearanceName();
                            log.debug("Signal Head set from: {} to: {} [{}]", oldAppearanceName, value, newState);
                        }
                        s.setAppearance(newState);
                        fireTableRowsUpdated(row, row);
                    }
                } else if (col == LITCOL) {
                    boolean b = ((Boolean) value).booleanValue();
                    s.setLit(b);
                } else if (col == HELDCOL) {
                    boolean b = ((Boolean) value).booleanValue();
                    s.setHeld(b);
                } else if (col == EDITCOL) {
                    // button clicked - edit
                    editSignal(row);
                } else {
                    super.setValueAt(value, row, col);
                }
            }

            @Override
            public String getValue(String name) {
                SignalHead s = InstanceManager.getDefault(jmri.SignalHeadManager.class).getBySystemName(name);
                if (s == null) {
                    return "<lost>"; // if due to race condition, the device is going away
                }
                String val = null;
                try {
                    val = s.getAppearanceName();
                } catch (java.lang.ArrayIndexOutOfBoundsException e) {
                    log.error(e.getLocalizedMessage(), e);
                }
                if (val != null) {
                    return val;
                } else {
                    return "Unexpected null value";
                }
            }

            public Manager getManager() {
                return InstanceManager.getDefault(jmri.SignalHeadManager.class);
            }

            public NamedBean getBySystemName(String name) {
                return InstanceManager.getDefault(jmri.SignalHeadManager.class).getBySystemName(name);
            }

            public NamedBean getByUserName(String name) {
                return InstanceManager.getDefault(jmri.SignalHeadManager.class).getByUserName(name);
            }
            /*public int getDisplayDeleteMsg() { return InstanceManager.getDefault(jmri.UserPreferencesManager.class).getMultipleChoiceOption(getClassName(),"delete"); }
             public void setDisplayDeleteMsg(int boo) { InstanceManager.getDefault(jmri.UserPreferencesManager.class).setMultipleChoiceOption(getClassName(), "delete", boo); }*/

            protected String getMasterClassName() {
                return getClassName();
            }

            // no longer used since 4.7.1, but have to override
            @Deprecated
            @Override
            public void clickOn(NamedBean t) {
                int oldState = ((SignalHead) t).getAppearance();
                int newState = 99;
                int[] stateList = ((SignalHead) t).getValidStates(); // getValidAppearances((String)
                for (int i = 0; i < stateList.length; i++) {
                    if (oldState == stateList[i]) {
                        if (i < stateList.length - 1) {
                            newState = stateList[i + 1];
                            break;
                        } else {
                            newState = stateList[0];
                            break;
                        }
                    }
                }
                if (newState == 99) {
                    if (stateList.length == 0) {
                        newState = SignalHead.DARK;
                        log.warn("New signal state not found so setting to Dark " + t.getDisplayName());
                    } else {
                        newState = stateList[0];
                        log.warn("New signal state not found so setting to the first available " + t.getDisplayName());
                    }
                }
                log.debug("was " + oldState + " becomes " + newState);
                ((SignalHead) t).setAppearance(newState);
            }

            /**
             * Set column width.
             * @return a button to fit inside the VALUE column
             */
            @Override
            public JButton configureButton() {
                // pick a large size
                JButton b = new JButton(Bundle.getMessage("SignalHeadStateYellow")); // about the longest Appearance string
                b.putClientProperty("JComponent.sizeVariant", "small");
                b.putClientProperty("JButton.buttonType", "square");
                return b;
            }

            public boolean matchPropertyName(java.beans.PropertyChangeEvent e) {
                if (e.getPropertyName().indexOf("Lit") >= 0 || e.getPropertyName().indexOf("Held") >= 0 || e.getPropertyName().indexOf("ValidStatesChanged") >= 0) {
                    return true;
                } else {
                    return super.matchPropertyName(e);
                }
            }

            protected String getBeanType() {
                return Bundle.getMessage("BeanNameSignalHead");
            }

            /**
             * Respond to change from bean. Prevent Appearance change when Signal Head is set to Hold or Unlit.
             * @Param e A property change of any bean
             */
/*            @Override
            // Might be useful to show only a Dark option in the comboBox if head is Held
            // At present, does not work/change when head Lit/Held checkboxes are (de)activated
            public void propertyChange(java.beans.PropertyChangeEvent e) {
                if (e.getPropertyName().indexOf("Lit") < 0 || e.getPropertyName().indexOf("Held") >= 0 || e.getPropertyName().indexOf("ValidStatesChanged") >= 0) {
                    if (e.getSource() instanceof NamedBean) {
                        String name = ((NamedBean) e.getSource()).getSystemName();
                        if (log.isDebugEnabled()) {
                            log.debug("Update cell {}, {} for {}", sysNameList.indexOf(name), VALUECOL, name);
                        }
                        // since we can add columns, the entire row is marked as updated
                        int row = sysNameList.indexOf(name);
                        this.fireTableRowsUpdated(row, row);
                        clearAppearanceVector(row); // activate this method below
                    }
                }
                super.propertyChange(e);
            }*/

            /**
             * Customize the SignalHead Value (Appearance) column to show an appropriate ComboBox of available Appearances
             * when the TableDataModel is being called from ListedTableAction.
             * @param table a JTable of Signal Head
             */
            @Override
            protected void configValueColumn(JTable table) {
                // have the value column hold a JPanel with a JComboBox for Appearances
                setColumnToHoldButton(table, VALUECOL, configureButton());
                // add extras, override BeanTableDataModel
                log.debug("Head configValueColumn (I am {})", super.toString());
                table.setDefaultEditor(RowComboBoxPanel.class, new AppearanceComboBoxPanel());
                table.setDefaultRenderer(RowComboBoxPanel.class, new AppearanceComboBoxPanel()); // create a separate class for the renderer
                // Set more things?
            }

            /**
             * A row specific Appearance combobox cell editor/renderer
             */
            class AppearanceComboBoxPanel extends RowComboBoxPanel {

                @Override
                protected final void eventEditorMousePressed() {
                    this.editor.add(getEditorBox(table.convertRowIndexToModel(this.currentRow))); // add editorBox to JPanel
                    this.editor.revalidate();
                    SwingUtilities.invokeLater(this.comboBoxFocusRequester);
                    log.debug("eventEditorMousePressed in row: {})", this.currentRow);
                }

                /**
                 * Call the method in the surrounding method for the SignalHeadTable
                 * @param row the user clicked on in the table
                 * @return an appropriate combobox for this signal head
                 */
                @Override
                protected JComboBox getEditorBox(int row) {
                    return getAppearanceEditorBox(row);
                }

            }

            // Methods to display VALUECOL (appearance) ComboBox in the Signal Head Table
            // Derived from the SignalMastJTable class (deprecated since 4.5.5):
            // All row values are in terms of the Model, not the Table as displayed.

            /**
             * Clear the old appearance comboboxes and force them to be rebuilt
             * At present (4.7.1) not used.
             * @param row Index of the signal mast (in TableDataModel) to be rebuilt in the Hashtables
             */

/*          public void clearAppearanceVector(int row) {
                boxMap.remove(this.getValueAt(row, SYSNAMECOL));
                editorMap.remove(this.getValueAt(row, SYSNAMECOL));
            }*/

            // Hashtables for Editors; not used for Renderer)

            /**
             * Provide a JComboBox element to display inside the JPanel CellEditor.
             * When not yet present, create, store and return a new one.
             * @param row Index number (in TableDataModel)
             * @return A combobox containing the valid appearance names for this mast
             */
            public JComboBox getAppearanceEditorBox(int row) {
                JComboBox editCombo = editorMap.get(this.getValueAt(row, SYSNAMECOL));
                if (editCombo == null) {
                    // create a new one with correct appearances
                    editCombo = new JComboBox<String> (getRowVector(row));
                    editorMap.put(this.getValueAt(row, SYSNAMECOL), editCombo);
                }
                return editCombo;
            }
            Hashtable<Object, JComboBox> editorMap = new Hashtable<Object, JComboBox>();

            /**
             * returns a list of all the valid appearances that have not been disabled
             * @param head the name of the signal head
             * @return List of valid signal head appearance names
             */
            public Vector<String> getValidAppearances(String head) {
                // convert String[] validStateNames to Vector
                String[] app = InstanceManager.getDefault(jmri.SignalHeadManager.class)
                        .getSignalHead(head).getValidStateNames();
                Vector<String> v = new Vector<String>();
                for (int i = 0; i < app.length; i++) {
                    String appearance = app [i];
                    v.add(appearance);
                }
                return v;
            }

            /**
             * Holds a Hashtable of valid appearances per signal head,
             * used by getEditorBox()
             * @param row Index number (in TableDataModel)
             * @return The Vector of valid appearance names for this mast to show in the JComboBox
             */
            Vector<String> getRowVector(int row) {
                Vector<String> comboappearances = boxMap.get(this.getValueAt(row, SYSNAMECOL));
                if (comboappearances == null) {
                    // create a new one with right appearance
                    Vector<String> v = getValidAppearances((String) this.getValueAt(row, SYSNAMECOL));
                    comboappearances = v;
                    boxMap.put(this.getValueAt(row, SYSNAMECOL), comboappearances);
                }
                return comboappearances;
            }

            Hashtable<Object, Vector<String>> boxMap = new Hashtable<Object, Vector<String>>();

            // end of methods to display VALUECOL ComboBox

        };
    }

    protected void setTitle() {
        f.setTitle(Bundle.getMessage("TitleSignalTable"));
    }

    protected String helpTarget() {
        return "package.jmri.jmrit.beantable.SignalHeadTable";
    }

    final int[] signalStatesValues = new int[]{
        SignalHead.DARK,
        SignalHead.RED,
        SignalHead.LUNAR,
        SignalHead.YELLOW,
        SignalHead.GREEN
    };

    String[] signalStates = new String[]{
        Bundle.getMessage("SignalHeadStateDark"),
        Bundle.getMessage("SignalHeadStateRed"),
        Bundle.getMessage("SignalHeadStateLunar"),
        Bundle.getMessage("SignalHeadStateYellow"),
        Bundle.getMessage("SignalHeadStateGreen")
    };

    String stateThrown = InstanceManager.turnoutManagerInstance().getThrownText();
    String stateClosed = InstanceManager.turnoutManagerInstance().getClosedText();
    String[] turnoutStates = new String[]{stateClosed, stateThrown};
    int[] turnoutStateValues = new int[]{Turnout.CLOSED, Turnout.THROWN};

    String signalheadSingle = Bundle.getMessage("StringSignalheadSingle");
    String signalheadDouble = Bundle.getMessage("StringSignalheadDouble");
    String signalheadTriple = Bundle.getMessage("StringSignalheadTriple");
    String signalheadRGB = Bundle.getMessage("StringSignalheadRGB");
    String signalheadBiPolar = Bundle.getMessage("StringSignalheadBiPolar");
    String signalheadWigwag = Bundle.getMessage("StringSignalheadWigwag");
    String[] signalheadTypes = new String[]{signalheadDouble, signalheadTriple, signalheadRGB,
        signalheadBiPolar, signalheadWigwag};
    int[] signalheadTypeValues = new int[]{AcelaNode.DOUBLE, AcelaNode.TRIPLE,
        AcelaNode.BPOLAR, AcelaNode.WIGWAG};

    String[] ukSignalAspects = new String[]{"2", "3", "4"}; // NOI18N
    String[] ukSignalType = new String[]{Bundle.getMessage("HomeSignal"), Bundle.getMessage("DistantSignal")};

    JmriJFrame addFrame = null;
    JComboBox<String> typeBox;

    // we share input fields across boxes so that
    // entries in one don't disappear when the user switches
    // to a different type
    Border blackline = BorderFactory.createLineBorder(Color.black);
    JTextField systemName = new JTextField(5);
    JTextField userName = new JTextField(10);
    JTextField ato1 = new JTextField(5);
    BeanSelectCreatePanel to1;
    BeanSelectCreatePanel to2;
    BeanSelectCreatePanel to3;
    BeanSelectCreatePanel to4;
    BeanSelectCreatePanel to5;
    BeanSelectCreatePanel to6;
    BeanSelectCreatePanel to7;

    FlowLayout defaultFlow = new FlowLayout(FlowLayout.CENTER, 5, 0);

    JLabel systemNameLabel = new JLabel("");
    JLabel userNameLabel = new JLabel("");

    JPanel v1Panel = new JPanel();
    JPanel v2Panel = new JPanel();
    JPanel v3Panel = new JPanel();
    JPanel v4Panel = new JPanel();
    JPanel v5Panel = new JPanel();
    JPanel v6Panel = new JPanel();
    JPanel v7Panel = new JPanel();

    JLabel vtLabel = new JLabel("");
    TitledBorder v1Border = BorderFactory.createTitledBorder(blackline);
    TitledBorder v2Border = BorderFactory.createTitledBorder(blackline);
    TitledBorder v3Border = BorderFactory.createTitledBorder(blackline);
    TitledBorder v4Border = BorderFactory.createTitledBorder(blackline);
    TitledBorder v5Border = BorderFactory.createTitledBorder(blackline);
    TitledBorder v6Border = BorderFactory.createTitledBorder(blackline);
    TitledBorder v7Border = BorderFactory.createTitledBorder(blackline);
    JComboBox<String> s1Box = new JComboBox<String>(turnoutStates);
    JComboBox<String> s2Box = new JComboBox<String>(turnoutStates);
    JComboBox<String> s2aBox = new JComboBox<String>(signalStates);
    JComboBox<String> s3Box = new JComboBox<String>(turnoutStates);
    JComboBox<String> s3aBox = new JComboBox<String>(signalStates);
    JComboBox<String> s4Box = new JComboBox<String>(turnoutStates);
    JComboBox<String> s5Box = new JComboBox<String>(turnoutStates);
    JComboBox<String> s6Box = new JComboBox<String>(turnoutStates);
    JComboBox<String> s7Box = new JComboBox<String>(turnoutStates);
    JComboBox<String> stBox = new JComboBox<String>(signalheadTypes); // Acela signal types
    JComboBox<String> mstBox = new JComboBox<String>(ukSignalType);
    JComboBox<String> msaBox = new JComboBox<String>(ukSignalAspects);

    String acelaAspect = Bundle.getMessage("StringAcelaaspect");
    String se8c4Aspect = Bundle.getMessage("StringSE8c4aspect");
    String quadOutput = Bundle.getMessage("StringQuadOutput");
    String tripleOutput = Bundle.getMessage("StringTripleOutput");
    String tripleTurnout = Bundle.getMessage("StringTripleTurnout");
    String doubleTurnout = Bundle.getMessage("StringDoubleTurnout");
    String virtualHead = Bundle.getMessage("StringVirtual");
    String grapevine = Bundle.getMessage("StringGrapevine");
    String acela = Bundle.getMessage("StringAcelaaspect");
    String lsDec = Bundle.getMessage("StringLsDec");
    String dccSignalDecoder = Bundle.getMessage("StringDccSigDec");
    String mergSignalDriver = Bundle.getMessage("StringMerg");
    String singleTurnout = Bundle.getMessage("StringSingle");

    JComboBox<String> prefixBox = new JComboBox<String>();
    JLabel prefixBoxLabel = new JLabel(Bundle.getMessage("MakeLabel", Bundle.getMessage("DCCSystem")));

    JLabel stateLabel1 = new JLabel(Bundle.getMessage("MakeLabel", Bundle.getMessage("ColumnState")));
    JLabel stateLabel2 = new JLabel(stateLabel1.getText()); // faster than Bundle?
    JLabel stateLabel3 = new JLabel(stateLabel1.getText());
    JLabel stateLabel4 = new JLabel(stateLabel1.getText());
    JLabel stateLabel5 = new JLabel(stateLabel1.getText());
    JLabel stateLabel6 = new JLabel(stateLabel1.getText());
    JLabel stateLabel7 = new JLabel(stateLabel1.getText());

    int turnoutStateFromBox(JComboBox<String> box) {
        String mode = (String) box.getSelectedItem();
        int result = jmri.util.StringUtil.getStateFromName(mode, turnoutStateValues, turnoutStates);

        if (result < 0) {
            log.warn("unexpected mode string in turnoutMode: " + mode);
            throw new IllegalArgumentException();
        }
        return result;
    }

    void setTurnoutStateInBox(JComboBox<String> box, int state, int[] iTurnoutStates) {
        if (state == iTurnoutStates[0]) {
            box.setSelectedIndex(0);
        } else if (state == iTurnoutStates[1]) {
            box.setSelectedIndex(1);
        } else {
            log.error("unexpected turnout state value: " + state);
        }
    }

    int signalStateFromBox(JComboBox<String> box) {
        String mode = (String) box.getSelectedItem();
        int result = jmri.util.StringUtil.getStateFromName(mode, signalStatesValues, signalStates);

        if (result < 0) {
            log.warn("unexpected mode string in signalMode: " + mode);
            throw new IllegalArgumentException();
        }
        return result;
    }

    void setSignalStateInBox(JComboBox<String> box, int state) {

        switch (state) {
            case SignalHead.DARK:
                box.setSelectedIndex(0);
                break;
            case SignalHead.RED:
                box.setSelectedIndex(1);
                break;
            case SignalHead.LUNAR:
                box.setSelectedIndex(2);
                break;
            case SignalHead.YELLOW:
                box.setSelectedIndex(3);
                break;
            case SignalHead.GREEN:
                box.setSelectedIndex(4);
                break;
            case SignalHead.FLASHRED:
                box.setSelectedIndex(5);
                break;
            case SignalHead.FLASHLUNAR:
                box.setSelectedIndex(6);
                break;
            case SignalHead.FLASHYELLOW:
                box.setSelectedIndex(7);
                break;
            case SignalHead.FLASHGREEN:
                box.setSelectedIndex(8);
                break;
            default:
                log.error("unexpected Signal state value: " + state);
        }

        /*if (state==iSignalStates[0]) box.setSelectedIndex(0);
         else if (state==iSignalStates[1]) box.setSelectedIndex(1);
         else log.error("unexpected  Signal state value: "+state);*/
    }

    int signalheadTypeFromBox(JComboBox<String> box) {
        String mode = (String) box.getSelectedItem();
        int result = jmri.util.StringUtil.getStateFromName(mode, signalheadTypeValues, signalheadTypes);

        if (result < 0) {
            log.warn("unexpected mode string in signalhead appearance type: " + mode);
            throw new IllegalArgumentException();
        }
        return result;
    }

    void setSignalheadTypeInBox(JComboBox<String> box, int state, int[] iSignalheadTypes) {
        if (state == iSignalheadTypes[0]) {
            box.setSelectedIndex(0);
        } else if (state == iSignalheadTypes[1]) {
            box.setSelectedIndex(1);
        } else if (state == iSignalheadTypes[2]) {
            box.setSelectedIndex(2);
        } else if (state == iSignalheadTypes[3]) {
            box.setSelectedIndex(3);
        } else {
            log.error("unexpected signalhead type value: " + state);
        }
    }

    int ukSignalAspectsFromBox(JComboBox<String> box) {
        //String mode = (String)box.getSelectedItem();
        if (box.getSelectedIndex() == 0) {
            return 2;
        } else if (box.getSelectedIndex() == 1) {
            return 3;
        } else if (box.getSelectedIndex() == 2) {
            return 4;
        } else {
            log.warn("unexpected appearance" + box.getSelectedItem());
            throw new IllegalArgumentException();
        }
    }

    void setUkSignalAspectsFromBox(JComboBox<String> box, int val) {
        if (val == 2) {
            box.setSelectedIndex(0);
        } else if (val == 3) {
            box.setSelectedIndex(1);
        } else if (val == 4) {
            box.setSelectedIndex(2);
        } else {
            log.error("Unexpected Signal Appearance" + val);
        }
    }

    String ukSignalTypeFromBox(JComboBox<String> box) {
        //String mode = (String)box.getSelectedItem();
        if (box.getSelectedIndex() == 0) {
            return "Home"; // NOI18N
        } else if (box.getSelectedIndex() == 1) {
            return "Distant"; // NOI18N
        } else {
            log.warn("unexpected appearance" + box.getSelectedItem());
            throw new IllegalArgumentException();
        }
    }

    void setUkSignalType(JComboBox<String> box, String val) {
        if (val.equals(ukSignalType[0])) {
            box.setSelectedIndex(0);
        } else if (val.equals(ukSignalType[1])) {
            box.setSelectedIndex(1);
        } else {
            log.error("Unexpected Signal Type " + val);
        }
    }

    /**
     * Provide GUI for adding a new SignalHead.
     * <P>
     * Because there are multiple options, each of which requires different
     * inputs, we directly manipulate which parts of the GUI are displayed when
     * the selected type is changed.
     */
    protected void addPressed(ActionEvent e) {
        if (addFrame == null) {
            for (Object obj : jmri.InstanceManager.getList(jmri.CommandStation.class)) {
                jmri.CommandStation station = (jmri.CommandStation) obj;
                prefixBox.addItem(station.getUserName());
            }
            dccSignalPanel();
 
            to1 = new BeanSelectCreatePanel(InstanceManager.turnoutManagerInstance(), null);
            to2 = new BeanSelectCreatePanel(InstanceManager.turnoutManagerInstance(), null);
            to3 = new BeanSelectCreatePanel(InstanceManager.turnoutManagerInstance(), null);
            to4 = new BeanSelectCreatePanel(InstanceManager.turnoutManagerInstance(), null);
            to5 = new BeanSelectCreatePanel(InstanceManager.turnoutManagerInstance(), null);
            to6 = new BeanSelectCreatePanel(InstanceManager.turnoutManagerInstance(), null);
            to7 = new BeanSelectCreatePanel(InstanceManager.turnoutManagerInstance(), null);
            addFrame = new JmriJFrame(Bundle.getMessage("TitleAddSignalHead"), false, true);
            addFrame.addHelpMenu("package.jmri.jmrit.beantable.SignalAddEdit", true);
            addFrame.getContentPane().setLayout(new BorderLayout());

            JPanel panelHeader = new JPanel();
            panelHeader.setLayout(new BoxLayout(panelHeader, BoxLayout.Y_AXIS));
            panelHeader.add(typeBox = new JComboBox<String>(new String[]{
                acelaAspect, dccSignalDecoder, doubleTurnout, lsDec, mergSignalDriver, quadOutput,
                singleTurnout, se8c4Aspect, tripleTurnout, tripleOutput, virtualHead
            }));
            //If no DCC Comand station is found remove the DCC Signal Decoder option.
            if (prefixBox.getItemCount() == 0) {
                typeBox.removeItem(dccSignalDecoder);
            }
            List<jmri.jmrix.grapevine.GrapevineSystemConnectionMemo> memos = InstanceManager.getList(jmri.jmrix.grapevine.GrapevineSystemConnectionMemo.class);
            if (!memos.isEmpty()) {
                typeBox.addItem(grapevine);
            }
            typeBox.addActionListener(new ActionListener() {
                public void actionPerformed(ActionEvent e) {
                    typeChanged();
                }
            });

            JPanel p = new JPanel();
            p.setLayout(new FlowLayout());
            p.add(prefixBoxLabel);
            p.add(prefixBox);
            panelHeader.add(p);

            p = new JPanel();
            p.setLayout(new FlowLayout());
            p.add(systemNameLabel);
            p.add(systemName);
            systemName.setToolTipText(Bundle.getMessage("SignalHeadSysNameTooltip"));
            p.add(dccOffSetAddress);
            dccOffSetAddress.setToolTipText(Bundle.getMessage("DccOffsetTooltip"));
            panelHeader.add(p);

            p = new JPanel();
            p.setLayout(new FlowLayout());
            p.add(userNameLabel);
            p.add(userName);
            userName.setToolTipText(Bundle.getMessage("SignalHeadUserNameTooltip"));
            panelHeader.add(p);

            addFrame.getContentPane().add(panelHeader, BorderLayout.PAGE_START);
            JPanel panelCentre = new JPanel();
            panelCentre.setLayout(new BoxLayout(panelCentre, BoxLayout.Y_AXIS));
            //typeBox.setSelectedIndex(7);
            //typeChanged();

            // create seven boxes for input information, and put into pane

            v1Panel = new JPanel();
            v1Panel.setLayout(new FlowLayout());
            v1Panel.add(ato1);
            v1Panel.add(to1);
            v1Panel.add(stateLabel1);
            v1Panel.add(s1Box);
            s1Box.setToolTipText(Bundle.getMessage("SignalHeadStateTooltip"));
            v1Panel.add(msaBox);
            v1Panel.setBorder(v1Border);
            panelCentre.add(v1Panel);

            v2Panel = new JPanel();
            v2Panel.setLayout(defaultFlow);
            v2Panel.add(to2);
            v2Panel.add(stateLabel2);
            v2Panel.add(s2Box);
            s2Box.setToolTipText(Bundle.getMessage("SignalHeadStateTooltip"));
            v2Panel.add(s2aBox);
            v2Panel.add(mstBox);
            v2Panel.add(dccSignalPanel);
            v2Panel.setBorder(v2Border);
            panelCentre.add(v2Panel);

            v3Panel = new JPanel();
            v3Panel.setLayout(defaultFlow);
            v3Panel.add(to3);
            v3Panel.add(stateLabel3);
            v3Panel.add(s3Box);
            s3Box.setToolTipText(Bundle.getMessage("SignalHeadStateTooltip"));
            v3Panel.add(s3aBox);
            v3Panel.setBorder(v3Border);
            panelCentre.add(v3Panel);

            v4Panel = new JPanel();
            v4Panel.setLayout(defaultFlow);
            v4Panel.add(to4);
            v4Panel.add(stateLabel4);
            v4Panel.add(s4Box);
            s4Box.setToolTipText(Bundle.getMessage("SignalHeadStateTooltip"));
            v4Panel.setBorder(v4Border);
            panelCentre.add(v4Panel);

            v5Panel = new JPanel();
            v5Panel.setLayout(defaultFlow);
            v5Panel.add(to5);
            v5Panel.add(stateLabel5);
            v5Panel.add(s5Box);
            s5Box.setToolTipText(Bundle.getMessage("SignalHeadStateTooltip"));
            v5Panel.setBorder(v5Border);
            panelCentre.add(v5Panel);

            v6Panel = new JPanel();
            v6Panel.setLayout(defaultFlow);
            v6Panel.add(to6);
            v6Panel.add(stateLabel6);
            v6Panel.add(s6Box);
            s6Box.setToolTipText(Bundle.getMessage("SignalHeadStateTooltip"));
            v6Panel.setBorder(v6Border);
            panelCentre.add(v6Panel);

            v7Panel = new JPanel();
            v7Panel.setLayout(defaultFlow);
            v7Panel.add(to7);
            v7Panel.add(stateLabel7);
            v7Panel.add(s7Box);
            s7Box.setToolTipText(Bundle.getMessage("SignalHeadStateTooltip"));
            v7Panel.setBorder(v7Border);
            panelCentre.add(v7Panel);

            p = new JPanel();
            p.setLayout(defaultFlow);
            p.add(vtLabel);
            p.add(stBox);
            panelCentre.add(p);
            JScrollPane scrollPane = new JScrollPane(panelCentre);
            addFrame.getContentPane().add(scrollPane, BorderLayout.CENTER);

            // buttons at bottom of panel
            JPanel panelBottom = new JPanel();
            panelBottom.setLayout(new FlowLayout(FlowLayout.TRAILING));
            // Cancel button
            JButton cancelNew = new JButton(Bundle.getMessage("ButtonCancel"));
            panelBottom.add(cancelNew);
            cancelNew.addActionListener(new ActionListener() {
                public void actionPerformed(ActionEvent e) {
                    cancelNewPressed(e);
                }
            });
            //OK button
            JButton ok;
            panelBottom.add(ok = new JButton(Bundle.getMessage("ButtonCreate")));
            ok.addActionListener(new ActionListener() {
                public void actionPerformed(ActionEvent e) {
                    okPressed(e);
                }
            });

            addFrame.getContentPane().add(panelBottom, BorderLayout.PAGE_END);
        } else {
            // clear older entries
            systemName.setText("");
            userName.setText("");
            to1.refresh();
            to2.refresh();
            to3.refresh();
            to4.refresh();
            to5.refresh();
            to6.refresh();
            to7.refresh();
        }
        typeBox.setSelectedIndex(2);  // force GUI status consistent. Default set to Double Head type
        addFrame.pack();
        addFrame.setVisible(true);
    }

    void hideAllOptions() {
        ato1.setVisible(false);
        prefixBoxLabel.setVisible(false);
        prefixBox.setVisible(false);
        systemNameLabel.setVisible(false);
        systemName.setVisible(false);
        to1.setVisible(false);
        ato1.setVisible(false);
        stateLabel1.setVisible(false); // label in front of s1Box
        s1Box.setVisible(false);
        dccOffSetAddress.setVisible(false);
        v1Panel.setVisible(false);
        v2Panel.setVisible(false);
        to2.setVisible(false);
        stateLabel2.setVisible(false); // label in front of s2Box
        s2Box.setVisible(false);
        s2aBox.setVisible(false);
        dccSignalPanel.setVisible(false);
        v3Panel.setVisible(false);
        to3.setVisible(false);
        stateLabel3.setVisible(false); // label in front of s3Box
        s3Box.setVisible(false);
        s3aBox.setVisible(false);
        v4Panel.setVisible(false);
        to4.setVisible(false);
        stateLabel4.setVisible(false); // label in front of s4Box
        s4Box.setVisible(false);
        v5Panel.setVisible(false);
        to5.setVisible(false);
        stateLabel5.setVisible(false); // label in front of s5Box
        s5Box.setVisible(false);
        v6Panel.setVisible(false);
        to6.setVisible(false);
        stateLabel6.setVisible(false); // label in front of s6Box
        s6Box.setVisible(false);
        v7Panel.setVisible(false);
        to7.setVisible(false);
        stateLabel7.setVisible(false); // label in front of s7Box
        s7Box.setVisible(false);
        vtLabel.setVisible(false);
        stBox.setVisible(false);
        mstBox.setVisible(false);
        msaBox.setVisible(false);
    }

    void typeChanged() {
        hideAllOptions();
        // keep border and label names the same as in makeEditSignalWindow() below
        if (se8c4Aspect.equals(typeBox.getSelectedItem())) {
            handleSE8cTypeChanged();
        } else if (grapevine.equals(typeBox.getSelectedItem())) { // Need to see how this works with username
            systemNameLabel.setText(Bundle.getMessage("LabelSystemName"));
            systemName.setToolTipText(Bundle.getMessage("SignalHeadSysNameTooltip"));
            systemNameLabel.setVisible(true);
            systemName.setVisible(true);
            userNameLabel.setText(Bundle.getMessage("LabelUserName"));
            userNameLabel.setVisible(true);
            userName.setVisible(true);
        } else if (acelaAspect.equals(typeBox.getSelectedItem())) {
            userNameLabel.setText(Bundle.getMessage("LabelUserName"));
            userNameLabel.setVisible(true);
            userName.setVisible(true);
            v1Border.setTitle(Bundle.getMessage("LabelSignalheadNumber")); // displays ID instead of -number
            v1Panel.setVisible(true);
            v1Panel.setToolTipText(Bundle.getMessage("SignalHeadAcelaTooltip"));
            ato1.setVisible(true);
            vtLabel.setText(Bundle.getMessage("MakeLabel", Bundle.getMessage("HeadType")));
            vtLabel.setVisible(true);
            stBox.setVisible(true);
        } else if (quadOutput.equals(typeBox.getSelectedItem())) {
            systemNameLabel.setText(Bundle.getMessage("LabelSystemName"));
            systemName.setToolTipText(Bundle.getMessage("SignalHeadSysNameTooltip"));
            systemNameLabel.setVisible(true);
            systemName.setVisible(true);
            userNameLabel.setText(Bundle.getMessage("LabelUserName"));
            v1Border.setTitle(Bundle.getMessage("LabelGreenTurnoutNumber"));
            to1.setVisible(true);
            v1Panel.setVisible(true);
            v2Border.setTitle(Bundle.getMessage("LabelYellowTurnoutNumber"));
            v2Panel.setVisible(true);
            to2.setVisible(true);
            v3Border.setTitle(Bundle.getMessage("LabelRedTurnoutNumber"));
            v3Panel.setVisible(true);
            to3.setVisible(true);
            v4Border.setTitle(Bundle.getMessage("LabelLunarTurnoutNumber"));
            v4Panel.setVisible(true);
            to4.setVisible(true);
        } else if (tripleTurnout.equals(typeBox.getSelectedItem())) {
            systemNameLabel.setText(Bundle.getMessage("LabelSystemName"));
            systemName.setToolTipText(Bundle.getMessage("SignalHeadSysNameTooltip"));
            systemNameLabel.setVisible(true);
            systemName.setVisible(true);
            userNameLabel.setText(Bundle.getMessage("LabelUserName"));
            v1Border.setTitle(Bundle.getMessage("LabelGreenTurnoutNumber"));
            v1Panel.setVisible(true);
            to1.setVisible(true);
            v2Border.setTitle(Bundle.getMessage("LabelYellowTurnoutNumber"));
            v2Panel.setVisible(true);
            to2.setVisible(true);
            v3Border.setTitle(Bundle.getMessage("LabelRedTurnoutNumber"));
            v3Panel.setVisible(true);
            to3.setVisible(true);
        } else if (tripleOutput.equals(typeBox.getSelectedItem())) {
            systemNameLabel.setText(Bundle.getMessage("LabelSystemName"));
            systemName.setToolTipText(Bundle.getMessage("SignalHeadSysNameTooltip"));
            systemNameLabel.setVisible(true);
            systemName.setVisible(true);
            userNameLabel.setText(Bundle.getMessage("LabelUserName"));
            v1Border.setTitle(Bundle.getMessage("LabelGreenTurnoutNumber"));
            v1Panel.setVisible(true);
            to1.setVisible(true);
            v2Border.setTitle(Bundle.getMessage("LabelBlueTurnoutNumber"));
            v2Panel.setVisible(true);
            to2.setVisible(true);
            v3Border.setTitle(Bundle.getMessage("LabelRedTurnoutNumber"));
            v3Panel.setVisible(true);
            to3.setVisible(true);
        } else if (doubleTurnout.equals(typeBox.getSelectedItem())) {
            systemNameLabel.setText(Bundle.getMessage("LabelSystemName"));
            systemName.setToolTipText(Bundle.getMessage("SignalHeadSysNameTooltip"));
            systemNameLabel.setVisible(true);
            systemName.setVisible(true);
            userNameLabel.setText(Bundle.getMessage("LabelUserName"));
            v1Border.setTitle(Bundle.getMessage("LabelGreenTurnoutNumber"));
            v1Panel.setVisible(true);
            to1.setVisible(true);
            v2Border.setTitle(Bundle.getMessage("LabelRedTurnoutNumber"));
            v2Panel.setVisible(true);
            to2.setVisible(true);
        } else if (singleTurnout.equals(typeBox.getSelectedItem())) {
            systemNameLabel.setText(Bundle.getMessage("LabelSystemName"));
            systemName.setToolTipText(Bundle.getMessage("SignalHeadSysNameTooltip"));
            systemNameLabel.setVisible(true);
            systemName.setVisible(true);
            userNameLabel.setText(Bundle.getMessage("LabelUserName"));
            v1Border.setTitle(Bundle.getMessage("LabelTurnoutNumber"));
            v1Panel.setVisible(true);
            to1.setVisible(true);
            v2Border.setTitle(Bundle.getMessage("LabelTurnoutThrownAppearance"));
            v2Panel.setVisible(true);
            s2aBox.setVisible(true);
            v3Border.setTitle(Bundle.getMessage("LabelTurnoutClosedAppearance"));
            s3aBox.setVisible(true);
            v3Panel.setVisible(true);
        } else if (virtualHead.equals(typeBox.getSelectedItem())) {
            systemNameLabel.setText(Bundle.getMessage("LabelSystemName"));
            systemName.setToolTipText(Bundle.getMessage("SignalHeadSysNameTooltip"));
            systemNameLabel.setVisible(true);
            systemName.setVisible(true);
            userNameLabel.setText(Bundle.getMessage("LabelUserName"));
        } else if (lsDec.equals(typeBox.getSelectedItem())) { // LDT LS-DEC
            systemNameLabel.setText(Bundle.getMessage("LabelSystemName"));
            systemName.setToolTipText(Bundle.getMessage("SignalHeadSysNameTooltip"));
            systemNameLabel.setVisible(true);
            systemName.setVisible(true);
            userNameLabel.setText(Bundle.getMessage("LabelUserName"));
            v1Border.setTitle(Bundle.getMessage("LabelGreenTurnoutNumber"));
            v1Panel.setVisible(true);
            to1.setVisible(true);
            stateLabel1.setVisible(true); // label belongs with s1Box
            s1Box.setVisible(true);
            v2Border.setTitle(Bundle.getMessage("LabelYellowTurnoutNumber"));
            v2Panel.setVisible(true);
            to2.setVisible(true);
            stateLabel2.setVisible(true);
            s2Box.setVisible(true);
            v3Border.setTitle(Bundle.getMessage("LabelRedTurnoutNumber"));
            v3Panel.setVisible(true);
            to3.setVisible(true);
            stateLabel3.setVisible(true);
            s3Box.setVisible(true);
            s3aBox.setVisible(false);
            v4Border.setTitle(Bundle.getMessage("LabelFlashGreenTurnoutNumber"));
            v4Panel.setVisible(true);
            to4.setVisible(true);
            stateLabel4.setVisible(true);
            s4Box.setVisible(true);
            v5Border.setTitle(Bundle.getMessage("LabelFlashYellowTurnoutNumber"));
            v5Panel.setVisible(true);
            to5.setVisible(true);
            stateLabel5.setVisible(true);
            s5Box.setVisible(true);
            v6Border.setTitle(Bundle.getMessage("LabelFlashRedTurnoutNumber"));
            v6Panel.setVisible(true);
            to6.setVisible(true);
            stateLabel6.setVisible(true);
            s6Box.setVisible(true);
            v7Border.setTitle(Bundle.getMessage("LabelDarkTurnoutNumber"));
            v7Panel.setVisible(true);
            to7.setVisible(true);
            stateLabel7.setVisible(true);
            s7Box.setVisible(true);
        } else if (dccSignalDecoder.equals(typeBox.getSelectedItem())) {
            systemNameLabel.setText(Bundle.getMessage("LabelHardwareAddress"));
            systemNameLabel.setVisible(true);
            systemName.setToolTipText(Bundle.getMessage("HardwareAddressToolTip"));
            systemName.setVisible(true);
            prefixBox.setVisible(true);
            prefixBoxLabel.setVisible(true);
            userNameLabel.setText(Bundle.getMessage("LabelUserName"));
            v2Border.setTitle(Bundle.getMessage("LabelAspectNumbering"));
            v2Panel.setVisible(true);
            dccSignalPanel.setVisible(true);
            dccOffSetAddress.setVisible(true);
            dccOffSetAddress.setToolTipText(Bundle.getMessage("DccOffsetTooltip"));
        } else if (mergSignalDriver.equals(typeBox.getSelectedItem())) {
            systemNameLabel.setText(Bundle.getMessage("LabelSystemName"));
            systemName.setToolTipText(Bundle.getMessage("SignalHeadSysNameTooltip"));
            systemNameLabel.setVisible(true);
            systemName.setVisible(true);
            userNameLabel.setText(Bundle.getMessage("LabelUserName"));
            v1Border.setTitle(Bundle.getMessage("NumberOfAppearances"));
            v1Panel.setVisible(true);
            v2Border.setTitle(Bundle.getMessage("UseAs"));
            v2Panel.setVisible(true);
            mstBox.setVisible(true);
            msaBox.setVisible(true);
            setUkSignalAspectsFromBox(msaBox, 2);
            v3Border.setTitle(Bundle.getMessage("InputNum", " 1 ")); // space before and after index number to display nicely in Border
            v3Panel.setVisible(true);
            to3.setVisible(true);
            v4Border.setTitle(Bundle.getMessage("InputNum", " 2 "));
            v5Border.setTitle(Bundle.getMessage("InputNum", " 3 "));
            msaBox.addActionListener(new ActionListener() {
                public void actionPerformed(ActionEvent e) {
                    ukAspectChange(false);
                }
            });

        } else {
            log.error("Unexpected type in typeChanged: " + typeBox.getSelectedItem());
        }

        // make sure size OK
        addFrame.pack();
    }

    boolean checkBeforeCreating(String sysName) {
        String sName;
        if (dccSignalDecoder.equals(typeBox.getSelectedItem())) {
            sName = sysName;
            try {
                Integer.parseInt(sysName.substring(sysName.indexOf("$") + 1, sysName.length()));
            } catch (Exception ex) {
                String msg = Bundle.getMessage("ShouldBeNumber", new Object[]{"Hardware Address"});
                JOptionPane.showMessageDialog(addFrame, msg,
                        Bundle.getMessage("WarningTitle"), JOptionPane.ERROR_MESSAGE);
                return false;

            }

        } else {
            sName = sysName.toUpperCase();
            if ((sName.length() < 3) || (!sName.substring(1, 2).equals("H"))) {
                String msg = Bundle.getMessage("InvalidSignalSystemName", new Object[]{sName});
                JOptionPane.showMessageDialog(addFrame, msg,
                        Bundle.getMessage("WarningTitle"), JOptionPane.ERROR_MESSAGE);
                return false;
            }
        }
        // check for pre-existing signal head with same system name
        SignalHead s = InstanceManager.getDefault(jmri.SignalHeadManager.class).getBySystemName(sName);
        // return true if signal head does not exist
        if (s == null) {
            //Need to check that the Systemname doesn't already exists as a UserName
            NamedBean nB = InstanceManager.getDefault(jmri.SignalHeadManager.class).getByUserName(sName);
            if (nB != null) {
                log.error("System name is not unique " + sName + " It already exists as a User name");
                String msg = Bundle.getMessage("WarningSystemNameAsUser", new Object[]{("" + sName)});
                JOptionPane.showMessageDialog(editFrame, msg,
                        Bundle.getMessage("WarningTitle"),
                        JOptionPane.ERROR_MESSAGE);
                return false;
            }
            return true;
        }
        // inform the user if signal head already exists, and return false so creation can be bypassed
        log.warn("Attempt to create signal with duplicate system name " + sName);
        String msg = Bundle.getMessage("DuplicateSignalSystemName", new Object[]{sName});
        JOptionPane.showMessageDialog(addFrame, msg,
                Bundle.getMessage("WarningTitle"), JOptionPane.ERROR_MESSAGE);
        return false;
    }

    public boolean checkIntegerOnly(String s) {
        String allowed = "0123456789";
        boolean result = true;
        //String result = "";
        for (int i = 0; i < s.length(); i++) {
            if (allowed.indexOf(s.charAt(i)) == -1) {
                result = false;
            }
        }
        return result;
    }

/*    private boolean checkDCCAspectValue(String s, String aspect) { // not useful as we are now using JSpinners
        int number = 0;
        try {
            number = Integer.parseInt(s);
        } catch (Exception ex) {
            *//*String msg = java.text.MessageFormat.format(AbstractTableAction.rb
             .getString("ShouldBeNumber"), new Object[] { "Aspect Numner" });*//*
            JOptionPane.showMessageDialog(addFrame, Bundle.getMessage("ShouldBeNumber", aspect),
                    Bundle.getMessage("WarningTitle"), JOptionPane.ERROR_MESSAGE);
            return false;
        }
        if (number >= 0 && number <= 31) {
            return true;
        }
        JOptionPane.showMessageDialog(addFrame, Bundle.getMessage("DccAccessoryAspect", aspect),
                Bundle.getMessage("WarningTitle"), JOptionPane.ERROR_MESSAGE);
        return false;
    }*/

    void addTurnoutMessage(String s1, String s2) {
        log.warn("Could not provide turnout " + s2);
        String msg = Bundle.getMessage("AddNoTurnout", new Object[]{s1, s2});
        JOptionPane.showMessageDialog(addFrame, msg,
                Bundle.getMessage("WarningTitle"), JOptionPane.ERROR_MESSAGE);
    }

    // @TODO We could add a check to make sure that the user has entered a turnout into a turnout field if it has been presented.
    // Done for: Acela
    // For now only an error is recorded in the Console window
    void okPressed(ActionEvent e) {
        if (!checkUserName(userName.getText())) {
            return;
        }
        SignalHead s;
        try {
            if (se8c4Aspect.equals(typeBox.getSelectedItem())) {
                handleSE8cOkPressed();
            } else if (acelaAspect.equals(typeBox.getSelectedItem())) {
                String inputusername = userName.getText();
                String inputsysname = ato1.getText().toUpperCase();
                int headnumber;
                //int aspecttype;

                if (inputsysname.length() == 0) {
                    JOptionPane.showMessageDialog(addFrame, Bundle.getMessage("acelaWarning"));
                    log.warn("must supply a signalhead number (i.e. AH23)");
                    return;
                }
                if (inputsysname.length() > 2) {
                    if (inputsysname.substring(0, 2).equals("AH")) {
                        headnumber = Integer.parseInt(inputsysname.substring(2, inputsysname.length()));
                    } else if (checkIntegerOnly(inputsysname)) {
                        headnumber = Integer.parseInt(inputsysname);
                    } else {
                        String msg = Bundle.getMessage("acelaSkippingCreation", new Object[]{ato1.getText()});
                        JOptionPane.showMessageDialog(addFrame, msg,
                                Bundle.getMessage("WarningTitle"), JOptionPane.ERROR_MESSAGE);
                        return;
                    }
                } else {
                    headnumber = Integer.parseInt(inputsysname);
                }
                if (checkBeforeCreating("AH" + headnumber)) {
                    //if (jmri.jmrix.acela.status()) { // check for an active Acela connection status
                    try {
                        if (inputusername.length() == 0) {
                            s = new jmri.jmrix.acela.AcelaSignalHead("AH" + headnumber, jmri.InstanceManager.getDefault(jmri.jmrix.acela.AcelaSystemConnectionMemo.class));
                        } else {
                            s = new jmri.jmrix.acela.AcelaSignalHead("AH" + headnumber, inputusername, jmri.InstanceManager.getDefault(jmri.jmrix.acela.AcelaSystemConnectionMemo.class));
                        }
                        InstanceManager.getDefault(jmri.SignalHeadManager.class).register(s);
                    } catch (java.lang.NullPointerException ex) {
                        JOptionPane.showMessageDialog(addFrame, Bundle.getMessage("SystemNotActiveWarning", "Acela"));
                        log.warn("No active Acela connection to create Signal Head");
                        return;
                    }
                }

                int st = signalheadTypeFromBox(stBox);
                // This bit returns null I think, will need to check though
                AcelaNode sh = AcelaAddress.getNodeFromSystemName("AH" + headnumber,jmri.InstanceManager.getDefault(jmri.jmrix.acela.AcelaSystemConnectionMemo.class));
                switch (st) {
                    case 1:
                        sh.setOutputSignalHeadType(headnumber, AcelaNode.DOUBLE);
                        break;
                    case 2:
                        sh.setOutputSignalHeadType(headnumber, AcelaNode.TRIPLE);
                        break;
                    case 3:
                        sh.setOutputSignalHeadType(headnumber, AcelaNode.BPOLAR);
                        break;
                    case 4:
                        sh.setOutputSignalHeadType(headnumber, AcelaNode.WIGWAG);
                        break;
                    default:
                        log.warn("Unexpected Acela Aspect type: " + st);
                        sh.setOutputSignalHeadType(headnumber, AcelaNode.UKNOWN);
                        break;  // default to triple
                }

            } else if (grapevine.equals(typeBox.getSelectedItem())) {
                // the turnout field must hold a GH system name
                if (systemName.getText().length() == 0) {
                    // TODO Add user dialog
                    log.warn("must supply a signalhead number (i.e. GH23)");
                    return;
                }
                String inputsysname = systemName.getText().toUpperCase();
                if (!inputsysname.substring(0, 2).equals("GH")) {
                    log.warn("skipping creation of signal, " + inputsysname + " does not start with GH");
                    String msg = Bundle.getMessage("GrapevineSkippingCreation", new Object[]{inputsysname});
                    JOptionPane.showMessageDialog(addFrame, msg,
                            Bundle.getMessage("WarningTitle"), JOptionPane.ERROR_MESSAGE);
                    return;
                }
                if (checkBeforeCreating(inputsysname)) {
                    s = new jmri.jmrix.grapevine.SerialSignalHead(inputsysname, userName.getText());
                    InstanceManager.getDefault(jmri.SignalHeadManager.class).register(s);
                }
            } else if (quadOutput.equals(typeBox.getSelectedItem())) {
                if (checkBeforeCreating(systemName.getText())) {
                    Turnout t1 = getTurnoutFromPanel(to1, "SignalHead:" + systemName.getText() + ":Green");
                    Turnout t2 = getTurnoutFromPanel(to2, "SignalHead:" + systemName.getText() + ":Yellow");
                    Turnout t3 = getTurnoutFromPanel(to3, "SignalHead:" + systemName.getText() + ":Red");
                    Turnout t4 = getTurnoutFromPanel(to4, "SignalHead:" + systemName.getText() + ":Lunar");

                    if (t1 == null) {
                        addTurnoutMessage(v1Border.getTitle(), to1.getDisplayName());
                    }
                    if (t2 == null) {
                        addTurnoutMessage(v2Border.getTitle(), to2.getDisplayName());
                    }
                    if (t3 == null) {
                        addTurnoutMessage(v3Border.getTitle(), to3.getDisplayName());
                    }
                    if (t4 == null) {
                        addTurnoutMessage(v4Border.getTitle(), to4.getDisplayName());
                    }
                    if (t4 == null || t3 == null || t2 == null || t1 == null) {
                        log.warn("skipping creation of signal " + systemName.getText() + " due to error");
                        return;
                    }
                    s = new jmri.implementation.QuadOutputSignalHead(systemName.getText(), userName.getText(),
                            nbhm.getNamedBeanHandle(to1.getDisplayName(), t1),
                            nbhm.getNamedBeanHandle(to2.getDisplayName(), t2),
                            nbhm.getNamedBeanHandle(to3.getDisplayName(), t3),
                            nbhm.getNamedBeanHandle(to4.getDisplayName(), t4));
                    InstanceManager.getDefault(jmri.SignalHeadManager.class).register(s);

                }
            } else if (tripleTurnout.equals(typeBox.getSelectedItem())) {
                if (checkBeforeCreating(systemName.getText())) {
                    Turnout t1 = getTurnoutFromPanel(to1, "SignalHead:" + systemName.getText() + ":Green");
                    Turnout t2 = getTurnoutFromPanel(to2, "SignalHead:" + systemName.getText() + ":Yellow");
                    Turnout t3 = getTurnoutFromPanel(to3, "SignalHead:" + systemName.getText() + ":Red");

                    if (t1 == null) {
                        addTurnoutMessage(v1Border.getTitle(), to1.getDisplayName());
                    }
                    if (t2 == null) {
                        addTurnoutMessage(v2Border.getTitle(), to2.getDisplayName());
                    }
                    if (t3 == null) {
                        addTurnoutMessage(v3Border.getTitle(), to3.getDisplayName());
                    }
                    if (t3 == null || t2 == null || t1 == null) {
                        log.warn("skipping creation of signal " + systemName.getText() + " due to error");
                        return;
                    }

                    s = new jmri.implementation.TripleTurnoutSignalHead(systemName.getText(), userName.getText(),
                            nbhm.getNamedBeanHandle(to1.getDisplayName(), t1),
                            nbhm.getNamedBeanHandle(to2.getDisplayName(), t2),
                            nbhm.getNamedBeanHandle(to3.getDisplayName(), t3));

                    InstanceManager.getDefault(jmri.SignalHeadManager.class).register(s);
                }
            } else if (tripleOutput.equals(typeBox.getSelectedItem())) {
                if (checkBeforeCreating(systemName.getText())) {
                    Turnout t1 = getTurnoutFromPanel(to1, "SignalHead:" + systemName.getText() + ":Green");
                    Turnout t2 = getTurnoutFromPanel(to2, "SignalHead:" + systemName.getText() + ":Blue");
                    Turnout t3 = getTurnoutFromPanel(to3, "SignalHead:" + systemName.getText() + ":Red");

                    if (t1 == null) {
                        addTurnoutMessage(v1Border.getTitle(), to1.getDisplayName());
                    }
                    if (t2 == null) {
                        addTurnoutMessage(v2Border.getTitle(), to2.getDisplayName());
                    }
                    if (t3 == null) {
                        addTurnoutMessage(v3Border.getTitle(), to3.getDisplayName());
                    }
                    if (t3 == null || t2 == null || t1 == null) {
                        log.warn("skipping creation of signal " + systemName.getText() + " due to error");
                        return;
                    }

                    s = new jmri.implementation.TripleOutputSignalHead(systemName.getText(), userName.getText(),
                            nbhm.getNamedBeanHandle(to1.getDisplayName(), t1),
                            nbhm.getNamedBeanHandle(to2.getDisplayName(), t2),
                            nbhm.getNamedBeanHandle(to3.getDisplayName(), t3));

                    InstanceManager.getDefault(jmri.SignalHeadManager.class).register(s);
                }
            } else if (doubleTurnout.equals(typeBox.getSelectedItem())) {
                if (checkBeforeCreating(systemName.getText())) {
                    Turnout t1 = getTurnoutFromPanel(to1, "SignalHead:" + systemName.getText() + ":Green");
                    Turnout t2 = getTurnoutFromPanel(to2, "SignalHead:" + systemName.getText() + ":Red");

                    if (t1 == null) {
                        addTurnoutMessage(v1Border.getTitle(), to1.getDisplayName());
                    }
                    if (t2 == null) {
                        addTurnoutMessage(v2Border.getTitle(), to2.getDisplayName());
                    }
                    if (t2 == null || t1 == null) {
                        log.warn("skipping creation of signal " + systemName.getText() + " due to error");
                        return;
                    }

                    s = new jmri.implementation.DoubleTurnoutSignalHead(systemName.getText(), userName.getText(),
                            nbhm.getNamedBeanHandle(to1.getDisplayName(), t1),
                            nbhm.getNamedBeanHandle(to2.getDisplayName(), t2));
                    s.setUserName(userName.getText());
                    InstanceManager.getDefault(jmri.SignalHeadManager.class).register(s);
                }
            } else if (singleTurnout.equals(typeBox.getSelectedItem())) {
                if (checkBeforeCreating(systemName.getText())) {
                    Turnout t1 = getTurnoutFromPanel(to1,
                            "SignalHead:" + systemName.getText() + ":" + (String) s2aBox.getSelectedItem() + ":" + (String) s3aBox.getSelectedItem());

                    int on = signalStateFromBox(s2aBox);
                    int off = signalStateFromBox(s3aBox);
                    if (t1 == null) {
                        addTurnoutMessage(v1Border.getTitle(), to1.getDisplayName());
                    }
                    if (t1 == null) {
                        log.warn("skipping creation of signal " + systemName.getText() + " due to error");
                        return;
                    }

                    s = new jmri.implementation.SingleTurnoutSignalHead(systemName.getText(), userName.getText(),
                            nbhm.getNamedBeanHandle(t1.getDisplayName(), t1), on, off);
                    InstanceManager.getDefault(jmri.SignalHeadManager.class).register(s);
                }
            } else if (virtualHead.equals(typeBox.getSelectedItem())) {
                if (checkBeforeCreating(systemName.getText())) {
                    s = new jmri.implementation.VirtualSignalHead(systemName.getText(), userName.getText());
                    InstanceManager.getDefault(jmri.SignalHeadManager.class).register(s);
                }
            } else if (lsDec.equals(typeBox.getSelectedItem())) { // LDT LS-DEC
                if (checkBeforeCreating(systemName.getText())) {
                    Turnout t1 = getTurnoutFromPanel(to1, "SignalHead:" + systemName.getText() + ":Green");
                    Turnout t2 = getTurnoutFromPanel(to2, "SignalHead:" + systemName.getText() + ":Yellow");
                    Turnout t3 = getTurnoutFromPanel(to3, "SignalHead:" + systemName.getText() + ":Red");
                    Turnout t4 = getTurnoutFromPanel(to4, "SignalHead:" + systemName.getText() + ":FlashGreen");
                    Turnout t5 = getTurnoutFromPanel(to5, "SignalHead:" + systemName.getText() + ":FlashYellow");
                    Turnout t6 = getTurnoutFromPanel(to6, "SignalHead:" + systemName.getText() + ":FlashRed");
                    Turnout t7 = getTurnoutFromPanel(to7, "SignalHead:" + systemName.getText() + ":Dark");

                    int s1 = turnoutStateFromBox(s1Box);
                    int s2 = turnoutStateFromBox(s2Box);
                    int s3 = turnoutStateFromBox(s3Box);
                    int s4 = turnoutStateFromBox(s4Box);
                    int s5 = turnoutStateFromBox(s5Box);
                    int s6 = turnoutStateFromBox(s6Box);
                    int s7 = turnoutStateFromBox(s7Box);

                    if (t1 == null) {
                        addTurnoutMessage(v1Border.getTitle(), to1.getDisplayName());
                    }
                    if (t2 == null) {
                        addTurnoutMessage(v2Border.getTitle(), to2.getDisplayName());
                    }
                    if (t3 == null) {
                        addTurnoutMessage(v3Border.getTitle(), to3.getDisplayName());
                    }
                    if (t4 == null) {
                        addTurnoutMessage(v4Border.getTitle(), to4.getDisplayName());
                    }
                    if (t5 == null) {
                        addTurnoutMessage(v5Border.getTitle(), to5.getDisplayName());
                    }
                    if (t6 == null) {
                        addTurnoutMessage(v6Border.getTitle(), to6.getDisplayName());
                    }
                    if (t7 == null) {
                        addTurnoutMessage(v7Border.getTitle(), to7.getDisplayName());
                    }
                    if (t7 == null || t6 == null || t5 == null || t4 == null || t3 == null || t2 == null || t1 == null) {
                        log.warn("skipping creation of signal " + systemName.getText() + " due to error");
                        return;
                    }
                    s = new jmri.implementation.LsDecSignalHead(systemName.getText(), 
                            nbhm.getNamedBeanHandle(t1.getDisplayName(), t1), s1, 
                            nbhm.getNamedBeanHandle(t2.getDisplayName(), t2), s2, 
                            nbhm.getNamedBeanHandle(t3.getDisplayName(), t3), s3, 
                            nbhm.getNamedBeanHandle(t4.getDisplayName(), t4), s4, 
                            nbhm.getNamedBeanHandle(t5.getDisplayName(), t5), s5, 
                            nbhm.getNamedBeanHandle(t6.getDisplayName(), t6), s6, 
                            nbhm.getNamedBeanHandle(t7.getDisplayName(), t7), s7);
                    s.setUserName(userName.getText());
                    InstanceManager.getDefault(jmri.SignalHeadManager.class).register(s);
                }
            } else if (dccSignalDecoder.equals(typeBox.getSelectedItem())) {
                handleDCCOkPressed();
            } else if (mergSignalDriver.equals(typeBox.getSelectedItem())) {
                handleMergSignalDriverOkPressed();
            } else {
                log.error("Unexpected type: " + typeBox.getSelectedItem());
            }
            
        } catch (NumberFormatException ex) {
            handleCreateException(ex, systemName.getText());
            return; // without creating    
        }
    }

    void handleCreateException(Exception ex, String sysName) {
        if (ex.getLocalizedMessage() != null) {
            javax.swing.JOptionPane.showMessageDialog(addFrame,
                    ex.getLocalizedMessage(),
                    Bundle.getMessage("ErrorTitle"),
                    javax.swing.JOptionPane.ERROR_MESSAGE);
        } else if (ex.getMessage() != null ) {
            javax.swing.JOptionPane.showMessageDialog(addFrame,
                    ex.getMessage(),
                    Bundle.getMessage("ErrorTitle"),
                    javax.swing.JOptionPane.ERROR_MESSAGE);
        } else {
            javax.swing.JOptionPane.showMessageDialog(addFrame,
                    java.text.MessageFormat.format(
                            Bundle.getMessage("ErrorSignalHeadAddFailed"),
                            new Object[]{sysName}),
                    Bundle.getMessage("ErrorTitle"),
                    javax.swing.JOptionPane.ERROR_MESSAGE);
        }
    }

    void handleDCCOkPressed() {
        DccSignalHead s;
        String systemNameText = ConnectionNameFromSystemName.getPrefixFromName((String) prefixBox.getSelectedItem());
        //if we return a null string then we will set it to use internal, thus picking up the default command station at a later date.
        if (systemNameText.equals("\0")) {
            systemNameText = "I";
        }
        systemNameText = systemNameText + "H$" + systemName.getText();

        if (checkBeforeCreating(systemNameText)) {
            s = new jmri.implementation.DccSignalHead(systemNameText);
            s.setUserName(userName.getText());
            log.debug("dccAspect Length = {}", dccAspect.length);
            for (int i = 0; i < DccSignalHead.getDefaultValidStates().length; i++) { // no need to check DCC ID input when using JSpinner
                log.debug("i = {}", i);
                int number = (Integer) dccAspect[i].getValue();
                try {
                    s.setOutputForAppearance(s.getValidStates()[i], number);
                } catch (RuntimeException ex) {
                    log.warn("error setting \"{}\" output for appearance \"{}\"", systemNameText, number);
                }
            }
            InstanceManager.getDefault(jmri.SignalHeadManager.class).register(s);
            s.useAddressOffSet(dccOffSetAddress.isSelected());
        }
    }

    void handleSE8cOkPressed() {
        SignalHead s;
/*        String msg;

        // if no selection was made severeal exeptions as cast to the console, most start in the createbeanpane
        try {
            if (to1.getDisplayName() == "" || to2.getDisplayName() == "" || to1.getDisplayName() == null || to1.getDisplayName() == null) {
                return;
            }
        } catch (NumberFormatException ex) {
            if (to1.getDisplayName() == "") {
                msg = Bundle.getMessage("se8c4SkippingDueToErrorInFirst");
            } else {
                msg = Bundle.getMessage("se8c4SkippingDueToErrorInSecond");
            }
            JOptionPane.showMessageDialog(addFrame, msg,
                    Bundle.getMessage("WarningTitle"), JOptionPane.ERROR_MESSAGE);
            log.error("No SE8C Turnouts selected in pane");
            return;
        }*/

        Turnout t1 = getTurnoutFromPanel(to1, "SignalHead:" + systemName.getText() + ":low");
        Turnout t2 = getTurnoutFromPanel(to2, "SignalHead:" + systemName.getText() + ":high");

        // check validity
        if (t1 != null && t2 != null) {
            // OK, process
            try {
                s = new jmri.implementation.SE8cSignalHead(
                        nbhm.getNamedBeanHandle(t1.getSystemName(), t1),
                        nbhm.getNamedBeanHandle(t2.getSystemName(), t2),
                        userName.getText());
            } catch (NumberFormatException ex) {
                // user input no good
                handleCreate2TurnoutException(t1.getSystemName(),
                        t2.getSystemName(), userName.getText());
                return; // without creating any 
            }
            InstanceManager.getDefault(jmri.SignalHeadManager.class).register(s);
        } else {
            // couldn't create turnouts, error
            String msg;
            if (t1 == null) {
                msg = Bundle.getMessage("se8c4SkippingDueToErrorInFirst");
            } else {
                msg = Bundle.getMessage("se8c4SkippingDueToErrorInSecond");
            }
            JOptionPane.showMessageDialog(addFrame, msg,
                    Bundle.getMessage("WarningTitle"), JOptionPane.ERROR_MESSAGE);
            return;
        }
    }

    void handleCreate2TurnoutException(String t1, String t2, String uName) {
        javax.swing.JOptionPane.showMessageDialog(addFrame,
                java.text.MessageFormat.format(
                        Bundle.getMessage("ErrorSe8cAddFailed"),
                        new Object[]{t1},
                        new Object[]{t2},
                        new Object[]{uName}),
                Bundle.getMessage("ErrorTitle"),
                javax.swing.JOptionPane.ERROR_MESSAGE);
    }
    
    void handleSE8cTypeChanged() {
        hideAllOptions();
        userNameLabel.setText(Bundle.getMessage("LabelUserName"));
        v1Border.setTitle(Bundle.getMessage("LabelTurnoutNumber"));
        v1Panel.setVisible(true);
        to1.setVisible(true);
        v2Panel.setVisible(true);
        v2Border.setTitle(Bundle.getMessage("LabelSecondNumber"));
        to2.setVisible(true);
    }

    void handleSE8cEditSignal() {
        signalType.setText(se8c4Aspect);
        eSystemNameLabel.setText(Bundle.getMessage("LabelSystemName"));
        eSysNameLabel.setText(curS.getSystemName());
        eUserNameLabel.setText(Bundle.getMessage("LabelUserName"));
        eUserNameLabel.setVisible(true);
        eUserName.setVisible(true);
        eUserName.setText(curS.getUserName());
        eSystemNameLabel.setText(Bundle.getMessage("LabelSystemName"));
        eSysNameLabel.setText(curS.getSystemName());
        //eSysNameLabel.setVisible(true);
    }

    void handleSE8cUpdatePressed() {
        // user name handled by common code; nothing else to change
    }

    @SuppressWarnings("fallthrough")
    @SuppressFBWarnings(value = "SF_SWITCH_FALLTHROUGH")
    void handleMergSignalDriverOkPressed() {
        SignalHead s;
        // Adding Merg Signal Driver.
        Turnout t3 = null;
        Turnout t2 = null;
        Turnout t1 = null;
        NamedBeanHandle<Turnout> nbt1 = null;
        NamedBeanHandle<Turnout> nbt2 = null;
        NamedBeanHandle<Turnout> nbt3 = null;
        if (checkBeforeCreating(systemName.getText())) {
            switch (ukSignalAspectsFromBox(msaBox)) {
                case 4:
                    t3 = getTurnoutFromPanel(to5,
                            (Bundle.getMessage("OutputComment", Bundle.getMessage("BeanNameSignalHead"), systemName.getText(), Bundle.getMessage("InputNum", "3"))));
                    if (t3 == null) {
                        addTurnoutMessage(v5Border.getTitle(), to5.getDisplayName());
                        log.warn("skipping creation of signal " + systemName.getText() + " due to error");
                        return;
                    } else {
                        nbt3 = nbhm.getNamedBeanHandle(to5.getDisplayName(), t3);
                    }

                // fall through
                case 3:
                    t2 = getTurnoutFromPanel(to4,
                            (Bundle.getMessage("OutputComment", Bundle.getMessage("BeanNameSignalHead"), systemName.getText(), Bundle.getMessage("InputNum", "2"))));
                    if (t2 == null) {
                        addTurnoutMessage(v4Border.getTitle(), to4.getDisplayName());
                        log.warn("skipping creation of signal " + systemName.getText() + " due to error");
                        return;
                    } else {
                        nbt2 = nbhm.getNamedBeanHandle(to4.getDisplayName(), t2);
                    }
                // fall through
                case 2:
                    t1 = getTurnoutFromPanel(to3,
                            (Bundle.getMessage("OutputComment", Bundle.getMessage("BeanNameSignalHead"), systemName.getText(), Bundle.getMessage("InputNum", "1"))));
                    if (t1 == null) {
                        addTurnoutMessage(v3Border.getTitle(), to3.getDisplayName());
                        log.warn("skipping creation of signal " + systemName.getText() + " due to error");
                        return;
                    } else {
                        nbt1 = nbhm.getNamedBeanHandle(to3.getDisplayName(), t1);
                    }
                default:
                    break;
            }
            boolean home;
            if (ukSignalTypeFromBox(mstBox).equals("Distant")) {
                home = false;
            } else {
                home = true;
            }

            s = new jmri.implementation.MergSD2SignalHead(systemName.getText(), ukSignalAspectsFromBox(msaBox), nbt1, nbt2, nbt3, false, home);
            s.setUserName(userName.getText());
            InstanceManager.getDefault(jmri.SignalHeadManager.class).register(s);

        }
    }

    // variables for edit of signal heads
    boolean editingHead = false;
    String editSysName = "";
    JmriJFrame editFrame = null;
    JLabel signalType = new JLabel("XXXX");
    SignalHead curS = null;
    String className = "";

    JTextField eSystemName = new JTextField(5);
    JTextField eUserName = new JTextField(10);

    JTextField etot = new JTextField(5);

    BeanSelectCreatePanel eto1;
    BeanSelectCreatePanel eto2;
    BeanSelectCreatePanel eto3;
    BeanSelectCreatePanel eto4;
    BeanSelectCreatePanel eto5;
    BeanSelectCreatePanel eto6;
    BeanSelectCreatePanel eto7;

    JPanel ev1Panel = new JPanel();
    JPanel ev2Panel = new JPanel();
    JPanel ev3Panel = new JPanel();
    JPanel ev4Panel = new JPanel();
    JPanel ev5Panel = new JPanel();
    JPanel ev6Panel = new JPanel();
    JPanel ev7Panel = new JPanel();

    TitledBorder ev1Border = BorderFactory.createTitledBorder(blackline);
    TitledBorder ev2Border = BorderFactory.createTitledBorder(blackline);
    TitledBorder ev3Border = BorderFactory.createTitledBorder(blackline);
    TitledBorder ev4Border = BorderFactory.createTitledBorder(blackline);
    TitledBorder ev5Border = BorderFactory.createTitledBorder(blackline);
    TitledBorder ev6Border = BorderFactory.createTitledBorder(blackline);
    TitledBorder ev7Border = BorderFactory.createTitledBorder(blackline);

    Turnout et1 = null;
    Turnout et2 = null;
    Turnout et3 = null;
    Turnout et4 = null;
    Turnout et5 = null;
    Turnout et6 = null;
    Turnout et7 = null;

    JLabel eSystemNameLabel = new JLabel("");
    JLabel eUserNameLabel = new JLabel("");
    JLabel eSysNameLabel = new JLabel("");

    JLabel evtLabel = new JLabel("");
    JComboBox<String> es1Box = new JComboBox<String>(turnoutStates);
    JComboBox<String> es2Box = new JComboBox<String>(turnoutStates);
    JComboBox<String> es2aBox = new JComboBox<String>(signalStates);
    JComboBox<String> es3Box = new JComboBox<String>(turnoutStates);
    JComboBox<String> es3aBox = new JComboBox<String>(signalStates);
    JComboBox<String> es4Box = new JComboBox<String>(turnoutStates);
    JComboBox<String> es5Box = new JComboBox<String>(turnoutStates);
    JComboBox<String> es6Box = new JComboBox<String>(turnoutStates);
    JComboBox<String> es7Box = new JComboBox<String>(turnoutStates);
    JComboBox<String> estBox = new JComboBox<String>(signalheadTypes);
    JComboBox<String> emstBox = new JComboBox<String>(ukSignalType);
    JComboBox<String> emsaBox = new JComboBox<String>(ukSignalAspects);

    void editSignal(int row) {
        // Logix was found, initialize for edit
        String eSName = (String) m.getValueAt(row, BeanTableDataModel.SYSNAMECOL);
        _curSignal = InstanceManager.getDefault(jmri.SignalHeadManager.class).getBySystemName(eSName);
        //numConditionals = _curLogix.getNumConditionals();
        // create the Edit Logix Window
        // Use separate Runnable so window is created on top
        Runnable t = new Runnable() {
            public void run() {
                makeEditSignalWindow();
            }
        };
        if (log.isDebugEnabled()) {
            log.debug("editPressed started for " + eSName);
        }
        javax.swing.SwingUtilities.invokeLater(t);
    }

    jmri.NamedBeanHandleManager nbhm = jmri.InstanceManager.getDefault(jmri.NamedBeanHandleManager.class);
    SignalHead _curSignal = null;

    void makeEditSignalWindow() {
        // keep border and label names the same as in typeChanged() above
        String eSName = _curSignal.getSystemName();
        if (editingHead) {
            if (eSName.equals(editSysName)) {
                editFrame.setVisible(true);
            } else {
                log.error("Attempt to edit two signal heads at the same time-" + editSysName + "-and-" + eSName + "-");
                String msg = Bundle.getMessage("WarningEdit", new Object[]{editSysName, eSName});
                JOptionPane.showMessageDialog(editFrame, msg,
                        Bundle.getMessage("WarningTitle"), JOptionPane.ERROR_MESSAGE);
                editFrame.setVisible(true);
                return;
            }
        }
        // not currently editing a signal head

        editSysName = eSName;
        editingHead = true;
        curS = InstanceManager.getDefault(jmri.SignalHeadManager.class).getBySystemName(editSysName);
        if (editFrame == null) {
            dccSignalPanelEdt();
            eto1 = new BeanSelectCreatePanel(InstanceManager.turnoutManagerInstance(), null);
            eto2 = new BeanSelectCreatePanel(InstanceManager.turnoutManagerInstance(), null);
            eto3 = new BeanSelectCreatePanel(InstanceManager.turnoutManagerInstance(), null);
            eto4 = new BeanSelectCreatePanel(InstanceManager.turnoutManagerInstance(), null);
            eto5 = new BeanSelectCreatePanel(InstanceManager.turnoutManagerInstance(), null);
            eto6 = new BeanSelectCreatePanel(InstanceManager.turnoutManagerInstance(), null);
            eto7 = new BeanSelectCreatePanel(InstanceManager.turnoutManagerInstance(), null);
            // set up a new edit window
            editFrame = new JmriJFrame(Bundle.getMessage("TitleEditSignalHead"), false, true);
            editFrame.addHelpMenu("package.jmri.jmrit.beantable.SignalAddEdit", true);

            editFrame.getContentPane().setLayout(new BorderLayout());

            JPanel panelHeader = new JPanel();
            panelHeader.setLayout(new BoxLayout(panelHeader, BoxLayout.Y_AXIS));

            JPanel p;
            p = new JPanel();
            p.setLayout(new FlowLayout());
            p.add(signalType);
            panelHeader.add(p);
            panelHeader.add(new JSeparator());
            p = new JPanel();
            p.setLayout(new FlowLayout());
            p.add(eSystemNameLabel);
            p.add(eSystemName);
            p.add(eSysNameLabel);
            p.add(dccOffSetAddressEdt);
            dccOffSetAddressEdt.setToolTipText(Bundle.getMessage("DccOffsetTooltip"));
            panelHeader.add(p);
            p = new JPanel();
            p.setLayout(new FlowLayout());
            p.add(eUserNameLabel);
            p.add(eUserName);
            panelHeader.add(p);

            editFrame.getContentPane().add(panelHeader, BorderLayout.PAGE_START);
            // create seven boxes for input information, and put into pane

            JPanel panelCentre = new JPanel();
            panelCentre.setLayout(new BoxLayout(panelCentre, BoxLayout.Y_AXIS));

            ev1Panel = new JPanel();
            ev1Panel.setLayout(defaultFlow);
            ev1Panel.add(eto1);
            ev1Panel.add(es1Box);
            ev1Panel.add(emsaBox);
            emsaBox.setToolTipText(Bundle.getMessage("SignalHeadMergTooltip"));
            ev1Panel.setBorder(ev1Border);
            panelCentre.add(ev1Panel);
            ev2Panel = new JPanel();
            ev2Panel.setLayout(defaultFlow);

            ev2Panel.add(eto2);
            ev2Panel.add(es2Box);
            ev2Panel.add(es2aBox);
            ev2Panel.add(emstBox);
            emstBox.setToolTipText(Bundle.getMessage("SignalHeadUseTooltip"));

            ev2Panel.add(dccSignalPanelEdt);
            ev2Panel.setBorder(ev2Border);
            panelCentre.add(ev2Panel);
            ev3Panel = new JPanel();
            ev3Panel.setLayout(defaultFlow);

            ev3Panel.add(eto3);
            ev3Panel.add(es3Box);
            ev3Panel.add(es3aBox);
            ev3Panel.setBorder(ev3Border);
            panelCentre.add(ev3Panel);
            ev4Panel = new JPanel();
            ev4Panel.setLayout(defaultFlow);

            ev4Panel.add(eto4);
            ev4Panel.add(es4Box);
            ev4Panel.setBorder(ev4Border);
            panelCentre.add(ev4Panel);
            ev5Panel = new JPanel();
            ev5Panel.setLayout(defaultFlow);

            ev5Panel.add(eto5);
            ev5Panel.add(es5Box);
            ev5Panel.setBorder(ev5Border);
            panelCentre.add(ev5Panel);
            ev6Panel = new JPanel();
            ev6Panel.setLayout(defaultFlow);

            ev6Panel.add(eto6);
            ev6Panel.add(es6Box);
            ev6Panel.setBorder(ev6Border);
            panelCentre.add(ev6Panel);
            ev7Panel = new JPanel();
            ev7Panel.setLayout(defaultFlow);

            ev7Panel.add(eto7);
            ev7Panel.add(es7Box);
            ev7Panel.setBorder(ev7Border);
            panelCentre.add(ev7Panel);

            p = new JPanel();
            p.setLayout(defaultFlow);
            p.add(evtLabel);
            p.add(etot);
            p.add(estBox);
            panelCentre.add(p);

            JScrollPane scrollPane = new JScrollPane(panelCentre);
            editFrame.getContentPane().add(scrollPane, BorderLayout.CENTER);

            JPanel panelBottom = new JPanel();
            panelBottom.setLayout(new BoxLayout(panelBottom, BoxLayout.Y_AXIS));
            // add buttons
            p = new JPanel();
            p.setLayout(new FlowLayout(FlowLayout.TRAILING));

            JButton cancel;
            p.add(cancel = new JButton(Bundle.getMessage("ButtonCancel")));
            cancel.addActionListener(new ActionListener() {
                public void actionPerformed(ActionEvent e) {
                    cancelPressed(e);
                }
            });
            JButton update;
            p.add(update = new JButton(Bundle.getMessage("ButtonUpdate")));
            update.addActionListener(new ActionListener() {
                public void actionPerformed(ActionEvent e) {
                    updatePressed(e);
                }
            });
            panelBottom.add(p);
            editFrame.getContentPane().add(panelBottom, BorderLayout.PAGE_END);
            editFrame.addWindowListener(new java.awt.event.WindowAdapter() {
                public void windowClosing(java.awt.event.WindowEvent e) {
                    cancelPressed(null);
                }
            });
        } else {
            eto1.refresh();
            eto2.refresh();
            eto3.refresh();
            eto4.refresh();
            eto5.refresh();
            eto6.refresh();
            eto7.refresh();
        }
        // default the seven optional items to hidden, and system name to visible
        eSystemName.setVisible(false);
        eSysNameLabel.setVisible(true);
        eUserNameLabel.setVisible(true);
        eUserName.setVisible(true);
        ev1Panel.setVisible(false);
        dccOffSetAddressEdt.setVisible(false);
        eto1.setVisible(false);
        es1Box.setVisible(false);
        ev2Panel.setVisible(false);
        eto2.setVisible(false);
        es2Box.setVisible(false);
        es2aBox.setVisible(false);
        dccSignalPanelEdt.setVisible(false);
        ev3Panel.setVisible(false);
        eto3.setVisible(false);
        es3Box.setVisible(false);
        es3aBox.setVisible(false);
        ev4Panel.setVisible(false);
        eto4.setVisible(false);
        es4Box.setVisible(false);
        ev5Panel.setVisible(false);
        eto5.setVisible(false);
        es5Box.setVisible(false);
        ev6Panel.setVisible(false);
        eto6.setVisible(false);
        es6Box.setVisible(false);
        ev7Panel.setVisible(false);
        eto7.setVisible(false);
        es7Box.setVisible(false);
        evtLabel.setVisible(false);
        etot.setVisible(false);
        estBox.setVisible(false);
        emstBox.setVisible(false);
        emsaBox.setVisible(false);
        // determine class name of signal head and initialize edit panel for this class of signal
        className = curS.getClass().getName();
        if (className.equals("jmri.implementation.QuadOutputSignalHead")) {
            signalType.setText(quadOutput);
            eSystemNameLabel.setText(Bundle.getMessage("LabelSystemName"));
            eSysNameLabel.setText(curS.getSystemName());
            eUserNameLabel.setText(Bundle.getMessage("LabelUserName"));
            eUserName.setText(curS.getUserName());
            ev1Border.setTitle(Bundle.getMessage("LabelGreenTurnoutNumber"));
            ev1Panel.setVisible(true);
            eto1.setVisible(true);
            et1 = ((TripleTurnoutSignalHead) curS).getGreen().getBean();
            eto1.setDefaultNamedBean(et1);
            ev2Border.setTitle(Bundle.getMessage("LabelYellowTurnoutNumber"));
            ev2Panel.setVisible(true);
            eto2.setVisible(true);
            eto2.setDefaultNamedBean(((TripleTurnoutSignalHead) curS).getYellow().getBean());
            ev3Border.setTitle(Bundle.getMessage("LabelRedTurnoutNumber"));
            ev3Panel.setVisible(true);
            eto3.setVisible(true);
            eto3.setDefaultNamedBean(((TripleTurnoutSignalHead) curS).getRed().getBean());
            ev4Border.setTitle(Bundle.getMessage("LabelLunarTurnoutNumber"));
            ev4Panel.setVisible(true);
            eto4.setVisible(true);
            eto4.setDefaultNamedBean(((QuadOutputSignalHead) curS).getLunar().getBean());
        } else if (className.equals("jmri.implementation.TripleTurnoutSignalHead")) {
            signalType.setText(tripleTurnout);
            eSystemNameLabel.setText(Bundle.getMessage("LabelSystemName"));
            eSysNameLabel.setText(curS.getSystemName());
            eUserNameLabel.setText(Bundle.getMessage("LabelUserName"));
            eUserName.setText(curS.getUserName());
            ev1Border.setTitle(Bundle.getMessage("LabelGreenTurnoutNumber"));
            ev1Panel.setVisible(true);
            eto1.setVisible(true);
            eto1.setDefaultNamedBean(((TripleTurnoutSignalHead) curS).getGreen().getBean());
            ev2Border.setTitle(Bundle.getMessage("LabelYellowTurnoutNumber"));
            ev2Panel.setVisible(true);
            eto2.setVisible(true);
            eto2.setDefaultNamedBean(((TripleTurnoutSignalHead) curS).getYellow().getBean());
            ev3Border.setTitle(Bundle.getMessage("LabelRedTurnoutNumber"));
            ev3Panel.setVisible(true);
            eto3.setVisible(true);
            eto3.setDefaultNamedBean(((TripleTurnoutSignalHead) curS).getRed().getBean());
        } else if (className.equals("jmri.implementation.TripleOutputSignalHead")) {
            signalType.setText(tripleOutput);
            eSystemNameLabel.setText(Bundle.getMessage("LabelSystemName"));
            eSysNameLabel.setText(curS.getSystemName());
            eUserNameLabel.setText(Bundle.getMessage("LabelUserName"));
            eUserName.setText(curS.getUserName());
            ev1Border.setTitle(Bundle.getMessage("LabelGreenTurnoutNumber"));
            ev1Panel.setVisible(true);
            eto1.setVisible(true);
            eto1.setDefaultNamedBean(((TripleOutputSignalHead) curS).getGreen().getBean());
            ev2Border.setTitle(Bundle.getMessage("LabelBlueTurnoutNumber"));
            ev2Panel.setVisible(true);
            eto2.setVisible(true);
            eto2.setDefaultNamedBean(((TripleOutputSignalHead) curS).getBlue().getBean());
            ev3Border.setTitle(Bundle.getMessage("LabelRedTurnoutNumber"));
            ev3Panel.setVisible(true);
            eto3.setVisible(true);
            eto3.setDefaultNamedBean(((TripleOutputSignalHead) curS).getRed().getBean());
        } else if (className.equals("jmri.implementation.DoubleTurnoutSignalHead")) {
            signalType.setText(doubleTurnout);
            eSystemNameLabel.setText(Bundle.getMessage("LabelSystemName"));
            eSysNameLabel.setText(curS.getSystemName());
            eUserNameLabel.setText(Bundle.getMessage("LabelUserName"));
            eUserName.setText(curS.getUserName());
            ev1Border.setTitle(Bundle.getMessage("LabelGreenTurnoutNumber"));
            ev1Panel.setVisible(true);
            eto1.setVisible(true);
            eto1.setDefaultNamedBean(((DoubleTurnoutSignalHead) curS).getGreen().getBean());
            ev2Border.setTitle(Bundle.getMessage("LabelRedTurnoutNumber"));
            ev2Panel.setVisible(true);
            eto2.setVisible(true);
            eto2.setDefaultNamedBean(((DoubleTurnoutSignalHead) curS).getRed().getBean());
        } else if (className.equals("jmri.implementation.SingleTurnoutSignalHead")) {
            signalType.setText(singleTurnout);
            eSystemNameLabel.setText(Bundle.getMessage("LabelSystemName"));
            eSysNameLabel.setText(curS.getSystemName());
            eUserNameLabel.setText(Bundle.getMessage("LabelUserName"));
            eUserName.setText(curS.getUserName());
            ev1Border.setTitle(Bundle.getMessage("LabelTurnoutNumber"));
            ev1Panel.setVisible(true);
            eto1.setVisible(true);
            eto1.setDefaultNamedBean(((SingleTurnoutSignalHead) curS).getOutput().getBean());
<<<<<<< HEAD
            ev2Border.setTitle(Bundle.getMessage("OnAppearance"));
            ev2Panel.setVisible(true);
            es2aBox.setVisible(true);
            setSignalStateInBox(es2aBox, ((SingleTurnoutSignalHead) curS).getOnAppearance());
            ev3Border.setTitle(Bundle.getMessage("OffAppearance"));
=======
            ev2Border.setTitle(Bundle.getMessage("LabelTurnoutClosedAppearance"));
            ev2Panel.setVisible(true);
            es2aBox.setVisible(true);
            setSignalStateInBox(es2aBox, ((SingleTurnoutSignalHead) curS).getOnAppearance());
            ev3Border.setTitle(Bundle.getMessage("LabelTurnoutClosedAppearance"));
>>>>>>> b20d7284
            ev3Panel.setVisible(true);
            es3aBox.setVisible(true);
            setSignalStateInBox(es3aBox, ((SingleTurnoutSignalHead) curS).getOffAppearance());
        } else if (className.equals("jmri.implementation.VirtualSignalHead")) {
            signalType.setText(virtualHead);
            eSystemNameLabel.setText(Bundle.getMessage("LabelSystemName"));
            eSysNameLabel.setText(curS.getSystemName());
            eUserNameLabel.setText(Bundle.getMessage("LabelUserName"));
            eUserName.setText(curS.getUserName());
        } else if (className.equals("jmri.implementation.LsDecSignalHead")) { // LDT LS-DEC
            signalType.setText(lsDec);
            eSystemNameLabel.setText(Bundle.getMessage("LabelSystemName"));
            eSysNameLabel.setText(curS.getSystemName());
            eUserNameLabel.setText(Bundle.getMessage("LabelUserName"));
            eUserName.setText(curS.getUserName());
            ev1Border.setTitle(Bundle.getMessage("LabelGreenTurnoutNumber"));
            ev1Panel.setVisible(true);
            eto1.setVisible(true);
            eto1.setDefaultNamedBean(((jmri.implementation.LsDecSignalHead) curS).getGreen().getBean());
            es1Box.setVisible(true);
            setTurnoutStateInBox(es1Box, ((jmri.implementation.LsDecSignalHead) curS).getGreenState(), turnoutStateValues);
            ev2Border.setTitle(Bundle.getMessage("LabelYellowTurnoutNumber"));
            ev2Panel.setVisible(true);
            eto2.setVisible(true);
            eto2.setDefaultNamedBean(((jmri.implementation.LsDecSignalHead) curS).getYellow().getBean());
            es2Box.setVisible(true);
            setTurnoutStateInBox(es2Box, ((jmri.implementation.LsDecSignalHead) curS).getYellowState(), turnoutStateValues);
            ev3Border.setTitle(Bundle.getMessage("LabelRedTurnoutNumber"));
            ev3Panel.setVisible(true);
            eto3.setVisible(true);
            eto3.setDefaultNamedBean(((jmri.implementation.LsDecSignalHead) curS).getRed().getBean());
            es3Box.setVisible(true);
            setTurnoutStateInBox(es3Box, ((jmri.implementation.LsDecSignalHead) curS).getRedState(), turnoutStateValues);
            ev4Border.setTitle(Bundle.getMessage("LabelFlashGreenTurnoutNumber"));
            ev4Panel.setVisible(true);
            eto4.setVisible(true);
            eto4.setDefaultNamedBean(((jmri.implementation.LsDecSignalHead) curS).getFlashGreen().getBean());
            es4Box.setVisible(true);
            setTurnoutStateInBox(es4Box, ((jmri.implementation.LsDecSignalHead) curS).getFlashGreenState(), turnoutStateValues);
            ev5Border.setTitle(Bundle.getMessage("LabelFlashYellowTurnoutNumber"));
            ev5Panel.setVisible(true);
            eto5.setVisible(true);
            eto5.setDefaultNamedBean(((jmri.implementation.LsDecSignalHead) curS).getFlashYellow().getBean());
            es5Box.setVisible(true);
            setTurnoutStateInBox(es5Box, ((jmri.implementation.LsDecSignalHead) curS).getFlashYellowState(), turnoutStateValues);
            ev6Border.setTitle(Bundle.getMessage("LabelFlashRedTurnoutNumber"));
            ev6Panel.setVisible(true);
            eto6.setVisible(true);
            eto6.setDefaultNamedBean(((jmri.implementation.LsDecSignalHead) curS).getFlashRed().getBean());
            es6Box.setVisible(true);
            setTurnoutStateInBox(es6Box, ((jmri.implementation.LsDecSignalHead) curS).getFlashRedState(), turnoutStateValues);
            ev7Border.setTitle(Bundle.getMessage("LabelDarkTurnoutNumber"));
            ev7Panel.setVisible(true);
            eto7.setVisible(true);
            eto7.setDefaultNamedBean(((jmri.implementation.LsDecSignalHead) curS).getDark().getBean());
            es7Box.setVisible(true);
            setTurnoutStateInBox(es7Box, ((jmri.implementation.LsDecSignalHead) curS).getDarkState(), turnoutStateValues);
        } else if (className.equals("jmri.implementation.SE8cSignalHead")) {
            handleSE8cEditSignal();
        } else if (className.equals("jmri.jmrix.grapevine.SerialSignalHead")) {
            signalType.setText(grapevine);
            eSystemNameLabel.setText(Bundle.getMessage("LabelSystemName"));
            eSysNameLabel.setText(curS.getSystemName());
            eUserNameLabel.setText(Bundle.getMessage("LabelUserName"));
            eUserName.setText(curS.getUserName());
            /*ev1Border.setTitle(Bundle.getMessage("LabelUserName"));
             ev1Panel.setVisible(true);
             eto1.setVisible(true);
             eto1.setText(curS.getUserName());*/
        } else if (className.equals("jmri.jmrix.acela.AcelaSignalHead")) {
            signalType.setText(acela);
            eSystemNameLabel.setText(Bundle.getMessage("LabelSystemName"));
            eSysNameLabel.setText(curS.getSystemName());
            eUserNameLabel.setText(Bundle.getMessage("LabelUserName"));
            eUserName.setText(curS.getUserName());
            /*ev1Border.setTitle(Bundle.getMessage("LabelUserName"));
             ev1Panel.setVisible(true);
             eto1.setVisible(true);
             eto1.setText(curS.getUserName());*/
            evtLabel.setText(Bundle.getMessage("LabelAspectType") + ":");
            etot.setVisible(false);
            AcelaNode tNode = AcelaAddress.getNodeFromSystemName(curS.getSystemName(),jmri.InstanceManager.getDefault(jmri.jmrix.acela.AcelaSystemConnectionMemo.class));
            if (tNode == null) {
                // node does not exist, ignore call
                log.error("Can't find new Acela Signal with name '" + curS.getSystemName());
                return;
            }
            int headnumber = Integer.parseInt(curS.getSystemName().substring(2, curS.getSystemName().length()));

            estBox.setVisible(true);
            setSignalheadTypeInBox(estBox, tNode.getOutputSignalHeadType(headnumber), signalheadTypeValues);
        } else if (className.equals("jmri.implementation.DccSignalHead")) {
            signalType.setText(dccSignalDecoder);
            eSystemNameLabel.setText(Bundle.getMessage("LabelSystemName"));
            eSysNameLabel.setText(curS.getSystemName());
            eUserNameLabel.setText(Bundle.getMessage("LabelUserName"));
            eUserName.setText(curS.getUserName());
            for (int i = 0; i < DccSignalHead.getDefaultValidStates().length; i++) {
                JSpinner tmp = dccAspectEdt[i];
                tmp.setValue(((DccSignalHead) curS).getOutputForAppearance(curS.getValidStates()[i]));
            //  tmp.setValue((Integer) DccSignalHead.getDefaultNumberForApperance(DccSignalHead.getDefaultValidStates()[i]))
            }
            dccOffSetAddressEdt.setVisible(true);
            dccOffSetAddressEdt.setSelected(((DccSignalHead) curS).useAddressOffSet());
            ev2Border.setTitle(Bundle.getMessage("LabelAspectNumbering"));
            ev2Panel.setVisible(true);
            dccSignalPanelEdt.setVisible(true);
        } else if (className.equals("jmri.implementation.MergSD2SignalHead")) {
            //Edit signal stuff to go here!
            signalType.setText(mergSignalDriver);
            eSystemNameLabel.setText(Bundle.getMessage("LabelSystemName"));
            eSysNameLabel.setText(curS.getSystemName());
            eUserNameLabel.setText(Bundle.getMessage("LabelUserName"));
            eUserName.setText(curS.getUserName());
            ev1Border.setTitle(Bundle.getMessage("NumberOfAppearances")); // same as line 1054
            ev1Panel.setVisible(true);
            setUkSignalAspectsFromBox(emsaBox, ((jmri.implementation.MergSD2SignalHead) curS).getAspects());
            eto1.setVisible(false);
            emsaBox.setVisible(true);
//            emsaBox.setToolTipText(Bundle.getMessage("SignalHeadMergTooltip"));
            ev2Border.setTitle(Bundle.getMessage("UseAs")); // same as line 1090
            ev2Panel.setVisible(true);
            eto2.setVisible(false);
            emstBox.setVisible(true);
            if (((jmri.implementation.MergSD2SignalHead) curS).getHome()) {
                setUkSignalType(emstBox, Bundle.getMessage("HomeSignal")); // "Home"
            } else {
                setUkSignalType(emstBox, Bundle.getMessage("DistantSignal")); //"Distant"
            }
            //setUKSignalTypeFromBox(emstBox, ((jmri.implementation.MergSD2SignalHead)curS).getAspects());
            ev3Border.setTitle(Bundle.getMessage("InputNum", " 1 "));
            ev3Panel.setVisible(true);
            eto3.setVisible(true);
            eto3.setDefaultNamedBean(((jmri.implementation.MergSD2SignalHead) curS).getInput1().getBean());
            ev4Border.setTitle(Bundle.getMessage("InputNum", " 2 "));
            ev4Panel.setVisible(true);
            eto4.setVisible(true);
            if (((jmri.implementation.MergSD2SignalHead) curS).getInput2() != null) {
                eto4.setDefaultNamedBean(((jmri.implementation.MergSD2SignalHead) curS).getInput2().getBean());
            }
            ev5Border.setTitle(Bundle.getMessage("InputNum", " 3 "));
            ev5Panel.setVisible(true);
            eto5.setVisible(true);
            if (((jmri.implementation.MergSD2SignalHead) curS).getInput3() != null) {
                eto5.setDefaultNamedBean(((jmri.implementation.MergSD2SignalHead) curS).getInput3().getBean());
            }
            emsaBox.addActionListener(new ActionListener() {
                public void actionPerformed(ActionEvent e) {
                    ukAspectChange(true);
                }
            });
            ukAspectChange(true);
        } else {
            log.error("Cannot edit SignalHead of unrecognized type: " + className);
        }
        // finish up
        editFrame.pack();
        editFrame.setVisible(true);
    }

    void cancelPressed(ActionEvent e) {
        editFrame.setVisible(false);
        editingHead = false;
    }

    void cancelNewPressed(ActionEvent e) {
        addFrame.setVisible(false);
        addFrame.dispose();
        addFrame = null;
    }

    @SuppressWarnings("fallthrough")
    @SuppressFBWarnings(value = "SF_SWITCH_FALLTHROUGH")
    void updatePressed(ActionEvent e) {
        String nam = eUserName.getText();
        // check if user name changed
        String uname = curS.getUserName();
        // TODO: not sure this if statement is right. I think (uname != null && !uname.equals(nam))
        if (!((uname != null) && (uname.equals(nam)))) {
            if (checkUserName(nam)) {
                curS.setUserName(nam);
            } else {
                return;
            }
        }
        // update according to class of signal head
        if (className.equals("jmri.implementation.QuadOutputSignalHead")) {
            Turnout t1 = updateTurnoutFromPanel(eto1,
                    "SignalHead:" + eSysNameLabel.getText() + ":Green",
                    ((QuadOutputSignalHead) curS).getGreen().getBean(),
                    ev1Border.getTitle());

            if (t1 == null) {
                return;
            } else {
                ((QuadOutputSignalHead) curS).setGreen(nbhm.getNamedBeanHandle(eto1.getDisplayName(), t1));
            }

            Turnout t2 = updateTurnoutFromPanel(eto2,
                    "SignalHead:" + eSysNameLabel.getText() + ":Yellow",
                    ((QuadOutputSignalHead) curS).getYellow().getBean(),
                    ev2Border.getTitle());
            if (t2 == null) {
                return;
            } else {
                ((QuadOutputSignalHead) curS).setYellow(nbhm.getNamedBeanHandle(eto2.getDisplayName(), t2));
            }

            Turnout t3 = updateTurnoutFromPanel(eto3,
                    "SignalHead:" + eSysNameLabel.getText() + ":Red",
                    ((QuadOutputSignalHead) curS).getRed().getBean(),
                    ev3Border.getTitle());
            if (t3 == null) {
                return;
            } else {
                ((QuadOutputSignalHead) curS).setRed(nbhm.getNamedBeanHandle(eto3.getDisplayName(), t3));
            }

            Turnout t4 = updateTurnoutFromPanel(eto4,
                    "SignalHead:" + eSysNameLabel.getText() + ":Lunar",
                    ((QuadOutputSignalHead) curS).getLunar().getBean(),
                    ev4Border.getTitle());
            if (t4 == null) {
                return;
            } else {
                ((QuadOutputSignalHead) curS).setLunar(nbhm.getNamedBeanHandle(eto4.getDisplayName(), t4));
            }
        } else if (className.equals("jmri.implementation.TripleTurnoutSignalHead")) {
            Turnout t1 = updateTurnoutFromPanel(eto1,
                    "SignalHead:" + eSysNameLabel.getText() + ":Green",
                    ((TripleTurnoutSignalHead) curS).getGreen().getBean(),
                    ev1Border.getTitle());

            if (t1 == null) {
                return;
            } else {
                ((TripleTurnoutSignalHead) curS).setGreen(nbhm.getNamedBeanHandle(eto1.getDisplayName(), t1));
            }

            Turnout t2 = updateTurnoutFromPanel(eto2,
                    "SignalHead:" + eSysNameLabel.getText() + ":Yellow",
                    ((TripleTurnoutSignalHead) curS).getYellow().getBean(),
                    ev2Border.getTitle());
            if (t2 == null) {
                return;
            } else {
                ((TripleTurnoutSignalHead) curS).setYellow(nbhm.getNamedBeanHandle(eto2.getDisplayName(), t2));
            }

            Turnout t3 = updateTurnoutFromPanel(eto3,
                    "SignalHead:" + eSysNameLabel.getText() + ":Red",
                    ((TripleTurnoutSignalHead) curS).getRed().getBean(),
                    ev3Border.getTitle());
            if (t3 == null) {
                return;
            } else {
                ((TripleTurnoutSignalHead) curS).setRed(nbhm.getNamedBeanHandle(eto3.getDisplayName(), t3));
            }
        } else if (className.equals("jmri.implementation.TripleOutputSignalHead")) {
            Turnout t1 = updateTurnoutFromPanel(eto1,
                    "SignalHead:" + eSysNameLabel.getText() + ":Green",
                    ((TripleOutputSignalHead) curS).getGreen().getBean(),
                    ev1Border.getTitle());

            if (t1 == null) {
                return;
            } else {
                ((TripleOutputSignalHead) curS).setGreen(nbhm.getNamedBeanHandle(eto1.getDisplayName(), t1));
            }

            Turnout t2 = updateTurnoutFromPanel(eto2,
                    "SignalHead:" + eSysNameLabel.getText() + ":Blue",
                    ((TripleOutputSignalHead) curS).getBlue().getBean(),
                    ev2Border.getTitle());
            if (t2 == null) {
                return;
            } else {
                ((TripleOutputSignalHead) curS).setBlue(nbhm.getNamedBeanHandle(eto2.getDisplayName(), t2));
            }

            Turnout t3 = updateTurnoutFromPanel(eto3,
                    "SignalHead:" + eSysNameLabel.getText() + ":Red",
                    ((TripleOutputSignalHead) curS).getRed().getBean(),
                    ev3Border.getTitle());
            if (t3 == null) {
                return;
            } else {
                ((TripleOutputSignalHead) curS).setRed(nbhm.getNamedBeanHandle(eto3.getDisplayName(), t3));
            }
        } else if (className.equals("jmri.implementation.DoubleTurnoutSignalHead")) {
            Turnout t1 = updateTurnoutFromPanel(eto1,
                    "SignalHead:" + eSysNameLabel.getText() + ":Green",
                    ((DoubleTurnoutSignalHead) curS).getGreen().getBean(),
                    ev1Border.getTitle());
            Turnout t2 = updateTurnoutFromPanel(eto2,
                    "SignalHead:" + eSysNameLabel.getText() + ":Red",
                    ((DoubleTurnoutSignalHead) curS).getRed().getBean(),
                    ev2Border.getTitle());
            if (t1 == null) {
                return;
            } else {
                ((DoubleTurnoutSignalHead) curS).setGreen(nbhm.getNamedBeanHandle(eto1.getDisplayName(), t1));
            }
            if (t2 == null) {
                return;
            } else {
                ((DoubleTurnoutSignalHead) curS).setRed(nbhm.getNamedBeanHandle(eto2.getDisplayName(), t2));
            }
        } else if (className.equals("jmri.implementation.SingleTurnoutSignalHead")) {
            Turnout t1 = updateTurnoutFromPanel(eto1,
                    "SignalHead:" + eSysNameLabel.getText() + ":" + (String) es2aBox.getSelectedItem() + ":" + (String) es3aBox.getSelectedItem(),
                    ((SingleTurnoutSignalHead) curS).getOutput().getBean(),
                    ev1Border.getTitle());
            if (t1 == null) {
                noTurnoutMessage(ev1Border.getTitle(), eto1.getDisplayName());
                return;
            }
            ((SingleTurnoutSignalHead) curS).setOutput(nbhm.getNamedBeanHandle(eto1.getDisplayName(), t1));
            ((SingleTurnoutSignalHead) curS).setOnAppearance(signalStateFromBox(es2aBox));
            ((SingleTurnoutSignalHead) curS).setOffAppearance(signalStateFromBox(es3aBox));
        } else if (className.equals("jmri.implementation.LsDecSignalHead")) {
            Turnout t1 = updateTurnoutFromPanel(eto1,
                    "SignalHead:" + eSysNameLabel.getText() + ":Green",
                    ((jmri.implementation.LsDecSignalHead) curS).getGreen().getBean(),
                    ev1Border.getTitle());
            if (t1 == null) {
                return;
            } else {
                ((jmri.implementation.LsDecSignalHead) curS).setGreen(nbhm.getNamedBeanHandle(eto1.getDisplayName(), t1));
                ((jmri.implementation.LsDecSignalHead) curS).setGreenState(turnoutStateFromBox(es1Box));
            }

            Turnout t2 = updateTurnoutFromPanel(eto2,
                    "SignalHead:" + eSysNameLabel.getText() + ":Yellow",
                    ((jmri.implementation.LsDecSignalHead) curS).getYellow().getBean(),
                    ev2Border.getTitle());
            if (t2 == null) {
                return;
            } else {
                ((jmri.implementation.LsDecSignalHead) curS).setYellow(nbhm.getNamedBeanHandle(eto2.getDisplayName(), t2));
                ((jmri.implementation.LsDecSignalHead) curS).setYellowState(turnoutStateFromBox(es2Box));
            }

            Turnout t3 = updateTurnoutFromPanel(eto3,
                    "SignalHead:" + eSysNameLabel.getText() + ":Red",
                    ((jmri.implementation.LsDecSignalHead) curS).getRed().getBean(),
                    ev3Border.getTitle());
            if (t3 == null) {
                return;
            } else {
                ((jmri.implementation.LsDecSignalHead) curS).setRed(nbhm.getNamedBeanHandle(eto3.getDisplayName(), t3));
                ((jmri.implementation.LsDecSignalHead) curS).setRedState(turnoutStateFromBox(es3Box));
            }

            Turnout t4 = updateTurnoutFromPanel(eto4,
                    "SignalHead:" + eSysNameLabel.getText() + ":FlashGreen",
                    ((jmri.implementation.LsDecSignalHead) curS).getFlashGreen().getBean(),
                    ev4Border.getTitle());
            if (t4 == null) {
                return;
            } else {
                ((jmri.implementation.LsDecSignalHead) curS).setFlashGreen(nbhm.getNamedBeanHandle(eto4.getDisplayName(), t4));
                ((jmri.implementation.LsDecSignalHead) curS).setFlashGreenState(turnoutStateFromBox(es4Box));
            }

            Turnout t5 = updateTurnoutFromPanel(eto5,
                    "SignalHead:" + eSysNameLabel.getText() + ":FlashYellow",
                    ((jmri.implementation.LsDecSignalHead) curS).getFlashYellow().getBean(),
                    ev5Border.getTitle());
            if (t5 == null) {
                return;
            } else {
                ((jmri.implementation.LsDecSignalHead) curS).setFlashYellow(nbhm.getNamedBeanHandle(eto5.getDisplayName(), t5));
                ((jmri.implementation.LsDecSignalHead) curS).setFlashYellowState(turnoutStateFromBox(es5Box));
            }

            Turnout t6 = updateTurnoutFromPanel(eto6,
                    "SignalHead:" + eSysNameLabel.getText() + ":FlashRed",
                    ((jmri.implementation.LsDecSignalHead) curS).getFlashRed().getBean(),
                    ev6Border.getTitle());
            if (t6 == null) {
                return;
            } else {
                ((jmri.implementation.LsDecSignalHead) curS).setFlashRed(nbhm.getNamedBeanHandle(eto6.getDisplayName(), t6));
                ((jmri.implementation.LsDecSignalHead) curS).setFlashRedState(turnoutStateFromBox(es6Box));
            }

            Turnout t7 = updateTurnoutFromPanel(eto7,
                    "SignalHead:" + eSysNameLabel.getText() + ":Dark",
                    ((jmri.implementation.LsDecSignalHead) curS).getDark().getBean(),
                    ev7Border.getTitle());
            if (t7 == null) {
                return;
            } else {
                ((jmri.implementation.LsDecSignalHead) curS).setDark(nbhm.getNamedBeanHandle(eto7.getDisplayName(), t7));
                ((jmri.implementation.LsDecSignalHead) curS).setDarkState(turnoutStateFromBox(es7Box));
            }
        } else if (className.equals("jmri.implementation.SE8cSignalHead")) {
            handleSE8cUpdatePressed();
        } else if (className.equals("jmri.jmrix.grapevine.SerialSignalHead")) {
            /*String nam = eUserName.getText();
             // check if user name changed
             if (!((curS.getUserName()!=null) && (curS.getUserName().equals(nam)))) {
             if(checkUserName(nam))
             curS.setUserName(nam);
             }*/
        } else if (className.equals("jmri.jmrix.acela.AcelaSignalHead")) {
            /*String nam = eUserName.getText();
             // check if user name changed
             if (!((curS.getUserName()!=null) && (curS.getUserName().equals(nam)))) {
             if(checkUserName(nam))
             curS.setUserName(nam);
            
             }*/
            AcelaNode tNode = AcelaAddress.getNodeFromSystemName(curS.getSystemName(),jmri.InstanceManager.getDefault(jmri.jmrix.acela.AcelaSystemConnectionMemo.class));
            if (tNode == null) {
                // node does not exist, ignore call
                log.error("Can't find new Acela Signal with name '{}'", curS.getSystemName());
                return;
            }
            int headnumber = Integer.parseInt(curS.getSystemName().substring(2, curS.getSystemName().length()));
            tNode.setOutputSignalHeadTypeString(headnumber, estBox.getSelectedItem().toString());
//          setSignalheadTypeInBox(estBox, tNode.getOutputSignalHeadType(headnumber), signalheadTypeValues);
//          ((jmri.AcelaSignalHead)curS).setDarkState(signalheadTypeFromBox(estBox));    
        } else if (className.equals("jmri.implementation.MergSD2SignalHead")) {
            switch (ukSignalAspectsFromBox(emsaBox)) {
                case 4:
                    Turnout t3 = updateTurnoutFromPanel(eto5,
                            (Bundle.getMessage("OutputComment", Bundle.getMessage("BeanNameSignalHead"), eSysNameLabel.getText(), Bundle.getMessage("InputNum", "3"))),
                            ((jmri.implementation.MergSD2SignalHead) curS).getInput3().getBean(),
                            ev5Border.getTitle());
                    if (t3 == null) {
                        return;
                    } else {
                        ((jmri.implementation.MergSD2SignalHead) curS).setInput3(nbhm.getNamedBeanHandle(eto5.getDisplayName(), t3));
                    }
                // fall through
                case 3:
                    Turnout t2 = updateTurnoutFromPanel(eto4,
                            (Bundle.getMessage("OutputComment", Bundle.getMessage("BeanNameSignalHead"), eSysNameLabel.getText(), Bundle.getMessage("InputNum", "2"))),
                            ((jmri.implementation.MergSD2SignalHead) curS).getInput2().getBean(),
                            ev4Border.getTitle());
                    if (t2 == null) {
                        return;
                    } else {
                        ((jmri.implementation.MergSD2SignalHead) curS).setInput2(nbhm.getNamedBeanHandle(eto4.getDisplayName(), t2));
                    }
                // fall through
                case 2:
                    Turnout t1 = updateTurnoutFromPanel(eto3,
                            (Bundle.getMessage("OutputComment", Bundle.getMessage("BeanNameSignalHead"), eSysNameLabel.getText(), Bundle.getMessage("InputNum", "1"))),
                            ((jmri.implementation.MergSD2SignalHead) curS).getInput1().getBean(),
                            ev3Border.getTitle());
                    if (t1 == null) {
                        return;
                    } else {
                        ((jmri.implementation.MergSD2SignalHead) curS).setInput1(nbhm.getNamedBeanHandle(eto3.getDisplayName(), t1));
                    }
                    ((jmri.implementation.MergSD2SignalHead) curS).setAspects(ukSignalAspectsFromBox(emsaBox));
                    if (ukSignalTypeFromBox(emstBox).equals("Distant")) {
                        ((jmri.implementation.MergSD2SignalHead) curS).setHome(false);
                    } else {
                        ((jmri.implementation.MergSD2SignalHead) curS).setHome(true);
                    }
                default:
                    break;
            }
            //Need to add the code here for update!
        } else if (className.equals("jmri.implementation.DccSignalHead")) {
            for (int i = 0; i < dccAspectEdt.length; i++) {
                int number = (Integer) dccAspectEdt[i].getValue();
                try {
                    ((DccSignalHead) curS).setOutputForAppearance(((DccSignalHead) curS).getValidStates()[i], number);
                } catch (Exception ex) {
                    //in theory JSpinner should already have caught a number conversion error.
                    log.error(ex.toString());
                }
            }
            ((DccSignalHead) curS).useAddressOffSet(dccOffSetAddressEdt.isSelected());
        } else {
            log.error("Internal error - cannot update signal of type " + className);
        }
        // successful
        editFrame.setVisible(false);
        editingHead = false;
    }

    boolean checkUserName(String nam) {
        if (!((nam == null) || (nam.equals("")))) {
            // user name changed, check if new name already exists
            NamedBean nB = InstanceManager.getDefault(jmri.SignalHeadManager.class).getByUserName(nam);
            if (nB != null) {
                log.error("User name is not unique " + nam);
                String msg = Bundle.getMessage("WarningUserName", new Object[]{("" + nam)});
                JOptionPane.showMessageDialog(editFrame, msg,
                        Bundle.getMessage("WarningTitle"),
                        JOptionPane.ERROR_MESSAGE);
                return false;
            }
            //Check to ensure that the username doesn't exist as a systemname.
            nB = InstanceManager.getDefault(jmri.SignalHeadManager.class).getBySystemName(nam);
            if (nB != null) {
                log.error("User name is not unique " + nam + " It already exists as a System name");
                String msg = Bundle.getMessage("WarningUserNameAsSystem", new Object[]{("" + nam)});
                JOptionPane.showMessageDialog(editFrame, msg,
                        Bundle.getMessage("WarningTitle"),
                        JOptionPane.ERROR_MESSAGE);
                return false;
            }
        }
        return true;

    }

    void noTurnoutMessage(String s1, String s2) {
        log.warn("Could not provide turnout " + s2);
        String msg = Bundle.getMessage("WarningNoTurnout", new Object[]{s1, s2});
        JOptionPane.showMessageDialog(editFrame, msg,
                Bundle.getMessage("WarningTitle"), JOptionPane.ERROR_MESSAGE);
    }

    void ukAspectChange(boolean edit) {
        if (edit) {
            switch (ukSignalAspectsFromBox(emsaBox)) {
                case 2:
                    ev4Panel.setVisible(false);
                    eto4.setVisible(false);
                    ev5Panel.setVisible(false);
                    eto5.setVisible(false);
                    ev2Panel.setVisible(true);
                    emstBox.setVisible(true);
                    break;
                case 3:
                    ev4Panel.setVisible(true);
                    eto4.setVisible(true);
                    ev5Panel.setVisible(false);
                    eto5.setVisible(false);
                    ev2Panel.setVisible(false);
                    emstBox.setVisible(false);
                    setUkSignalType(emstBox, "Home");
                    break;
                case 4:
                    ev4Panel.setVisible(true);
                    eto4.setVisible(true);
                    ev5Panel.setVisible(true);
                    eto5.setVisible(true);
                    ev2Panel.setVisible(false);
                    emstBox.setVisible(false);
                    break;
                default:
                    break;
            }
            editFrame.pack();

        } else {
            switch (ukSignalAspectsFromBox(msaBox)) {
                case 2:
                    v4Panel.setVisible(false);
                    to4.setVisible(false);
                    v5Panel.setVisible(false);
                    to5.setVisible(false);
                    v2Panel.setVisible(true);
                    mstBox.setVisible(true);
                    break;
                case 3:
                    v4Panel.setVisible(true);
                    to4.setVisible(true);
                    v5Panel.setVisible(false);
                    to5.setVisible(false);
                    v2Panel.setVisible(false);
                    mstBox.setVisible(false);
                    setUkSignalType(mstBox, "Home");
                    break;
                case 4:
                    v4Panel.setVisible(true);
                    to4.setVisible(true);
                    v5Panel.setVisible(true);
                    to5.setVisible(true);
                    v2Panel.setVisible(false);
                    mstBox.setVisible(false);
                    setUkSignalType(mstBox, "Home");
                    break;
                default:
                    break;
            }
            addFrame.pack();
        }

    }

    public void dispose() {
        if (to1 != null) {
            to1.dispose();
        }
        if (to2 != null) {
            to2.dispose();
        }
        if (to3 != null) {
            to3.dispose();
        }
        if (to4 != null) {
            to4.dispose();
        }
        if (to5 != null) {
            to5.dispose();
        }
        if (to6 != null) {
            to6.dispose();
        }
        if (to7 != null) {
            to7.dispose();
        }
        if (eto1 != null) {
            eto1.dispose();
        }
        if (eto1 != null) {
            eto2.dispose();
        }
        if (eto1 != null) {
            eto3.dispose();
        }
        if (eto1 != null) {
            eto4.dispose();
        }
        if (eto1 != null) {
            eto5.dispose();
        }
        if (eto1 != null) {
            eto6.dispose();
        }
        if (eto1 != null) {
            eto7.dispose();
        }
        super.dispose();
    }

    /**
     * Update Turnout object for a signal mast output
     * @param bp Pane in which the new output/bean was entered by user
     * @param reference Turnout application description
     * @param oldTurnout Previously used output
     * @param title for warning pane
     * @return The newly defined output as Turnout object
     */
    protected Turnout updateTurnoutFromPanel(BeanSelectCreatePanel bp, String reference, Turnout oldTurnout, String title) {
        Turnout newTurnout = getTurnoutFromPanel(bp, reference);
        if (newTurnout == null) {
            noTurnoutMessage(title, bp.getDisplayName());
        }
        if (newTurnout != null && (newTurnout.getComment() == null || newTurnout.getComment().equals(""))) {
            newTurnout.setComment(reference); // enter turnout application description into new turnout Comment
        }
        if (oldTurnout == null || newTurnout == oldTurnout) {
            return newTurnout;
        }
        if (oldTurnout.getComment() != null && oldTurnout.getComment().equals(reference)) {
            // wont delete old Turnout Comment if Locale or Bundle was changed in between, but user could have type something in the Comment as well
            oldTurnout.setComment(null); // deletes current Comment in bean
        }
        return newTurnout;
    }

    /**
     * Create Turnout object for a signal mast output
     * @param bp Pane in which the new output/bean was entered by user
     * @param reference Turnout application description
     * @return The new output as Turnout object
     */
    protected Turnout getTurnoutFromPanel(BeanSelectCreatePanel bp, String reference) {
        if (bp == null) {
            return null;
        }
        bp.setReference(reference); // pass turnout application description to be put into turnout Comment
        try {
            return (Turnout) bp.getNamedBean();
        } catch (jmri.JmriException ex) {
            log.warn("skipping creation of turnout not found for " + reference);
            return null;
        }
    }

    protected String getClassName() {
        return SignalHeadTableAction.class.getName();
    }

    public String getClassDescription() {
        return Bundle.getMessage("TitleSignalTable");
    }

    JSpinner[] dccAspect;
    JCheckBox dccOffSetAddress = new JCheckBox(Bundle.getMessage("DccAccessoryAddressOffSet"));
    JPanel dccSignalPanel = new JPanel();

    public void dccSignalPanel() {

        dccSignalPanel = new JPanel();
        dccSignalPanel.setLayout(new GridLayout(0, 2));
        dccAspect = new JSpinner[DccSignalHead.getDefaultValidStates().length];

        for (int i = 0; i < DccSignalHead.getDefaultValidStates().length; i++) {
            String aspect = DccSignalHead.getDefaultValidStateNames()[i];
            dccSignalPanel.add(new JLabel(aspect));

            SpinnerNumberModel DccSpinnerModel = new SpinnerNumberModel(1, 1, 13, 1);
            JSpinner tmp = new JSpinner(DccSpinnerModel);
            //tmp.setFocusable(false);
            tmp.setValue((Integer) DccSignalHead.getDefaultNumberForApperance(DccSignalHead.getDefaultValidStates()[i]));
            dccAspect[i] = tmp; // store the whole JSpinner
            dccSignalPanel.add(tmp); // and display that copy on the JPanel
            tmp.setToolTipText(Bundle.getMessage("DccAccessoryAspect", i));
        }
    }

    JSpinner[] dccAspectEdt;
    JCheckBox dccOffSetAddressEdt = new JCheckBox(Bundle.getMessage("DccAccessoryAddressOffSet"));
    JPanel dccSignalPanelEdt = new JPanel();

    public void dccSignalPanelEdt() {

        dccSignalPanelEdt = new JPanel();
        dccSignalPanelEdt.setLayout(new GridLayout(0, 2));
        dccAspectEdt = new JSpinner[DccSignalHead.getDefaultValidStates().length];

        for (int i = 0; i < DccSignalHead.getDefaultValidStates().length; i++) {
            String aspect = DccSignalHead.getDefaultValidStateNames()[i];
            dccSignalPanelEdt.add(new JLabel(aspect));

            SpinnerNumberModel DccSpinnerModel = new SpinnerNumberModel(1, 1, 13, 1);
            JSpinner tmp = new JSpinner(DccSpinnerModel);
            dccAspectEdt[i] = tmp; // store the whole JSpinner
            dccSignalPanelEdt.add(tmp); // and display that copy on the JPanel
            tmp.setToolTipText(Bundle.getMessage("DccAccessoryAspect", i));
        }
    }

    private final static Logger log = LoggerFactory.getLogger(SignalHeadTableAction.class.getName());
}<|MERGE_RESOLUTION|>--- conflicted
+++ resolved
@@ -2106,19 +2106,11 @@
             ev1Panel.setVisible(true);
             eto1.setVisible(true);
             eto1.setDefaultNamedBean(((SingleTurnoutSignalHead) curS).getOutput().getBean());
-<<<<<<< HEAD
-            ev2Border.setTitle(Bundle.getMessage("OnAppearance"));
-            ev2Panel.setVisible(true);
-            es2aBox.setVisible(true);
-            setSignalStateInBox(es2aBox, ((SingleTurnoutSignalHead) curS).getOnAppearance());
-            ev3Border.setTitle(Bundle.getMessage("OffAppearance"));
-=======
             ev2Border.setTitle(Bundle.getMessage("LabelTurnoutClosedAppearance"));
             ev2Panel.setVisible(true);
             es2aBox.setVisible(true);
             setSignalStateInBox(es2aBox, ((SingleTurnoutSignalHead) curS).getOnAppearance());
             ev3Border.setTitle(Bundle.getMessage("LabelTurnoutClosedAppearance"));
->>>>>>> b20d7284
             ev3Panel.setVisible(true);
             es3aBox.setVisible(true);
             setSignalStateInBox(es3aBox, ((SingleTurnoutSignalHead) curS).getOffAppearance());

--- conflicted
+++ resolved
@@ -450,13 +450,9 @@
 
         // Set up Add/Edit Signal Group window
         if (addFrame == null) { // if it's not yet present, create addFrame
-<<<<<<< HEAD
-            mainSignalComboBox = new JmriBeanComboBox(jmri.InstanceManager.getDefault(jmri.SignalMastManager.class), null, JmriBeanComboBox.DISPLAYNAME);
-            mainSignalComboBox.setFirstItemBlank(true); // causes NPE when user selects that 1st line, so do not respond to result null
-=======
+
             mainSignal = new JmriBeanComboBox(jmri.InstanceManager.getDefault(jmri.SignalMastManager.class), null, JmriBeanComboBox.DisplayOptions.DISPLAYNAME);
             mainSignal.setFirstItemBlank(true); // causes NPE when user selects that 1st line, so do not respond to result null
->>>>>>> 8a1fe74d
             addFrame = new JmriJFrame(Bundle.getMessage("AddSignalGroup"), false, true);
             addFrame.addHelpMenu("package.jmri.jmrit.beantable.SignalGroupAddEdit", true);
             addFrame.setLocation(100, 30);

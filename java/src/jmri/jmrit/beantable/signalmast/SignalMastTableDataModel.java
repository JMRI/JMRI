--- conflicted
+++ resolved
@@ -13,23 +13,17 @@
 import java.util.Hashtable;
 import java.util.Vector;
 import javax.annotation.Nonnull;
-<<<<<<< HEAD
+import javax.annotation.Nullable;
 import javax.swing.AbstractCellEditor;
 import javax.swing.DefaultCellEditor;
-=======
-import javax.annotation.Nullable;
->>>>>>> 3473dc25
 import javax.swing.JButton;
 import javax.swing.JComboBox;
 import javax.swing.JTable;
 import javax.swing.JPanel;
 import javax.swing.JTextField;
-<<<<<<< HEAD
 import javax.swing.ListCellRenderer;
 import javax.swing.SwingUtilities;
-=======
-import javax.swing.RowSorter;
->>>>>>> 3473dc25
+import javax.swing.RowSorter; // still in use?
 import javax.swing.table.TableCellEditor;
 import javax.swing.table.TableCellRenderer;
 import javax.swing.table.TableColumn;
@@ -288,17 +282,12 @@
         return table;
     }
 
-<<<<<<< HEAD
-    SignalMastJTable table;
-
     /**
      * @param srtr a table model
      * @return a new SignalMastJTable
      * @deprecated since 4.5.4, since 4.5.6 use SignalMastTableAction.createModel()
      */
     @Deprecated
-=======
->>>>>>> 3473dc25
     //The JTable is extended so that we can reset the available aspect in the drop down when required
     class SignalMastJTable extends JTable {
 
@@ -385,11 +374,8 @@
                 }
                 // since we can add columns, the entire row is marked as updated
                 int row = sysNameList.indexOf(name);
-<<<<<<< HEAD
-                clearAspectVector(row);
-=======
-                this.fireTableRowsUpdated(row, row);
->>>>>>> 3473dc25
+                //clearAspectVector(row); // old
+                this.fireTableRowsUpdated(row, row); // new
             }
         }
         super.propertyChange(e);

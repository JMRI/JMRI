package jmri.jmrit.beantable.signalmast;

import java.util.HashMap;
import java.util.Vector;
import javax.swing.JButton;
import javax.swing.JComboBox;
import javax.swing.JTable;
import javax.swing.JTextField;
import javax.swing.SwingUtilities;
import javax.swing.table.TableCellEditor;
import javax.swing.table.TableCellRenderer;
import javax.swing.table.TableModel;
import jmri.InstanceManager;
import jmri.Manager;
import jmri.NamedBean;
import jmri.SignalMast;
import jmri.jmrit.beantable.BeanTableDataModel;
import jmri.jmrit.beantable.RowComboBoxPanel;
import jmri.jmrit.beantable.SignalMastTableAction.MyComboBoxEditor;
import jmri.jmrit.beantable.SignalMastTableAction.MyComboBoxRenderer;
import jmri.jmrit.signalling.SignallingSourceAction;
import jmri.util.swing.XTableColumnModel;
import org.slf4j.Logger;
import org.slf4j.LoggerFactory;

/**
 * Data model for a SignalMastTable
 *
 * @author	Bob Jacobsen Copyright (C) 2003, 2009
 * @author	Egbert Broerse Copyright (C) 2016
 */
public class SignalMastTableDataModel extends BeanTableDataModel {

    static public final int EDITMASTCOL = NUMCOLUMN;
    static public final int EDITLOGICCOL = EDITMASTCOL + 1;
    static public final int LITCOL = EDITLOGICCOL + 1;
    static public final int HELDCOL = LITCOL + 1;

    @Override
    public String getValue(String name) {
        SignalMast sm = InstanceManager.getDefault(jmri.SignalMastManager.class).getBySystemName(name);
        if (sm != null) {
            return sm.getAspect();
        } else {
            return null;
        }
    }

    @Override
    public int getColumnCount() {
        return NUMCOLUMN + 4;
    }

    @Override
    public String getColumnName(int col) {
        switch (col) {
            case VALUECOL:
                return Bundle.getMessage("LabelAspectType");
            case EDITMASTCOL:
                return ""; // override default, no title for Edit column
            case EDITLOGICCOL:
                return ""; // override default, no title for Edit Logic column
            case LITCOL:
                return Bundle.getMessage("ColumnHeadLit");
            case HELDCOL:
                return Bundle.getMessage("ColumnHeadHeld");
            default:
                return super.getColumnName(col);
        }
    }

    @Override
    public Class<?> getColumnClass(int col) {
        switch (col) {
            case VALUECOL:
                return RowComboBoxPanel.class; // Use a JPanel containing a custom Aspect ComboBox
            case EDITMASTCOL:
                return JButton.class;
            case EDITLOGICCOL:
                return JButton.class;
            case LITCOL:
                return Boolean.class;
            case HELDCOL:
                return Boolean.class;
            default:
                return super.getColumnClass(col);
        }
    }

    @Override
    public int getPreferredWidth(int col) {
        switch (col) {
            case LITCOL:
                // I18N use Bundle.getMessage() + length() for PreferredWidth size
                return new JTextField(Bundle.getMessage("ColumnHeadLit").length()).getPreferredSize().width;
            case HELDCOL:
                return new JTextField(Bundle.getMessage("ColumnHeadHeld").length()).getPreferredSize().width;
            case EDITLOGICCOL:
                return new JTextField(Bundle.getMessage("EditSignalLogicButton").length()).getPreferredSize().width;
            case EDITMASTCOL:
                return new JTextField(Bundle.getMessage("ButtonEdit").length()).getPreferredSize().width;
            default:
                return super.getPreferredWidth(col);
        }
    }

    @Override
    public boolean isCellEditable(int row, int col) {
        switch (col) {
            case LITCOL:
                return true;
            case EDITLOGICCOL:
                return true;
            case EDITMASTCOL:
                return true;
            case HELDCOL:
                return true;
            default:
                return super.isCellEditable(row, col);
        }
    }

    @Override
    protected Manager getManager() {
        return InstanceManager.getDefault(jmri.SignalMastManager.class);
    }

    @Override
    protected NamedBean getBySystemName(String name) {
        return InstanceManager.getDefault(jmri.SignalMastManager.class).getBySystemName(name);
    }

    @Override
    protected NamedBean getByUserName(String name) {
        return InstanceManager.getDefault(jmri.SignalMastManager.class).getByUserName(name);
    }

    @Override
    protected String getMasterClassName() {
        return getClassName();
    }

    @Override
    protected void clickOn(NamedBean t) {
    }

    @Override
    public Object getValueAt(int row, int col) {
        // some error checking
        if (row >= sysNameList.size()) {
            log.debug("row index is greater than name list");
            return "error";
        }
        String name = sysNameList.get(row);
        SignalMast s = InstanceManager.getDefault(jmri.SignalMastManager.class).getBySystemName(name);
        if (s == null) {
            return false; // if due to race condition, the device is going away
        }
        switch (col) {
            case LITCOL:
                return s.getLit();
            case HELDCOL:
                return s.getHeld();
            case EDITLOGICCOL:
                return Bundle.getMessage("EditSignalLogicButton");
            case EDITMASTCOL:
                return Bundle.getMessage("ButtonEdit");
            case VALUECOL:
                try {
                    return s.getAspect();
                } catch (java.lang.NullPointerException e) {
                    //Aspect not set
                    log.debug("Aspect for mast {} not set", row);
                    return Bundle.getMessage("BeanStateUnknown"); // use place holder string in table
                }
            default:
                return super.getValueAt(row, col);
        }
    }

    @Override
    public void setValueAt(Object value, int row, int col) {
        String name = sysNameList.get(row);
        SignalMast s = InstanceManager.getDefault(jmri.SignalMastManager.class).getBySystemName(name);
        if (s == null) {
            return;  // device is going away anyway
        }
        switch (col) {
            case VALUECOL:
                if ((String) value != null) {
                    //row = table.convertRowIndexToModel(row); // find the right row in model instead of table (not needed here)
                    log.debug("setValueAt (rowConverted={}; value={})", row, value);
                    s.setAspect((String) value);
                    fireTableRowsUpdated(row, row);
                }
                break;
            case LITCOL: {
                boolean b = ((Boolean) value);
                s.setLit(b);
                break;
            }
            case HELDCOL: {
                boolean b = ((Boolean) value);
                s.setHeld(b);
                break;
            }
            case EDITLOGICCOL:
                editLogic(row, col);
                break;
            case EDITMASTCOL:
                editMast(row, col);
                break;
            default:
                super.setValueAt(value, row, col);
                break;
        }
    }

    void editLogic(int row, int col) {
        class WindowMaker implements Runnable {

            int row;

            WindowMaker(int r) {
                row = r;
            }

            @Override
            public void run() {
                SignallingSourceAction action = new SignallingSourceAction(Bundle.getMessage("TitleSignalMastLogicTable"), (SignalMast) getBySystemName(sysNameList.get(row)));
                action.actionPerformed(null);
            }
        }
        WindowMaker t = new WindowMaker(row);
        javax.swing.SwingUtilities.invokeLater(t);
    }

    void editMast(int row, int col) {
        class WindowMaker implements Runnable {

            int row;

            WindowMaker(int r) {
                row = r;
            }

            @Override
            public void run() {
                AddSignalMastJFrame editFrame = new jmri.jmrit.beantable.signalmast.AddSignalMastJFrame((SignalMast) getBySystemName(sysNameList.get(row)));
                editFrame.setVisible(true);
            }
        }
        WindowMaker t = new WindowMaker(row);
        javax.swing.SwingUtilities.invokeLater(t);
    }

    /**
     * Does not appear to be used.
     *
     * @param srtr a table model
     * @return a new table
     * @deprecated since 4.5.4 without direct replacement
     */
    @Deprecated
    public JTable makeJTable(TableModel srtr) {
        JTable table = new SignalMastJTable(srtr);

        table.getTableHeader().setReorderingAllowed(true);
        table.setColumnModel(new XTableColumnModel());
        table.createDefaultColumnsFromModel();

        addMouseListenerToHeader(table);
        return table;
    }

    /**
     * @deprecated since 4.5.4; replaced by SignalMastTableAction.createModel()
     * or invoke SignalMastTableDataModel instance directly from
     * ListedTableFrame()
     */
    @Deprecated
    //The JTable is extended so that we can reset the available aspect in the drop down when required
    static class SignalMastJTable extends JTable {

        /**
         * @param srtr a table model.
         */
        public SignalMastJTable(TableModel srtr) {
            super(srtr);
        }

        /**
         * @deprecated since 4.5.7
         */
        public void clearAspectVector(int row) {
            // Clear the old aspect combobox and force it to be rebuilt
            log.debug("clearAspectVector (remove row={})", row);
            boxMap.remove(getModel().getValueAt(row, SYSNAMECOL));
            editorMap.remove(getModel().getValueAt(row, SYSNAMECOL));
            rendererMap.remove(getModel().getValueAt(row, SYSNAMECOL));
        }

        @Override
        public TableCellRenderer getCellRenderer(int row, int column) {
            if (column == VALUECOL) {
                return getRenderer(row);
            } else {
                return super.getCellRenderer(row, column);
            }
        }

        @Override
        public TableCellEditor getCellEditor(int row, int column) {
            if (column == VALUECOL) {
                return getEditor(row);
            } else {
                return super.getCellEditor(row, column);
            }
        }

        TableCellRenderer getRenderer(int row) {
            TableCellRenderer retval = rendererMap.get(getModel().getValueAt(row, SYSNAMECOL));
            if (retval == null) {
                // create a new one with right aspects
                retval = new MyComboBoxRenderer(getAspectVector(row));
                rendererMap.put(getModel().getValueAt(row, SYSNAMECOL), retval);
            }
            return retval;
        }
        HashMap<Object, TableCellRenderer> rendererMap = new HashMap<>();

        TableCellEditor getEditor(int row) {
            TableCellEditor retval = editorMap.get(getModel().getValueAt(row, SYSNAMECOL));
            if (retval == null) {
                // create a new one with right aspects
                retval = new MyComboBoxEditor(getAspectVector(row));
                editorMap.put(getModel().getValueAt(row, SYSNAMECOL), retval);
            }
            return retval;
        }
        HashMap<Object, TableCellEditor> editorMap = new HashMap<>();

        Vector<String> getAspectVector(int row) {
            Vector<String> retval = boxMap.get(getModel().getValueAt(row, SYSNAMECOL));
            if (retval == null) {
                // create a new one with right aspects
                Vector<String> v = InstanceManager.getDefault(jmri.SignalMastManager.class)
                        .getSignalMast((String) getModel().getValueAt(row, SYSNAMECOL)).getValidAspects();
                retval = v;
                boxMap.put(getModel().getValueAt(row, SYSNAMECOL), retval);
            }
            return retval;
        }

        HashMap<Object, Vector<String>> boxMap = new HashMap<>();
    }
    // end of deprecated class

    @Override
    protected String getBeanType() {
        return Bundle.getMessage("BeanNameSignalMast");
    }

    /**
     * Respond to change from bean.
     *
     * @param e the change event to respond to
     */
    @Override
    public void propertyChange(java.beans.PropertyChangeEvent e) {
        if (e.getPropertyName().contains("aspectEnabled") || e.getPropertyName().contains("aspectDisabled")) {
            if (e.getSource() instanceof NamedBean) {
                String name = ((NamedBean) e.getSource()).getSystemName();
                if (log.isDebugEnabled()) {
                    log.debug("Update cell {}, {} for {}", sysNameList.indexOf(name), VALUECOL, name);
                }
                // since we can add columns, the entire row is marked as updated
                int row = sysNameList.indexOf(name);
                this.fireTableRowsUpdated(row, row);
                clearAspectVector(row);
            }
        }
        super.propertyChange(e);
    }

    @Override
    protected boolean matchPropertyName(java.beans.PropertyChangeEvent e) {
        if (e.getPropertyName().contains("Aspect") || e.getPropertyName().contains("Lit")
                || e.getPropertyName().contains("Held") || e.getPropertyName().contains("aspectDisabled")
                || e.getPropertyName().contains("aspectEnabled")) {

            return true;
        }
        return super.matchPropertyName(e);
    }

    /**
     * Customize the SignalMast Value (Aspect) column to show an appropriate
     * ComboBox of available Aspects when the TableDataModel is being called
     * from ListedTableAction.
     *
     * @param table a JTable of Signal Masts
     */
    @Override
    protected void configValueColumn(JTable table) {
        // have the value column hold a JPanel with a JComboBox for Aspects
        setColumnToHoldButton(table, VALUECOL, configureButton());
        // add extras, override BeanTableDataModel
        log.debug("Mast configValueColumn (I am {})", super.toString());
        table.setDefaultEditor(RowComboBoxPanel.class, new AspectComboBoxPanel()); // provide BeanTableDataModel
        table.setDefaultRenderer(RowComboBoxPanel.class, new AspectComboBoxPanel()); // create a separate class for the renderer
        // Set more things?
    }

    /**
     * Set column width.
     *
     * @return a button to fit inside the VALUE column
     */
    @Override
    public JButton configureButton() {
        // pick a large size
        JButton b = new JButton("Diverging Approach Medium"); // about the longest Aspect string
        b.putClientProperty("JComponent.sizeVariant", "small");
        b.putClientProperty("JButton.buttonType", "square");
        return b;
    }

    /**
     * A row specific Aspect combobox cell editor/renderer
     */
    public class AspectComboBoxPanel extends RowComboBoxPanel {

        @Override
        protected final void eventEditorMousePressed() {
            this.editor.add(getEditorBox(table.convertRowIndexToModel(this.currentRow))); // add eb to JPanel
            this.editor.revalidate();
            SwingUtilities.invokeLater(this.comboBoxFocusRequester);
            log.debug("eventEditorMousePressed in row: {}; me = {})", this.currentRow, this.toString());
        }

        /**
<<<<<<< HEAD
         * Call method getApectEditorBox() in the surrounding method for the SignalMastTable.
=======
         * Call method getAspectEditorBox() in the surrounding method for the SignalMastTable.
>>>>>>> 55cbb372
         * @param row Index of the row clicked in the table
         * @return an appropriate combobox for this signal mast
         */
        @Override
        protected JComboBox getEditorBox(int row) {
            return getAspectEditorBox(row);
        }

    }

    // Methods to display VALUECOL (aspect) ComboBox in the Signal Mast Table
    // Derived from the SignalMastJTable class (deprecated since 4.5.5):
    // All row values are in terms of the Model, not the Table as displayed.
    /**
     * Clear the old aspect comboboxes and force them to be rebuilt
     *
     * @param row Index of the signal mast (in TableDataModel) to be rebuilt in
     *            the HashMaps
     */
    public void clearAspectVector(int row) {
        boxMap.remove(this.getValueAt(row, SYSNAMECOL));
        editorMap.remove(this.getValueAt(row, SYSNAMECOL));
    }

    // HashMaps for Editors; not used for Renderer)
    /**
     * Provide a JComboBox element to display inside the JPanel CellEditor. When
     * not yet present, create, store and return a new one.
     *
     * @param row Index number (in TableDataModel)
     * @return A combobox containing the valid aspect names for this mast
     */
    JComboBox getAspectEditorBox(int row) {
        JComboBox editCombo = editorMap.get(this.getValueAt(row, SYSNAMECOL));
        if (editCombo == null) {
            // create a new one with correct aspects
            editCombo = new JComboBox<>(getAspectVector(row));
            editorMap.put(this.getValueAt(row, SYSNAMECOL), editCombo);
        }
        return editCombo;
    }
    HashMap<Object, JComboBox> editorMap = new HashMap<>();

    /**
     * Holds a HashMap of valid aspects per signal mast used by getEditorBox()
     *
     * @param row Index number (in TableDataModel)
     * @return The Vector of valid aspect names for this mast to show in the
     *         JComboBox
     */
    Vector<String> getAspectVector(int row) {
        Vector<String> comboaspects = boxMap.get(this.getValueAt(row, SYSNAMECOL));
        if (comboaspects == null) {
            // create a new one with right aspects
            Vector<String> v = InstanceManager.getDefault(jmri.SignalMastManager.class)
                    .getSignalMast((String) this.getValueAt(row, SYSNAMECOL)).getValidAspects();
            comboaspects = v;
            boxMap.put(this.getValueAt(row, SYSNAMECOL), comboaspects);
        }
        return comboaspects;
    }

    HashMap<Object, Vector<String>> boxMap = new HashMap<>();

    // end of methods to display VALUECOL (Aspect) ComboBox
    protected String getClassName() {
        return jmri.jmrit.beantable.SignalMastTableAction.class.getName();
    }

    public String getClassDescription() {
        return Bundle.getMessage("TitleSignalMastTable");
    }

    private final static Logger log = LoggerFactory.getLogger(SignalMastTableDataModel.class.getName());

}<|MERGE_RESOLUTION|>--- conflicted
+++ resolved
@@ -440,11 +440,7 @@
         }
 
         /**
-<<<<<<< HEAD
-         * Call method getApectEditorBox() in the surrounding method for the SignalMastTable.
-=======
          * Call method getAspectEditorBox() in the surrounding method for the SignalMastTable.
->>>>>>> 55cbb372
          * @param row Index of the row clicked in the table
          * @return an appropriate combobox for this signal mast
          */

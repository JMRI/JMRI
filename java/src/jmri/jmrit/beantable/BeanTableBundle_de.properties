--- conflicted
+++ resolved
@@ -321,12 +321,6 @@
 SelectInRoute = <html>W\u00e4hle {0}<br>f\u00fcr diese<br>Weichenstra\u00dfe:</html>
 LabelPlaySound = Gerauschdatei spielen:
 LabelRunScript = Ablaufdatei ausf\u00fchren:
-<<<<<<< HEAD
-LabelEnterSensorAligned = Gebe den Detektor ein der aktiviert wird wenn die Weichen richtig gestellt sind (optional):
-TooltipEnterSensor = Name eines Detektors eingeben (oder Feld leer lassen)
-LabelEnterSensors = Gebe die Detektoren ein welche diese Weichenstra\u00dfe aktivieren (optional)
-TooltipEnterSensors = Systemname eines Detektors eingeben (oder Feld leer lassen)
-=======
 LabelEnterSensorAligned = Gebe den Detektor ein der aktiviert wird wenn alle Weichen richtig gestellt sind (optional):
 TooltipEnterSensor = Name eines Detektors eingeben (oder Feld leer lassen)
 LabelEnterSensors = Gebe die Detektoren ein welche diese Weichenstra\u00dfe aktivieren (optional)
@@ -355,7 +349,6 @@
 RouteAddStatusInitial3 = Um diese Weichenstra\u00dfe zu \u00e4ndern, gebe die gew\u00fcnschte Konfiguration oben ein und klicke 'Aktualisieren'.
 RouteAddStatusInitial4 = Um die bearbeitungsmodus ohne \u00c4nderungen zu verlassen, klicke 'Abbrechen'.
 ButtonExport = Exportiere nach Logix
->>>>>>> dd3ef08c
 
 #These are used with the pop-up menu
 Delete=L\u00f6sche

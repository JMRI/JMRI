# BeanTableBundle_ca.properties
#
# Catalan properties for the jmri.jmrit.beantable GUI elements
# Catalan Translation: Joan de Castro (joan276dca@yahoo.es) 17/08/2016
# Catalan Translation: Luis  Zamora (edelinux) <eldelinux@yahoo.es> 2018/07/10

TitleBlockTable = Taula de Blocs
TitleSensorTable = Taula de Sensors
TitleTurnoutTable = Taula d'Agulles
TitleSignalTable = Taula de senyals
TitleLightTable = Taula de Llums
TitleLogixTable = Taula de Logix
TitleTransitTable = Taula de circulacions
TitleOBlockTable = Taula d'Ocupaci\u00f3 de Blocs
TitleSectionTable = Taula de seccions
TitleReporterTable = Taula de Reporter
TitleMemoryTable = Taula de Mem\u00f2ria
TitleAudioTable = Taula de so
TitleIdTagTable = Taula d'Id. d'Etiquetes
TitleSignalMastTable = Taula de M\u00e0stils de Senyals
TitleSignalMastLogicTable = Taula de l\u00f2gica de M\u00e0stils de Senyals
TitleWarrantTable = Taula d'Advert\u00e8ncies
TitleConditionalTable = Taula de Condicionals
TitleSignalGroupTable = Taula de grups de Senyals
TitleRouteTable = Taula d'Itineraris
TitleLRouteTable = Taula de LItineraris

TitleListedTable = Llista d'Acc\u00e9s a Taules
TitleEntryExitTable = Taula d'Entrada Sortida [I/O]

ShouldBeNumber = El valor entrat a "{0}" ha de ser un nombre enter
DccAccessoryAddrRange = El valor per al descodificador de senyals ha d'estar entre 1 i 2044
DccAccessoryAspect = El valor per a l'aspecte "{0}" ha d'estar entre 0 i 31
DccAccessoryAddressOffSet = Despla\u00e7ament d'adre\u00e7a
DccOffsetTooltip = Quan est\u00e0 marcat, utilitza un esquema alternatiu d'adre\u00e7ament DCC.

# ButtonOK/Cancel/Delete/Edit/Apply etc. are in jmri.NamedBeanBundle.props
ButtonAddSensor = Afegeix un Sensor Nou
ButtonAddAudioListener = Afegeix Auditor...
ButtonAddAudioSource = Afegir Source...
ButtonAddAudioBuffer = Afegir Buffer...
ToolTipWillActivate = Aquest bot\u00f3 s'activar\u00e0 despr\u00e9s d'escriure text a la caixa
addToTable = Afegir a la Taula
ModeLabel = Mode
LockMode = Mode de Bloqueig
Decoder = Descodificador

ColumnComment = Comentari
ColumnIdTagID = Id Etiqueta
ColumnIdWhere = On vist
ColumnIdWhen = Quan vist

TitleAddSignalHead = Afegeix Senyal Nou
TitleEditSignalHead = Edita Senyal
TitleAddSensor = Afegeix Sensor Nou
TitleAddTurnout = Afegeix Agulla Nova
TitleAddReporter = Afegeix Reporter Nou
TitleAddMemory = Afegeix Mem\u00f2ria Nova
TitleAddBlock = Afegeix/Edita Bloc
TitleEditBlock = Edita Bloc
TitleAddSection = Afegeix Secci\u00f3
TitleEditSection = Edita Secci\u00f3
TitleAddTransit = Afegeix Tr\u00e0nsit
TitleEditTransit = Edita Tr\u00e0nsit
TitleAddLight = Afegeix Llum
TitleEditLight = Edita Llum
TitleAddLightControl = Afegeix Control de Llum
TitleEditLightControl = Edita Control de Llum
TitleAddAudioBuffer = Afegeix/Edita Buffer d'\u00c0udio
TitleAddAudioSource = Afegeix/Edita Source d'\u00c0udio
TitleAddAudioListener = Afegeix/Edita Auditor d'\u00c0udio
TitleAddIdTag = Afegeix/Edita ID d'Etiqueta
TitleAddSignalMast = Afegeix/Edita M\u00e0stil de Senyals
TitleAddRoute = Afegeix/Edita Itinerari
TitleEditRoute = Edita Itinerari

ColumnHeadIntensity = Intensitat
ColumnHeadLit = Il\u00b7luminat
ColumnHeadHeld = Mantingut

StringQuadOutput = Sortida Quadruple
StringTripleOutput = Sortida Triple RGB
StringTripleTurnout = Sortida Triple
StringDoubleTurnout = Sortida Doble
StringVirtual = Virtual
StringSE8c4aspect = SE8C 4 Aspect
StringAcelaaspect = Aspecte Acela
StringLsDec = LDT LS-DEC
StringGrapevine = Grapevine
StringDccSigDec = Descodificador de Senyal DCC
StringMerg = Controlador de Senyal Merg
StringSingle = Sortida Simple

StringSignalheadTriple = TRIPLE
StringSignalheadRGB = TRIPLE RGB
StringSignalheadDouble = DOBLE
StringSignalheadBiPolar = BIPOLAR
StringSignalheadWigwag = Pas a Nivell
StringSignalheadSingle = SIMPLE

HardwareAddStatusEnter = Entra una Adre\u00e7a Hardware i (opcional) un Nom d'Usuari.
ItemCreateFeedback = Nou {0}(s) afegit:
ItemCreateUpTo = fins
ItemUpdateFeedback = Actualitzat {0}(s)
ItemEditStatusInfo = Configureu les propietats de cada pestanya i feu clic a [{0}]
UserNameToolTip = Utilitza qualsevol car\u00e0cter. Es retallaran espais dobles o de farciment.
WarningEmptyHardwareAddress = Pots proporcionar una Adre\u00e7a Hardware per iniciar.
WarningOverlappingAddress = Agulla "{0}" no creada el nom correspon a una Llum
WarningBitsNotSupported = Es requereixen 2 bits per\u00f2 no s'admeten. S'ha aturat despr\u00e9s de "{0}".
WarningInvalidEntry = No s'han creat les Agulles sol\u00b7licitades. Comprova la teva entrada amb el patr\u00f3 (mira Informaci\u00f3 d'Eines).
WarningInvalidRange = Entrada no v\ufffdlida per crear l'Agulla(s). Marqueu el format i el domini introdu\u00ef.
HardwareAddressToolTip = Proporciona un enter per a l'adre\u00e7a hardware per a (primer) l'element nou, e.g. 13
SysNameToolTip = <html>Proporciona un Nom del Sistema per aquest nou element, e.g. X{0}12<br>on X = es el prefix de la teva connexi\u00f3<br>i {0} = \u00e9s la lletra per al element.</html>
AddEntryToolTipLine1 = Per {0} {1} utilitzeu un d'aquests patrons:

# the following block can be deleted when added to lightmanager
# Output connection specific patterns for system name entry in jmri.jmrit.beantable.AddNewHardwareDevicePanel (eg. Add Turnout). {0} = turnouts
AddOutputEntryToolTipC/MRI = 3 (Node 0, Output 3)<br>\
4003 (Node 4, Output 3)<br>\
4:3 (Node 4, Output 3)<br>\
4B3	(Node 4, Output 3)<br>\
Max. value for Output: 999
AddOutputEntryToolTipMERG =
18;21 (event 18 On; event 21 On)<br>\
+18;-21 (event 18 On; event 21 Off)<br>\
Soon: 18 (event 18 On; 18 Off)<br>\
Soon: 2000018 (Node 2 Event 18; On Event = Active; Off Event = Inactive)<br>\
Soon: N2E18 (Node 2 Event 18; On Event = Active; Off Event = Inactive)<br>\
Max. value for Output Event: 99999
AddOutputEntryToolTipXpressNet = 3 (Turnout 3) between 1 and 1024
AddOutputEntryToolTipNCE = 16 (Output (Turnout) 16)
AddOutputEntryToolTipDCC++ = 12 (ID in internal DCC++ table)
AddOutputEntryToolTipX10 = A3 (House code A + device code)<br>\
01.2A.B4 (Insteon label 01.2A.B4)

# the following block can be deleted when added to sensormanager
# Input connection specific patterns for system name entry in jmri.jmrit.beantable.AddNewHardwareDevicePanel (eg. Add Sensor).
AddInputEntryToolTipC/MRI = 1003 (Node 1, Input 3)<br>\
Max. value for Input: 999
AddInputEntryToolTipMERG = Soon: 18 (event 18 On; 18 Off)<br>\
18;21 (event 18 On; event 21 On)<br>\
+18;-21 (event 18 On; event 21 Off)<br>\
Soon: 2000018 (Node 2 Event 18; On Event = Active; Off Event = Inactive)<br>\
Soon: N2E18 (Node 2 Event 18; On Event = Active; Off Event = Inactive)<br>\
Advanced users:<br>\
X910012;X910019 (hex CAN frame msg. Active; Inactive)<br>\
Soon: 200018M07 (listen to Events 18 .. 1F)<br>\
Max. value for Input Event: 99999
AddInputEntryToolTipXpressNet = 3 (Feedback module 1, input 3)<br>\
99:3 (Feedback module 99, input 3)
AddInputEntryToolTipNCE = 4:3 (AIU Cab 4, pin 3)<br>\
50	(AIU Cab 4, pin 3)
AddInputEntryToolTipDCC++ = 12 (ID in internal DCC++ table)<br>\
4:3	(converts to number 50)
AddInputEntryToolTipX10 = A3 (House code A + device code)<br>\
01.2A.B4 (Insteon label 01.2A.B4)

# leave 1 space at the end of the following values to display nicely in Border
LabelTurnoutNumber = N\u00famero d'Agulla:
LabelSecondNumber = Segona agulla:
LabelGreenTurnoutNumber = N\u00famero sortida verda:
LabelYellowTurnoutNumber = N\u00famero sortida groga:
LabelRedTurnoutNumber = N\u00famero sortida vermella:
LabelLunarTurnoutNumber = N\u00famero sortida lunar:
LabelBlueTurnoutNumber = N\u00famero sortida blava:
LabelFlashGreenTurnoutNumber = N\u00famero sortida verda intermitent:
LabelFlashYellowTurnoutNumber = N\u00famero sortida groga intermitent:
LabelFlashRedTurnoutNumber = N\u00famero sortida vermella intermitent:
LabelDarkTurnoutNumber = N\u00famero Sortida Apagat:
LabelSignalheadNumber = ID de Senyal 
LabelAspectType = Aspecte
LabelAspects = Aspectes
LabelTurnoutClosedAppearance = Aparen\u00e7a Directe:
LabelTurnoutThrownAppearance = Aparen\u00e7a Desviat: 
LabelNumberToAdd = N\u00famero a Afegit:
LabelAutoSysName = Nom de Sistema generat autom\u00e0ticament
LabelAspectNumbering = Numeraci\u00f3 d'Aspecte

SystemConnectionLabel = Sistema:
LightSystemHint = Selecciona un sistema per el Llum nou
LabelHardwareAddress = Adre\u00e7a de Hardware:
LightHardwareAddressHint = Introdueix una adre\u00e7a de Hardware pel Llum nou, e.g. 13
AddRangeBox = Afegeix un rang seq\u00fcencial
LightAddRangeHint = Marca per afegir m\u00e9s d'un Llum amb adreces seq\u00fcencials
LightNumberToAddHint = Introdueix el n\u00famero d'adreces seq\u00fcencials de llums a afegir
LightUserNameHint = Entra el Nom d'Usuari per al nou Llum, ex:. Casa d'en Joan
LightControlType = Tipus de Control
LightControlTypeHint = Selecciona com es controlar\u00e0 el nou Llum
LightSensor = Nom del Sensor{0}
LightSensorHint = Entra el nom del Sensor que controla el Llum
LightSensorSense = Sensor per ON
LightSensorSenseHint = Selecciona l'estat del Sensor corresponent a Enc\u00e8s
LightScheduleOn = Horari Engegada (hh:mm)
LightScheduleHint = Entra hora com hh:mm per a un rellotge de 24 hores
LightScheduleHintMinutes = Entra els minuts
LightScheduleOff = Hora d'apagada (hh:mm)
LightTurnout = Control de l'Agulla
LightTurnoutHint = Entra el nom de l'Agulla que mostra el nou Llum
LightTurnoutSense = Estat per ON
LightTurnoutSenseHint = Selecciona l'estat de l'Agulla que es correspon amb el Llum enc\u00e8s
LightTimedSensor = Nom del Sensor del disparador
LightTimedSensorHint = Entra el nom del disparador per a Temps On del sensor
LightTimedDurationOn = Duraci\u00f3 del temps activat (msec)
LightTimedDurationOnHint = Entra el temps en mil\u00b7lisegons que estar\u00e0 activat
LightNoneSelected = No s'ha seleccionat control automatitzat
LightControlBorder = Control de Llums
LightVariableBorder = Intensitat Variable
LightCreateButtonHint = Prem crear per a crear un Llum nou
LightUpdateButtonHint = Prem actualitza per a canviar el Llum
LightCancelButtonHint = Prem cancel\u00b7la per anular els canvis
LightCreateControlButtonHint = Prem per a crear un Control de Llum nou
LightUpdateControlButtonHint = Prem per a canviar el Control de Llum
LightAddControlButton = Afegir Control
LightAddControlButtonHint = Prem afegit per a afegir un Control de Llum a aquest Llum
LightTwoSensorHint = Entra el nom dels dos sensors que controlen aquest Llum

LightControlDescription = Descripci\u00f3
LightSensorControl = Per Sensor
LightFastClockControl = Per Rellotge Accelerat
LightTurnoutStatusControl = Per Estat d'Agulla
LightTimedOnControl = Per temps d'activaci\u00f3
LightTwoSensorControl = Per dos Sensors
LightNoControl = Cap
LightSensorControlDes = ON quan {0} \u00e9s {1}.
LightFastClockDes = ON quan {0}, OFF quan {1}.
LightTurnoutControlDes = ON quan {0} \u00e9s {1}.
LightTimedOnControlDes = ON durant {0} msec. quan {1} va a {2}.
LightTwoSensorControlDes = ON quan ambd\u00f3s {0} o {1} s\u00f3n {2}.

LightCreateInst = Selecciona o introdueix dades, despr\u00e9s prem [Crea] per a tenir un llum nou.
LightUpdateInst = Canvia les dades i prem Actualitza, o prem Cancel\u00b7la.
LightCreateFeedback = Nou Llum Afegit:
LightUpdateFeedback = Llum(s) actualitzat:

LightError1 = Error: Ja existeix un element amb aquest Nom del Sistema.
LightError2 = Prem [Edita] per a veure el Nom d'Usuari i Informaci\u00f3 de Control.
LightError3 = Error: El Nom de Sistema t\u00e9 un format incorrecte.
LightError5 = Error: El Nom de Sistema no es correpon amb el Hardware configurat.
LightError6 = Si us plau revisa el Nom de Sistema i torna-ho a provar.
LightError7 = Error: El Llum amb aquest nom de sistema no existeix.
LightError8 = Error: Ja existeix un element amb aquest nom d'usuari.
LightError9 = Si us plau revisa el Nom d'Usuari i torna-ho a provar.
LightError10 = Error: Llum "{0}" ja existeix i t\u00e9 la mateixa adre\u00e7a.
LightError12 = Error de format en el temps, si us plau torna'l a introduir com a hh:mm.
LightError13 = Temps fora de rang, si us plau torna'l a introduir com a hh:mm.
LightError14 = Car\u00e0cter inv\u00e0lid en el camp de temps, si us plau torna'l a introduir com a hh:mm.
LightError15 = Advert\u00e8ncia: El Nom de Sistema es refereix a una adre\u00e7a ja usada per
LightError16 = Intensitat fora de rang
LightError17 = Error: No s'ha introdu\u00eft Adre\u00e7a de Hardware.
LightError18 = Error: L'adre\u00e7a de Hardware introduida no es pot convertir a n\u00famero.
LightError19 = Error: El rang d'adreces de Hardware sol\u00b7licitat no est\u00e0 lliure.
LightError20 = {0} ja existeix.
LightWarn1 = Error: El Sensor no s'ha pogut localitzar. No s'ha creat el Control de Llum.
LightWarn2 = Error: L'agulla no s'ha pogut localitzar. No s'ha creat el Control de Llum.
LightWarn3 = Advert\u00e8ncia: L'Agulla sol\u00b7licitada utilitza la mateixa adre\u00e7a que el Llum:
LightWarn4 = Advert\u00e8ncia: El Nou Llum utilitza una adre\u00e7a ja utilitzada per
LightWarn5 = Advert\u00e8ncia: Llum sol\u00b7licitat "{0}" utilitza la mateixa adre\u00e7a que l'Agulla "{1}".\nEncara vols afegir aquest Llum?
LightWarn8 = Error: Sensor de disparador inv\u00e0lid. No s'ha creat el Control de Llum.
LightWarn9 = Advert\u00e8ncia: Intensitat no establerta. El M\u00ednim ha de ser mes petit que el M\u00e0xim.
LightWarn10 = No s'ha seleccionat cap Control d'Agulla. S'ha eliminat el Control d'Agulla.

ReminderInUse = \u00c9s en us per {0} objectes inclosos.
DeletePrompt = Est\u00e0s segur que vols eliminar {0}?
#WarningUserName = Nom d'Usuari "{0}" ja ha estat usat. > moved to jmrit.Bundle
WarningUserNameAsSystem = El Nom d'Usuari "{0}" ja ha estat usat com a Nom de Sistema.
WarningSystemNameAsUser = El Nom de Sistema "{0}" ja s'ha usat com a Nom d'Usuari.
WarningNoTurnout = No es pot proporcionar "{0}" - "{1}".
AddNoTurnout = No es pot afegir Senyal perqu\u00e8 no es pot proporcionar "{0}" - "{1}".
WarningEdit = Si us plau acaba d'editar "{0}" abans d'editar "{1}".
WarnExcessBeans = Est\u00e0s apunt d'afegir {1} {0} a la configuraci\u00f3\nEst\u00e0s segur?

DuplicateSignalSystemName = No es pot afegir perqu\u00e8 "{0}" ja existeix. Per canviar un senyal existent, primer elimina'l.
GrapevineSkippingCreation = No s'ha creat el Senyal Grapevine perqu\u00e8 "{0}" no comen\u00e7a per 'GH'.
se8c4SkippingCreation = No s'ha creat el Senyal se8c4 perqu\u00e8 "{0}" no \u00e9s un n\u00famero v\u00e0lid per a Nom d'Agulles.
se8c4SkippingDueToErrorInFirst  = No es crea el Senyal SE8C perqu\u00e8 la primera agulla seleccionada no \u00e9s v\u00e0lida.
se8c4SkippingDueToErrorInSecond = No es crea el Senyal SE8C perqu\u00e8 la segona agulla seleccionada no \u00e9s v\u00e0lida.
ErrorSe8cAddFailed = No es crea el Senyal SE8C amb Nom d'Ususari "{0}" (Agulla 1: "{1}", Agulla 2: "{2}")
acelaSkippingCreation = No es crea un Senyal Acela perqu\u00e8 "{0}" no \u00e9s un n\u00famero o no comen\u00e7a per ''AH''.
acelaWarning = Entra el n\u00famero en el camp Signal ID.\nNo pot estar buit.
InvalidSignalSystemName = No es pot afegir un senyal perqu\u00e8 "{0}" no \u00e9s un Nom de Sistema v\u00e0lid, ex: LH5, GH88, IH41.

ErrorLightAddFailed = No es pot crear el Llum "{0}" per afegir.
ErrorMemoryAddFailed = No es pot crear la mem\u00f2ria "{0}" per afegir.
ErrorBlockAddFailed = No es pot crear el Bloc "{0}" per afegir.
ErrorReporterAddFailed = No es pot crear el Reporter "{0}" per afegir.
ErrorSensorAddFailed = No es pot crear el Sensor "{0}" per afegir
ErrorSignalHeadAddFailed = No es pot crear el Senyal "{0}" per afegir.
ErrorSignalMastAddFailed = No es pot crear el M\u00e0stil de Senyals "{0}" per afegir.
ErrorTurnoutAddFailed = No es pot crear l'Agulla "{0}" per afegir.
ErrorIdTagAddFailed = No es pot crear l'ID d'Etiqueta "{0}" per afegir.
ErrorRouteAddFailed = No es pot crear la Route "{0}" per afegir.
ErrorLRouteAddFailed = No es pot crear la LRoute "{0}" per afegir.
ErrorSectionAddFailed = No es pot crear la Section "{0}" per afegir.
ErrorAddFailedCheck = Verifica que n\u00famero/no es correcte.
ErrorSignalMastInvalidHead = No s'ha pogut crear M\u00e0stil de Senyals "{0}".\nEl Senyal "{1}" no \u00e9s v\u00e0lid.
ErrorSignalMastBox1 = No s'ha pogut crear la definici\ufffd. Has seleccionat un Sistema de Senyals?
ErrorSignalMastBox2 = No s'ha pogut llegir la definici\ufffd. Has seleccionat un Sistema de Senyals?

ErrorAddingTable = Ups!!!, hi ha hagut un Error i no es pot mostrar la taula per a {0}
ErrorDuplicateUserName = El Nom d'Usuari especificat "{0}" ja s'est\u00e0 utilitzant i per tant no s'establiran.
ErrorDuplicateSystemName = El Nom del Sistema especificat "{0}" ja s'est\u00e0 utilitzant. No s'ha creat l'element.

# General Dialog messages
MessageRememberSetting = Recorda aquesta configuraci\u00f3 per a la propera vegada?

BlockCurveColName = Curvatura
BlockLengthColName = Longitud
BlockNone = Cap
BlockGradual = Gradual
BlockTight = Estret
BlockSevere = Sever
LengthInches = Longitud en polzades
InchBoxToolTip = Marca per a visualitzar la Longitud en Polzades.
LengthCentimeters = Longitud en cent\u00edmetres
CentimeterBoxToolTip = Marca per a visualitzar la Longitud en Cent\u00edmetres.
BlockDirection = Sentit
BlockValue = Valor
BlockPermColName = Permissiu
BlockSpeedColName = Velocitat
BlockSpeedLabel = Velocitat del Bloc
BlockSpeedSelectDialog = Selecciona el valor per defecte per a la Velocitat en el Bloc
BlockState = Estat
BlockOccupied = Ocupat
BlockUnOccupied = Desocupat
BlockUnknown = Desconegut
BlockInconsistent = Inconsistent
BlockReporter = Reporter
BlockSensor = Sensor
BlockReporterCurrent = \u00das Actual

LabelReport = Informe
LabelLastReport = \u00daltim Informe

BlockPathSaveTitle = Desa la informaci\u00f3 del cam\u00ed del Bloc
BlockPathMessage = Vols desar la informaci\u00f3 del cam\u00ed del bloc?\n\nTindr\u00e0 efecte quan desis el panell.\nQualsevol informaci\u00f3 no es desar\u00e0, i \nes tornar\u00e0 a crear per l'Editor de Maquetes quan s'obri el panell una altra vegada.
MenuPaths = Camins
MenuItemDeletePaths = Elimina camins...

Comment = Comenta

TurnoutWarn1 = Advert\u00e8ncia - Agulla sol\u00b7licitada "{0}" utilitza la mateixa adre\u00e7a que el Llum "{1}".
TurnoutWarn3 = Encara vols afegir aquesta Agulla?
TurnoutErrorDuplicate = Aquest nom est\u00e0 en \u00fas\nSi us plau provisona un nom diferent
TurnoutGlobalSpeedMessage = Selecciona el valor per defecte per a la velocitat en Agulles
TurnoutGlobalSpeedMessageTitle = Velocitat en Agulles
TurnoutFeedbackToolTip = Mostra m\u00e9s columnes per a configurar la retroalimentaci\u00f3 d'agulles?
TurnoutLockToolTip = Mostra m\u00e9s columnes per configurar el blocatge d'agulles?
TurnoutSpeedToolTip = Mostra m\u00e9s columnes per configurar les velocitats en agulles, quan s'utilitzen amb senyalitzaci\u00f3?
Feedback = Retroalimentaci\u00f3
SpeedsMenu = Velocitats
SpeedsMenuItemDefaults = Per defecte...
TurnoutAutomationMenu = Automatitzaci\u00f3
TurnoutAutomationMenuItemEdit = Edita...

StateForgetHeader = Estat
StateQueryHeader = Estat
StateForgetButton = Oblida
StateQueryButton = Consulta

EditTurnoutOperation = Edita Operaci\u00f3 Agulla
TurnoutDoAutomationBoxTooltip = Habilita tornar a intentar per a totes les agulles?
NameSetting = D\u00f3na un nom a aquest ajust
NameParameterSetting = Nom nou per a aquest ajust de par\u00e0metes:
TurnoutOperationTitle = Operaci\u00f3 d'Agulles
TurnoutOperationErrorDialog = There is no operation type suitable for this turnout
TurnoutOperationForTurnout = Operaci\u00f3 d'agulles per a Agulla
ClosedSpeed = Velocitat en directe
ThrownSpeed = Velocitat en desviat
ShowSystemSpecificProperties = Mostra columnes espec\ufffdfiques del sistema
ShowSystemSpecificPropertiesToolTip = Si el maquinari subjacent t\u00e9 opcions addicionals per configurar, mostra les columnes d'aquestes opcions.
ShowFeedbackInfo = Mostra Informaci\u00f3 de Retroalimentaci\u00f3
ShowLockInfo = Mostra Informaci\u00f3 de Blocatge
ShowTurnoutSpeedDetails = Mostra Informaci\u00f3 de Velocitat en Agulla
ShowStateForgetAndQuery = Mostra Accions de Consulta d'Estat
StateForgetAndQueryBoxToolTip = Mostra columnes per esborrar i consultar estat
UseForAllTurnouts = Voleu utilitzar l'\ufffdltima configuraci\ufffd per a totes les agulles d'aquest rang?
UseSetting = Utilitza la Configuraci\u00f3
AutomaticRetry = Torna a provar autom\u00e0tic

# light features for variable intensity, transitions
LightIntensitySettingBorder = Ajust de Llum variable
LightMinIntensity = Intensitat M\u00ednima
LightMinIntensityHint = 0 a 100%, ha de ser igual o menor que el m\u00e0xim
LightMaxIntensity = Intensitat M\u00e0xima
LightMaxIntensityHint = 0 to 100%, ha de ser igual o major que el m\u00ednim
LightTransitionTime = Temps de transici\u00f3 
LightTransitionTimeHint = Temps en "fast minutes" per anar de 0% a 100%

AudioCreateErrorTitle = Error de creaci\u00f3 d'Objecte d'\u00c0udio
HideNullAudioWarningMessage = Amaga Missatges Buits d'Advert\u00e8ncies d'\u00c0udio

DuplicateUserNameWarn = Amaga missatges d'advert\u00e8ncies duplicades de Noms d'Usuari
HideSaveReminder = Amaga Desa Missatges de recordatori
IdStoreState = Desa quan i on s'ha vist per \u00faltima vegada
IdUseFastClock = Utilitza el temps del Rellotge Accelerat
IncludeUsedHeads = Inclou Senyals usats pr\u00e8viament

MenuDefaults = Per defecte
MenuView = Vista
MenuNewWindow = Finestra nova
Inverted = Invertit
InitialSensorState = Estat inicial del Sensor
SensorInitialStateMessageBox=Estat Inicial dels Sensors Interns quan es cre\u00efn o es llegeixin:
#SensorNoInternalManagerBox = Incapa\u00e7 d'establir l'Estat Inicial del Sensor, ja que no es pot trobar el Sensor intern
#SensorNoInternalManagerTitle = No hi ha Sensor Intern
GlobalDebounce = Global Debounce
SensorDebounceCheckBox = Show Sensor Debounce Information
SensorDebounceToolTip = Show extra columns for configuring sensor debounce timers
SensorGlobalDebounceMessageTitle = Sensor Debounce Timer
SensorDebounceActError = Value for Active Duration must be a Number, not:
SensorDebounceInActError = Value for InActive Duration must be a Number, not:
SensorGlobalDebounceMessageBox = Set the default values for the time it takes to register a change in sensor state.\nDuration is in milliseconds.
SensorActiveTimer = Debounce Active Timer:
SensorInactiveTimer = Debounce Inactive Timer:
SensorActiveDebounce = Active Delay
SensorInActiveDebounce = Inactive Delay
SensorPullUp = Pull-Up/Down
SensorPullUpCheckBox = Mostra Informaci\u00f3 del Sensor Pull-Up/Down
SensorPullUpToolTip = Mostra columnes addicionals per configurar el sensor cap amunt o cap avall.

#These are used in the Signal Mast Logic
Destination = Destinaci\u00f3
Source = Source
Pairs = Parells
MenuItemAutoGen = Genera autom\u00e0ticament parells de senyals
SignalMastAppearance = Aparen\u00e7a
AutoGenSignalMastLogicTitle = Genera autom\u00e0ticament parells de senyals
AutoGenSignalMastLogicMessage = Vols generar autom\u00e0ticament \nels parells de M\u00e0stils de Senyals i la L\u00f2gica basats \nen el pla de vies en l'Editor de Maquetes?
AutoGenSectionAfterLogic = Genera Seccions des de Parells de M\u00e0stils
AutoGenSectionAfterLogicToolTip = Genera seccions que segueixin la l\u00f2gica de senyalitzaci\u00f3, per usar m\u00e9s tard amb Tr\u00e0nsits i AutoDispatcher
EditSignalLogicButton = Edita L\u00f2gica
EnableLayoutBlockRouting = Els itineraris de Cant\u00f3 no estan activats\n Els vols activar?
LayoutBlockRoutingEnabled = Els itineraris de Cant\u00f3 s'han activat.
MenuItemAutoGenSections = Genera Seccions
DiscoverSignalMastPairs = Descobreix Parells de M\u00e0stils de Senyals
DiscoveringSignalMastPairs = Descobrint Parells de M\u00e0stils de Senyals
SignalMastPairGenerationComplete = Generaci\u00f3 de Parells de Senyalitzaci\u00f3 Completada
SectionGenerationComplete = Generaci\u00f3 de Seccions Completada

#SignalGroup table
SignalGroup = Grup de Senyals
SignalGroupSysNameTooltip = Enter system name for new Signal Group, e.g. IG12.
SignalGroupUserNameTooltip = Enter user name for new Signal Group, e.g. Junction Indicator on Signal 1.
DeleteSignalGroupInSystem = Elimina el GrupdeSenyals en el Nom de Sistema
AddSignalGroup = Afegeix Grup de Senyals
EditSignalGroup = Edita Grup de Senyals
SelectInGroup = <html>Selecciona el<br>{0}<br>per a ser incl\u00f2s<br>en aquest grup:</html>
SelectAppearanceTrigger = <html>Selecciona els<br>aspectes del M\u00e0stil<br>que dispara<br>aquest Grup:</html>
EnterMastAttached = Selecciona el {0} pare que est\u00e0 viculat a aquest grup.
ClickToApply = Per a fer canvis en aquest Grup de Senyals, fes els canvis a dalt, despr\u00e9s prem [{0}].
StateWhenMetTooltip = Aparen\u00e7a quan les condicions s\u00f3n assolides
StateWhenNotMetTooltip = Aparen\u00e7a quan les condicions NO s\u00f3n assolides
SelectConditionsOn = Selecciona les condicions que s'han d'assolir per establir aquest Senyal a ON
ChooseOrAnd = Seleccciona si qualsevol dels Sensors o Agulles han de coincidir, o els DOS han de coincidir:
TooltipUpdateGroup = Aplica ajustaments a aquest Grup de Senyals i surt del mode d'Edici\u00f3?
OnAppearance = On Aparen\u00e7a
OffAppearance = Off Aparen\u00e7a
WarningSysNameEmpty = El camp Nom del Sistema no por estar en blanc.
SigGroupEditBusyWarning = No es possible editar dos Grups de Senyals a la vegada.\nSi us plau completa en primer lloc el Grup de Senyals "{0}" i torna-ho a intentar.
SignalGroupDuplicateSystemNameWarning = El Group de Senyals amb el nom del sistema {0} ja existeix.\nSi us plau canvia'l i torna-ho a intentar.
SignalGroupDuplicateUserNameWarning = El Group de Senyals amb el nom d'usuari {0} ja existeix.\nSi us plau canvia'l i torna-ho a intentar.
NoMastSelectedWarning = Si us plau seleccciona primer el M\u00e0stil de Senyal.
SignalGroupHeadTableTooltip = <html>Nom\ufffds es pot afegir senyalitzaci\ufffd de sortida individual<br>a un grup de senyals<br>i es mostren en aquesta taula.

#Route table
TooltipRouteSystemName = Entra Nom de Sistema per el nou Itinerari, ex. 'IR12'
TooltipRouteUserName = Entra Nom d'Usuari per el nou Itinerari, ex. 'Neteja la L\u00ednia Principal'
SelectInRoute = <html>Selecciona {0}<br>per a ser incl\u00f2s<br>en aquest Itinerari:</html>
LabelPlaySound = Reprodueix So:
LabelRunScript = Executa Script:
LabelEnterSensorAligned = Entra el Sensor que s'activa quan totes les Agulles de l'Itinerari estan correctament posicionades (opcional):
TooltipEnterSensor = Entra el Nom de Sistema d'un Sensor (o deixa el camp buit)
LabelEnterSensors = Entra el Sensor que dispara aquest Itinerari (opcional)
TooltipEnterSensors = Entra el Nom de Sistema d'un Sensor (o deixa el camp buit)
LabelEnterTurnout = Entra l'Agulla que dispara aquest Itinerari (opcional)
TooltipEnterTurnout = Entra el Nom de Sistema d'una Agulla (real o interna)
LabelCondition = Condici\u00f3
TooltipTurnoutCondition = Seleccionant l'estat d'aquesta Agulla definit aqu\u00ed disparar\u00e0 aquest Itinerari
LabelTurnoutDelay = Retard adicional entre Ordres d'Agulles (Opcional)
TooltipTurnoutDelay = Entra un temps per afegir al valor per defecte de 250 mil\u00b7lisegons entre ordres d'agulles
LabelLockTurnout = Entra una Agulla que controla el Bloqueig per aquest Itinerari (opcional)
TooltipLockTurnout = Seleccionant l'estat d'aquesta Agulla definit aqu\u00ed bloquejar\u00e0 aquest Itinerari
TooltipCancelRoute = Surt del mode d'Edici\u00f3 sense modificar l'Itinerari
TooltipCreateRoute = Afegeix un Itinerari nou utilitzant les dades introdu\u00efdes a dalt
TooltipEditRoute = Edita l'Itinerari amb aquest Nom de Sistema
TooltipDeleteRoute = Elimina l'Itinerari amb aquest Nom de Sistema
TooltipUpdateRoute = Canvia aquest Itinerari i surt del mode d'Edici\u00f3
TooltipExportRoute = Exporta l'Itinerari a Condicionals de Logix per a seguir millorant. L'itinerari s'eliminar\u00e0 d'aquesta taula.
AddBeanStatusEnter = Si us plau entra un Nom de Sistema i un Nom d'Usuari.
RouteAddStatusErrorNotFound = L'Itinerari amb aquest Nom de Sistema o Nom d'Usuari no s'ha trobat.
RouteAddStatusCreated = Nou Itinerari Creat
RouteAddStatusUpdated = Itinerari actualitzat
RouteAddStatusExported = exportar a Logix
RouteAddStatusInitial1 = Per a crear un nou Itinerari, entra la seva definici\u00f3, despr\u00e9s prem "{0}".
RouteAddStatusInitial2 = Per editar un Itinerari existent, entra el seu Nom de Sistema, despr\u00e9s prem "{0}".
RouteAddStatusInitial3 = Per modificar aquest Itinerari, fes canvis a dalt, despr\u00e9s prem "{0}".
RouteAddStatusInitial4 = Per sortid del mode d'Edici\u00f3 sense modificar l'Itinerari, prem "{0}".
ButtonExport = Exporta a Logix
OnCondition = On
WhenCondition = quan
OnConditionChange = Quan canvi\u00ef
Set = Estableix
SetBeanState = Estableix {0} {1}
ColumnLabelSetState = Estableix Estat
ButtonCancelEdit = Cancel\u00b7la {0}
ButtonKeep = Mant\u00e9

#These are used with the pop-up menu
Move = Mou
Rename = Reanomena
Clear = Elimina Nom d'Usuari
CopyName = C\u00f2pia Nom d'Usuari

#These are used with the renaming/move option
MoveDialogTitle = Move User Name
MoveDialog = Move {0} User Name \"{1}\" from {2} to:
MoveDialogErrorMessage = Can not move an empty User Name.
# 4 shared Rename dialog keys are in jmrit.Bundle
#UpdateToUserNameTitle = Actualitza l'utilitzaci\u00f3 del Nom d'Usuari
#UpdateToUserName = Vols actualitzar la refer\u00e8ncia a aquest {0}\n per a utilitzar el Nom d'Usuari "{1}" en comptes del seu Nom de Sistema "{2}?
<<<<<<< HEAD
UpdateComplete = El Nom d'Usuari s'ha mogut.\nPer assegurar que els canvis tinguin efecte, s'ha de desar el Panell i reinicinar el JMRI
=======
UpdateComplete=El Nom d'Usuari s'ha mogut; per assegurar que els canvis tinguin efecte, s'ha de desar el Panell i reinicinar el JMRI
>>>>>>> 481beaa0
UpdateToSystemNameTitle = Actualitza l'utilitzaci\u00f3 del Nom de Sistema
UpdateToSystemName = Vols actualitzar la refer\u00e8ncia a aquest {0}\n per usar el Nom de Sistema?

#Used with the add/edit SignalHead
HomeSignal = Home
DistantSignal = Distant
UseAs = Posicionament del Senyal 
InputNum = Entrada{0}
NumberOfAppearances = Nombre de Sortides/Aparences 
HeadType = Head Type
OutputComment = {0}:{1}:{2}
SignalHeadSysNameTooltip = Entra el nom del sistema per aquest nou Senyal, e.g. LH12
SignalHeadUserNameTooltip = Entra el nom per aquest nou Senyal, e.g. Mast 1 Head 2
SignalHeadStateTooltip = Choose the turnout state that will activate this signal head output.
SignalHeadAcelaTooltip = Entra un nombre enter per a l'adre\u00e7a d'aquest senyal (assegura't que tens funcionant una connexi\u00f3 Acela).
SignalHeadMergTooltip = Escull el n\u00famero de sortides que seran utilitzades per aquesta Senyal.
SignalHeadUseTooltip = Is this head placed as a Home signal or a Distant signal?
SystemNotActiveWarning = No s'ha pogut crear l'element en el sistema {0} ja que no hi ha cap connexi\u00f3 activa d'aquest tipus disponible.

#Used with the add SignalMast
DuplicateMast = La creaci\u00f3 d'aquest M\u00e0stil de Senyals causar\u00e0 la duplicaci\u00f3 del M\u00e0stil de Senyals "{0}"\nmalgrat tot el M\u00e0stil de Senyals no s'ha creat
DuplicateMastTitle = M\u00e0stil de Senyals duplicat
DuplicateHeadAssignTitle = Assignaci\u00f3 Duplicada
DuplicateHeadAssign = Has seleccionat el Senyal "{0}" per a ser utilitzat en dos \n llocs diferents en el M\u00e0stil de Senyals. Est\u00e0s segur?
AlreadyAssigned = Has seleccionat el Senyal "{0}"\naquest Senyal ja ha estat assignat al M\u00e0stil de Senyals "{1}".\nEst\u00e0s segur de fer aix\u00f2?
DefineHeadsFirst = No s'han definit Senyals.\nSi us plau defineix els Senyals que faran el M\u00e0stil de Senyals primer.
TurnCtlMast = L'Agulla controla el M\u00e0stil de Senyals
HeadCtlMast = El Senyal controla el M\u00e0stil de Senyals
MatrixCtlMast = Sortida de Matriu de M\u00e0stil de Senyals
MastType = Tipus de M\u00e0stild e Senyals
SelectDrv = Selecciona controlador de M\u00e0stild e Senyals
MastEmpty = Primer selecciona un sistema
SetState = Estableix un estat
ResetPrevious = Restablir Aspecte previ
ResetPreviousToolTip = Selecciona per Apagar aspecte abans d'establir un nou Aspecte.
VirtualMast = M\u00e0stil Virtual
DCCMast = Descodificador de M\u00e0stil de Senyals DCC

DCCMastAddressNumber = L'adre\u00e7a DCC ha de ser un n\u00famero
DCCMastAddressBlank = Cal introduir una adre\u00e7a DCC
DCCMastCopyAspectId = Copia la ID d'Aspecte del M\u00e0stil de Senyals
DCCMastAspectNumber = L'ID d'Aspecte ha de ser un n\u00famero
DCCMastAddressAssigned = L'Adre\u00e7a "{0}" ja est\u00e0 assignada al M\u00e0stil de Senyals "{1}"
DCCMastAddress = Adre\u00e7a d'Accessoris DCC
DCCMastAddressOutOfRange = L'adre\u00e7a del M\u00e0stil de Senyals ha d'estar entre 1 i 2044
DCCMastAspectOutOfRange = L'Aspecte del M\u00e0stil de Senyals ha d'estar entre 0 i 31
DCCMastSetAspectId = ID de l'Aspecte
DCCSystem = Sistema
DCCUnlitAspectNumber = N\u00famero d'aspecte apagat
TurnUnLitDetails = Configuraci\u00f3 d'Agulla Apagada
DriverType = Controlador de M\u00e0stil de Senyals
MenuItemRepeaters = Repetidors
AllowUnLitLabel = Aquest M\u00e0stild e Senyals es pot apagar
DisableAspectsLabel = Inhabilita Aspectes espec\u00edfics
DisableAspect = Inhabilitat

MatrixBitsLabel = Nombre de sortides l\u00f2giques
MatrixOutputLabel = Sortida {0} 
AspectMastBitsWarning = La matriu est\u00e0 incompleta o t\u00e9 duplicats.\nHint: at least {0} outputs needed for {1} active Aspects.
AspectMatrixHeaderLabel = Per a cada aspecte habilitat, marca una \u00fanica combinaci\u00f3 de Sortides 1 a {0}:
AspectMatrixHeaderTooltip = Caixa marcada = On = Directe; desmarcada = Off = Desviat
MatrixOutputEmpty = Com a m\u00ednim una sortida no ha estat definida.\nSi us plau estableix totes les entrades per aquest M\u00e0stil de Senyals primer.
MatrixUnLitDetails = Sortides per Apagat
MatrixUnlitTooltip = Quan activat, estableix Aspecte Negre/Apagat
MatrixMastCopyAspectBits = Copia Matriu d'Aspecte per aquest M\u00e0stil de Senyals
MatrixColWarning = L'original te {0} en comptes de {1} columnes.\nContinuar?
MatrixColWarningTitle = Nombre de columnes desajustades

VetoDeleteBean = {0} {1} No es pot eliminar\n{2}

#Used with Rail Comm Data
TitleRailComTable = Locomotores amb RailCom
ColumnLoad = Llegir
ColumnTemp = Temperatura
ColumnFuelLevel = Nivell de Fuel
ColumnWaterLevel = Nivell d'Aigua
ColumnLocation = Localitzaci\u00f3
ColumnRouting = Enrutament
ColumnAddress = Adre\u00e7a

#Used with Transits (in TransitTable > Edit pane)
TransitSectionIsSafe = La Secci\u00f3 es Segura
TransitSectionIsSafeHint = <html>En assignar per Seccions Segures, nom\u00e9s si podem assignar tot el cam\u00ed a la seg\u00fcent Secci\u00f3 Segura,<br>\
  s'assignar\u00e0 qualsevol Secci\u00f3.<br>\
  No s'assignaran cap altra Secci\u00f3 fins que el Tren arribi a la seg\u00fcent Secci\u00f3 Segura.</html>

# Used in LogixTableAction GUI elements (moved from LogicTableBundle)
LogixSystemNameHint = Entra Nom del Sistema per a Logix Nou, ex. IX13
LogixUserNameHint = Entra Nom d'Usuari per a Logix Nou, ex. Control de Senyal 2
AddLogixMessage1 = Si us plau entra Nom d'Usuari i de Sistema, despr\u00e9s
AddLogixMessage2 = prem [Crea Nou], despr\u00e9s afegeix Condicionals.
CopyLogixMessage1 = Si us plau entra Nom d'Usuari i de Sistema\n
CopyLogixMessage2 = del Logix de dest\u00ed, despr\u00e9s prem [Copia]
#SuppressWithDisable = Elimina recordatoris per Desar
# LogixTable menu items
EnableAll       = Habilita tots els Logix
DisableAll      = Inhabilita tots els Logix
UseMultiPick = Utilitza llistes de selecci\u00f3 tradicionals
UseSinglePick = Utilitza llistes de selecci\u00f3 \u00fanica
UseComboNameBoxes = Utilitza un Quadre de Llista de Noms
# editor styles
ListEdit = Editor de Llista Condicional (Tradicional)
TreeEdit = Arbre Editor Condicional
# Logix Browser
BrowserButton = Cercador
BrowserTitle = Cercador Conditional
BrowserLogix = Logix:
BrowserIF = IF
BrowserTHEN = THEN
BrowserNoAction = <acci\u00f3 no definida>
BrowserEnabled = (Habilitat)
BrowserDisabled = (Deshabilitat)
BrowserSaveButton = Desa a Fitxer de Text
BrowserSaveButtonHint = Desa el contingut del cercador a un fitxer de text
BrowserSaveDialogTitle = Desa el Contingut del Cercador
BrowserSaveDialogApprove = Desa el Contingut
BrowserSaveDuplicateReplace = Reempla\u00e7a
BrowserSaveDuplicateAppend = Afegeix
BrowserSaveDuplicateTitle = Duplica Arxiu
BrowserSaveDuplicatePrompt = Arxiu "{0}" ja existeix, selecciona Afegir o Reempla\u00e7a
BrowserHelpTitle = Ajuda del Cercador
BrowserHelpText = Les variables d'estat d'activaci\u00f3 s'indiquen amb [x].\nEl format del fitxer de text es basa en utilitzar una font monospace.
LabelRefTitle = Refer\u00e8ncies de variables condicionals
LabelRefTarget = Objectiu
LabelRefSource = Referenciat per
# Logix Maintenance Dialog
ElementName = Nom de l'element
ElementNameHint = Entra el nom de Sistema o d'Usuari d'un element per trobar on est\u00e0 referenciat.
ReferenceButton = Obtenir les refer\u00e8ncies
FindOrphans = Troba elements orfes
EmptyConditionals = Troba condicionals buits
CrossReference = Troba refer\u00e8ncies creuades
DisplayWhereUsed = Conditional Variable References
# next key both in LogixTableAction and ConditionalEdit
TitlePickList = Llistes de Selecci\u00f3
OpenPickListTables = Obre Taules de Llistes de Selecci\u00f3
LogixCreateButtonHint = Prem per a crear ana L\u00f2gica Nova
CancelLogixButtonHint = Prem per tornar a la Taula de L\u00f2gica sense canvis
ConfirmLogixDelete = Est\u00e0s segur que vols eliminar la L\u00f2gica "{0}"?
ConfirmLogixDuplicate = La l\u00f2gica "{0}" ja existeix. Vols copiar\nel condicional de la L\u00f2gica"{1}" a "{0}"?
NameConditionalCopy = Reanomena la c\u00f2pia del Condicional "{0}" ({1})\na la L\u00f2gica {2} copiant-la a la L\u00f2gica "{3}" ({4}).\nPrem Cancel\u00b7la si no vols copiar aquest Condicional.
CopyOf = Copia de {0}
# Logix error strings
LogixError1 = Ja existeix una L\u00f2gica amb aquest Nom de Sistema.\nSi us plau canvia el nom i torna-ho a provar.
LogixError3 = Ja existeix una L\u00f2gica amb aquest Nom d'Usuari.\nSi us plau canvia el nom i torna-ho a provar.
LogixError5 = No es pot trobar una L\u00f2gica amb aquest Nom de Sistema.
LogixError8 = Nom de Sistema inv\u00e0lid o no entrat.\nSi us plau entra un nom de sitema de L\u00f2gica (ex. IX3) i torna-ho a provar.
LogixError10 = Aquest Nom d'Usuari ja est\u00e0 en \u00fas. No es pot actualitzar aquesta L\u00f2gica.\nSi us plau canvia el nom i torna-ho a provar.
LogixError11 = Cannot delete as requested.\nEl Condicional "{0}" ({1}) \u00e9s una Variable Condicional en el Condicional,\n"{2}" ({3}), de la L\u00f2gica, "{4}" ({5}).\nSi us plau elimina la Variable primer.
LogixError31 = C\u00f2pia de la L\u00f2gica "{0}" en proc\u00e9s.  Completa i torna-ho a provar.
LogixError32 = No es poden editar dues L\u00f2giques a la vegada. Si us plau acaba d'editar la L\u00f2gica "{0}" i torna-ho a provar.
LogixWarn8 = Els Condicionals a la L\u00f2gica "{0}" ({1}) no es poden editar.\nVes a la Taula de Grups de Sensors per a editar el grup de sensors.
# Messages prefs pane item
DeleteLogix = Quan s'elimina una L\u00f2gica<|MERGE_RESOLUTION|>--- conflicted
+++ resolved
@@ -518,11 +518,7 @@
 # 4 shared Rename dialog keys are in jmrit.Bundle
 #UpdateToUserNameTitle = Actualitza l'utilitzaci\u00f3 del Nom d'Usuari
 #UpdateToUserName = Vols actualitzar la refer\u00e8ncia a aquest {0}\n per a utilitzar el Nom d'Usuari "{1}" en comptes del seu Nom de Sistema "{2}?
-<<<<<<< HEAD
 UpdateComplete = El Nom d'Usuari s'ha mogut.\nPer assegurar que els canvis tinguin efecte, s'ha de desar el Panell i reinicinar el JMRI
-=======
-UpdateComplete=El Nom d'Usuari s'ha mogut; per assegurar que els canvis tinguin efecte, s'ha de desar el Panell i reinicinar el JMRI
->>>>>>> 481beaa0
 UpdateToSystemNameTitle = Actualitza l'utilitzaci\u00f3 del Nom de Sistema
 UpdateToSystemName = Vols actualitzar la refer\u00e8ncia a aquest {0}\n per usar el Nom de Sistema?
 

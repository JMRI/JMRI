--- conflicted
+++ resolved
@@ -113,7 +113,6 @@
         feedback.addItem(new BeanEditItem(null, null, Bundle.getMessage("FeedbackToolTip")));
         feedback.addItem(new BeanEditItem(modeBox, Bundle.getMessage("FeedbackMode"), Bundle.getMessage("FeedbackModeToolTip")));
 
-<<<<<<< HEAD
         sensorFeedBack1ComboBox = new JmriBeanComboBox(InstanceManager.sensorManagerInstance(), ((Turnout) bean).getFirstSensor(), JmriBeanComboBox.DISPLAYNAME);
         sensorFeedBack1ComboBox.setFirstItemBlank(true);
         feedback.addItem(new BeanEditItem(sensorFeedBack1ComboBox, Bundle.getMessage("FeedbackSensor1"), Bundle.getMessage("FeedbackSensorToolTip1")));
@@ -121,15 +120,6 @@
         sensorFeedBack2ComboBox = new JmriBeanComboBox(InstanceManager.sensorManagerInstance(), ((Turnout) bean).getSecondSensor(), JmriBeanComboBox.DISPLAYNAME);
         sensorFeedBack2ComboBox.setFirstItemBlank(true);
         feedback.addItem(new BeanEditItem(sensorFeedBack2ComboBox, Bundle.getMessage("FeedbackSensor2"), Bundle.getMessage("FeedbackSensorToolTip2")));
-=======
-        sensorFeedBack1Field = new JmriBeanComboBox(InstanceManager.sensorManagerInstance(), ((Turnout) bean).getFirstSensor(), JmriBeanComboBox.DISPLAYNAME);
-        sensorFeedBack1Field.setFirstItemBlank(true);
-        feedback.addItem(new BeanEditItem(sensorFeedBack1Field, Bundle.getMessage("FeedbackSensor1"), Bundle.getMessage("FeedbackSensorToolTip")));
-
-        sensorFeedBack2Field = new JmriBeanComboBox(InstanceManager.sensorManagerInstance(), ((Turnout) bean).getSecondSensor(), JmriBeanComboBox.DISPLAYNAME);
-        sensorFeedBack2Field.setFirstItemBlank(true);
-        feedback.addItem(new BeanEditItem(sensorFeedBack2Field, Bundle.getMessage("FeedbackSensor2"), Bundle.getMessage("FeedbackSensorToolTip")));
->>>>>>> c6d290ac
 
         String[] str = new String[]{"empty"};
         automationBox = new JComboBox<String>(str);

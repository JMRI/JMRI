--- conflicted
+++ resolved
@@ -1,15 +1,10 @@
 # LRouteTableBundle_fr.properties
 #
-<<<<<<< HEAD
-# French properties for the jmri.jmrit.beantable. LRoute GUI elements
-# Translated by Herv\u00e9 BLOREC <bzh56420@yahoo.fr> le 2013-8-26
-=======
 # Revision $Revision$
 #
 # Default properties for the jmri.jmrit.beantable. LRoute GUI elements
 #
 # Translated by Herv\u00e9 BLOREC <bzh56420@yahoo.fr> le 2016-6-03
->>>>>>> 3d5670a0
 
 LRouteAddTitle = Ajouter LItin\u00e9raire
 LRouteEditTitle = Modifier LItin\u00e9raire
@@ -17,18 +12,6 @@
 SetAction = D\u00e9finir Action
 SetTrigger = \u00c9tat D\u00e9clencheur
 
-<<<<<<< HEAD
-SystemNameHint = Entrez le nom syst\u00e8me du nouveau LItin\u00e9raire par exemple: D\u00e9finir LignePrincipale.
-UserNameHint = Entrez le nom utilisateur pour le nouveau LItin\u00e9raire, par exemple, Effacer LignePrincipale.
-BasicTab = LItin\u00e9raire Identit\u00e9
-BasicTabHint = Inscrire les noms de cet LItin\u00e9raire
-Guide1 = Tab 1: Nom de  LItin\u00e9rairel' LItin\u00e9raire, s\u00e9lectionner les param\u00e8tres des autres onglets, puis revenez ici et utilisez les boutons en bas.
-Guide2 = Tab 2: S\u00e9lectionnez les appareils que vous voulez contr\u00eeler et les actions que vous voulez qu'ils effectuent.
-Guide3 = Tab 3: S\u00e9lectionnez les p\u00e9riph\u00e9riques que vous souhaitez utiliser comme d\u00e9clencheurs et leurs \u00e9tats de d\u00e9clencher les actions du Tab2 ci-dessus.
-Guide4 = Tab 4: Autres param\u00e8tres de LItin\u00e9raire - Capteurs d'Alignement, des scripts et des fichiers audio, verrrouillages, etc
-SetLocks = D\u00e9finir des verrous
-Lock = verrouiller les Aiguillages lorsque les d\u00e9clencheurs allument.
-=======
 ButtonCreate = Ajt LItin\u00e9raire
 ButtonEdit = Modif LItin\u00e9raire
 ButtonDelete = Suppr LItin\u00e9raire
@@ -48,7 +31,6 @@
 RunScript = Ex\u00e9cuter le script:
 SetLocks = d\u00e9finir des verrous
 Lock = verrouiller les Aiguillages lorsque les d\u00e9clencheurs s'allument.
->>>>>>> 3d5670a0
 
 TriggerTab = D\u00e9clencheurs/Commandes (entr\u00e9e)
 TriggerTabHint = S\u00e9lectionnez les d\u00e9clencheurs \u00e0 inclure pour cet LItin\u00e9raire

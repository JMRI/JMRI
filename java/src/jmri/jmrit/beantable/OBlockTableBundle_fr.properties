--- conflicted
+++ resolved
@@ -1,13 +1,8 @@
 # OBlockTableBundle_fr.properties
 #
-<<<<<<< HEAD
-# French properties for the jmri.jmrit.OBlockTableAction GUI elements
-## Translated by Herv\u00e9 BLOREC <bzh56420@yahoo.fr> le 2013-8-19
-=======
 # Revision $Revision$
 ## Default properties for the jmri.jmrit.OBlockTableAction GUI elements
 ## Translated by Herv\u00e9 BLOREC <bzh56420@yahoo.fr> le 2016-6-03
->>>>>>> 3d5670a0
 
 TitleOBlocks = Cantons Occup\u00e9s, leurs Portails et leurs Chemins
 TitleBlockTable = Tableau Occupation des Cantons
@@ -35,15 +30,9 @@
 OpenBlockMenu = Afficher Tableau Occupation  de Canton
 OpenPortalMenu = Afficher Tableau Portail
 OpenXRefMenu = Afficher R\u00e9f\u00e9rence Crois\u00e9e Canton-Portail
-<<<<<<< HEAD
-OpenSignalMenu = Montrer le Tableau Signal
-OpenBlockPathMenu = Ouvrir des Tableaux Canton-Chemin
-OpenBlockPathTurnoutMenu = Ouvrir des Tableau Canton-Chemin-Aiguillage
-=======
 OpenSignalMenu = Montrer le Tableau Feux de Signalisation
 OpenBlockPathMenu = Ouvrir des Tableaux Canton-Chemin ...
 OpenBlockPathTurnoutMenu = Ouvrir des Tableau Canton-Chemin-Aiguillage ...
->>>>>>> 3d5670a0
 OpenPathMenu = Ouvrir "{0}" Tableau de Chemin
 OpenTurnoutMenu = Ouvrir "{0}" Tableaux Chemin-Aiguillage ...
 OpenPathTurnoutMenu = Ouvrir "{0}" Tableau Aiguillage
@@ -58,13 +47,8 @@
 
 FromBlockName = Du Canton (Approche) 
 PortalName = Nom du Portail
-<<<<<<< HEAD
-ThroughPortal = A Travers le Portail
-BlockName = Nom du Canton
-=======
 ThroughPortal = \u00c0 Travers le Portail
 BlockNamec = Nom du Canton
->>>>>>> 3d5670a0
 ToBlockName = vers Canton(Prot\u00e9g\u00e9)
 
 Offset = D\u00e9calage 
@@ -75,36 +59,20 @@
 ColumnSetting = R\u00e9glages Aiguillage
 
 #Oblock states
-<<<<<<< HEAD
-Dark            = \u00c9teint
-Occupied        = Occup\u00e9
-Unoccupied      = Inoccup\u00e9e
-Inconsistent    = Incoh\u00e9rent
-Allocated       = Allou\u00e9
-Running         = BulletinPosition
-=======
 Dark            = u00c9teint
 Occupied        = Occupu00e9
 Unoccupied      = Inoccupu00e9
 Inconsistent    = Incohu00e9rent
 Allocated       = Allouu00e9
 Running         = PositionBulletin
->>>>>>> 3d5670a0
 OutOfService    = Hors Service
 TrackError      = ErreurVoie
 #Unknown         = Inconnu
 
-<<<<<<< HEAD
-PrintOBlockTable= Imprimer Table OCanton
-PrintPortalTable= Imprimer Table Portail
-PrintSignalTable= Imprimer Table Signal
-PrintXRef       = Imprimer R\u00e9f\u00e9rence Crois\u00e9e OCanton/Portail
-=======
 PrintOBlockTable= Imprimer Tableau OCanton
 PrintPortalTable= Imprimer Tableau Portail
 PrintSignalTable= Imprimer Tableau Signal
 PrintXRef       = Imprimer ru00e9fu00e9rence croisu00e9e OCanton/Portail
->>>>>>> 3d5670a0
 
 AddPathFailed = Impossible d'ajouter le Chemin "{0}"
 BlockPathsConflict = Les Chemins utilisant ce portail traversent le Canton "{1}". Si le canton est modifi\u00e9\npourto "{0}", les chemins dans le canton "{1}" en utilisant ce portail deviendront des embranchements.\nSi vous faites ce changement, veuillez v\u00e9rifier les connexions des chemin dans les cantons "{0}" et "{1}".
@@ -120,19 +88,11 @@
 NoSuchBlock = Il n''y a pas de Canton nomm\u00e9 "{0}".
 NoSuchPortalName = Il n''y a pas de Portail nomm\u00e9 "{0}".
 NoSuchPortal = Il n'y a pas de Portail entre les cantons "{0}" et "{1}".
-<<<<<<< HEAD
-NoSuchSensorErr = Il n''y a pas de Capteur nomm\u00e9 "{0}".
-NoSuchReporterErr = Il n''y a pas de journal nomm\u00e9 "{0}".
-NoSuchSignal = Il n''y a pas de T\u00eate Signal ou M\u00e2t Signal nomm\u00e9 "{0}".
-NoSuchTurnout = Il n''y a pas d'Aiguillage nomm\u00e9 "{0}".
-TurnoutMustBeSet = L''Aiguillage doit \u00eatre r\u00e9gl\u00e9 sur "{0}" ou "{1}".
-=======
 NoSuchSensorErr = Il n'y a pas de Capteur nomm\u00e9 "{0}".
 NoSuchReporterErr = Il n'y a pas de journal nomm\u00e9 "{0}".
 NoSuchSignal = Il n'y a pas de Feu de Signalisation ou M\u00e2t de Signalisation nomm\u00e9 "{0}".
 NoSuchTurnout = Il n'y a pas d'Aiguillage nomm\u00e9 "{0}".
 TurnoutMustBeSet = L'Aiguillage doit \u00eatre r\u00e9gl\u00e9 sur "{0}" ou "{1}".
->>>>>>> 3d5670a0
 PortalBlockConflict = Le portail "{0}" ne se connecte pas au canton "{1}".
 PortalNameConflict = Le Portail "{0}" ne peut pas \u00eatre modifi\u00e9 car il est en cours d'utilisation\npar des Chemins et Cantons. Utilisez [Supprimer] et ajouter nouveau Portail.
 PortalNeedsBlock = Le Portail "{0}" doit avoir un canton sp\u00e9cifi\u00e9 de chaque c\u00f4t\u00e9.

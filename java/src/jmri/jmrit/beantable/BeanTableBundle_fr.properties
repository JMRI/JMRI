# BeanTableauBundle.properties
#
# Revision $Revision$
#
# Default properties for the jmri.jmrit.beanTableau GUI elements
#
# Translated by Fran\u008Dois Taburet
# Updated by BLOREC Herv\u00E9 <bzh56420@yahoo.fr> 2016-01-09










TitleBlockTableau = Tableau Canton
TitleSensorTableau = Tableau Capteur
TitleTurnoutTableau = Tableau Aiguillages
TitleSignalTableau = Tableau T\u00EAtes Signal
TitleLightTableau = Tableau Lumi\u00E8res
TitleLogixTableau = Tableau Logix
TitleTransitTableau = Tableau Transit
TitleSectionTableau = Tableau Section
TitleReporterTableau = Tableau Rapport
TitleMemoryTableau = Tableau M\u00E9moires
TitleAudioTableau = Tableau Audio
TitleIdTagTableau =  Tableau Etiquette ID
TitleSignalMastTableau = Tableau M\u00E2t Signal
TitleSignalMastLogicTableau = Tableau Logique M\u00E2t Signal
TitleWarrantTableau = Tableau Mandat
TitleConditionalTableau = Tableau Conditions
TitleSignalGroupTableau = Tableau Groupe Signaux
TitleRouteTableau = Tableau Itin\u00E9raires
TitleListedTableau = Tableau Acc\u00E8s List\u00E9s
TitleEntryExitTableau =  Tableau Entr\u00E9e/Sortie

ShouldBeNumber = La valeur entr\u00E9e dans "{0}" doit \u00EAtre un nombre entier
DccAccessoryAddrRange = La valeur pour le d\u00E9codeur signal doit \u00EAtre entre 1 & 2044
DccAccessoryAspect = La valeur des Aspects "{0}" doit \u00EAtre entre 1 & 31
DccAccessoryAddressOffSet = D\u00E9calage d'adresse

ButtonAdd = Ajouter ...
ButtonOK = OK
ButtonOKPlus = OK -Arr\u00EAt Rappels 
ButtonCreate = Cr\u00E9er
ButtonEdit = Modifier
ButtonUpdate = Mise \u00E0 jour
ButtonCancel = Annuler
ButtonNo = Non
ButtonYes = Oui
ButtonApply = Appliquer
ButtonYesPlus = OK - Arr\u00EAt Avertissements
ButtonDelete = Supprimer
ButtonAddSensor = Ajout Nouveau capteur
ButtonAddAudioListener = Ajouter Auditeur...
ButtonAddSource = Ajouter Source ...
ButtonAddBuffer = Ajouter Tampon ...
ButtonClear = Effacer
ToolTipWillActivate = Ce bouton sera actif une fois que vous aurez tap\u00E9 du texte dans la zone de texte
addToTable = Ajouter au tableau 

ColumnSystemName = Nom Syst\u00E8me
ColumnUserName = Nom d'utilisateur
ColumnState = \u00E9tat
ColumnComment = Commentaire
ColumnIdTagID = Etiquette ID
ColumnIdWhere = O\u00F9 vu
ColumnIdWhen = Quand vu

TitleAddSignal = Ajouter un Nouveau Signal
TitleEditSignal = Modifier Signal
TitleAddSensor = Ajouter un Nouveau Capteur
TitleAddTurnout = Ajouter un Nouvel Aiguillage
TitleAddReporter = Ajouter un Nouveau Rapport
TitleAddMemory = Ajouter une Nouvelle m\u00E9moire
TitleAddLight = Ajouter/Editer Lumi\u00E8re
TitleAddLightControl = Ajouter/modifier Commande Lumi\u00E8re
TitleAddBlock = Ajouter/Modifier Canton
TitleAddSection = Ajouter/Modifier Section
TitleAddTransit = Ajouter/Editer Transit
TitleAddAudioBuffer = Ajouter/Editer Audio Buffer
TitleAddAudioSource = Ajouter/Modifier la source audio
TitleAddAudioListener = Ajouter/modifier Auditeur Audio
TitleAddIdTag = Ajouter/Modifier Etiquette Id
TitleAddSignalMast = Ajouter M\u00E2t Signal

ColumnHeadEnabled = Activ\u00E9
ColumnHeadIntensity = Intensit\u00E9
ColumnHeadLit = Allum\u00E9
ColumnHeadHeld = Maintenu

StringQuadOutput = Quadruple sortie
StringTripleOutput = Triple sortie RGB
StringTripleTurnout = Triple sortie
StringDoubleTurnout = Double sortie
StringVirtual = Virtuel
StringSE8c4aspect  =  Aspect SE8c4
StringAcelaaspect = Aspect Acela 
StringLsDec = LDT LS-DEC
StringGrapevine = Grapevine
StringDccSigDec = D\u00E9codeur DCC de Signal
StringMerg = Pilote Merg de Signal
StringSingle = Simple Sortie

StringSignalheadTriple = TRIPLE
StringSignalheadRGB = TRIPLE RGB
StringSignalheadDouble = DOUBLE
StringSignalheadBiPolar = BIPOLAIRE
StringSignalheadWigwag = Passage \u00E0 Niveau
StringSignalheadSingle = SIMPLE

LabelSystemName = Nom syst\u00E8me:
LabelUserName = Nom utilisateur:
LabelTurnoutNumber = Num\u00E9ro d'aiguillage:
LabelSecondNumber = Second Aiguillage:
LabelGreenTurnoutNumber  = Num\u00E9ro Sortie Vert:
LabelYellowTurnoutNumber = Num\u00E9ro Sortie Jaune:
LabelRedTurnoutNumber    = Num\u00E9ro Sortie Rouge:
LabelLunarTurnoutNumber = Num\u00E9ro de la sortie Lunaire:
LabelBlueTurnoutNumber = Num\u00E9ro Sortie Bleu:
LabelFlashGreenTurnoutNumber = Num\u00E9ro de sortie Flash Vert:
LabelFlashYellowTurnoutNumber = Num\u00E9ro de sortie Flash Jaune:
LabelFlashRedTurnoutNumber = Num\u00E9ro de sortie Flash Rouge:
LabelDarkTurnoutNumber = num\u00E9ro de la sortie Eteint:
LabelSignalheadNumber = Num\u00E9ro T\u00EAte Signal:
LabelAspectType = Type d'Aspect:
LabelTurnoutClosedAppearance = Apparence Quand Droit:
LabelTurnoutThrownAppearance = Apparence Quand D\u00E9vi\u00E9:
LabelNumberToAdd = Num\u00E9ro \u00E0 Ajouter
LabelAutoSysName = G\u00E9n\u00E9ration Automatique d'un Nom Syst\u00E8me
LabelAspectNumbering = Num\u00E9rotation d'Aspect

LightSystem  = Syst\u00E8me:
LightSystemHint = Choisir un syst\u00E8me pour la nouvelle Lumi\u00E8re
LightHardwareAddress = Adresse Mat\u00E9rielle :
LightHardwareAddressHint = Entrez une adresse mat\u00E9rielle pour la nouvelle lumi\u00E8re, par exemple, 13
LightSystemName = Nom syst\u00E8me:
LightAddRangeBox = Ajouter une plage s\u00E9quentielle
LightAddRangeHint = Cochez pour ajouter plus d'une Lumi\u00E8re avec des adresses s\u00E9quentielles
LightNumberToAddHint = Entrer le nombre d' adresses s\u00E9quentielles Lumi\u00E8res \u00E0 ajouter
LightUserName = Nom utilisateur:
LightUserNameHint = Entrez le nom utilisateur pour la nouvelle lumi\u00E8re, par exemple, Jones House
LightControlType = Type de commande
LightControlTypeHint = Choisir comment la nouvelle Lumi\u00E8re doit \u00EAtre command\u00E9e
LightSensor = Nom du Capteur
LightSensorHint = Entrez le nom du capteur commandant cette Lumi\u00E8re
LightSensorSense = Capteur pour ON
LightSensorSenseHint = Choisir l'\u00E9tat du capteur correspondant \u00E0 la lumi\u00E8re ON
LightScheduleOn = Heure On (hh: mm)
LightScheduleHint = Entrer l'heure au format hh : mm pour une horloge de 24 heures
LightScheduleOff = Heure Off  (hh: mm)
LightTurnout = Nom de l'Aiguillage
LightTurnoutHint = Entrez le nom de l'Aiguillage, dont le statut est indiqu\u00E9 dans la nouvelle Lumi\u00E8re
LightTurnoutSense = Etat pour ON
<<<<<<< HEAD
LightTurnoutSenseHint = Choisir l'\u00C3\u00A9tat de l'Aiguillage correspondant \u00E0 la lumi\u00E8re ON
LightTimedSensor = Nom du Capteur D\u00E9clencheur
LightTimedSensorHint = Entrez le nom du Capteur de d\u00E9clenchement du temps ON
LightTimedDurationOn = Dur\u00E9e ON (ms)
LightTimedDurationOnHint = Entrer la dur\u00E9e du Temps On en millisecondes
LightNoneSelected = Pas de commande automatis\u00E9e s\u00E9lectionn\u00E9e
LightControlBorder = Commande Lumi\u00E8re
LightVariableBorder = Intensit\u00E9 Variable
LightCreateButtonHint = Appuyez sur Cr\u00E9er pour cr\u00E9er une nouvelle Lumi\u00E8re
LightUpdateButtonHint = Appuyez sur Mettre \u00E0 Jour pour changer la Lumi\u00E8re
LightCancelButtonHint = Appuyez sur Annuler pour laisser inchang\u00E9e
LightCreateControlButtonHint = Appuyez sur Cr\u00E9er pour cr\u00E9er une nouvelle Commande lumi\u00E8re
LightUpdateControlButtonHint = Pressez Mise \u00E0 Jour pour modifier la Commande lumi\u00E8re
=======
LightTurnoutSenseHint = Choisir l'\u00e9tat de l'Aiguillage correspondant \u00e0 la lumi\u00e8re ON
LightTimedSensor = Nom du Capteur D\u00e9clencheur
LightTimedSensorHint = Entrez le nom du Capteur de d\u00e9clenchement du temps ON
LightTimedDurationOn = Dur\u00e9e ON (ms)
LightTimedDurationOnHint = Entrer la dur\u00e9e du Temps On en millisecondes
LightNoneSelected = Pas de commande automatis\u00e9e s\u00e9lectionn\u00e9e
LightControlBorder = Commande Lumi\u00e8re
LightVariableBorder = Intensit\u00e9 Variable
LightCreateButtonHint = Appuyez sur Cr\u00e9er pour cr\u00e9er une nouvelle Lumi\u00e8re
LightUpdateButtonHint = Appuyez sur Mettre \u00e0 Jour pour changer la Lumi\u00e8re
LightCancelButtonHint = Appuyez sur Annuler pour laisser inchang\u00e9e
LightCreateControlButtonHint = Appuyez sur Cr\u00e9er pour cr\u00e9er une nouvelle Commande lumi\u00e8re
LightUpdateControlButtonHint = Pressez Mise \u00e0 Jour pour modifier la Commande lumi\u00e8re
>>>>>>> 4ed0cbd1
LightAddControlButton = Ajouter une commande
LightAddControlButtonHint = Appuyez pour ajouter une Commande Lumi\u00E8re \u00E0 cette Lumi\u00E8re
LightTwoSensorHint = Entrez le nom des deux Capteurs commandant cette Lumi\u00E8re

LightControlDescription = Description
LightSensorControl = Par le Capteur
LightFastClockControl = Par l'Horloge Rapide
LightTurnoutStatusControl = Par l'\u00C9tat de l'Aiguillage
LightTimedOnControl = Par Heure ON 
LightTwoSensorControl = Par Deux Capteurs
LightNoControl = Aucun
LightSensorControlDes = ON lorsque {0} est {1}.
LightFastClockDes = ON \u00E0 {0}, OFF \u00E0 {1}.
LightTurnoutControlDes = ON lorsque {0} est {1}.
LightTimedOnControlDes = ON pour {0} msec. lorsque {1} va {2} .
LightTwoSensorControlDes = ON lorsque l'{0} ou {1} est {2}.

LightCreateInst = S\u00E9lectionner ou entrer des donn\u00E9es, puis appuyez sur Cr\u00E9er pour une nouvelle lumi\u00E8re, ou appuyez sur Annuler.
LightUpdateInst = Modifier les donn\u00E9es et appuyez Mise \u00E0 Jour, ou appuyez sur Annuler.
LightCreateFeedback = Nouvelle Lumi\u00E8re ajout\u00E9e:
LightUpdateFeedback = Lumi\u00E8re mise \u00E0 jour:

LightError1 = Erreur: la Lumi\u00E8re avec ce Nom Syst\u00E8me existe d\u00E9j\u00E0.
LightError2 = Appuyez sur Modifier pour voir le Nom Utilisateur et les informations de Commande.
LightError3 = Erreur: Nom Syst\u00E8me a un format invalide.
LightError4 = Erreur: Mauvais "Nombre \u00E0 Ajouter" entr\u00E9 .
LightError5 = Erreur: Nom Syst\u00E8me ne fait pas r\u00E9f\u00E9rence \u00E0 du mat\u00E9riel configur\u00E9.
LightError6 = Veuillez r\u00E9viser Nom Syst\u00E8me et r\u00E9essayez.
LightError7 = Erreur: la lumi\u00E8re avec Nom Syst\u00E8me entr\u00E9 n'existe pas.
LightError8 = Erreur: la lumi\u00E8re avec ce Nom Utilisateur existe d\u00E9j\u00E0.
LightError9 = Veuillez r\u00E9viser le Nom Utilisateur et essayez \u00E0 nouveau.
LightError10 = Erreur: la lumi\u00E8re
LightError11 = existe et est la m\u00EAme adresse.
LightError12 = Erreur de format en entr\u00E9e de temps, s'il vous pla\u00EEt retournez au format hh:mm.
LightError13 = Num\u00E9ro hors gamme dans l'entr\u00E9e de l'heure, veuillez rentrer au format hh:mm.
LightError14 = Mauvais caract\u00E8re dans le champ de l'heure, s'il vous pla\u00EEt retournez au format hh:mm.
LightError15 = Attention: Nom Syst\u00E8me se r\u00E9f\u00E8re \u00E0 une adresse d\u00E9j\u00E0 utilis\u00E9e par
LightError16 = Intensit\u00E9 hors limite
LightError17 = Erreur: Aucune Adresse Mat\u00E9rielle n'a \u00E9t\u00E9 entr\u00E9e.
LightError18 = Erreur: Adresse Mat\u00E9rielle saisie n'est pas convertible en num\u00E9ro .
LightError19 = Erreur: La plage d' adresses mat\u00E9rielles demand\u00E9es n'est pas libre.
LightError20 = {0} existe d\u00E9j\u00E0.
LightWarn1 = Erreur : le Capteur ne peut \u00EAtre fourni. Commande Lumi\u00E8re non cr\u00E9\u00E9e.
LightWarn2 = Erreur: L'Aiguillage ne peut \u00EAtre fourni. Commande Lumi\u00E8re non cr\u00E9\u00E9e.
LightWarn3 = Attention: l'Aiguillage demand\u00E9 utilise la m\u00EAme adresse que la lumi\u00E8re:
LightWarn4 = Avertissement : La Nouvelle Lumi\u00E8re se r\u00E9f\u00E8re \u00E0 une adresse d\u00E9j\u00E0 utilis\u00E9e par
LightWarn5 = Attention - Lumi\u00E8re demand\u00E9e
LightWarn6 = utilise la m\u00EAme adresse que l'Aiguillage
LightWarn7 = Voulez-vous toujours ajouter cette Lumi\u00E8re ?
LightWarn8 = Erreur: Capteur de D\u00E9clenchement a un nom invalide. Commande Lumi\u00E8re non cr\u00E9\u00E9e.
LightWarn9 = Erreur: Dur\u00E9e entr\u00E9e  a un format non valide. Commande Lumi\u00E8re non cr\u00E9\u00E9e..

Rappel = S'il vous pla\u00EEt n'oubliez pas de sauvegarder vos Lumi\u00E8res sur le disque. ( S\u00E9lectionnez "Sauvegarde  Configuration  ... " dans le menu Fichier du Tableau Lumi\u00E8re. )
ReminderTitle = Rappel

ReminderInUse = Il est utilis\u00E9 par {0} autres objets.
DeletePrompt = \u00EAtes-vous s\u00FBr de vouloir supprimer {0} ?
WarningUserName = Nom Utilisateur " {0} " a d\u00E9j\u00E0 \u00E9t\u00E9 utilis\u00E9 .
WarningUserNameAsSystem = Nom Utilisateur " {0}" a d\u00E9j\u00E0 \u00E9t\u00E9 utilis\u00E9 comme un Nom Syst\u00E8me .
WarningSystemNameAsUser = Nom Utilisateur " {0}" a d\u00E9j\u00E0 \u00E9t\u00E9 utilis\u00E9 comme un nom d'utilisateur .
WarningNoTurnout = Impossible de fournir "{0} " - " {1}" .
AddNoTurnout = Impossible d'ajouter t\u00EAte de signal parce qu'il ne pouvait fournir "{0} " - " {1}" .
WarningEdit = Veuillez finir l'\u00E9dition " {0} " avant l'\u00E9dition " {1} ".
WarnExcessBeans = Vous \u00EAtes sur le point d'ajouter {0} {1} objets dans la configuration.\nEn \u00EAtes-vous s\u00FBr?

DuplicateSignalSystemName = Impossible d'ajouter parce que que " {0} " existe d\u00E9j\u00E0. Pour remplacer une t\u00EAte signal existante, d'abord la supprimer .
GrapevineSkippingCreation = Sauter cr\u00E9ation de t\u00EAte signal Grapvine parce que "{0 }" ne commence pas par GH .
se8c4SkippingCreation = Sauter cr\u00E9ation de t\u00EAte de signal se8c4 parce que "{0 }" n'est ni un nombre, ni le nom d'un Aiguillage  valide.
se8c4SkippingDueToErrorInFirst  =  Sauter cr\u00E9ation de t\u00EAte de signal se8c4 parce que la s\u00E9lection du premier aiguillage n'est pas valide.
se8c4SkippingDueToErrorInSecond =  Sauter cr\u00E9ation de t\u00EAte de signal se8c4 parce que la s\u00E9lection du deuxi\u00E8me aiguillage n'est pas valide.
acelaSkippingCreation = Sauter cr\u00E9ation de t\u00EAte signal Acela parce que "{0} " n'est pas un num\u00E9ro ou ne d\u00E9marre pas avec LT .
InvalidSignalSystemName = Impossible d'ajouter une t\u00EAte signal parce que "{0} " n'est pas un nom valide du syst\u00E8me, par exemple, LH5, GH88, IH41 .

ErrorLightAddFailed = Impossible de cr\u00E9er la lumi\u00E8re "{0}" pour l'ajouter. V\u00E9rifiez que le num\u00E9ro/nom est OK.
ErrorMemoryAddFailed = Impossible de cr\u00E9er la m\u00E9moire "{0}" pour l'ajouter. V\u00E9rifiez que le num\u00E9ro/nom est OK.
ErrorBlockAddFailed = Impossible de cr\u00E9er le canton "{0}" pour l'ajouter. V\u00E9rifiez que le num\u00E9ro/nom est OK.
ErrorReporterAddFailed = Impossible de cr\u00E9er le rapport "{0}" pour l'ajouter. V\u00E9rifiez que le num\u00E9ro/nom est OK.
ErrorSensorAddFailed = Impossible de cr\u00E9er le capteur "{0}" pour l'ajouter. V\u00E9rifiez que le num\u00E9ro/nom est OK.
ErrorSignalHeadAddFailed =Impossible de cr\u00E9er la t\u00EAte signal "{0}". V\u00E9rifiez que le num\u00E9ro/nom est OK..
ErrorSignalMastAddFailed = Impossible de cr\u00E9er le m\u00E2t signal "{0}" pour l'ajouter. V\u00E9rifiez que le num\u00E9ro/nom est OK.
ErrorSignalMastInvalidHead = Impossible de cr\u00E9er le m\u00E2t signal "{0}".\nLa t\u00EAte de signal "{1}" n'est pas valable ..
ErrorTurnoutAddFailed = Impossible de cr\u00E9er l'aiguillage "{0}" pour l'ajouter. V\u00E9rifiez que le num\u00E9ro/nom est OK.
ErrorIdTagAddFailed = Impossible de cr\u00E9er l'\u00E9tiquette id "{0}" pour l'ajouter. V\u00E9rifiez que le num\u00E9ro/nom est OK.
ErrorAddingTable = Une erreur est survenue et nous sommes incapables d'afficher le tableau de

WarningTitle = Avertissement
ErrorTitle =Erreur

BlockCurveColName = Courbure
BlockLengthColName = Longueur
BlockNone = Aucune
BlockGradual = Progressive
BlockTight = Serr\u00E9e
BlockSevere = S\u00E9v\u00E8re
LengthInches = Longueur en pouces
InchBoxToolTip = Cochez pour afficher Longueur en pouces.
LengthCentimeters = Longueur en centim\u00E8tres
CentimeterBoxToolTip = Cochez pour afficher la longueur en centim\u00E8tres.
BlockDirection = Direction
BlockValue = Valeur
BlockPermColName = Permissif
BlockSpeedColName = Vitesse
BlockState = \u00E9tat
BlockOccupied = Occup\u00E9
BlockUnOccupied = Inoccup\u00E9
BlockUnknown = Inconnu
BlockInconsistent = Incoh\u00E9rent
BlockReporter = Rapport
BlockSensor = Capteur
BlockReporterCurrent = Utilisation actuelle?

BlockAssignReporterTitle = Assigner Rapport au Canton
BlockAssignReporter = Capteur {0} a le rapport [1} qui lui est associ\u00E9, voulez-vous utiliser le rapport avec ce canton ?

BlockPathSaveTitle = Enregistrer Information Chemin du Canton 
BlockPathMessage = Voulez-vous enregistrer les informations de chemin du Canton ?\n\n\u00C7a prendra effet lors de votre prochaine Sauvegarde du panneau.\nToutes les informations de chemin ne seront pas enregistr\u00E9es et seront\nreconstruits par l'Editeur de R\u00E9seau lorsque le panneau est re-ouvert

Comment = Commentaire

TurnoutWarn1 = Avertissement - Aiguillage requis
TurnoutWarn2 = utilise la m\u00EAme adresse que la Lumi\u00E8re
TurnoutWarn3 = Voulez-vous quand m\u00EAme ajouter cet Aiguillage ?
TurnoutGlobalSpeedMessage = S\u00E9lectionnez les valeurs par d\u00E9faut de la vitesse \u00E0 travers l'Aiguillage\n
TurnoutGlobalSpeedMessageTitle = Vitesses sur Aiguillage
TurnoutFeedbackToolTip = Afficher des colonnes suppl\u00E9mentaires pour la configuration des informations Aiguillage ?
TurnoutLockToolTip = Afficher des colonnes suppl\u00E9mentaires pour la configuration de verrouillage de l'Aiguillage ?
TurnoutSpeedToolTip = Afficher des colonnes suppl\u00E9mentaires pour la configuration des Vitesses Aiguillages, lorsqu'elle est utilis\u00E9e avec la Signalisation ?

EditTurnoutOperation = Modifier Ops

# Caract\u00E9ristiques lumi\u00E8res pour intensit\u00E9 variable, transitions
LightIntensitySettingBorder = R\u00E9glages de Lumi\u00E8re Variable
LightMinIntensity = Intensit\u00E9 Minimale
LightMinIntensityHint = 0 \u00E0 100%, doit \u00EAtre \u00E9gale ou inf\u00E9rieure \u00E0 max
LightMaxIntensity = Intensit\u00E9 Maximale
LightMaxIntensityHint = 0 \u00E0 100%, doit \u00EAtre \u00E9gale ou sup\u00E9rieure \u00E0 min
LightTransitionTime = Temps de Transition
LightTransitionTimeHint = Temps en minutes rapide pour passer de 0 % \u00E0 100%

AudioCreateErrorTitle = Erreur de cr\u00E9ation d' objet Audio

DeleteAsk = Toujours demander
DeleteNever = Jamais Supprimer
DeleteAlways = Supprimer sans invite
DeleteItemInUse = Lors de la suppression d'un \u00E9l\u00E9ment qui est en cours d'utilisation

<<<<<<< HEAD
DuplicateUserNameWarn = Cacher un message d'avertissement Nom Utilisateur Dupliqu\u00C3\u00A9
=======
DuplicateUserNameWarn = Cacher un message d'avertissement Nom Utilisateur Dupliqu\u00e9
>>>>>>> 4ed0cbd1
HideSaveReminder = Cacher Enregistrer le message Rappel
IdStoreState = Enregistrer quand et o\u00F9 la derni\u00E8re fois
IdUseFastClock = Utilisez le temps d'horloge rapide
<<<<<<< HEAD
IncludeUsedHeads = Inclure les T\u00C3\u00AAtes de signal utilis\u00E9 pr\u00E9c\u00E9demment
=======
IncludeUsedHeads = Inclure les T\u00eates de signal utilis\u00e9 pr\u00e9c\u00e9demment
>>>>>>> 4ed0cbd1

MenuDefaults = Par d\u00E9fauts
Inveted = Invers\u00E9
InitialSensorState = \u00E9tat initial du capteur 
SensorInitialStateMessageBox = d\u00E9finir l'\u00E9tat initial des capteurs internes lors de la cr\u00E9ation ou du chargement 
SensorNoInternalManagerBox = Impossible de d\u00E9finir l'\u00E9tat initial du capteur car aucun Gestionnaire Interne de Capteur n'a \u00E9t\u00E9 trouv\u00E9
SensorNoInternalManagerTitle = Pas de Gestionnaire Interne
GlobalDebounce = Rebond globale
SensorDebounceCheckBox = Afficher Les Informations Anti-Rebonds du Capteur
<<<<<<< HEAD
SensorDebounceToolTip = Afficher les colonnes suppl\u00E9mentaires pour la configuration des temporisations d'anti-rebond de capteurs
SensorGlobalDebounceMessageBox = D\u00E9finir les valeurs par d\u00E9faut pour le temps qu'il faut pour enregistrer un changement d'\u00E9tat de capteur\u00E2\u0080\u008B\u00E2\u0080\u008B\nDur\u00E9e est en millisecondes
=======
SensorDebounceToolTip = Afficher les colonnes suppl\u00e9mentaires pour la configuration des temporisations d'anti-rebond de capteurs
SensorGlobalDebounceMessageBox = D\u00e9finir les valeurs par d\u00e9faut pour le temps qu'il faut pour enregistrer un changement d'\u00e9tat de capteur\nDur\u00e9e est en millisecondes
>>>>>>> 4ed0cbd1
SensorGlobalDebounceMessageTitle = Temporisation Anti-Rebond Capteur
SensorActiveTimer = Temporisation Anti-Rebond Active
SensorInactiveTimer = Temporisation Anti-Rebond Inactive
SensorDebounceActError = Valeur de Dur\u00E9e Active , doit \u00EAtre un nombre
SensorDebounceInActError = Valeur pour Dur\u00E9e Inactive, doit \u00EAtre un nombre
SensorUseGlobalDebounce = Utilisation Retard Global
SensorActiveDebounce = Retard Actif
SensorInActiveDebounce = Retard Inactif

#Ceux-xi sont utilis\u00E9 dans la Logique M\u00E2t Signal
Destination = Destination
Source = Source
Pairs = Paires
MenuItemAutoGen = Paires de Signalisation Auto G\u00E9n\u00E9r\u00E9es
SignalMastAppearance = Apparence
AutoGenSignalMastLogicTitle = G\u00E9n\u00E9ration Automatiques des Paires de Signalisation
AutoGenSignalMastLogicMessage = Voulez-vous g\u00E9n\u00E9rer automatiquement \nla paire de M\u00E2ts Signal et la Logique, bas\u00E9 \nsurle plan de voie de l'\u00E9diteur de r\u00E9seau?
AutoGenSectionAfterLogic = G\u00E9n\u00E9rer les Sections depuis les Paires de M\u00E2ts
AutoGenSectionAfterLogicToolTip = G\u00E9n\u00E9rer les Sections qui correspondent \u00E0 la logique de signalisation, pour les utiliser plus tard avec les Transits et les R\u00E9partitions Automatique 
EditSignalLogicButton = Editer la Logique
<<<<<<< HEAD
EnableLayoutBlockRouting = Le Routage Canton n'est pas activ\u00E9\n Voulez-vous l'activer?
LayoutBlockRoutingEnabled = Le Routage Canton a \u00E9t\u00E9 activ\u00E9.
MenuItemAutoGenSections = G\u00E9n\u00E9rer les Sections
DiscoverSignalMastPairs = D\u00E9couvrir les Paires de M\u00C3\u00A2ts Signal
DiscoveringSignalMastPairs = D\u00E9couverte des Paires de M\u00C3\u00A2ts Signal
SignalMastPairGenerationComplete = G\u00E9n\u00E9ration des Paires de Signalisation Termin\u00E9es
SectionGenerationComplete = G\u00E9n\u00E9ration des Sections Termin\u00E9es

#Ceux-ci sont utilis\u00E9s dans le menu d\u00E9roulant
=======
EnableLayoutBlockRouting = Le Routage Canton n'est pas activ\u00e9\n Voulez-vous l'activer?
LayoutBlockRoutingEnabled = Le Routage Canton a \u00e9t\u00e9 activ\u00e9.
MenuItemAutoGenSections = G\u00e9n\u00e9rer les Sections
DiscoverSignalMastPairs = D\u00e9couvrir les Paires de M\u00e2ts Signal
DiscoveringSignalMastPairs = D\u00e9couverte des Paires de M\u00e2ts Signal
SignalMastPairGenerationComplete = G\u00e9n\u00e9ration des Paires de Signalisation Termin\u00e9es
SectionGenerationComplete = G\u00e9n\u00e9ration des Sections Termin\u00e9es

#Ceux-ci sont utilis\u00e9s dans le menu d\u00e9roulant
>>>>>>> 4ed0cbd1
Delete = Effacer
Move = D\u00E9placer
Rename = Renommer
Clear = Supprimer le Nom Utilisateur
CopyName = Copier le Nom Utilisateur

<<<<<<< HEAD
#Ceux-ci sont utilis\u00E9s avec les options renommage/d\u00E9placer
UpdateToUserNameTitle = Mettre \u00C3\u00A0 jour l'utilisation de UserName
UpdateToUserName = "Voulez-vous mettre \u00E2 jourla r\u00E9f\u00E9rence \u00E2 ce {0}\n en utilisant le User Name "{1}" plut\u00F4t que son System Name "{2}?
UpdateComplete = UserName a \u00E9t\u00E9 d\u00E9plac\u00E9, pour s'assurer que le changement prend effet, il peut \u00EAtre n\u00E9cessaire de sauvegarder le panneau et de red\u00E9marrer JMRI
UpdateToSystemNameTitle = Mettre \u00C3\u00A0 jour l'utilisation de SystemName
UpdateToSystemName = "Voulez-vous mettre \u00E2 jourla r\u00E9f\u00E9rence \u00E2 ce {0}\n en utilisant le SystemName?

# Ils sont utilis\u00E9s dans l'ajout de M\u00E2t Signal
DuplicateMast = La cr\u00E9ation de ce M\u00E2t Signal provoquera une duplication du m\u00E2t de signalisation "{0 }"\nA cet effet le M\u00E2t Signal n'a pas \u00E9t\u00E9 cr\u00E9\u00E9
DuplicateMastTitle = M\u00E2t Signal en double
DuplicateHeadAssignTitle = Affectation Dupliqu\u00E9e
DuplicateHeadAssign = Vous avez choisi la T\u00EAte Signal " {0}" pour \u00EAtre utilis\u00E9e dans deux\n endroits diff\u00E9rents sur le M\u00E2t Signal, en \u00EAtes-vous s\u00FBr? ,
AlreadyAssinged = Vous avez choisi la T\u00EAte signal " {0}"\ncette t\u00EAte a d\u00E9j\u00E0 \u00E9t\u00E9 attribu\u00E9e au M\u00E2t Signal "{1}"\n \u00EAtes-vous s\u00FBr de vouloir faire \u00E7a ?
DefineHeadsFirst = Pas de T\u00EAtes Signal encore d\u00E9finies\nVeuillez d\u00E9finir les T\u00EAtes Signal qui feront partie du premier M\u00E2t Signal
SignalMast = M\u00E2ts Signal 
TurnCtlMast = L'Aiguillage commande le M\u00E2t
HeadCtlMast =  T\u00EAte Signal commande le M\u00E2t
SIGSYS = syst\u00E8me Signal
MastType = Type de M\u00E2t
SelectDrv = S\u00E9lectionnez Driver M\u00E2t Signal
MastEmpty = s\u00E9lectionner un premier syst\u00E8me
SetState = D\u00E9finir Etat
ResetPrevious = R\u00E9initialiser apparence pr\u00E9c\u00E9dente .
ResetPreviousToolTip = Remettre \u00E0 z\u00E9ro la commande apparence apparition , avant de d\u00E9terminer la prochaine apparence .
VirtualMast = M\u00E2t Virtual 
DCCMast = D\u00E9codeur DCC du M\u00E2t Signal 
LNCPMast = D\u00E9codeur LNCP du M\u00E2t Signal
DCCMastAddressNumber = L'adresse DCC doit \u00EAtre un nombre
DCCMastAddressBlank = Une adresse DCC doit \u00EAtre saisie
DCCMastCopyAspectId = Copier IDs Aspect \u00E2 partir du M\u00E2t
DCCMastAspectNumber = ID d'aspect doit \u00EAtre un nombre
DCCMastAddressAssigned = Adresse " {0}" est d\u00E9j\u00E0 affect\u00E9 au M\u00E2t Signal " {1}"
=======
#Ceux-ci sont utilis\u00e9s avec les options renommage/d\u00e9placer
UpdateToUserNameTitle = Mettre \u00e0 jour l'utilisation de UserName
UpdateToUserName = "Voulez-vous mettre \u00e2 jourla r\u00e9f\u00e9rence \u00e2 ce {0}\n en utilisant le UserName "{1}" plut\u00f4t que son SystemName "{2}?
UpdateComplete = UserName a \u00e9t\u00e9 d\u00e9plac\u00e9, pour s'assurer que le changement prend effet, il peut \u00eatre n\u00e9cessaire de sauvegarder le panneau et de red\u00e9marrer JMRI
UpdateToSystemNameTitle = Mettre \u00e0 jour l'utilisation de SystemName
UpdateToSystemName = "Voulez-vous mettre \u00e2 jourla r\u00e9f\u00e9rence \u00e2 ce {0}\n en utilisant le SystemName?

# Ils sont utilis\u00e9s dans l'ajout de M\u00e2t Signal
DuplicateMast = La cr\u00e9ation de ce M\u00e2t Signal provoquera une duplication du m\u00e2t de signalisation "{0 }"\nA cet effet le M\u00e2t Signal n'a pas \u00e9t\u00e9 cr\u00e9\u00e9
DuplicateMastTitle = M\u00e2t Signal en double
DuplicateHeadAssignTitle = Affectation Dupliqu\u00e9e
DuplicateHeadAssign = Vous avez choisi la T\u00eate Signal " {0}" pour \u00eatre utilis\u00e9e dans deux\n endroits diff\u00e9rents sur le M\u00e2t Signal, en \u00eates-vous s\u00fbr? ,
AlreadyAssinged = Vous avez choisi la T\u00eate signal " {0}"\ncette t\u00eate a d\u00e9j\u00e0 \u00e9t\u00e9 attribu\u00e9e au M\u00e2t Signal "{1}"\n \u00eates-vous s\u00fbr de vouloir faire \u00e7a ?
DefineHeadsFirst = Pas de T\u00eates Signal encore d\u00e9finies\nVeuillez d\u00e9finir les T\u00eates Signal qui feront partie du premier M\u00e2t Signal 
SignalMast = M\u00e2ts Signal 
TurnCtlMast = L'Aiguillage commande le M\u00e2t
HeadCtlMast =  T\u00eate Signal commande le M\u00e2t
SIGSYS = syst\u00e8me Signal
MastType = Type de M\u00e2t
SelectDrv = S\u00e9lectionnez Driver M\u00e2t Signal
MastEmpty = s\u00e9lectionner un premier syst\u00e8me
SetState = D\u00e9finir Etat
ResetPrevious = R\u00e9initialiser apparence pr\u00e9c\u00e9dente .
ResetPreviousToolTip = Remettre \u00e0 z\u00e9ro la commande apparence apparition , avant de d\u00e9terminer la prochaine apparence .
VirtualMast = M\u00e2t Virtual 
DCCMast = D\u00e9codeur DCC du M\u00e2t Signal 
LNCPMast = D\u00e9codeur LNCP du M\u00e2t Signal
DCCMastAddressNumber = L'adresse DCC doit \u00eatre un nombre
DCCMastAddressBlank = Une adresse DCC doit \u00eatre saisie
DCCMastCopyAspectId = Copier IDs Aspect \u00e2 partir du M\u00e2t
DCCMastAspectNumber = ID d'aspect doit \u00eatre un nombre
DCCMastAddressAssigned = Adresse " {0}" est d\u00e9j\u00e0 affect\u00e9 au M\u00e2t Signal " {1}"
>>>>>>> 4ed0cbd1
DCCMastAddress = Adresse DCC accessoires 
DCCMastAddressOutOfRange = L'Adresse M\u00E2t Signal devrait \u00EAtre dans la gamme de 1 \u00E0 2044
DCCMastAspectOutOfRange = L'Aspect M\u00E2t Signal devrait \u00EAtre dans la gamme de 0 \u00E0 31
DCCMastSetAspectId = D\u00E9terminer ID Aspect
DCCSystem = Syst\u00E8me
DCCUnlitAspectNumber = Nombre d'aspect \u00E9teint
TurnUnLitDetails = Configuration Aiguillage \u00E9teint
DriverType = S\u00E9lectionner le driver du m\u00E2t
Outils = Outils
MenuItemRepeaters = R\u00E9p\u00E9teurs
AllowUnLitLabel = Ce m\u00E2t peut \u00EAtre \u00E9teint
DisableAspect = D\u00E9sactiver Aspect

VetoDeleteBean = {0} {1} Ne peut pas \u00EAtre effac\u00E9\n{2}

# Utilis\u00E9 avec les donn\u00E9es Rail Comm 
TitleRailComTable = Locos Rail Com
ColumnSpeed = Vitesse
ColumnLoad = Charge
ColumnTemp = Temp\u00E9rature
ColumnFuelLevel = Niveau de carburant
ColumnWaterLevel = Niveau d'eau
ColumnLocation = Emplacement
ColumnRouting = Routage
ColumnAddress = Adresse
<|MERGE_RESOLUTION|>--- conflicted
+++ resolved
@@ -155,21 +155,6 @@
 LightTurnout = Nom de l'Aiguillage
 LightTurnoutHint = Entrez le nom de l'Aiguillage, dont le statut est indiqu\u00E9 dans la nouvelle Lumi\u00E8re
 LightTurnoutSense = Etat pour ON
-<<<<<<< HEAD
-LightTurnoutSenseHint = Choisir l'\u00C3\u00A9tat de l'Aiguillage correspondant \u00E0 la lumi\u00E8re ON
-LightTimedSensor = Nom du Capteur D\u00E9clencheur
-LightTimedSensorHint = Entrez le nom du Capteur de d\u00E9clenchement du temps ON
-LightTimedDurationOn = Dur\u00E9e ON (ms)
-LightTimedDurationOnHint = Entrer la dur\u00E9e du Temps On en millisecondes
-LightNoneSelected = Pas de commande automatis\u00E9e s\u00E9lectionn\u00E9e
-LightControlBorder = Commande Lumi\u00E8re
-LightVariableBorder = Intensit\u00E9 Variable
-LightCreateButtonHint = Appuyez sur Cr\u00E9er pour cr\u00E9er une nouvelle Lumi\u00E8re
-LightUpdateButtonHint = Appuyez sur Mettre \u00E0 Jour pour changer la Lumi\u00E8re
-LightCancelButtonHint = Appuyez sur Annuler pour laisser inchang\u00E9e
-LightCreateControlButtonHint = Appuyez sur Cr\u00E9er pour cr\u00E9er une nouvelle Commande lumi\u00E8re
-LightUpdateControlButtonHint = Pressez Mise \u00E0 Jour pour modifier la Commande lumi\u00E8re
-=======
 LightTurnoutSenseHint = Choisir l'\u00e9tat de l'Aiguillage correspondant \u00e0 la lumi\u00e8re ON
 LightTimedSensor = Nom du Capteur D\u00e9clencheur
 LightTimedSensorHint = Entrez le nom du Capteur de d\u00e9clenchement du temps ON
@@ -183,7 +168,6 @@
 LightCancelButtonHint = Appuyez sur Annuler pour laisser inchang\u00e9e
 LightCreateControlButtonHint = Appuyez sur Cr\u00e9er pour cr\u00e9er une nouvelle Commande lumi\u00e8re
 LightUpdateControlButtonHint = Pressez Mise \u00e0 Jour pour modifier la Commande lumi\u00e8re
->>>>>>> 4ed0cbd1
 LightAddControlButton = Ajouter une commande
 LightAddControlButtonHint = Appuyez pour ajouter une Commande Lumi\u00E8re \u00E0 cette Lumi\u00E8re
 LightTwoSensorHint = Entrez le nom des deux Capteurs commandant cette Lumi\u00E8re
@@ -330,19 +314,11 @@
 DeleteAlways = Supprimer sans invite
 DeleteItemInUse = Lors de la suppression d'un \u00E9l\u00E9ment qui est en cours d'utilisation
 
-<<<<<<< HEAD
-DuplicateUserNameWarn = Cacher un message d'avertissement Nom Utilisateur Dupliqu\u00C3\u00A9
-=======
 DuplicateUserNameWarn = Cacher un message d'avertissement Nom Utilisateur Dupliqu\u00e9
->>>>>>> 4ed0cbd1
 HideSaveReminder = Cacher Enregistrer le message Rappel
 IdStoreState = Enregistrer quand et o\u00F9 la derni\u00E8re fois
 IdUseFastClock = Utilisez le temps d'horloge rapide
-<<<<<<< HEAD
-IncludeUsedHeads = Inclure les T\u00C3\u00AAtes de signal utilis\u00E9 pr\u00E9c\u00E9demment
-=======
 IncludeUsedHeads = Inclure les T\u00eates de signal utilis\u00e9 pr\u00e9c\u00e9demment
->>>>>>> 4ed0cbd1
 
 MenuDefaults = Par d\u00E9fauts
 Inveted = Invers\u00E9
@@ -352,13 +328,8 @@
 SensorNoInternalManagerTitle = Pas de Gestionnaire Interne
 GlobalDebounce = Rebond globale
 SensorDebounceCheckBox = Afficher Les Informations Anti-Rebonds du Capteur
-<<<<<<< HEAD
-SensorDebounceToolTip = Afficher les colonnes suppl\u00E9mentaires pour la configuration des temporisations d'anti-rebond de capteurs
-SensorGlobalDebounceMessageBox = D\u00E9finir les valeurs par d\u00E9faut pour le temps qu'il faut pour enregistrer un changement d'\u00E9tat de capteur\u00E2\u0080\u008B\u00E2\u0080\u008B\nDur\u00E9e est en millisecondes
-=======
 SensorDebounceToolTip = Afficher les colonnes suppl\u00e9mentaires pour la configuration des temporisations d'anti-rebond de capteurs
 SensorGlobalDebounceMessageBox = D\u00e9finir les valeurs par d\u00e9faut pour le temps qu'il faut pour enregistrer un changement d'\u00e9tat de capteur\nDur\u00e9e est en millisecondes
->>>>>>> 4ed0cbd1
 SensorGlobalDebounceMessageTitle = Temporisation Anti-Rebond Capteur
 SensorActiveTimer = Temporisation Anti-Rebond Active
 SensorInactiveTimer = Temporisation Anti-Rebond Inactive
@@ -379,17 +350,6 @@
 AutoGenSectionAfterLogic = G\u00E9n\u00E9rer les Sections depuis les Paires de M\u00E2ts
 AutoGenSectionAfterLogicToolTip = G\u00E9n\u00E9rer les Sections qui correspondent \u00E0 la logique de signalisation, pour les utiliser plus tard avec les Transits et les R\u00E9partitions Automatique 
 EditSignalLogicButton = Editer la Logique
-<<<<<<< HEAD
-EnableLayoutBlockRouting = Le Routage Canton n'est pas activ\u00E9\n Voulez-vous l'activer?
-LayoutBlockRoutingEnabled = Le Routage Canton a \u00E9t\u00E9 activ\u00E9.
-MenuItemAutoGenSections = G\u00E9n\u00E9rer les Sections
-DiscoverSignalMastPairs = D\u00E9couvrir les Paires de M\u00C3\u00A2ts Signal
-DiscoveringSignalMastPairs = D\u00E9couverte des Paires de M\u00C3\u00A2ts Signal
-SignalMastPairGenerationComplete = G\u00E9n\u00E9ration des Paires de Signalisation Termin\u00E9es
-SectionGenerationComplete = G\u00E9n\u00E9ration des Sections Termin\u00E9es
-
-#Ceux-ci sont utilis\u00E9s dans le menu d\u00E9roulant
-=======
 EnableLayoutBlockRouting = Le Routage Canton n'est pas activ\u00e9\n Voulez-vous l'activer?
 LayoutBlockRoutingEnabled = Le Routage Canton a \u00e9t\u00e9 activ\u00e9.
 MenuItemAutoGenSections = G\u00e9n\u00e9rer les Sections
@@ -399,47 +359,12 @@
 SectionGenerationComplete = G\u00e9n\u00e9ration des Sections Termin\u00e9es
 
 #Ceux-ci sont utilis\u00e9s dans le menu d\u00e9roulant
->>>>>>> 4ed0cbd1
 Delete = Effacer
 Move = D\u00E9placer
 Rename = Renommer
 Clear = Supprimer le Nom Utilisateur
 CopyName = Copier le Nom Utilisateur
 
-<<<<<<< HEAD
-#Ceux-ci sont utilis\u00E9s avec les options renommage/d\u00E9placer
-UpdateToUserNameTitle = Mettre \u00C3\u00A0 jour l'utilisation de UserName
-UpdateToUserName = "Voulez-vous mettre \u00E2 jourla r\u00E9f\u00E9rence \u00E2 ce {0}\n en utilisant le User Name "{1}" plut\u00F4t que son System Name "{2}?
-UpdateComplete = UserName a \u00E9t\u00E9 d\u00E9plac\u00E9, pour s'assurer que le changement prend effet, il peut \u00EAtre n\u00E9cessaire de sauvegarder le panneau et de red\u00E9marrer JMRI
-UpdateToSystemNameTitle = Mettre \u00C3\u00A0 jour l'utilisation de SystemName
-UpdateToSystemName = "Voulez-vous mettre \u00E2 jourla r\u00E9f\u00E9rence \u00E2 ce {0}\n en utilisant le SystemName?
-
-# Ils sont utilis\u00E9s dans l'ajout de M\u00E2t Signal
-DuplicateMast = La cr\u00E9ation de ce M\u00E2t Signal provoquera une duplication du m\u00E2t de signalisation "{0 }"\nA cet effet le M\u00E2t Signal n'a pas \u00E9t\u00E9 cr\u00E9\u00E9
-DuplicateMastTitle = M\u00E2t Signal en double
-DuplicateHeadAssignTitle = Affectation Dupliqu\u00E9e
-DuplicateHeadAssign = Vous avez choisi la T\u00EAte Signal " {0}" pour \u00EAtre utilis\u00E9e dans deux\n endroits diff\u00E9rents sur le M\u00E2t Signal, en \u00EAtes-vous s\u00FBr? ,
-AlreadyAssinged = Vous avez choisi la T\u00EAte signal " {0}"\ncette t\u00EAte a d\u00E9j\u00E0 \u00E9t\u00E9 attribu\u00E9e au M\u00E2t Signal "{1}"\n \u00EAtes-vous s\u00FBr de vouloir faire \u00E7a ?
-DefineHeadsFirst = Pas de T\u00EAtes Signal encore d\u00E9finies\nVeuillez d\u00E9finir les T\u00EAtes Signal qui feront partie du premier M\u00E2t Signal
-SignalMast = M\u00E2ts Signal 
-TurnCtlMast = L'Aiguillage commande le M\u00E2t
-HeadCtlMast =  T\u00EAte Signal commande le M\u00E2t
-SIGSYS = syst\u00E8me Signal
-MastType = Type de M\u00E2t
-SelectDrv = S\u00E9lectionnez Driver M\u00E2t Signal
-MastEmpty = s\u00E9lectionner un premier syst\u00E8me
-SetState = D\u00E9finir Etat
-ResetPrevious = R\u00E9initialiser apparence pr\u00E9c\u00E9dente .
-ResetPreviousToolTip = Remettre \u00E0 z\u00E9ro la commande apparence apparition , avant de d\u00E9terminer la prochaine apparence .
-VirtualMast = M\u00E2t Virtual 
-DCCMast = D\u00E9codeur DCC du M\u00E2t Signal 
-LNCPMast = D\u00E9codeur LNCP du M\u00E2t Signal
-DCCMastAddressNumber = L'adresse DCC doit \u00EAtre un nombre
-DCCMastAddressBlank = Une adresse DCC doit \u00EAtre saisie
-DCCMastCopyAspectId = Copier IDs Aspect \u00E2 partir du M\u00E2t
-DCCMastAspectNumber = ID d'aspect doit \u00EAtre un nombre
-DCCMastAddressAssigned = Adresse " {0}" est d\u00E9j\u00E0 affect\u00E9 au M\u00E2t Signal " {1}"
-=======
 #Ceux-ci sont utilis\u00e9s avec les options renommage/d\u00e9placer
 UpdateToUserNameTitle = Mettre \u00e0 jour l'utilisation de UserName
 UpdateToUserName = "Voulez-vous mettre \u00e2 jourla r\u00e9f\u00e9rence \u00e2 ce {0}\n en utilisant le UserName "{1}" plut\u00f4t que son SystemName "{2}?
@@ -472,7 +397,6 @@
 DCCMastCopyAspectId = Copier IDs Aspect \u00e2 partir du M\u00e2t
 DCCMastAspectNumber = ID d'aspect doit \u00eatre un nombre
 DCCMastAddressAssigned = Adresse " {0}" est d\u00e9j\u00e0 affect\u00e9 au M\u00e2t Signal " {1}"
->>>>>>> 4ed0cbd1
 DCCMastAddress = Adresse DCC accessoires 
 DCCMastAddressOutOfRange = L'Adresse M\u00E2t Signal devrait \u00EAtre dans la gamme de 1 \u00E0 2044
 DCCMastAspectOutOfRange = L'Aspect M\u00E2t Signal devrait \u00EAtre dans la gamme de 0 \u00E0 31

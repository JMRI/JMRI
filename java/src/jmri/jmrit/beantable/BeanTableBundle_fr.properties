--- conflicted
+++ resolved
@@ -400,11 +400,7 @@
 # 4 shared Rename dialog keys are in jmrit.Bundle
 #UpdateToUserNameTitle = Mettre \u00e0 jour l'utilisation de Nom Utilisateur
 #UpdateToUserName = Voulez-vous mettre \u00e2 jour la r\u00e9f\u00e9rence \u00e2 ce {0}\nen utilisant le Nom Utilisateur "{1}" plut\u00f4t que son Nom Syst\u00e8me "{2}"?
-<<<<<<< HEAD
 UpdateComplete = UserName a \u00e9t\u00e9 d\u00e9plac\u00e9.\nPour s'assurer que le changement prend effet, il peut \u00eatre n\u00e9cessaire de sauvegarder le panneau et de red\u00e9marrer JMRI
-=======
-UpdateComplete=UserName a \u00e9t\u00e9 d\u00e9plac\u00e9; pour s'assurer que le changement prend effet, il peut \u00eatre n\u00e9cessaire de sauvegarder le panneau et de red\u00e9marrer JMRI
->>>>>>> 481beaa0
 UpdateToSystemNameTitle = Mettre \u00e0 jour l'utilisation de SystemName
 UpdateToSystemName = Voulez-vous mettre \u00e2 jourla r\u00e9f\u00e9rence \u00e2 ce {0}\n en utilisant le SystemName?
 

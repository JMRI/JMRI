# BeanTableBundle_fr.properties
#
# French properties for the jmri.jmrit.beanTable GUI elements
# Translated by Fran\u00e7ois Taburet
# Updated by BLOREC Herv\u00e9 <bzh56420@yahoo.fr> 2016-01-09
#
# This file is part of JMRI.
#
# JMRI is free software; you can redistribute it and/or modify it under
# the terms of version 2 of the GNU General Public License as published
# by the Free Software Foundation. See the "COPYING" file for a copy
# of this license.
#
# JMRI is distributed in the hope that it will be useful, but WITHOUT
# ANY WARRANTY; without even the implied warranty of MERCHANTABILITY or
# FITNESS FOR A PARTICULAR PURPOSE.  See the GNU General Public License
# for more details.

TitleBlockTable = Tableau Cantons
TitleSensorTable = Tableau Capteurs
TitleTurnoutTable = Tableau Aiguillages
TitleSignalTable = Tableau Feux de Signalisations
TitleLightTable = Tableau Lumi\u00e8res
TitleLogixTable = Tableau Logix
TitleTransitTable = Tableau Transits
TitleSectionTable = Tableau Sections
TitleReporterTable = Tableau Rapports
TitleMemoryTable = Tableau M\u00e9moires
TitleAudioTable = Tableau Audio
TitleIdTagTable =  Tableau Etiquette ID
TitleSignalMastTable = Tableau M\u00e2ts de Signalisation
TitleSignalMastLogicTable = Tableau Logique M\u00e2ts de Signalisation
TitleWarrantTable = Tableau Bulletins
TitleConditionalTable = Tableau Conditions
TitleSignalGroupTable = Tableau Groupe Signaux
TitleRouteTable = Tableau Itin\u00e9raires
TitleListedTable = Tableau Acc\u00e8s List\u00e9s
TitleEntryExitTable =  Tableau Entr\u00e9e/Sortie

ShouldBeNumber = La valeur entr\u00e9e dans "{0}" doit \u00eatre un nombre entier
DccAccessoryAddrRange = La valeur pour le d\u00e9codeur signal doit \u00eatre entre 1 & 2044
DccAccessoryAspect = La valeur des Aspects "{0}" doit \u00eatre entre 1 & 31
DccAccessoryAddressOffSet = D\u00e9calage d'adresse

# ButtonOK/Cancel/Delete etc. are in jmri.NamedBeanBundle.props
ButtonCreate = Cr\u00e9er
<<<<<<< HEAD
=======
ButtonSet = D\u00e9finir
ButtonUpdate = Actualiser

ButtonNo = Non
ButtonYes = Oui
ButtonYesPlus = Oui - Arr\u00eat Avertissements
>>>>>>> 3d5670a0
ButtonAddSensor = Ajout Nouveau capteur
ButtonAddAudioListener = Ajouter Auditeur...
ButtonAddAudioSource = Ajouter Source ...
ButtonAddAudioBuffer = Ajouter Tampon ...
ToolTipWillActivate = Ce bouton sera actif une fois que vous aurez tap\u00e9 du texte dans la zone de texte
LockMode = Mode Verrouillage
addToTable = Ajouter au tableau
ModeLabel = Mode
LockMode = Mode de Verrouillage
Decoder = D\u00e9codeur
Script = Script

ColumnState = \u00c9tat
ColumnComment = Commentaire
ColumnIdTagID = \u00c9tiquette ID
ColumnIdWhere = O\u00f9 vu
ColumnIdWhen = Quand vu

TitleAddSignalHead = Ajouter un Nouveau Signal
TitleEditSignalHead = Modifier Signal
TitleAddSensor = Ajouter un Nouveau Capteur
TitleAddTurnout = Ajouter un Nouvel Aiguillage
TitleAddReporter = Ajouter un Nouveau Rapport
TitleAddMemory = Ajouter une Nouvelle m\u00e9moire
<<<<<<< HEAD
TitleAddLight = Ajouter Lumi\u00e8re
TitleEditLight = Editer Lumi\u00e8re
TitleAddLightControl = Ajouter Commande Lumi\u00e8re
TitleEditLightControl = Modifier Commande Lumi\u00e8re
TitleAddBlock = Ajouter Canton
TitleEditBlock = Modifier Canton
TitleAddSection = Ajouter Section
TitleEditSection = Modifier Section
TitleAddTransit = Ajouter Transit
TitleEditTransit = Editer Transit
TitleAddAudioBuffer = Ajouter/Editer Audio Buffer
=======
TitleAddLight = Ajouter/Modifier Lumi\u00e8re
TitleAddLightControl = Ajouter/modifier Commande Lumi\u00e8re
TitleAddBlock = Ajouter/Modifier Canton
TitleAddSection = Ajouter/Modifier Section
TitleAddTransit = Ajouter/Modifier Transit
TitleAddAudioBuffer = Ajouter/Modifier Audio Buffer
>>>>>>> 3d5670a0
TitleAddAudioSource = Ajouter/Modifier la source audio
TitleAddAudioListener = Ajouter/Modifier Auditeur Audio
TitleAddIdTag = Ajouter/Modifier \u00c9tiquette Id
TitleAddSignalMast = Ajouter M\u00e2t de Signalisation
TitleAddRoute = Ajouter/Modifier Itin\u00e9raire

ColumnHeadIntensity = Intensit\u00e9
ColumnHeadLit = Allum\u00e9
ColumnHeadHeld = Maintenu

StringQuadOutput = Quadruple sortie
StringTripleOutput = Triple sortie RGB
StringTripleTurnout = Triple sortie
StringDoubleTurnout = Double sortie
StringVirtual = Virtuel
StringSE8c4aspect  =  4 Aspect SE8C
StringAcelaaspect = Aspect Acela 
StringLsDec = LDT LS-DEC
StringGrapevine = Grapevine
StringDccSigDec = D\u00e9codeur DCC de Signal
StringMerg = Pilote Merg de Signal
StringSingle = Simple Sortie

StringSignalheadTriple = TRIPLE
StringSignalheadRGB = TRIPLE RGB
StringSignalheadDouble = DOUBLE
StringSignalheadBiPolar = BIPOLAIRE
StringSignalheadWigwag = Passage \u00e0 Niveau
StringSignalheadSingle = SIMPLE

HardwareAddressToolTip = Entrer un entier comme adresse mat\u00e9riel pour ce nouvel \u00e9l\u00e9ment, ex: "13"
LabelTurnoutNumber = Num\u00e9ro d'aiguillage:
LabelSecondNumber = Second Aiguillage:
LabelGreenTurnoutNumber  = Num\u00e9ro Sortie Vert:
LabelYellowTurnoutNumber = Num\u00e9ro Sortie Jaune:
LabelRedTurnoutNumber    = Num\u00e9ro Sortie Rouge:
LabelLunarTurnoutNumber = Num\u00e9ro de la sortie Lunaire:
LabelBlueTurnoutNumber = Num\u00e9ro Sortie Bleu:
LabelFlashGreenTurnoutNumber = Num\u00e9ro de sortie Flash Vert:
LabelFlashYellowTurnoutNumber = Num\u00e9ro de sortie Flash Jaune:
LabelFlashRedTurnoutNumber = Num\u00e9ro de sortie Flash Rouge:
<<<<<<< HEAD
LabelDarkTurnoutNumber = num\u00e9ro de la sortie Eteint:
LabelSignalheadNumber = ID T\u00eate Signal 
=======
LabelDarkTurnoutNumber = num\u00e9ro de la sortie \u00c9teint:
LabelSignalheadNumber = Num\u00e9ro Feux de Signalisation:
>>>>>>> 3d5670a0
LabelAspectType = Type d'Aspect
LabelAspects = Aspects
LabelTurnoutClosedAppearance = Apparence Quand Droit:
LabelTurnoutThrownAppearance = Apparence Quand D\u00e9vi\u00e9:
LabelNumberToAdd = Num\u00e9ro des Elements:
LabelAutoSysName = G\u00e9n\u00e9ration Automatique d'un Nom Syst\u00e8me
LabelAspectNumbering = Num\u00e9rotation d'Aspect

SystemConnectionLabel  = Syst\u00e8me:
LightSystemHint = Choisir un syst\u00e8me pour la nouvelle Lumi\u00e8re
LabelHardwareAddress = Adresse Mat\u00e9rielle :
LightHardwareAddressHint = Entrez une adresse mat\u00e9rielle pour la nouvelle lumi\u00e8re, par exemple, 13
AddRangeBox = Ajouter une plage s\u00e9quentielle
LightAddRangeHint = Cochez pour ajouter plus d'une Lumi\u00e8re avec des adresses s\u00e9quentielles
<<<<<<< HEAD
LightNumberToAddHint = Entrer le nombre d' adresses s\u00e9quentielles Lumi\u00e8res \u00e0 ajouter
=======
LightUserName = Nom utilisateur:
>>>>>>> 3d5670a0
LightUserNameHint = Entrez le nom utilisateur pour la nouvelle lumi\u00e8re, par exemple, Jones House
LightControlType = Type de commande :
LightControlTypeHint = Choisir comment la nouvelle Lumi\u00e8re doit \u00eatre command\u00e9e
LightSensor=Capteur commandant{0}
LightSensorHint = Choisir le capteur commandant cette Lumi\u00e8re
LightSensorSense = Capteur pour ON
LightSensorSenseHint = Choisir l'\u00e9tat du capteur correspondant \u00e0 la lumi\u00e8re ON
LightScheduleOn = Heure ON (hh: mm) :
LightScheduleHint = Entrer l'heure au format hh : mm pour une horloge de 24 heures
LightScheduleOff = Heure OFF  (hh: mm) :
LightTurnout = Aiguillage :
LightTurnoutHint = Choisir l'Aiguillage, dont le statut est indiqu\u00e9 dans la nouvelle Lumi\u00e8re
LightTurnoutSense = Etat pour ON
LightTurnoutSenseHint = Choisir l'\u00e9tat de l'Aiguillage correspondant \u00e0 la lumi\u00e8re ON
LightTimedSensor = Capteur D\u00e9clencheur :
LightTimedSensorHint = Entrez le nom du Capteur de d\u00e9clenchement du temps ON
LightTimedDurationOn = Dur\u00e9e ON (ms) :
LightTimedDurationOnHint = Entrer la dur\u00e9e du Temps ON en millisecondes
LightNoneSelected = Pas de commande automatis\u00e9e s\u00e9lectionn\u00e9e
LightControlBorder = Commande Lumi\u00e8re
LightVariableBorder = Intensit\u00e9 Variable
<<<<<<< HEAD
LightCreateButtonHint = Appuyez sur [Cr\u00e9er] pour cr\u00e9er une nouvelle Lumi\u00e8re
LightUpdateButtonHint = Appuyez sur [Mettre \u00e0 Jour] pour changer la Lumi\u00e8re
LightCancelButtonHint = Appuyez sur [Annuler] pour laisser inchang\u00e9e
LightCreateControlButtonHint = Appuyez sur [Cr\u00e9er] pour cr\u00e9er une nouvelle Commande lumi\u00e8re
LightUpdateControlButtonHint = Pressez [Mise \u00e0 Jour] pour modifier la Commande lumi\u00e8re
=======
LightCreateButtonHint = Appuyez sur Cr\u00e9er pour cr\u00e9er une nouvelle Lumi\u00e8re
LightUpdateButtonHint = Appuyez sur Mettre \u00e0 Jour pour changer la Lumi\u00e8re
LightCancelButtonHint = Appuyez sur Annuler pour laisser inchang\u00e9e
LightCreateControlButtonHint = Appuyez sur Cr\u00e9er pour cr\u00e9er une nouvelle Commande Lumi\u00e8re
LightUpdateControlButtonHint = Pressez Mise \u00e0 Jour pour modifier la Commande Lumi\u00e8re
>>>>>>> 3d5670a0
LightAddControlButton = Ajouter une commande
LightAddControlButtonHint = Appuyez pour ajouter une Commande Lumi\u00e8re \u00e0 cette Lumi\u00e8re
LightTwoSensorHint = Choisir les deux Capteurs commandant cette Lumi\u00e8re

LightControlDescription = Description
LightSensorControl = Par le Capteur
LightFastClockControl = Par l'Horloge Acc&#233;l&#233;r&#233;e
LightTurnoutStatusControl = Par l'\u00c9tat de l'Aiguillage
LightTimedOnControl = Par Heure ON 
LightTwoSensorControl = Par Deux Capteurs
LightNoControl = Aucun
LightSensorControlDes = ON lorsque {0} est {1}.
LightFastClockDes = ON \u00e0 {0}, OFF \u00e0 {1}.
LightTurnoutControlDes = ON lorsque {0} est {1}.
LightTimedOnControlDes = ON pour {0} msec. lorsque {1} va {2}.
# escape single quotation mark (enter 2 x) to show it in the interface:
LightTwoSensorControlDes = ON lorsque l''{0} ou {1} est {2}.
LightCreateInst=S\u00e9lectionner ou entrer des donn\u00e9es, puis appuyez sur Cr\u00e9er pour une nouvelle lumi\u00e8re.
LightUpdateInst = Modifier les donn\u00e9es et appuyez Mise \u00e0 Jour, ou appuyez sur Annuler.
LightCreateFeedback = Nouvelle Lumi\u00e8re ajout\u00e9e:
LightUpdateFeedback = Lumi\u00e8re mise \u00e0 jour:

<<<<<<< HEAD
LightError1 = Erreur : la Lumi\u00e8re avec ce Nom Syst\u00e8me existe d\u00e9j\u00e0.
=======
LightError1 = Erreur: Un \u00e9l\u00e9ment avec ce Nom Syst\u00e8me existe d\u00e9j\u00e0.
>>>>>>> 3d5670a0
LightError2 = Appuyez sur Modifier pour voir le Nom Utilisateur et les informations de Commande.
LightError3 = Erreur : Nom Syst\u00e8me a un format invalide.
LightError5 = Erreur : Nom Syst\u00e8me ne fait pas r\u00e9f\u00e9rence \u00e0 du mat\u00e9riel configur\u00e9.
LightError6 = Veuillez r\u00e9viser Nom Syst\u00e8me et r\u00e9essayez.
<<<<<<< HEAD
LightError7 = Erreur : la lumi\u00e8re avec Nom Syst\u00e8me entr\u00e9 n'existe pas.
LightError8 = Erreur : la lumi\u00e8re avec ce Nom Utilisateur existe d\u00e9j\u00e0.
LightError9 = Veuillez r\u00e9viser le Nom Utilisateur et essayez \u00e0 nouveau.
LightError10 = Erreur : la lumi\u00e8re "{0}" existe et est la m\u00eame adresse.
=======
LightError7 = Erreur: la lumi\u00e8re avec Nom Syst\u00e8me entr\u00e9 n'existe pas.
LightError8 = Erreur: Un \u00e9l\u00e9ment avec ce Nom Utilisateur existe d\u00e9j\u00e0.
LightError9 = Veuillez r\u00e9viser le Nom Utilisateur et essayez \u00e0 nouveau.
LightError10 = Erreur: la lumi\u00e8re
LightError11 = Existe et est la m\u00eame adresse.
>>>>>>> 3d5670a0
LightError12 = Erreur de format en entr\u00e9e de temps, s'il vous pla\u00eet retournez au format hh:mm.
LightError13 = Num\u00e9ro hors gamme dans l'entr\u00e9e de l'heure, veuillez rentrer au format hh:mm.
LightError14 = Mauvais caract\u00e8re dans le champ de l'heure, s'il vous pla\u00eet retournez au format hh:mm.
LightError15 = Attention: Nom Syst\u00e8me se r\u00e9f\u00e8re \u00e0 une adresse d\u00e9j\u00e0 utilis\u00e9e par
LightError16 = Intensit\u00e9 hors limite
LightError17 = Erreur : Aucune Adresse Mat\u00e9rielle n'a \u00e9t\u00e9 entr\u00e9e.
LightError18 = Erreur : Adresse Mat\u00e9rielle saisie n'est pas convertible en num\u00e9ro .
LightError19 = Erreur : La plage d' adresses mat\u00e9rielles demand\u00e9es n'est pas libre.
LightError20 = {0} existe d\u00e9j\u00e0.
LightWarn1 = Erreur : le Capteur ne peut \u00eatre fourni. Commande Lumi\u00e8re non cr\u00e9\u00e9e.
LightWarn2 = Erreur: L'Aiguillage ne peut \u00eatre fourni. Commande Lumi\u00e8re non cr\u00e9\u00e9e.
LightWarn3 = Attention: l'Aiguillage demand\u00e9 utilise la m\u00eame adresse que la lumi\u00e8re:
LightWarn4 = Avertissement : La Nouvelle Lumi\u00e8re se r\u00e9f\u00e8re \u00e0 une adresse d\u00e9j\u00e0 utilis\u00e9e par
<<<<<<< HEAD
LightWarn5 = Attention : Lumi\u00e8re demand\u00e9e "{0}" utilise la m\u00eame adresse que l'Aiguillage "{1}" .\nVoulez-vous toujours ajouter cette Lumi\u00e8re ?
LightWarn8 = Erreur : Capteur de D\u00e9clenchement a un nom invalide. Commande Lumi\u00e8re non cr\u00e9\u00e9e.
LightWarn9=Attention : Intensity not set. Minimum must be lower than Maximum.
=======
LightWarn5 = Attention - Lumi\u00e8re demand\u00e9e
LightWarn6 = Utilise la m\u00eame adresse que l'Aiguillage
LightWarn7 = Voulez-vous toujours ajouter cette Lumi\u00e8re ?
LightWarn8 = Erreur: Capteur de D\u00e9clenchement a un nom invalide. Commande Lumi\u00e8re non cr\u00e9\u00e9e.
LightWarn9 = Erreur: Dur\u00e9e entr\u00e9e a un format non valide. Commande Lumi\u00e8re non cr\u00e9\u00e9e.
>>>>>>> 3d5670a0

ReminderInUse = Il est utilis\u00e9 par {0} autres objets.
DeletePrompt = \u00eates-vous s\u00fbr de vouloir supprimer {0} ?
#WarningUserName = Nom Utilisateur " {0} " a d\u00e9j\u00e0 \u00e9t\u00e9 utilis\u00e9 . > moved to jmrit.Bundle
WarningUserNameAsSystem = Nom Utilisateur " {0}" a d\u00e9j\u00e0 \u00e9t\u00e9 utilis\u00e9 comme un Nom Syst\u00e8me.
WarningSystemNameAsUser = Nom Utilisateur " {0}" a d\u00e9j\u00e0 \u00e9t\u00e9 utilis\u00e9 comme un nom d'utilisateur.
WarningNoTurnout = Impossible de fournir "{0} " - " {1}" .
AddNoTurnout = Impossible d'ajouter Feu de Signalisation parce qu'il ne pouvait fournir "{0} " - " {1}".
WarningEdit = Veuillez finir l'\u00e9dition " {0} " avant l'\u00e9dition " {1} ".
WarnExcessBeans = Vous \u00eates sur le point d'ajouter {1} {0} dans la configuration.\nEn \u00eates-vous s\u00fbr?

<<<<<<< HEAD
DuplicateSignalSystemName = Impossible d'ajouter parce que que " {0} " existe d\u00e9j\u00e0. Pour remplacer une t\u00eate signal existante, d'abord la supprimer.
GrapevineSkippingCreation = Sauter cr\u00e9ation de t\u00eate signal Grapevine parce que "{0 }" ne commence pas par GH .
se8c4SkippingCreation = Sauter cr\u00e9ation de t\u00eate de signal se8c4 parce que "{0 }" n'est ni un nombre, ni le nom d'un Aiguillage  valide.
se8c4SkippingDueToErrorInFirst  =  Sauter cr\u00e9ation de t\u00eate de signal SE8C parce que la s\u00e9lection du premier aiguillage n'est pas valide.
se8c4SkippingDueToErrorInSecond =  Sauter cr\u00e9ation de t\u00eate de signal se8c4 parce que la s\u00e9lection du deuxi\u00e8me aiguillage n'est pas valide.
acelaSkippingCreation = Sauter cr\u00e9ation de t\u00eate signal Acela parce que "{0} " n'est pas un num\u00e9ro ou ne d\u00e9marre pas avec ''AH'' .
InvalidSignalSystemName = Impossible d'ajouter une t\u00eate signal parce que "{0} " n'est pas un nom valide du syst\u00e8me, par exemple, LH5, GH88, IH41 .
=======
DuplicateSignalSystemName = Impossible d'ajouter parce que que " {0} " existe d\u00e9j\u00e0. Pour remplacer un Feu de Signalisation existante, d'abord la supprimer.
GrapevineSkippingCreation = Sauter cr\u00e9ation de Feu de Signalisation Grapevine parce que "{0 }" ne commence pas par GH .
se8c4SkippingCreation = Sauter cr\u00e9ation de Feu de Signalisation se8c4 parce que "{0 }" n'est ni un nombre, ni le nom d'un Aiguillage  valide.
se8c4SkippingDueToErrorInFirst  =  Sauter cr\u00e9ation de Feu de Signalisation se8c4 parce que la s\u00e9lection du premier aiguillage n'est pas valide.
se8c4SkippingDueToErrorInSecond =  Sauter cr\u00e9ation de Feu de Signalisation se8c4 parce que la s\u00e9lection du deuxi\u00e8me aiguillage n'est pas valide.
acelaSkippingCreation = Sauter cr\u00e9ation de Feu de Signalisation Acela parce que "{0} " n'est pas un num\u00e9ro ou ne d\u00e9marre pas avec LT .
InvalidSignalSystemName = Impossible d'ajouter un Feu de Signalisationl parce que "{0} " n'est pas un nom valide du syst\u00e8me, par exemple, LH5, GH88, IH41 .
>>>>>>> 3d5670a0

ErrorLightAddFailed = Impossible de cr\u00e9er la lumi\u00e8re "{0}" pour l'ajouter. V\u00e9rifiez que le num\u00e9ro/nom est OK.
ErrorMemoryAddFailed = Impossible de cr\u00e9er la m\u00e9moire "{0}" pour l'ajouter. V\u00e9rifiez que le num\u00e9ro/nom est OK.
ErrorBlockAddFailed = Impossible de cr\u00e9er le canton "{0}" pour l'ajouter. V\u00e9rifiez que le num\u00e9ro/nom est OK.
ErrorReporterAddFailed = Impossible de cr\u00e9er le rapport "{0}" pour l'ajouter. V\u00e9rifiez que le num\u00e9ro/nom est OK.
ErrorSensorAddFailed = Impossible de cr\u00e9er le capteur "{0}" pour l'ajouter. V\u00e9rifiez que le num\u00e9ro/nom est OK.
ErrorSignalHeadAddFailed =Impossible de cr\u00e9er le Feu de Signalisation "{0}". V\u00e9rifiez que le num\u00e9ro/nom est OK..
ErrorSignalMastAddFailed = Impossible de cr\u00e9er le M\u00e2t de Signalisation "{0}" pour l'ajouter. V\u00e9rifiez que le num\u00e9ro/nom est OK.
ErrorSignalMastInvalidHead = Impossible de cr\u00e9er le M\u00e2t de Signalisation "{0}".\nLe Feu de Signalisation "{1}" n'est pas valable ..
ErrorTurnoutAddFailed = Impossible de cr\u00e9er l'aiguillage "{0}" pour l'ajouter. V\u00e9rifiez que le num\u00e9ro/nom est OK.
ErrorIdTagAddFailed = Impossible de cr\u00e9er l'\u00e9tiquette id "{0}" pour l'ajouter. V\u00e9rifiez que le num\u00e9ro/nom est OK.
ErrorAddingTable = Une erreur est survenue et nous sommes incapables d'afficher le tableau de {0}

# General Dialog messages
MessageRememberSetting = Se rappeler de ce param\u00e8tre pour la prochaine fois?


BlockCurveColName = Courbure
BlockLengthColName = Longueur
BlockNone = Aucune
BlockGradual = Progressive
BlockTight = Serr\u00e9e
BlockSevere = S\u00e9v\u00e8re
LengthInches = Longueur en pouces
InchBoxToolTip = Cochez pour afficher Longueur en pouces.
LengthCentimeters = Longueur en centim\u00e8tres
CentimeterBoxToolTip = Cochez pour afficher la longueur en centim\u00e8tres.
BlockDirection = Direction
BlockValue = Valeur
BlockPermColName = Permissif
BlockSpeedColName = Vitesse
BlockState = \u00c9tat
BlockOccupied = Occup\u00e9
BlockUnOccupied = Inoccup\u00e9
BlockUnknown = Inconnu
BlockInconsistent = Incoh\u00e9rent
BlockReporter = Rapport
BlockSensor = Capteur
<<<<<<< HEAD
BlockReporterCurrent = Utilisation actuelle
=======
BlockReporterCurrent = Utilisation actuelle?

BlockAssignReporterTitle = Assigner Rapport au Canton
BlockAssignReporter = Capteur {0} a le rapport [1} qui lui est associ\u00e9, voulez-vous utiliser le rapport avec ce canton ?
LabelReport = Rapport
LabelLastReport = Dernier Rapport
Locked = Verrouill\u00e9
>>>>>>> 3d5670a0

BlockPathSaveTitle = Enregistrer Information Chemin du Canton 
BlockPathMessage = Voulez-vous enregistrer les informations de chemin du Canton ?\n\n\u00c7a prendra effet lors de votre prochaine Sauvegarde du panneau.\nToutes les informations de chemin ne seront pas enregistr\u00e9es et seront\nreconstruits par l'Editeur de R\u00e9seau lorsque le panneau est re-ouvert.

Comment = Commentaire

TurnoutWarn1 = Avertissement - Aiguillage requis "{0}" utilise la m\u00eame adresse que la Lumi\u00e8re "{1}"
TurnoutWarn3 = Voulez-vous quand m\u00eame ajouter cet Aiguillage ?
TurnoutGlobalSpeedMessage=S\u00e9lectionnez les valeurs par d\u00e9faut de la vitesse \u00e0 travers l'Aiguillage
TurnoutGlobalSpeedMessageTitle = Vitesses sur Aiguillage
TurnoutFeedbackToolTip = Afficher des colonnes suppl\u00e9mentaires pour la configuration des r\u00e9trosignalisations Aiguillages ?
TurnoutLockToolTip = Afficher des colonnes suppl\u00e9mentaires pour la configuration de verrouillage de l'Aiguillage ?
TurnoutSpeedToolTip = Afficher des colonnes suppl\u00e9mentaires pour la configuration des Vitesses Aiguillages, lorsqu'elle est utilis\u00e9e avec la Signalisation ?
Feedback = R\u00e9trosignalisation
SpeedsMenu = Vitesse
SpeedsMenuItemDefaults = D\u00e9fauts...
TurnoutAutomationMenu = Automatisation
TurnoutAutomationMenuItemEdit = Modifier...
OptionsMenu = Options

EditTurnoutOperation = Modifier Auto
TurnoutDoAutomationBoxTooltip = Activer r\u00e9glage de nouvel essai automatique pour tous les Aiguillages?
NameSetting = Donner un nom à ce r\u00e9glage
NameParameterSetting = Nouveau nom pour ce param\u00e8tre de r\u00e9glage:
TurnoutOperationTitle = Exploitation Aiguillage
TurnoutOperationForTurnout = Exploitation Aiguillage pour Aiguillage
ClosedSpeed = Vitesse Directe
ThrownSpeed = Vitesse D\u00e9vi\u00e9e
ShowFeedbackInfo = Montrer l'information de R\u00e9trosignalisation
ShowLockInfo = Montrer l'information de Verrouillage
ShowTurnoutSpeedDetails = Montrer les d\u00e9tails de la Vitesse sur Aiguillage
AutomaticRetry = Nouvel essai automatique 

# Caract\u00e9ristiques lumi\u00e8res pour intensit\u00e9 variable, transitions
LightIntensitySettingBorder = R\u00e9glages de Lumi\u00e8re Variable
LightMinIntensity = Intensit\u00e9 Minimale
LightMinIntensityHint = 0 \u00e0 100%, doit \u00eatre \u00e9gale ou inf\u00e9rieure \u00e0 max
LightMaxIntensity = Intensit\u00e9 Maximale
LightMaxIntensityHint = 0 \u00e0 100%, doit \u00eatre \u00e9gale ou sup\u00e9rieure \u00e0 min
LightTransitionTime = Temps de Transition
LightTransitionTimeHint = Temps en minutes acc&#233;l&#233;r&#233;e pour passer de 0 % \u00e0 100%

AudioCreateErrorTitle = Erreur de cr\u00e9ation d'Objet Audio
HideNullAudioWarningMessage = Cacher Message d'Avertissement Audio Nul

<<<<<<< HEAD
=======
# shown on Prefs | Messages | AudioTable (AudioTableAction.java)
DeleteAsk = Toujours demander
DeleteNever = Jamais Supprimer
DeleteAlways = Supprimer sans invite
DeleteItemInUse = Lors de la suppression d'un \u00e9l\u00e9ment qui est en cours d'utilisation

>>>>>>> 3d5670a0
DuplicateUserNameWarn = Cacher un message d'avertissement Nom Utilisateur Dupliqu\u00e9
HideSaveReminder = Cacher Enregistrer le message Rappel
IdStoreState = Enregistrer quand et o\u00f9 la derni\u00e8re fois
IdUseFastClock = Utilisez le temps d'horloge acc&#233;l&#233;r&#233;e
IncludeUsedHeads = Inclure les T\u00eates de signal utilis\u00e9 pr\u00e9c\u00e9demment

MenuDefaults = Par d\u00e9fauts
Inverted = Invers\u00e9
MenuNewWindow = Nouvelle Fen\u00eatre
Inverted = Invers\u00e9
InitialSensorState = \u00e9tat initial du capteur 
SensorInitialStateMessageBox = d\u00e9finir l'\u00e9tat initial des capteurs internes lors de la cr\u00e9ation ou du chargement 
SensorNoInternalManagerBox = Impossible de d\u00e9finir l'\u00e9tat initial du capteur car aucun Gestionnaire Interne de Capteur n'a \u00e9t\u00e9 trouv\u00e9
SensorNoInternalManagerTitle = Pas de Gestionnaire Interne
GlobalDebounce = Rebond globale
SensorDebounceCheckBox = Afficher les Informations Anti-Rebonds du Capteur
SensorDebounceToolTip = Afficher les colonnes suppl\u00e9mentaires pour la configuration des temporisations d'anti-rebond de capteurs
SensorGlobalDebounceMessageBox = D\u00e9finir les valeurs par d\u00e9faut pour le temps qu'il faut pour enregistrer un changement d'\u00e9tat de capteur\nDur\u00e9e est en millisecondes
SensorGlobalDebounceMessageTitle = Temporisation Anti-Rebond Capteur
SensorActiveTimer = Temporisation Anti-Rebond Active
SensorInactiveTimer = Temporisation Anti-Rebond Inactive
SensorDebounceActError = Valeur de Dur\u00e9e Active , doit \u00eatre un nombre
SensorDebounceInActError = Valeur pour Dur\u00e9e Inactive, doit \u00eatre un nombre
SensorActiveDebounce = Retard Actif
SensorInActiveDebounce = Retard Inactif

# Ceux-xi sont utilis\u00e9 dans la Logique M\u00e2t Signal
Destination = Destination
Source = Source
Pairs = Paires
MenuItemAutoGen = Paires de Signalisation Auto G\u00e9n\u00e9r\u00e9es
SignalMastAppearance = Apparence
ButtonEditLogic = Modifier Logic
AutoGenSignalMastLogicTitle = G\u00e9n\u00e9ration Automatiques des Paires de Signalisation
AutoGenSignalMastLogicMessage = Voulez-vous g\u00e9n\u00e9rer automatiquement \nla paire de M\u00e2ts Signal et la Logique, bas\u00e9 \nsurle plan de voie de l'\u00e9diteur de r\u00e9seau?
AutoGenSectionAfterLogic = G\u00e9n\u00e9rer les Sections depuis les Paires de M\u00e2ts
AutoGenSectionAfterLogicToolTip = G\u00e9n\u00e9rer les Sections qui correspondent \u00e0 la logique de signalisation, pour les utiliser plus tard avec les Transits et les R\u00e9partitions Automatique 
EditSignalLogicButton = Editer la Logique
EnableLayoutBlockRouting = Le Routage Canton n'est pas activ\u00e9\n Voulez-vous l'activer?
LayoutBlockRoutingEnabled = Le Routage Canton a \u00e9t\u00e9 activ\u00e9.
MenuItemAutoGenSections = G\u00e9n\u00e9rer les Sections
DiscoverSignalMastPairs = D\u00e9couvrir les Paires de M\u00e2ts Signal
DiscoveringSignalMastPairs = D\u00e9couverte des Paires de M\u00e2ts Signal
SignalMastPairGenerationComplete = G\u00e9n\u00e9ration des Paires de Signalisation Termin\u00e9es
SectionGenerationComplete = G\u00e9n\u00e9ration des Sections Termin\u00e9es
SignalGroup = Groupe Signaux
DeleteSignalGroupInSystem = Effacer le Groupe Signaux
AddEditSignalGroup = Ajouter/Modifier Groupe Signaux
SelectInGroup = <html>S\u00e9lectionner le<br>{0}<br>pour \u00eatre inclus<br>dans ce Groupe:</html>
SelectAppearanceTrigger = <html>S&#233;lectionner l'<br>Aspect M\u00e2t<br>qui d&#233;clenche<br>ce Groupe:</html>
EnterMastAttached = Entre le M\u00e2t de Signalisation parent auquel ce groupe est rattach\u00e9.
ClickToApply = Pour changer ce Groupe Signaux, faire les modifications ci-dessus, Puis cliquer sur Appliquer"
StateWhenMet = Apparence lorsque les conditions sont remplies
StateWhenNotMet = Apparence lorsque les conditions NE sont PAS remplies
SelectConditionsOn = S\u00e9lectionner les conditions qui doivent \u00eatre remplies pour mettre ce Feu de Signalisation \u00e0 ON
ChooseOrAnd = S\u00e9lectionner si soit le Capteur OU l'Aiguillage correspond, ou si les deux correspondent:
TooltipUpdate = Appliquer les r\u00e9glages \u00ea ce Groupe Signaux et quitter le mode \u00c9dition ?

# Tableau itin\u00e9raire
TooltipRouteSystemName = Entrer le Nom Syst\u00e8me pour le nouvel Itin\u00e9raire, ex: "R12"
TooltipRouteUserName = Entrer le Nom Utilisateur pour le nouvel Itin\u00e9raire, ex: "Clear Mainline"
SelectInRoute = <html>S\u00e9lectionner {0}<br>pour \u00eatre inclus<br>dans cet Itin\u00e9raire:</html>
LabelPlaySound =Jouer le Son:
LabelRunScript = \u00c9xecuter le Scrip:
LabelEnterSensorAligned = Entrer le Capteur qui s'active quand tous les Aiguillages de l'Itin\u00e9raire sont correctement positionn\u00e9s (optionel):
TooltipEnterSensor = Entrer le Nom Syst\u00e8me Capteur (ou laisser le champ vide)
LabelEnterSensors = entrer les Capteurs qui d\u00e9clenchent cet Itin\u00e9raire (optionel)
TooltipEnterSensors = Entrer un Nom Syst\u00e8me Capteur (ou laisser le champ vide)
LabelEnterTurnout = Entrer un Aiguillage qui d\u00e9clenche cet Itin\u00e9raire (optionel)
TooltipEnterTurnout = Entrer un Nom Syst\u00e8me Aiguillage (r\u00e9el ou interne)
LabelCondition = Condition
TooltipTurnoutCondition = R\u00e9glage de la commande d'Aiguillage \u00e0 l'\u00e9tat d\u00e9fini ici d\u00e9clenchera cet Itin\u00e9raire
LabelTurnoutDelay = D\u00e9lai aditionnel entre les Commandes d'Aiguillage (optionel)
TooltipTurnoutDelay = Entrer le temps \u00e0 ajouter \u00e0 celui par d\u00e9faut de 250 millisecondes entre les commandes d'Aiguillage.
LabelLockTurnout = Entrer un aiguillage qui commande le Verrouillage pour cet Itin\u00e9raire (optionel)
TooltipLockTurnout = R\u00e9glage de la commande d'Aiguillage \u00e0 l'\u00e9tat d\u00e9finit ici verrouille cet Itin\u00e9raire
TooltipCancelRoute = Quitter le mode \u00c9dition sans changer l'Itin\u00e9raire
TooltipCreateRoute = Ajouter un nouvel Itin\u00e9raire utilisant les donn\u00e9es entr\u00e9es ci-dessus
TooltipEditRoute = Configuration pour modifier l'Itin\u00e9raire avec ce Nom Syst\u00e8me
TooltipDeleteRoute = Effacer l'Itin\u00e9raire avec ce Nom Syst\u00e8me
TooltipUpdateRoute = Changer cet Itin\u00e9raire et quitter le mode \u00c9dition
TooltipExportRoute = Exporter l'Itin\u00e9raire vers Logix Conditionnels pour une future am\u00e9lioration. Cet Itin\u00e9raire sera effac\u00e9 de ce tableau.
RouteAddStatusEnter = SVP entrer un Nom Syst\u00e8me et un Nom Utilisateur.
RouteAddStatusErrorNotFound = L'Itin\u00e9raire avec le nom Syst\u00e8me ou Nom Utilisateur saisi,n'est pas trouv\u00e9.
RouteAddStatusCreated = Nouvel Itin\u00e9raire Cr\u00e9\u00e9
RouteAddStatusUpdated = Itin\u00e9raire mis \u00e0 jour
RouteAddStatusExported = export\u00e9 vers Logix
RouteAddStatusInitial1 = Pour cr\u00e9er un nouvel Itin\u00e9raire, entrez sa d\u00e9finition, puis cliquez "{0}".
RouteAddStatusInitial2 = Pour modifier un Itin\u00e9raire, entrez son Nom Syst\u00e8me, puis cliquez "{0}".
RouteAddStatusInitial3 = Pour changer cet Itin\u00e9raire, faites les changements ci-dessus, puis cliquez "{0}".
RouteAddStatusInitial4 = Pour quitter le mode \u00c9dition sans changer cet Itin\u00e9raire, cliquez "{0}".
ButtonExport = Exporter vers Logix
OnCondition = On
OnConditionChange = Sur le Changement
Set = D\u00e9finir
Toggle = Basculer
ColumnLabelSetState = D\u00e9finir \u00c9tat
ButtonCancelEdit = Annuler {0}

# Ceux-ci sont utilis\u00e9s dans le menu d\u00e9roulant
Move = D\u00e9placer
Rename = Renommer
Clear = Supprimer le Nom Utilisateur
CopyName = Copier le Nom Utilisateur

# Ceux-ci sont utilis\u00e9s avec les options renommage/d\u00e9placer
# 4 shared Rename dialog keys are in jmrit.Bundle
#UpdateToUserNameTitle = Mettre \u00e0 jour l'utilisation de Nom Utilisateur
#UpdateToUserName = Voulez-vous mettre \u00e2 jour la r\u00e9f\u00e9rence \u00e2 ce {0}\nen utilisant le Nom Utilisateur "{1}" plut\u00f4t que son Nom Syst\u00e8me "{2}"?
UpdateComplete = UserName a \u00e9t\u00e9 d\u00e9plac\u00e9, pour s'assurer que le changement prend effet, il peut \u00eatre n\u00e9cessaire de sauvegarder le panneau et de red\u00e9marrer JMRI
UpdateToSystemNameTitle = Mettre \u00e0 jour l'utilisation de SystemName
UpdateToSystemName = Voulez-vous mettre \u00e2 jourla r\u00e9f\u00e9rence \u00e2 ce {0}\n en utilisant le SystemName?

# Ils sont utilis\u00e9s dans l'ajout de M\u00e2t Signal
DuplicateMast = La cr\u00e9ation de ce M\u00e2t de Signalisation provoquera une duplication du m\u00e2t de signalisation "{0 }"\nA cet effet le M\u00e2t Signal n'a pas \u00e9t\u00e9 cr\u00e9\u00e9
DuplicateMastTitle = M\u00e2t de Signalisation en double
DuplicateHeadAssignTitle = Affectation Dupliqu\u00e9e
<<<<<<< HEAD
DuplicateHeadAssign = Vous avez choisi la T\u00eate Signal " {0}" pour \u00eatre utilis\u00e9e dans deux\n endroits diff\u00e9rents sur le M\u00e2t Signal, en \u00eates-vous s\u00fbr?
AlreadyAssigned = Vous avez choisi la T\u00eate signal " {0}"\ncette t\u00eate a d\u00e9j\u00e0 \u00e9t\u00e9 attribu\u00e9e au M\u00e2t Signal "{1}" .\n\u00cates-vous s\u00fbr de vouloir faire \u00e7a ?
DefineHeadsFirst = Pas de T\u00eates Signal encore d\u00e9finies.\nVeuillez d\u00e9finir les T\u00eates Signal qui feront partie du premier M\u00e2t Signal.
=======
DuplicateHeadAssign = Vous avez choisi le Feu de Signalisation " {0}" pour \u00eatre utilis\u00e9e dans deux\n endroits diff\u00e9rents sur le M\u00e2t Signal, en \u00eates-vous s\u00fbr?
AlreadyAssigned = Vous avez choisi le Feu de Signalisation " {0}"\nce feu a d\u00e9j\u00e0 \u00e9t\u00e9 attribu\u00e9e au M\u00e2t de Signalisation "{1}"\n \u00eates-vous s\u00fbr de vouloir faire \u00e7a ?
DefineHeadsFirst = Pas de Feu de Signalisation encore d\u00e9finis\nVeuillez d\u00e9finir les Feux de Signalisationl qui feront partie du premier M\u00e2t de Signalisation
>>>>>>> 3d5670a0
TurnCtlMast = L'Aiguillage commande le M\u00e2t
HeadCtlMast =  Feu de Signalisation commande le M\u00e2t
SigSys = syst\u00e8me Signal
MastType = Type de M\u00e2t
SelectDrv = S\u00e9lectionnez Pilote M\u00e2t de Signalisation
MastEmpty = s\u00e9lectionner un premier syst\u00e8me
SetState = D\u00e9finir Etat
ResetPrevious = R\u00e9initialiser apparence pr\u00e9c\u00e9dente .
ResetPreviousToolTip = Remettre \u00e0 z\u00e9ro la commande apparition apparence, avant de d\u00e9terminer la prochaine apparence.
VirtualMast = M\u00e2t Virtual 
DCCMast = D\u00e9codeur DCC du M\u00e2t de Signalisation 
LNCPMast = D\u00e9codeur LNCP du M\u00e2t de Signalisation
DCCMastAddressNumber = L'adresse DCC doit \u00eatre un nombre
DCCMastAddressBlank = Une adresse DCC doit \u00eatre saisie
DCCMastCopyAspectId = Copier IDs Aspect \u00e2 partir du M\u00e2t
DCCMastAspectNumber = ID d'aspect doit \u00eatre un nombre
DCCMastAddressAssigned = Adresse " {0}" est d\u00e9j\u00e0 affect\u00e9 au M\u00e2t de Signalisation " {1}"
DCCMastAddress = Adresse DCC accessoires 
DCCMastAddressOutOfRange = L'Adresse M\u00e2t de Signalisation devrait \u00eatre dans la gamme de 1 \u00e0 2044
DCCMastAspectOutOfRange = L'Aspect M\u00e2t de Signalisation devrait \u00eatre dans la gamme de 0 \u00e0 31
DCCMastSetAspectId = D\u00e9terminer ID Aspect
DCCSystem = Syst\u00e8me
DCCUnlitAspectNumber = Nombre d'aspect \u00e9teint
TurnUnLitDetails = Configuration Aiguillage \u00e9teint
DriverType = Driver du m\u00e2t
MenuItemRepeaters = R\u00e9p\u00e9teurs
AllowUnLitLabel = Ce m\u00e2t peut \u00eatre \u00e9teint
DisableAspect = D\u00e9sactiver Aspect

VetoDeleteBean = {0} {1} Ne peut pas \u00eatre effac\u00e9\n{2}

# Utilis\u00e9 avec les donn\u00e9es Rail Comm 
TitleRailComTable = Locos Rail Com
ColumnSpeed = Vitesse
ColumnLoad = Charge
ColumnTemp = Temp\u00e9rature
ColumnFuelLevel = Niveau de carburant
ColumnWaterLevel = Niveau d'eau
ColumnLocation = Emplacement
ColumnRouting = Routage
ColumnAddress = Adresse
<<<<<<< HEAD

LabelPlaySound=Jouer un fichier son:
LabelRunScript=Ex\u00e9cuter le script:
TitleLRouteTable=Tableau LItin\u00e9raire
OnCondition=Sur
WhenCondition=lorsque
OnConditionChange=Sur le Changement
SetBeanState=\u00c9tablir {0} {1}
Script=Script
=======
MessageRememberSetting=Rappeler ce r\u00e9glage pour la prochaine fois?umnWaterLevel = Niveau d'eau
ColumnLocation = Emplacement
ColumnRouting = Routage
ColumnAddress = Adresse
MessageRememberSetting=Rappeler ce r\u00e9glage pour la prochaine fois?
>>>>>>> 3d5670a0
<|MERGE_RESOLUTION|>--- conflicted
+++ resolved
@@ -44,15 +44,12 @@
 
 # ButtonOK/Cancel/Delete etc. are in jmri.NamedBeanBundle.props
 ButtonCreate = Cr\u00e9er
-<<<<<<< HEAD
-=======
 ButtonSet = D\u00e9finir
 ButtonUpdate = Actualiser
 
 ButtonNo = Non
 ButtonYes = Oui
 ButtonYesPlus = Oui - Arr\u00eat Avertissements
->>>>>>> 3d5670a0
 ButtonAddSensor = Ajout Nouveau capteur
 ButtonAddAudioListener = Ajouter Auditeur...
 ButtonAddAudioSource = Ajouter Source ...
@@ -77,26 +74,12 @@
 TitleAddTurnout = Ajouter un Nouvel Aiguillage
 TitleAddReporter = Ajouter un Nouveau Rapport
 TitleAddMemory = Ajouter une Nouvelle m\u00e9moire
-<<<<<<< HEAD
-TitleAddLight = Ajouter Lumi\u00e8re
-TitleEditLight = Editer Lumi\u00e8re
-TitleAddLightControl = Ajouter Commande Lumi\u00e8re
-TitleEditLightControl = Modifier Commande Lumi\u00e8re
-TitleAddBlock = Ajouter Canton
-TitleEditBlock = Modifier Canton
-TitleAddSection = Ajouter Section
-TitleEditSection = Modifier Section
-TitleAddTransit = Ajouter Transit
-TitleEditTransit = Editer Transit
-TitleAddAudioBuffer = Ajouter/Editer Audio Buffer
-=======
 TitleAddLight = Ajouter/Modifier Lumi\u00e8re
 TitleAddLightControl = Ajouter/modifier Commande Lumi\u00e8re
 TitleAddBlock = Ajouter/Modifier Canton
 TitleAddSection = Ajouter/Modifier Section
 TitleAddTransit = Ajouter/Modifier Transit
 TitleAddAudioBuffer = Ajouter/Modifier Audio Buffer
->>>>>>> 3d5670a0
 TitleAddAudioSource = Ajouter/Modifier la source audio
 TitleAddAudioListener = Ajouter/Modifier Auditeur Audio
 TitleAddIdTag = Ajouter/Modifier \u00c9tiquette Id
@@ -138,13 +121,8 @@
 LabelFlashGreenTurnoutNumber = Num\u00e9ro de sortie Flash Vert:
 LabelFlashYellowTurnoutNumber = Num\u00e9ro de sortie Flash Jaune:
 LabelFlashRedTurnoutNumber = Num\u00e9ro de sortie Flash Rouge:
-<<<<<<< HEAD
-LabelDarkTurnoutNumber = num\u00e9ro de la sortie Eteint:
-LabelSignalheadNumber = ID T\u00eate Signal 
-=======
 LabelDarkTurnoutNumber = num\u00e9ro de la sortie \u00c9teint:
 LabelSignalheadNumber = Num\u00e9ro Feux de Signalisation:
->>>>>>> 3d5670a0
 LabelAspectType = Type d'Aspect
 LabelAspects = Aspects
 LabelTurnoutClosedAppearance = Apparence Quand Droit:
@@ -159,11 +137,7 @@
 LightHardwareAddressHint = Entrez une adresse mat\u00e9rielle pour la nouvelle lumi\u00e8re, par exemple, 13
 AddRangeBox = Ajouter une plage s\u00e9quentielle
 LightAddRangeHint = Cochez pour ajouter plus d'une Lumi\u00e8re avec des adresses s\u00e9quentielles
-<<<<<<< HEAD
-LightNumberToAddHint = Entrer le nombre d' adresses s\u00e9quentielles Lumi\u00e8res \u00e0 ajouter
-=======
 LightUserName = Nom utilisateur:
->>>>>>> 3d5670a0
 LightUserNameHint = Entrez le nom utilisateur pour la nouvelle lumi\u00e8re, par exemple, Jones House
 LightControlType = Type de commande :
 LightControlTypeHint = Choisir comment la nouvelle Lumi\u00e8re doit \u00eatre command\u00e9e
@@ -185,19 +159,11 @@
 LightNoneSelected = Pas de commande automatis\u00e9e s\u00e9lectionn\u00e9e
 LightControlBorder = Commande Lumi\u00e8re
 LightVariableBorder = Intensit\u00e9 Variable
-<<<<<<< HEAD
-LightCreateButtonHint = Appuyez sur [Cr\u00e9er] pour cr\u00e9er une nouvelle Lumi\u00e8re
-LightUpdateButtonHint = Appuyez sur [Mettre \u00e0 Jour] pour changer la Lumi\u00e8re
-LightCancelButtonHint = Appuyez sur [Annuler] pour laisser inchang\u00e9e
-LightCreateControlButtonHint = Appuyez sur [Cr\u00e9er] pour cr\u00e9er une nouvelle Commande lumi\u00e8re
-LightUpdateControlButtonHint = Pressez [Mise \u00e0 Jour] pour modifier la Commande lumi\u00e8re
-=======
 LightCreateButtonHint = Appuyez sur Cr\u00e9er pour cr\u00e9er une nouvelle Lumi\u00e8re
 LightUpdateButtonHint = Appuyez sur Mettre \u00e0 Jour pour changer la Lumi\u00e8re
 LightCancelButtonHint = Appuyez sur Annuler pour laisser inchang\u00e9e
 LightCreateControlButtonHint = Appuyez sur Cr\u00e9er pour cr\u00e9er une nouvelle Commande Lumi\u00e8re
 LightUpdateControlButtonHint = Pressez Mise \u00e0 Jour pour modifier la Commande Lumi\u00e8re
->>>>>>> 3d5670a0
 LightAddControlButton = Ajouter une commande
 LightAddControlButtonHint = Appuyez pour ajouter une Commande Lumi\u00e8re \u00e0 cette Lumi\u00e8re
 LightTwoSensorHint = Choisir les deux Capteurs commandant cette Lumi\u00e8re
@@ -220,27 +186,16 @@
 LightCreateFeedback = Nouvelle Lumi\u00e8re ajout\u00e9e:
 LightUpdateFeedback = Lumi\u00e8re mise \u00e0 jour:
 
-<<<<<<< HEAD
-LightError1 = Erreur : la Lumi\u00e8re avec ce Nom Syst\u00e8me existe d\u00e9j\u00e0.
-=======
 LightError1 = Erreur: Un \u00e9l\u00e9ment avec ce Nom Syst\u00e8me existe d\u00e9j\u00e0.
->>>>>>> 3d5670a0
 LightError2 = Appuyez sur Modifier pour voir le Nom Utilisateur et les informations de Commande.
 LightError3 = Erreur : Nom Syst\u00e8me a un format invalide.
 LightError5 = Erreur : Nom Syst\u00e8me ne fait pas r\u00e9f\u00e9rence \u00e0 du mat\u00e9riel configur\u00e9.
 LightError6 = Veuillez r\u00e9viser Nom Syst\u00e8me et r\u00e9essayez.
-<<<<<<< HEAD
-LightError7 = Erreur : la lumi\u00e8re avec Nom Syst\u00e8me entr\u00e9 n'existe pas.
-LightError8 = Erreur : la lumi\u00e8re avec ce Nom Utilisateur existe d\u00e9j\u00e0.
-LightError9 = Veuillez r\u00e9viser le Nom Utilisateur et essayez \u00e0 nouveau.
-LightError10 = Erreur : la lumi\u00e8re "{0}" existe et est la m\u00eame adresse.
-=======
 LightError7 = Erreur: la lumi\u00e8re avec Nom Syst\u00e8me entr\u00e9 n'existe pas.
 LightError8 = Erreur: Un \u00e9l\u00e9ment avec ce Nom Utilisateur existe d\u00e9j\u00e0.
 LightError9 = Veuillez r\u00e9viser le Nom Utilisateur et essayez \u00e0 nouveau.
 LightError10 = Erreur: la lumi\u00e8re
 LightError11 = Existe et est la m\u00eame adresse.
->>>>>>> 3d5670a0
 LightError12 = Erreur de format en entr\u00e9e de temps, s'il vous pla\u00eet retournez au format hh:mm.
 LightError13 = Num\u00e9ro hors gamme dans l'entr\u00e9e de l'heure, veuillez rentrer au format hh:mm.
 LightError14 = Mauvais caract\u00e8re dans le champ de l'heure, s'il vous pla\u00eet retournez au format hh:mm.
@@ -254,17 +209,11 @@
 LightWarn2 = Erreur: L'Aiguillage ne peut \u00eatre fourni. Commande Lumi\u00e8re non cr\u00e9\u00e9e.
 LightWarn3 = Attention: l'Aiguillage demand\u00e9 utilise la m\u00eame adresse que la lumi\u00e8re:
 LightWarn4 = Avertissement : La Nouvelle Lumi\u00e8re se r\u00e9f\u00e8re \u00e0 une adresse d\u00e9j\u00e0 utilis\u00e9e par
-<<<<<<< HEAD
-LightWarn5 = Attention : Lumi\u00e8re demand\u00e9e "{0}" utilise la m\u00eame adresse que l'Aiguillage "{1}" .\nVoulez-vous toujours ajouter cette Lumi\u00e8re ?
-LightWarn8 = Erreur : Capteur de D\u00e9clenchement a un nom invalide. Commande Lumi\u00e8re non cr\u00e9\u00e9e.
-LightWarn9=Attention : Intensity not set. Minimum must be lower than Maximum.
-=======
 LightWarn5 = Attention - Lumi\u00e8re demand\u00e9e
 LightWarn6 = Utilise la m\u00eame adresse que l'Aiguillage
 LightWarn7 = Voulez-vous toujours ajouter cette Lumi\u00e8re ?
 LightWarn8 = Erreur: Capteur de D\u00e9clenchement a un nom invalide. Commande Lumi\u00e8re non cr\u00e9\u00e9e.
 LightWarn9 = Erreur: Dur\u00e9e entr\u00e9e a un format non valide. Commande Lumi\u00e8re non cr\u00e9\u00e9e.
->>>>>>> 3d5670a0
 
 ReminderInUse = Il est utilis\u00e9 par {0} autres objets.
 DeletePrompt = \u00eates-vous s\u00fbr de vouloir supprimer {0} ?
@@ -276,15 +225,6 @@
 WarningEdit = Veuillez finir l'\u00e9dition " {0} " avant l'\u00e9dition " {1} ".
 WarnExcessBeans = Vous \u00eates sur le point d'ajouter {1} {0} dans la configuration.\nEn \u00eates-vous s\u00fbr?
 
-<<<<<<< HEAD
-DuplicateSignalSystemName = Impossible d'ajouter parce que que " {0} " existe d\u00e9j\u00e0. Pour remplacer une t\u00eate signal existante, d'abord la supprimer.
-GrapevineSkippingCreation = Sauter cr\u00e9ation de t\u00eate signal Grapevine parce que "{0 }" ne commence pas par GH .
-se8c4SkippingCreation = Sauter cr\u00e9ation de t\u00eate de signal se8c4 parce que "{0 }" n'est ni un nombre, ni le nom d'un Aiguillage  valide.
-se8c4SkippingDueToErrorInFirst  =  Sauter cr\u00e9ation de t\u00eate de signal SE8C parce que la s\u00e9lection du premier aiguillage n'est pas valide.
-se8c4SkippingDueToErrorInSecond =  Sauter cr\u00e9ation de t\u00eate de signal se8c4 parce que la s\u00e9lection du deuxi\u00e8me aiguillage n'est pas valide.
-acelaSkippingCreation = Sauter cr\u00e9ation de t\u00eate signal Acela parce que "{0} " n'est pas un num\u00e9ro ou ne d\u00e9marre pas avec ''AH'' .
-InvalidSignalSystemName = Impossible d'ajouter une t\u00eate signal parce que "{0} " n'est pas un nom valide du syst\u00e8me, par exemple, LH5, GH88, IH41 .
-=======
 DuplicateSignalSystemName = Impossible d'ajouter parce que que " {0} " existe d\u00e9j\u00e0. Pour remplacer un Feu de Signalisation existante, d'abord la supprimer.
 GrapevineSkippingCreation = Sauter cr\u00e9ation de Feu de Signalisation Grapevine parce que "{0 }" ne commence pas par GH .
 se8c4SkippingCreation = Sauter cr\u00e9ation de Feu de Signalisation se8c4 parce que "{0 }" n'est ni un nombre, ni le nom d'un Aiguillage  valide.
@@ -292,7 +232,6 @@
 se8c4SkippingDueToErrorInSecond =  Sauter cr\u00e9ation de Feu de Signalisation se8c4 parce que la s\u00e9lection du deuxi\u00e8me aiguillage n'est pas valide.
 acelaSkippingCreation = Sauter cr\u00e9ation de Feu de Signalisation Acela parce que "{0} " n'est pas un num\u00e9ro ou ne d\u00e9marre pas avec LT .
 InvalidSignalSystemName = Impossible d'ajouter un Feu de Signalisationl parce que "{0} " n'est pas un nom valide du syst\u00e8me, par exemple, LH5, GH88, IH41 .
->>>>>>> 3d5670a0
 
 ErrorLightAddFailed = Impossible de cr\u00e9er la lumi\u00e8re "{0}" pour l'ajouter. V\u00e9rifiez que le num\u00e9ro/nom est OK.
 ErrorMemoryAddFailed = Impossible de cr\u00e9er la m\u00e9moire "{0}" pour l'ajouter. V\u00e9rifiez que le num\u00e9ro/nom est OK.
@@ -331,9 +270,6 @@
 BlockInconsistent = Incoh\u00e9rent
 BlockReporter = Rapport
 BlockSensor = Capteur
-<<<<<<< HEAD
-BlockReporterCurrent = Utilisation actuelle
-=======
 BlockReporterCurrent = Utilisation actuelle?
 
 BlockAssignReporterTitle = Assigner Rapport au Canton
@@ -341,7 +277,6 @@
 LabelReport = Rapport
 LabelLastReport = Dernier Rapport
 Locked = Verrouill\u00e9
->>>>>>> 3d5670a0
 
 BlockPathSaveTitle = Enregistrer Information Chemin du Canton 
 BlockPathMessage = Voulez-vous enregistrer les informations de chemin du Canton ?\n\n\u00c7a prendra effet lors de votre prochaine Sauvegarde du panneau.\nToutes les informations de chemin ne seront pas enregistr\u00e9es et seront\nreconstruits par l'Editeur de R\u00e9seau lorsque le panneau est re-ouvert.
@@ -387,15 +322,12 @@
 AudioCreateErrorTitle = Erreur de cr\u00e9ation d'Objet Audio
 HideNullAudioWarningMessage = Cacher Message d'Avertissement Audio Nul
 
-<<<<<<< HEAD
-=======
 # shown on Prefs | Messages | AudioTable (AudioTableAction.java)
 DeleteAsk = Toujours demander
 DeleteNever = Jamais Supprimer
 DeleteAlways = Supprimer sans invite
 DeleteItemInUse = Lors de la suppression d'un \u00e9l\u00e9ment qui est en cours d'utilisation
 
->>>>>>> 3d5670a0
 DuplicateUserNameWarn = Cacher un message d'avertissement Nom Utilisateur Dupliqu\u00e9
 HideSaveReminder = Cacher Enregistrer le message Rappel
 IdStoreState = Enregistrer quand et o\u00f9 la derni\u00e8re fois
@@ -513,15 +445,9 @@
 DuplicateMast = La cr\u00e9ation de ce M\u00e2t de Signalisation provoquera une duplication du m\u00e2t de signalisation "{0 }"\nA cet effet le M\u00e2t Signal n'a pas \u00e9t\u00e9 cr\u00e9\u00e9
 DuplicateMastTitle = M\u00e2t de Signalisation en double
 DuplicateHeadAssignTitle = Affectation Dupliqu\u00e9e
-<<<<<<< HEAD
-DuplicateHeadAssign = Vous avez choisi la T\u00eate Signal " {0}" pour \u00eatre utilis\u00e9e dans deux\n endroits diff\u00e9rents sur le M\u00e2t Signal, en \u00eates-vous s\u00fbr?
-AlreadyAssigned = Vous avez choisi la T\u00eate signal " {0}"\ncette t\u00eate a d\u00e9j\u00e0 \u00e9t\u00e9 attribu\u00e9e au M\u00e2t Signal "{1}" .\n\u00cates-vous s\u00fbr de vouloir faire \u00e7a ?
-DefineHeadsFirst = Pas de T\u00eates Signal encore d\u00e9finies.\nVeuillez d\u00e9finir les T\u00eates Signal qui feront partie du premier M\u00e2t Signal.
-=======
 DuplicateHeadAssign = Vous avez choisi le Feu de Signalisation " {0}" pour \u00eatre utilis\u00e9e dans deux\n endroits diff\u00e9rents sur le M\u00e2t Signal, en \u00eates-vous s\u00fbr?
 AlreadyAssigned = Vous avez choisi le Feu de Signalisation " {0}"\nce feu a d\u00e9j\u00e0 \u00e9t\u00e9 attribu\u00e9e au M\u00e2t de Signalisation "{1}"\n \u00eates-vous s\u00fbr de vouloir faire \u00e7a ?
 DefineHeadsFirst = Pas de Feu de Signalisation encore d\u00e9finis\nVeuillez d\u00e9finir les Feux de Signalisationl qui feront partie du premier M\u00e2t de Signalisation
->>>>>>> 3d5670a0
 TurnCtlMast = L'Aiguillage commande le M\u00e2t
 HeadCtlMast =  Feu de Signalisation commande le M\u00e2t
 SigSys = syst\u00e8me Signal
@@ -563,20 +489,8 @@
 ColumnLocation = Emplacement
 ColumnRouting = Routage
 ColumnAddress = Adresse
-<<<<<<< HEAD
-
-LabelPlaySound=Jouer un fichier son:
-LabelRunScript=Ex\u00e9cuter le script:
-TitleLRouteTable=Tableau LItin\u00e9raire
-OnCondition=Sur
-WhenCondition=lorsque
-OnConditionChange=Sur le Changement
-SetBeanState=\u00c9tablir {0} {1}
-Script=Script
-=======
 MessageRememberSetting=Rappeler ce r\u00e9glage pour la prochaine fois?umnWaterLevel = Niveau d'eau
 ColumnLocation = Emplacement
 ColumnRouting = Routage
 ColumnAddress = Adresse
-MessageRememberSetting=Rappeler ce r\u00e9glage pour la prochaine fois?
->>>>>>> 3d5670a0
+MessageRememberSetting=Rappeler ce r\u00e9glage pour la prochaine fois?
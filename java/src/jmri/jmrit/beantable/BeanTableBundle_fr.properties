<<<<<<< HEAD
# BeanTableauBundle_fr.properties
=======
# BeanTableBundle_fr.properties
>>>>>>> 82e5d534
#
# French properties for the jmri.jmrit.beanTableau GUI elements
#
# Translated by Fran\u00e7ois Taburet
# Updated by BLOREC Herv\u00e9 <bzh56420@yahoo.fr> 2016-01-09

TitleBlockTable = Tableau Canton
TitleSensorTable = Tableau Capteur
TitleTurnoutTable = Tableau Aiguillages
TitleSignalTable = Tableau T\u00eates Signal
TitleLightTable = Tableau Lumi\u00e8res
TitleLogixTable = Tableau Logix
TitleTransitTable = Tableau Transit
TitleSectionTable = Tableau Section
TitleReporterTable = Tableau Rapport
TitleMemoryTable = Tableau M\u00e9moires
TitleAudioTable = Tableau Audio
TitleIdTagTable =  Tableau Etiquette ID
TitleSignalMastTable = Tableau M\u00e2t Signal
TitleSignalMastLogicTable = Tableau Logique M\u00e2t Signal
TitleWarrantTable = Tableau Mandat
TitleConditionalTable = Tableau Conditions
TitleSignalGroupTable = Tableau Groupe Signaux
TitleRouteTable = Tableau Itin\u00e9raires
TitleListedTable = Tableau Acc\u00e8s List\u00e9s
TitleEntryExitTable =  Tableau Entr\u00e9e/Sortie

ShouldBeNumber = La valeur entr\u00e9e dans "{0}" doit \u00eatre un nombre entier
DccAccessoryAddrRange = La valeur pour le d\u00e9codeur signal doit \u00eatre entre 1 & 2044
DccAccessoryAspect = La valeur des Aspects "{0}" doit \u00eatre entre 1 & 31
DccAccessoryAddressOffSet = D\u00e9calage d'adresse

ButtonAdd = Ajouter...
# ButtonOK/Cancel/Delete etc. are in jmri.NamedBeanBundle.props
ButtonOKPlus = OK - Arr\u00eat Rappels
ButtonCreate = Cr\u00e9er
ButtonUpdate = Mise \u00e0 jour
ButtonNo = Non
ButtonYes = Oui
ButtonYesPlus = OK - Arr\u00eat Avertissements
ButtonAddSensor = Ajout Nouveau capteur
ButtonAddAudioListener = Ajouter Auditeur...
ButtonAddAudioSource = Ajouter Source ...
ButtonAddAudioBuffer = Ajouter Tampon ...
ToolTipWillActivate = Ce bouton sera actif une fois que vous aurez tap\u00e9 du texte dans la zone de texte
addToTable = Ajouter au tableau

ColumnState = \u00e9tat
ColumnComment = Commentaire
ColumnIdTagID = Etiquette ID
ColumnIdWhere = O\u00f9 vu
ColumnIdWhen = Quand vu

TitleAddSignal = Ajouter un Nouveau Signal
TitleEditSignal = Modifier Signal
TitleAddSensor = Ajouter un Nouveau Capteur
TitleAddTurnout = Ajouter un Nouvel Aiguillage
TitleAddReporter = Ajouter un Nouveau Rapport
TitleAddMemory = Ajouter une Nouvelle m\u00e9moire
TitleAddLight = Ajouter/Editer Lumi\u00e8re
TitleAddLightControl = Ajouter/modifier Commande Lumi\u00e8re
TitleAddBlock = Ajouter/Modifier Canton
TitleAddSection = Ajouter/Modifier Section
TitleAddTransit = Ajouter/Editer Transit
TitleAddAudioBuffer = Ajouter/Editer Audio Buffer
TitleAddAudioSource = Ajouter/Modifier la source audio
TitleAddAudioListener = Ajouter/modifier Auditeur Audio
TitleAddIdTag = Ajouter/Modifier Etiquette Id
TitleAddSignalMast = Ajouter M\u00e2t Signal

ColumnHeadEnabled = Activ\u00e9
ColumnHeadIntensity = Intensit\u00e9
ColumnHeadLit = Allum\u00e9
ColumnHeadHeld = Maintenu

StringQuadOutput = Quadruple sortie
StringTripleOutput = Triple sortie RGB
StringTripleTurnout = Triple sortie
StringDoubleTurnout = Double sortie
StringVirtual = Virtuel
StringSE8c4aspect  =  4 Aspect SE8C
StringAcelaaspect = Aspect Acela 
StringLsDec = LDT LS-DEC
StringGrapevine = Grapevine
StringDccSigDec = D\u00e9codeur DCC de Signal
StringMerg = Pilote Merg de Signal
StringSingle = Simple Sortie

StringSignalheadTriple = TRIPLE
StringSignalheadRGB = TRIPLE RGB
StringSignalheadDouble = DOUBLE
StringSignalheadBiPolar = BIPOLAIRE
StringSignalheadWigwag = Passage \u00e0 Niveau
StringSignalheadSingle = SIMPLE

LabelTurnoutNumber = Num\u00e9ro d'aiguillage:
LabelSecondNumber = Second Aiguillage:
LabelGreenTurnoutNumber  = Num\u00e9ro Sortie Vert:
LabelYellowTurnoutNumber = Num\u00e9ro Sortie Jaune:
LabelRedTurnoutNumber    = Num\u00e9ro Sortie Rouge:
LabelLunarTurnoutNumber = Num\u00e9ro de la sortie Lunaire:
LabelBlueTurnoutNumber = Num\u00e9ro Sortie Bleu:
LabelFlashGreenTurnoutNumber = Num\u00e9ro de sortie Flash Vert:
LabelFlashYellowTurnoutNumber = Num\u00e9ro de sortie Flash Jaune:
LabelFlashRedTurnoutNumber = Num\u00e9ro de sortie Flash Rouge:
LabelDarkTurnoutNumber = num\u00e9ro de la sortie Eteint:
LabelSignalheadNumber = Num\u00e9ro T\u00eate Signal:
LabelAspectType = Type d'Aspect
LabelAspects = Aspects
LabelTurnoutClosedAppearance = Apparence Quand Droit:
LabelTurnoutThrownAppearance = Apparence Quand D\u00e9vi\u00e9:
LabelNumberToAdd = Num\u00e9ro \u00e0 Ajouter\:
LabelAutoSysName = G\u00e9n\u00e9ration Automatique d'un Nom Syst\u00e8me
LabelAspectNumbering = Num\u00e9rotation d'Aspect

LightSystem  = Syst\u00e8me:
LightSystemHint = Choisir un syst\u00e8me pour la nouvelle Lumi\u00e8re
LabelHardwareAddress = Adresse Mat\u00e9rielle :
LightHardwareAddressHint = Entrez une adresse mat\u00e9rielle pour la nouvelle lumi\u00e8re, par exemple, 13
LightSystemName = Nom syst\u00e8me:
AddRangeBox = Ajouter une plage s\u00e9quentielle
LightAddRangeHint = Cochez pour ajouter plus d'une Lumi\u00e8re avec des adresses s\u00e9quentielles
LightNumberToAddHint = Entrer le nombre d' adresses s\u00e9quentielles Lumi\u00e8res \u00e0 ajouter
LightUserName = Nom utilisateur:
LightUserNameHint = Entrez le nom utilisateur pour la nouvelle lumi\u00e8re, par exemple, Jones House
LightControlType = Type de commande
LightControlTypeHint = Choisir comment la nouvelle Lumi\u00e8re doit \u00eatre command\u00e9e
LightSensor = Nom du Capteur
LightSensorHint = Entrez le nom du capteur commandant cette Lumi\u00e8re
LightSensorSense = Capteur pour ON
LightSensorSenseHint = Choisir l'\u00e9tat du capteur correspondant \u00e0 la lumi\u00e8re ON
LightScheduleOn = Heure On (hh: mm)
LightScheduleHint = Entrer l'heure au format hh : mm pour une horloge de 24 heures
LightScheduleOff = Heure Off  (hh: mm)
LightTurnout = Nom de l'Aiguillage
LightTurnoutHint = Entrez le nom de l'Aiguillage, dont le statut est indiqu\u00e9 dans la nouvelle Lumi\u00e8re
LightTurnoutSense = Etat pour ON
LightTurnoutSenseHint = Choisir l'\u00e9tat de l'Aiguillage correspondant \u00e0 la lumi\u00e8re ON
LightTimedSensor = Nom du Capteur D\u00e9clencheur
LightTimedSensorHint = Entrez le nom du Capteur de d\u00e9clenchement du temps ON
LightTimedDurationOn = Dur\u00e9e ON (ms)
LightTimedDurationOnHint = Entrer la dur\u00e9e du Temps On en millisecondes
LightNoneSelected = Pas de commande automatis\u00e9e s\u00e9lectionn\u00e9e
LightControlBorder = Commande Lumi\u00e8re
LightVariableBorder = Intensit\u00e9 Variable
LightCreateButtonHint = Appuyez sur Cr\u00e9er pour cr\u00e9er une nouvelle Lumi\u00e8re
LightUpdateButtonHint = Appuyez sur Mettre \u00e0 Jour pour changer la Lumi\u00e8re
LightCancelButtonHint = Appuyez sur Annuler pour laisser inchang\u00e9e
LightCreateControlButtonHint = Appuyez sur Cr\u00e9er pour cr\u00e9er une nouvelle Commande lumi\u00e8re
LightUpdateControlButtonHint = Pressez Mise \u00e0 Jour pour modifier la Commande lumi\u00e8re
LightAddControlButton = Ajouter une commande
LightAddControlButtonHint = Appuyez pour ajouter une Commande Lumi\u00e8re \u00e0 cette Lumi\u00e8re
LightTwoSensorHint = Entrez le nom des deux Capteurs commandant cette Lumi\u00e8re

LightControlDescription = Description
LightSensorControl = Par le Capteur
LightFastClockControl = Par l'Horloge Rapide
LightTurnoutStatusControl = Par l'\u00c9tat de l'Aiguillage
LightTimedOnControl = Par Heure ON 
LightTwoSensorControl = Par Deux Capteurs
LightNoControl = Aucun
LightSensorControlDes = ON lorsque {0} est {1}.
LightFastClockDes = ON \u00e0 {0}, OFF \u00e0 {1}.
LightTurnoutControlDes = ON lorsque {0} est {1}.
LightTimedOnControlDes = ON pour {0} msec. lorsque {1} va {2} .
LightTwoSensorControlDes = ON lorsque l'{0} ou {1} est {2}.

LightCreateInst = S\u00e9lectionner ou entrer des donn\u00e9es, puis appuyez sur Cr\u00e9er pour une nouvelle lumi\u00e8re, ou appuyez sur Annuler.
LightUpdateInst = Modifier les donn\u00e9es et appuyez Mise \u00e0 Jour, ou appuyez sur Annuler.
LightCreateFeedback = Nouvelle Lumi\u00e8re ajout\u00e9e:
LightUpdateFeedback = Lumi\u00e8re mise \u00e0 jour:

LightError1 = Erreur: la Lumi\u00e8re avec ce Nom Syst\u00e8me existe d\u00e9j\u00e0.
LightError2 = Appuyez sur Modifier pour voir le Nom Utilisateur et les informations de Commande.
LightError3 = Erreur: Nom Syst\u00e8me a un format invalide.
LightError4 = Erreur: Mauvais "Nombre \u00e0 Ajouter" entr\u00e9 .
LightError5 = Erreur: Nom Syst\u00e8me ne fait pas r\u00e9f\u00e9rence \u00e0 du mat\u00e9riel configur\u00e9.
LightError6 = Veuillez r\u00e9viser Nom Syst\u00e8me et r\u00e9essayez.
LightError7 = Erreur: la lumi\u00e8re avec Nom Syst\u00e8me entr\u00e9 n'existe pas.
LightError8 = Erreur: la lumi\u00e8re avec ce Nom Utilisateur existe d\u00e9j\u00e0.
LightError9 = Veuillez r\u00e9viser le Nom Utilisateur et essayez \u00e0 nouveau.
LightError10 = Erreur: la lumi\u00e8re
LightError11 = existe et est la m\u00eame adresse.
LightError12 = Erreur de format en entr\u00e9e de temps, s'il vous pla\u00eet retournez au format hh:mm.
LightError13 = Num\u00e9ro hors gamme dans l'entr\u00e9e de l'heure, veuillez rentrer au format hh:mm.
LightError14 = Mauvais caract\u00e8re dans le champ de l'heure, s'il vous pla\u00eet retournez au format hh:mm.
LightError15 = Attention: Nom Syst\u00e8me se r\u00e9f\u00e8re \u00e0 une adresse d\u00e9j\u00e0 utilis\u00e9e par
LightError16 = Intensit\u00e9 hors limite
LightError17 = Erreur: Aucune Adresse Mat\u00e9rielle n'a \u00e9t\u00e9 entr\u00e9e.
LightError18 = Erreur: Adresse Mat\u00e9rielle saisie n'est pas convertible en num\u00e9ro .
LightError19 = Erreur: La plage d' adresses mat\u00e9rielles demand\u00e9es n'est pas libre.
LightError20 = {0} existe d\u00e9j\u00e0.
LightWarn1 = Erreur : le Capteur ne peut \u00eatre fourni. Commande Lumi\u00e8re non cr\u00e9\u00e9e.
LightWarn2 = Erreur: L'Aiguillage ne peut \u00eatre fourni. Commande Lumi\u00e8re non cr\u00e9\u00e9e.
LightWarn3 = Attention: l'Aiguillage demand\u00e9 utilise la m\u00eame adresse que la lumi\u00e8re:
LightWarn4 = Avertissement : La Nouvelle Lumi\u00e8re se r\u00e9f\u00e8re \u00e0 une adresse d\u00e9j\u00e0 utilis\u00e9e par
LightWarn5 = Attention - Lumi\u00e8re demand\u00e9e
LightWarn6 = utilise la m\u00eame adresse que l'Aiguillage
LightWarn7 = Voulez-vous toujours ajouter cette Lumi\u00e8re ?
LightWarn8 = Erreur: Capteur de D\u00e9clenchement a un nom invalide. Commande Lumi\u00e8re non cr\u00e9\u00e9e.
LightWarn9 = Erreur: Dur\u00e9e entr\u00e9e  a un format non valide. Commande Lumi\u00e8re non cr\u00e9\u00e9e.

ReminderInUse = Il est utilis\u00e9 par {0} autres objets.
DeletePrompt = \u00eates-vous s\u00fbr de vouloir supprimer {0} ?
WarningUserName = Nom Utilisateur " {0} " a d\u00e9j\u00e0 \u00e9t\u00e9 utilis\u00e9 .
WarningUserNameAsSystem = Nom Utilisateur " {0}" a d\u00e9j\u00e0 \u00e9t\u00e9 utilis\u00e9 comme un Nom Syst\u00e8me.
WarningSystemNameAsUser = Nom Utilisateur " {0}" a d\u00e9j\u00e0 \u00e9t\u00e9 utilis\u00e9 comme un nom d'utilisateur.
WarningNoTurnout = Impossible de fournir "{0} " - " {1}" .
AddNoTurnout = Impossible d'ajouter t\u00eate de signal parce qu'il ne pouvait fournir "{0} " - " {1}".
WarningEdit = Veuillez finir l'\u00e9dition " {0} " avant l'\u00e9dition " {1} ".
WarnExcessBeans = Vous \u00eates sur le point d'ajouter {0} {1} objets dans la configuration.\nEn \u00eates-vous s\u00fbr?

DuplicateSignalSystemName = Impossible d'ajouter parce que que " {0} " existe d\u00e9j\u00e0. Pour remplacer une t\u00eate signal existante, d'abord la supprimer.
GrapevineSkippingCreation = Sauter cr\u00e9ation de t\u00eate signal Grapevine parce que "{0 }" ne commence pas par GH .
se8c4SkippingCreation = Sauter cr\u00e9ation de t\u00eate de signal se8c4 parce que "{0 }" n'est ni un nombre, ni le nom d'un Aiguillage  valide.
se8c4SkippingDueToErrorInFirst  =  Sauter cr\u00e9ation de t\u00eate de signal se8c4 parce que la s\u00e9lection du premier aiguillage n'est pas valide.
se8c4SkippingDueToErrorInSecond =  Sauter cr\u00e9ation de t\u00eate de signal se8c4 parce que la s\u00e9lection du deuxi\u00e8me aiguillage n'est pas valide.
acelaSkippingCreation = Sauter cr\u00e9ation de t\u00eate signal Acela parce que "{0} " n'est pas un num\u00e9ro ou ne d\u00e9marre pas avec LT .
InvalidSignalSystemName = Impossible d'ajouter une t\u00eate signal parce que "{0} " n'est pas un nom valide du syst\u00e8me, par exemple, LH5, GH88, IH41 .

ErrorLightAddFailed = Impossible de cr\u00e9er la lumi\u00e8re "{0}" pour l'ajouter. V\u00e9rifiez que le num\u00e9ro/nom est OK.
ErrorMemoryAddFailed = Impossible de cr\u00e9er la m\u00e9moire "{0}" pour l'ajouter. V\u00e9rifiez que le num\u00e9ro/nom est OK.
ErrorBlockAddFailed = Impossible de cr\u00e9er le canton "{0}" pour l'ajouter. V\u00e9rifiez que le num\u00e9ro/nom est OK.
ErrorReporterAddFailed = Impossible de cr\u00e9er le rapport "{0}" pour l'ajouter. V\u00e9rifiez que le num\u00e9ro/nom est OK.
ErrorSensorAddFailed = Impossible de cr\u00e9er le capteur "{0}" pour l'ajouter. V\u00e9rifiez que le num\u00e9ro/nom est OK.
ErrorSignalHeadAddFailed =Impossible de cr\u00e9er la t\u00eate signal "{0}". V\u00e9rifiez que le num\u00e9ro/nom est OK..
ErrorSignalMastAddFailed = Impossible de cr\u00e9er le m\u00e2t signal "{0}" pour l'ajouter. V\u00e9rifiez que le num\u00e9ro/nom est OK.
ErrorSignalMastInvalidHead = Impossible de cr\u00e9er le m\u00e2t signal "{0}".\nLa t\u00eate de signal "{1}" n'est pas valable ..
ErrorTurnoutAddFailed = Impossible de cr\u00e9er l'aiguillage "{0}" pour l'ajouter. V\u00e9rifiez que le num\u00e9ro/nom est OK.
ErrorIdTagAddFailed = Impossible de cr\u00e9er l'\u00e9tiquette id "{0}" pour l'ajouter. V\u00e9rifiez que le num\u00e9ro/nom est OK.
ErrorAddingTable = Une erreur est survenue et nous sommes incapables d'afficher le tableau de

BlockCurveColName = Courbure
BlockLengthColName = Longueur
BlockNone = Aucune
BlockGradual = Progressive
BlockTight = Serr\u00e9e
BlockSevere = S\u00e9v\u00e8re
LengthInches = Longueur en pouces
InchBoxToolTip = Cochez pour afficher Longueur en pouces.
LengthCentimeters = Longueur en centim\u00e8tres
CentimeterBoxToolTip = Cochez pour afficher la longueur en centim\u00e8tres.
BlockDirection = Direction
BlockValue = Valeur
BlockPermColName = Permissif
BlockSpeedColName = Vitesse
BlockState = \u00e9tat
BlockOccupied = Occup\u00e9
BlockUnOccupied = Inoccup\u00e9
BlockUnknown = Inconnu
BlockInconsistent = Incoh\u00e9rent
BlockReporter = Rapport
BlockSensor = Capteur
BlockReporterCurrent = Utilisation actuelle?

BlockAssignReporterTitle = Assigner Rapport au Canton
BlockAssignReporter = Capteur {0} a le rapport [1} qui lui est associ\u00e9, voulez-vous utiliser le rapport avec ce canton ?

BlockPathSaveTitle = Enregistrer Information Chemin du Canton 
BlockPathMessage = Voulez-vous enregistrer les informations de chemin du Canton ?\n\n\u00c7a prendra effet lors de votre prochaine Sauvegarde du panneau.\nToutes les informations de chemin ne seront pas enregistr\u00e9es et seront\nreconstruits par l'Editeur de R\u00e9seau lorsque le panneau est re-ouvert

Comment = Commentaire

TurnoutWarn1 = Avertissement - Aiguillage requis
TurnoutWarn2 = utilise la m\u00eame adresse que la Lumi\u00e8re
TurnoutWarn3 = Voulez-vous quand m\u00eame ajouter cet Aiguillage ?
TurnoutGlobalSpeedMessage = S\u00e9lectionnez les valeurs par d\u00e9faut de la vitesse \u00e0 travers l'Aiguillage\n
TurnoutGlobalSpeedMessageTitle = Vitesses sur Aiguillage
TurnoutFeedbackToolTip = Afficher des colonnes suppl\u00e9mentaires pour la configuration des informations Aiguillage ?
TurnoutLockToolTip = Afficher des colonnes suppl\u00e9mentaires pour la configuration de verrouillage de l'Aiguillage ?
TurnoutSpeedToolTip = Afficher des colonnes suppl\u00e9mentaires pour la configuration des Vitesses Aiguillages, lorsqu'elle est utilis\u00e9e avec la Signalisation ?

EditTurnoutOperation = Modifier Ops

# Caract\u00e9ristiques lumi\u00e8res pour intensit\u00e9 variable, transitions
LightIntensitySettingBorder = R\u00e9glages de Lumi\u00e8re Variable
LightMinIntensity = Intensit\u00e9 Minimale
LightMinIntensityHint = 0 \u00e0 100%, doit \u00eatre \u00e9gale ou inf\u00e9rieure \u00e0 max
LightMaxIntensity = Intensit\u00e9 Maximale
LightMaxIntensityHint = 0 \u00e0 100%, doit \u00eatre \u00e9gale ou sup\u00e9rieure \u00e0 min
LightTransitionTime = Temps de Transition
LightTransitionTimeHint = Temps en minutes rapide pour passer de 0 % \u00e0 100%

AudioCreateErrorTitle = Erreur de cr\u00e9ation d' objet Audio

DeleteAsk = Toujours demander
DeleteNever = Jamais Supprimer
DeleteAlways = Supprimer sans invite
DeleteItemInUse = Lors de la suppression d'un \u00e9l\u00e9ment qui est en cours d'utilisation

DuplicateUserNameWarn = Cacher un message d'avertissement Nom Utilisateur Dupliqu\u00e9
HideSaveReminder = Cacher Enregistrer le message Rappel
IdStoreState = Enregistrer quand et o\u00f9 la derni\u00e8re fois
IdUseFastClock = Utilisez le temps d'horloge rapide
IncludeUsedHeads = Inclure les T\u00eates de signal utilis\u00e9 pr\u00e9c\u00e9demment

MenuDefaults = Par d\u00e9fauts
Inverted = Invers\u00e9
InitialSensorState = \u00e9tat initial du capteur 
SensorInitialStateMessageBox = d\u00e9finir l'\u00e9tat initial des capteurs internes lors de la cr\u00e9ation ou du chargement 
SensorNoInternalManagerBox = Impossible de d\u00e9finir l'\u00e9tat initial du capteur car aucun Gestionnaire Interne de Capteur n'a \u00e9t\u00e9 trouv\u00e9
SensorNoInternalManagerTitle = Pas de Gestionnaire Interne
GlobalDebounce = Rebond globale
SensorDebounceCheckBox = Afficher les Informations Anti-Rebonds du Capteur
SensorDebounceToolTip = Afficher les colonnes suppl\u00e9mentaires pour la configuration des temporisations d'anti-rebond de capteurs
SensorGlobalDebounceMessageBox = D\u00e9finir les valeurs par d\u00e9faut pour le temps qu'il faut pour enregistrer un changement d'\u00e9tat de capteur\nDur\u00e9e est en millisecondes
SensorGlobalDebounceMessageTitle = Temporisation Anti-Rebond Capteur
SensorActiveTimer = Temporisation Anti-Rebond Active
SensorInactiveTimer = Temporisation Anti-Rebond Inactive
SensorDebounceActError = Valeur de Dur\u00e9e Active , doit \u00eatre un nombre
SensorDebounceInActError = Valeur pour Dur\u00e9e Inactive, doit \u00eatre un nombre
SensorUseGlobalDebounce = Utilisation Retard Global
SensorActiveDebounce = Retard Actif
SensorInActiveDebounce = Retard Inactif

#Ceux-xi sont utilis\u00e9 dans la Logique M\u00e2t Signal
Destination = Destination
Source = Source
Pairs = Paires
MenuItemAutoGen = Paires de Signalisation Auto G\u00e9n\u00e9r\u00e9es
SignalMastAppearance = Apparence
AutoGenSignalMastLogicTitle = G\u00e9n\u00e9ration Automatiques des Paires de Signalisation
AutoGenSignalMastLogicMessage = Voulez-vous g\u00e9n\u00e9rer automatiquement \nla paire de M\u00e2ts Signal et la Logique, bas\u00e9 \nsurle plan de voie de l'\u00e9diteur de r\u00e9seau?
AutoGenSectionAfterLogic = G\u00e9n\u00e9rer les Sections depuis les Paires de M\u00e2ts
AutoGenSectionAfterLogicToolTip = G\u00e9n\u00e9rer les Sections qui correspondent \u00e0 la logique de signalisation, pour les utiliser plus tard avec les Transits et les R\u00e9partitions Automatique 
EditSignalLogicButton = Editer la Logique
EnableLayoutBlockRouting = Le Routage Canton n'est pas activ\u00e9\n Voulez-vous l'activer?
LayoutBlockRoutingEnabled = Le Routage Canton a \u00e9t\u00e9 activ\u00e9.
MenuItemAutoGenSections = G\u00e9n\u00e9rer les Sections
DiscoverSignalMastPairs = D\u00e9couvrir les Paires de M\u00e2ts Signal
DiscoveringSignalMastPairs = D\u00e9couverte des Paires de M\u00e2ts Signal
SignalMastPairGenerationComplete = G\u00e9n\u00e9ration des Paires de Signalisation Termin\u00e9es
SectionGenerationComplete = G\u00e9n\u00e9ration des Sections Termin\u00e9es

# Tableau itin\u00e9raire
ColumnLabelSetState = D\u00e9finir \u00c9tat
Set = \u00c9tablir
Toggle = Bascule

#Ceux-ci sont utilis\u00e9s dans le menu d\u00e9roulant
Delete = Effacer
Move = D\u00e9placer
Rename = Renommer
Clear = Supprimer le Nom Utilisateur
CopyName = Copier le Nom Utilisateur

#Ceux-ci sont utilis\u00e9s avec les options renommage/d\u00e9placer
UpdateToUserNameTitle = Mettre \u00e0 jour l'utilisation de UserName
UpdateToUserName = "Voulez-vous mettre \u00e2 jourla r\u00e9f\u00e9rence \u00e2 ce {0}\n en utilisant le UserName "{1}" plut\u00f4t que son SystemName "{2}?
UpdateComplete = UserName a \u00e9t\u00e9 d\u00e9plac\u00e9, pour s'assurer que le changement prend effet, il peut \u00eatre n\u00e9cessaire de sauvegarder le panneau et de red\u00e9marrer JMRI
UpdateToSystemNameTitle = Mettre \u00e0 jour l'utilisation de SystemName
UpdateToSystemName = "Voulez-vous mettre \u00e2 jourla r\u00e9f\u00e9rence \u00e2 ce {0}\n en utilisant le SystemName?

# Ils sont utilis\u00e9s dans l'ajout de M\u00e2t Signal
DuplicateMast = La cr\u00e9ation de ce M\u00e2t Signal provoquera une duplication du m\u00e2t de signalisation "{0 }"\nA cet effet le M\u00e2t Signal n'a pas \u00e9t\u00e9 cr\u00e9\u00e9
DuplicateMastTitle = M\u00e2t Signal en double
DuplicateHeadAssignTitle = Affectation Dupliqu\u00e9e
DuplicateHeadAssign = Vous avez choisi la T\u00eate Signal " {0}" pour \u00eatre utilis\u00e9e dans deux\n endroits diff\u00e9rents sur le M\u00e2t Signal, en \u00eates-vous s\u00fbr?
AlreadyAssigned = Vous avez choisi la T\u00eate signal " {0}"\ncette t\u00eate a d\u00e9j\u00e0 \u00e9t\u00e9 attribu\u00e9e au M\u00e2t Signal "{1}"\n \u00eates-vous s\u00fbr de vouloir faire \u00e7a ?
DefineHeadsFirst = Pas de T\u00eates Signal encore d\u00e9finies\nVeuillez d\u00e9finir les T\u00eates Signal qui feront partie du premier M\u00e2t Signal
#SignalMasts = M\u00e2ts Signal
TurnCtlMast = L'Aiguillage commande le M\u00e2t
HeadCtlMast =  T\u00eate Signal commande le M\u00e2t
SigSys = syst\u00e8me Signal
MastType = Type de M\u00e2t
SelectDrv = S\u00e9lectionnez Driver M\u00e2t Signal
MastEmpty = s\u00e9lectionner un premier syst\u00e8me
SetState = D\u00e9finir Etat
ResetPrevious = R\u00e9initialiser apparence pr\u00e9c\u00e9dente .
ResetPreviousToolTip = Remettre \u00e0 z\u00e9ro la commande apparence apparition , avant de d\u00e9terminer la prochaine apparence.
VirtualMast = M\u00e2t Virtual 
DCCMast = D\u00e9codeur DCC du M\u00e2t Signal 
LNCPMast = D\u00e9codeur LNCP du M\u00e2t Signal
DCCMastAddressNumber = L'adresse DCC doit \u00eatre un nombre
DCCMastAddressBlank = Une adresse DCC doit \u00eatre saisie
DCCMastCopyAspectId = Copier IDs Aspect \u00e2 partir du M\u00e2t
DCCMastAspectNumber = ID d'aspect doit \u00eatre un nombre
DCCMastAddressAssigned = Adresse " {0}" est d\u00e9j\u00e0 affect\u00e9 au M\u00e2t Signal " {1}"
DCCMastAddress = Adresse DCC accessoires 
DCCMastAddressOutOfRange = L'Adresse M\u00e2t Signal devrait \u00eatre dans la gamme de 1 \u00e0 2044
DCCMastAspectOutOfRange = L'Aspect M\u00e2t Signal devrait \u00eatre dans la gamme de 0 \u00e0 31
DCCMastSetAspectId = D\u00e9terminer ID Aspect
DCCSystem = Syst\u00e8me
DCCUnlitAspectNumber = Nombre d'aspect \u00e9teint
TurnUnLitDetails = Configuration Aiguillage \u00e9teint
DriverType = S\u00e9lectionner le driver du m\u00e2t
Tools = Outils
MenuItemRepeaters = R\u00e9p\u00e9teurs
AllowUnLitLabel = Ce m\u00e2t peut \u00eatre \u00e9teint
DisableAspect = D\u00e9sactiver Aspect

VetoDeleteBean = {0} {1} Ne peut pas \u00eatre effac\u00e9\n{2}

# Utilis\u00e9 avec les donn\u00e9es Rail Comm 
TitleRailComTable = Locos Rail Com
ColumnSpeed = Vitesse
ColumnLoad = Charge
ColumnTemp = Temp\u00e9rature
ColumnFuelLevel = Niveau de carburant
ColumnWaterLevel = Niveau d'eau
ColumnLocation = Emplacement
ColumnRouting = Routage
ColumnAddress = Adresse
MessageRememberSetting=Rappeler ce r\u00e9glage pour la prochaine fois?<|MERGE_RESOLUTION|>--- conflicted
+++ resolved
@@ -1,8 +1,4 @@
-<<<<<<< HEAD
 # BeanTableauBundle_fr.properties
-=======
-# BeanTableBundle_fr.properties
->>>>>>> 82e5d534
 #
 # French properties for the jmri.jmrit.beanTableau GUI elements
 #

package jmri.jmrit.roster.swing.speedprofile;

import java.awt.BorderLayout;
import java.awt.Color;
import java.awt.Component;
import java.awt.GridBagConstraints;
import java.awt.GridBagLayout;
import java.awt.event.ActionEvent;
import java.beans.PropertyChangeEvent;
import java.beans.PropertyChangeListener;
import java.util.ArrayList;
import java.util.List;
import java.util.TreeMap;
import javax.swing.BorderFactory;
import javax.swing.Box;
import javax.swing.BoxLayout;
import javax.swing.JButton;
import javax.swing.JLabel;
import javax.swing.JOptionPane;
import javax.swing.JPanel;
import javax.swing.JTextField;
import jmri.Block;
import jmri.DccThrottle;
import jmri.InstanceManager;
import jmri.Sensor;
import jmri.SensorManager;
import jmri.ThrottleListener;
import jmri.jmrit.logix.WarrantPreferences;
import jmri.jmrit.roster.Roster;
import jmri.jmrit.roster.RosterEntry;
import jmri.jmrit.roster.RosterSpeedProfile;
import jmri.jmrit.roster.swing.RosterEntryComboBox;
import jmri.profile.ProfileManager;
import jmri.profile.ProfileUtils;
import jmri.util.jdom.JDOMUtil;
import jmri.util.swing.BeanSelectCreatePanel;
import org.jdom2.Element;
import org.jdom2.JDOMException;
import org.slf4j.Logger;
import org.slf4j.LoggerFactory;

/**
 * Set up and run automated speed table calibration.
 * <p>
 * Uses three sensors in a row (see diagram in window help):
 * <ul>
 * <li>Start sensor: Track where locomotive starts
 * <li>Block sensor: Middle track. This time through this is used to measure the
 * speed.
 * <li>Finish sensor: Track where locomotive stops before repeating.
 * </ul>
 * The expected sequence is:
 * <ul>
 * <li>Start moving with Start sensor on, others off.
 * <li>Block (middle) sensor goes active: startListener calls startTiming
 * <li>Finish sensor goes active: finishListener calls stopCurrentSpeedStep
 * <li>Block (middle) sensor goes inactive: startListener calls stopLoco, which
 * stops loco after 2.5 seconds
 * </ul>
 * After a forward run, the Start and Finish sensors are swapped for a run in
 * reverse.
 */
class SpeedProfilePanel extends jmri.util.swing.JmriPanel implements ThrottleListener {

    public static final String XML_ROOT = "speedprofiler-config";
    public static final String XML_NAMESPACE = "http://jmri.org/xml/schema/speedometer-3-9-3.xsd";
    JButton profileButton = new JButton(Bundle.getMessage("ButtonStart"));
    JButton cancelButton = new JButton(Bundle.getMessage("ButtonCancel"));
    JButton testButton = new JButton(Bundle.getMessage("ButtonTest"));
    JButton testCancelButton = new JButton(Bundle.getMessage("ButtonCancel"));
    JButton clearNewDataButton = new JButton(Bundle.getMessage("ButtonClearNewData"));
    JButton viewNewButton = new JButton(Bundle.getMessage("ButtonViewNew"));
    JButton viewMergedButton = new JButton(Bundle.getMessage("ButtonViewMerged"));
    JButton viewButton = new JButton(Bundle.getMessage("ButtonViewCurrent"));

    JButton updateProfileButton = new JButton(Bundle.getMessage("ButtonUpdateProfile"));
    JButton replaceProfileButton = new JButton(Bundle.getMessage("ButtonSaveProfile"));
    JButton deleteProfileButton = new JButton(Bundle.getMessage("ButtonDeleteProfile"));
    JButton saveDefaultsButton = new JButton(Bundle.getMessage("ButtonSaveDefaults"));
    JTextField lengthField = new JTextField(10);
    JTextField sensorDelay = new JTextField(5);
    JTextField speedStepTest = new JTextField(5);
    JTextField speedStepTestFwd = new JTextField(10);
    JTextField speedStepTestRev = new JTextField(10);
    JTextField speedStepFrom = new JTextField(5);
    JTextField speedStepTo = new JTextField(5);
    JTextField speedStepIncr = new JTextField(5);
    JLabel warrentScaleLabel = new JLabel();

    // Start or finish sensor
    BeanSelectCreatePanel<Sensor> sensorAPanel = new BeanSelectCreatePanel<>(InstanceManager.sensorManagerInstance(), null);

    // Finish or start sensor
    BeanSelectCreatePanel<Sensor> sensorBPanel = new BeanSelectCreatePanel<>(InstanceManager.sensorManagerInstance(), null);

    // Block sensor
    BeanSelectCreatePanel<Block> blockCPanel = new BeanSelectCreatePanel<>(InstanceManager.getDefault(jmri.BlockManager.class), null);
    BeanSelectCreatePanel<Sensor> sensorCPanel = new BeanSelectCreatePanel<>(InstanceManager.sensorManagerInstance(), null);

    RosterEntryComboBox reBox = new RosterEntryComboBox();
    SpeedProfileTable table = null;
    boolean profile = false;
    boolean test = false;
    float testSpeedFwd = 0.0f;
    float testSpeedRev = 0.0f;
    boolean save = false;
    boolean unmergedNewData = false;       // true if new data has been gathered but not merged to profile
    boolean unsavedUpdatedProfile = false; // true if the roster profile has been updated but not saved

    JLabel sourceLabel = new JLabel();
//    JTextField sourceLabel;

    public SpeedProfilePanel() {
        JPanel main = new JPanel();

        GridBagLayout gb = new GridBagLayout();
        GridBagConstraints c = new GridBagConstraints();
        main.setLayout(gb);

        c.gridx = 0;
        c.gridy = 0;
        c.weightx = 1.0;
        c.anchor = GridBagConstraints.CENTER;
        JLabel label = new JLabel(Bundle.getMessage("LabelLengthOfBlock"));
        addRow(main, gb, c, 0, label, lengthField);
        label = new JLabel(Bundle.getMessage("LabelSensorDelay"));
        addRow(main, gb, c, 1, label, sensorDelay);
        label = new JLabel(Bundle.getMessage("MakeLabel", Bundle.getMessage("LabelStartSensor")));
        addRow(main, gb, c, 2, label, sensorAPanel);
        label = new JLabel(Bundle.getMessage("MakeLabel", Bundle.getMessage("LabelBlockSensor")));
        addRow(main, gb, c, 3, label, sensorCPanel);
        label = new JLabel(Bundle.getMessage("MakeLabel", Bundle.getMessage("LabelFinishSensor")));
        addRow(main, gb, c, 4, label, sensorBPanel);
        label = new JLabel(Bundle.getMessage("LabelSelectRoster"));
        JPanel left = makePadPanel(label);
        JPanel right = makePadPanel(reBox);
        addRow(main, gb, c, 5, left, right);
        JPanel panelViews = new JPanel();
        panelViews.setBorder(BorderFactory.createTitledBorder(Bundle.getMessage("TitleView")));
        panelViews.setLayout(new BoxLayout(panelViews, BoxLayout.LINE_AXIS));
        panelViews.add(clearNewDataButton);
        panelViews.add(viewNewButton);
        panelViews.add(viewMergedButton);
        panelViews.add(viewButton);
        left = makePadPanel(panelViews);
        JPanel panelProfileControl = new JPanel();
        panelProfileControl.setBorder(BorderFactory.createTitledBorder(Bundle.getMessage("ButtonProfile")));
        panelProfileControl.setLayout(new BoxLayout(panelProfileControl, BoxLayout.LINE_AXIS));
        panelProfileControl.add(profileButton);
        panelProfileControl.add(cancelButton);
        right = makePadPanel(panelProfileControl);
        addRow(main, gb, c, 6, left, right);

        left = new JPanel();
        left.add(Box.createRigidArea(new java.awt.Dimension(20, 10)));
        left.setLayout(new BoxLayout(left, BoxLayout.PAGE_AXIS));
        left.add(makeLabelPanel("LabelStartStep", speedStepFrom));
        speedStepFrom.setToolTipText(Bundle.getMessage("StartStepToolTip"));
        left.add(makeLabelPanel("LabelFinishStep", speedStepTo));
        speedStepTo.setToolTipText(Bundle.getMessage("FinishStepToolTip"));
        left.add(makeLabelPanel("LabelStepIncr", speedStepIncr));
        speedStepIncr.setToolTipText(Bundle.getMessage("StepIncrToolTip"));
        right = new JPanel();
        addRow(main, gb, c, 7, left, right);

        JPanel testDataPanel = new JPanel();
        testDataPanel.setBorder(BorderFactory.createTitledBorder(Bundle.getMessage("TestProfileData")));
        testDataPanel.setLayout(new BoxLayout(testDataPanel, BoxLayout.LINE_AXIS));
        testDataPanel.add(makeLabelPanel("LabelTestStep", speedStepTest));
        speedStepTest.setToolTipText(Bundle.getMessage("StepTestToolTip"));
        speedStepTestFwd.setEnabled(false);
        testDataPanel.add(makeLabelPanel("LabelTestStepFwd", speedStepTestFwd));
        speedStepTestFwd.setToolTipText(Bundle.getMessage("ForwardTestToolTip"));
        speedStepTestRev.setEnabled(false);
        testDataPanel.add(makeLabelPanel("LabelTestStepRev", speedStepTestRev));
        speedStepTestRev.setToolTipText(Bundle.getMessage("ReverseTestToolTip"));
        left = makePadPanel(testDataPanel);

        JPanel testProfileControl = new JPanel();
        testProfileControl.setBorder(BorderFactory.createTitledBorder(Bundle.getMessage("TitleTestProfile")));
        testProfileControl.setLayout(new BoxLayout(testProfileControl, BoxLayout.LINE_AXIS));
        testProfileControl.add(testButton);
        testProfileControl.add(testCancelButton);
        right = makePadPanel(testProfileControl);

        addRow(main, gb, c, 8, left, right);

        c.fill = GridBagConstraints.HORIZONTAL;
        c.gridx = 0;
        c.gridy = 9;
        c.gridwidth = 2;
        sourceLabel = new JLabel("   ");
        sourceLabel.setBackground(Color.white);
        left = makePadPanel(sourceLabel);
        gb.setConstraints(left, c);
        main.add(left);

        WarrantPreferences preferences = WarrantPreferences.getDefault();
        warrentScaleLabel.setText(Bundle.getMessage("LabelLayoutScale") + " 1:" + Float.toString(preferences.getLayoutScale()));
        warrentScaleLabel.setBackground(Color.white);
        warrentScaleLabel.setToolTipText(Bundle.getMessage("LayoutScaleHint"));
        left = makePadPanel(warrentScaleLabel);
        c.gridy = 11;
        gb.setConstraints(left, c);
        main.add(left);

        c.gridy = 12;
        JPanel southBtnPanel = new JPanel();
        southBtnPanel.add(clearNewDataButton);
        southBtnPanel.add(updateProfileButton);
        southBtnPanel.add(replaceProfileButton);
        southBtnPanel.add(deleteProfileButton);
        southBtnPanel.add(saveDefaultsButton);
        main.add(southBtnPanel, c);

        add(main, BorderLayout.CENTER);

        profileButton.addActionListener((ActionEvent e) -> {
            profile = true;
            setupProfile();
        });
        cancelButton.addActionListener((ActionEvent e) -> {
            cancelButton();
        });
        testButton.addActionListener((ActionEvent e) -> {
            test = true;
            testButton();
        });
        testCancelButton.addActionListener((ActionEvent e) -> {
            cancelButton();
        });
        viewButton.addActionListener((ActionEvent e) -> {
            viewRosterProfileData();
        });

        viewNewButton.addActionListener((ActionEvent e) -> {
            viewNewProfileData();
        });

        saveDefaultsButton.addActionListener((ActionEvent e) -> {
            doSaveSettings();
        });
        clearNewDataButton.addActionListener((ActionEvent e) -> {
            clearNewData();
        });
        viewMergedButton.addActionListener((ActionEvent e) -> {
            viewMergedData();
        });
        updateProfileButton.addActionListener((ActionEvent e) -> {
            updateSpeedProfileWithResults();
        });
        replaceProfileButton.addActionListener((ActionEvent e) -> {
            removeSpeedProfile();
            updateSpeedProfileWithResults();
        });
        deleteProfileButton.addActionListener((ActionEvent e) -> {
            removeSpeedProfile();
        });

        setButtonStates(true);
        // Attempt to reload last values */
        doLoad();

    }

    static void addRow(JPanel main, GridBagLayout gb, GridBagConstraints c, int row, Component left, Component right) {
        c.gridx = 0;
        c.gridy = row;
        gb.setConstraints(left, c);
        main.add(left);
        c.gridx = 1;
        gb.setConstraints(right, c);
        main.add(right);
    }

    static JPanel makePadPanel(Component comp) {
        JPanel panel = new JPanel();
        panel.setLayout(new BoxLayout(panel, BoxLayout.PAGE_AXIS));
        panel.add(Box.createRigidArea(new java.awt.Dimension(20, 20)));
        panel.add(comp);
        return panel;
    }

    static JPanel makeLabelPanel(String text, Component comp) {
        JPanel panel = new JPanel();
        panel.setLayout(new BoxLayout(panel, BoxLayout.LINE_AXIS));
        panel.add(new JLabel(Bundle.getMessage("MakeLabel", Bundle.getMessage(text))));
        panel.add(comp);
        return panel;
    }

    SensorDetails sensorA;
    SensorDetails sensorB;
    RosterEntry re;
    DccThrottle t;
    int finishSpeedStep;
    protected int stepIncr;
    protected int profileStep;
    protected float profileSpeed;
    protected float profileIncrement;
    protected int profileSpeedStepMode;
    protected float profileSensorDelay;
    protected float profileBlockLength;
    RosterSpeedProfile rosterSpeedProfile;

    protected float profileSpeedAtStart;
    
    void setupProfile() {
        String text;
        finishSpeedStep = 0;
        stepIncr = 1;
        profileStep = 1;
        profileSensorDelay = 0.0f;
        try {
            profileBlockLength = Float.parseFloat(lengthField.getText());
        } catch (Exception e) {
            JOptionPane.showMessageDialog(null, Bundle.getMessage("ErrorLengthInvalid"));
            return;
        }
        text = sensorDelay.getText();
        if (text != null && text.trim().length() > 0) {
            try {
                profileSensorDelay = Float.parseFloat(sensorDelay.getText());
            } catch (Exception e) {
                JOptionPane.showMessageDialog(null, Bundle.getMessage("ErrorSensorDelayInvalid"));
                return;
            }
        }
        setButtonStates(false);
        if (sensorA == null) {
            try {
                sensorA = new SensorDetails((Sensor) sensorAPanel.getNamedBean());
            } catch (Exception e) {
                JOptionPane.showMessageDialog(null,
                        Bundle.getMessage("ErrorSensorNotFound", Bundle.getMessage("LabelStartSensor")));
                setButtonStates(true);
                return;
            }
        } else {
            Sensor tmpSen = null;
            try {
                tmpSen = (Sensor) sensorAPanel.getNamedBean();
            } catch (Exception e) {
                JOptionPane.showMessageDialog(null,
                        Bundle.getMessage("ErrorSensorNotFound", Bundle.getMessage("LabelStartSensor")));
                setButtonStates(true);
                return;
            }
            if (tmpSen != sensorA.getSensor()) {
                sensorA.resetDetails();
                sensorA = new SensorDetails(tmpSen);
            }
        }
        if (sensorB == null) {
            try {
                sensorB = new SensorDetails((Sensor) sensorBPanel.getNamedBean());
            } catch (Exception e) {
                JOptionPane.showMessageDialog(null,
                        Bundle.getMessage("ErrorSensorNotFound", Bundle.getMessage("LabelFinishSensor")));
                setButtonStates(true);
                return;
            }

        } else {
            Sensor tmpSen = null;
            try {
                tmpSen = (Sensor) sensorBPanel.getNamedBean();
            } catch (Exception e) {
                JOptionPane.showMessageDialog(null,
                        Bundle.getMessage("ErrorSensorNotFound", Bundle.getMessage("LabelFinishSensor")));
                setButtonStates(true);
                return;
            }
            if (tmpSen != sensorB.getSensor()) {
                sensorB.resetDetails();
                sensorB = new SensorDetails(tmpSen);
            }
        }
        if (middleBlockSensor == null) {
            try {
                middleBlockSensor = new SensorDetails((Sensor) sensorCPanel.getNamedBean());
            } catch (Exception e) {
                JOptionPane.showMessageDialog(null,
                        Bundle.getMessage("ErrorSensorNotFound", Bundle.getMessage("LabelBlockSensor")));
                setButtonStates(true);
                return;
            }
        } else {
            Sensor tmpSen = null;
            try {
                tmpSen = (Sensor) sensorCPanel.getNamedBean();
            } catch (Exception e) {
                JOptionPane.showMessageDialog(null,
                        Bundle.getMessage("ErrorSensorNotFound", Bundle.getMessage("LabelBlockSensor")));
                setButtonStates(true);
                return;
            }
            if (tmpSen != middleBlockSensor.getSensor()) {
                middleBlockSensor.resetDetails();
                middleBlockSensor = new SensorDetails(tmpSen);
            }
        }
        if (reBox.getSelectedRosterEntries().length == 0) {
            JOptionPane.showMessageDialog(null, Bundle.getMessage("ErrorNoRosterSelected"));
            log.warn("No Roster Entry selected.");
            setButtonStates(true);
            return;
        }
        text = speedStepFrom.getText();
        if (text != null && text.trim().length() > 0) {
            try {
                profileStep = Integer.parseInt(text);
                if (!speedStepNumOK(profileStep, "LabelStartStep")) {
                    setButtonStates(true);
                    return;
                }
            } catch (Exception e) {
                JOptionPane.showMessageDialog(null,
                        Bundle.getMessage("ErrorSpeedStep", Bundle.getMessage("LabelStartStep")));
                setButtonStates(true);
                return;
            }
        }
        text = speedStepTo.getText();
        if (text != null && text.trim().length() > 0) {
            try {
                finishSpeedStep = Integer.parseInt(text);
                if (!speedStepNumOK(finishSpeedStep, "LabelFinishStep")) {
                    releaseThrottle();
                    setButtonStates(true);
                    return;
                }
            } catch (Exception e) {
                JOptionPane.showMessageDialog(null,
                        Bundle.getMessage("ErrorSpeedStep", Bundle.getMessage("LabelFinishStep")));
                releaseThrottle();
                setButtonStates(true);
                return;
            }
        }
        text = speedStepIncr.getText();
        if (text != null && text.trim().length() > 0) {
            try {
                stepIncr = Integer.parseInt(text);
                if (!speedStepNumOK(stepIncr, "LabelStepIncr")) {
                    setButtonStates(true);
                    return;
                }
            } catch (Exception e) {
                JOptionPane.showMessageDialog(null,
                        Bundle.getMessage("ErrorSpeedStep", Bundle.getMessage("LabelStepIncr")));
                setButtonStates(true);
                return;
            }
        }

        re = reBox.getSelectedRosterEntries()[0];
        boolean ok = InstanceManager.throttleManagerInstance().requestThrottle(re, this);
        if (!ok) {
            log.warn("Throttle for locomotive {} could not be set up.", re.getId());
            setButtonStates(true);
            return;
        }
<<<<<<< HEAD
        throttleState = 0;
        new Thread(new Runnable() {
            @Override
            public void run() {
                int count = 0;
                int trys = 10;
                while (throttleState == 0 && count < trys) {
                    try {
                        Thread.sleep(1000);
                        log.debug("Wait");
                    } catch (Exception ex) {
                        log.warn("Throttle for locomotive {} could not be set up.", re.getId());
                        setButtonStates(true);
                        return;
                    }
                    trys++;
                }
                log.debug("Run");
                if (throttleState != 1) {
                    log.warn("No Throttle, Aborting");
                    setButtonStates(true);
                    return;
                }
                runProfile();
            }
        }).start();
=======
        // Wait for throttle be correct and then run the profile
        throttleState = 0;
        new Thread(new Runnable() {
                @Override
                public void run() {
                    int count = 0;
                    int trys = 10;
                    while (throttleState == 0 && count < trys) {
                        try {
                            Thread.sleep(1000);
                            log.debug("Wait");
                        } catch (Exception ex) {
                            log.warn("Throttle for locomotive {} could not be set up.", re.getId());
                            setButtonStates(true);
                            return;
                        }
                        trys++;
                    }
                    log.debug("Run");
                    if (throttleState != 1) {
                        log.warn("No Throttle, Aborting");
                        setButtonStates(true);
                        return;
                    }
                    runProfile();
                }
            }).start();

>>>>>>> b54bfa76
    }

    boolean speedStepNumOK(int num, String step) {
        if (num < 1 || num > 126) {
            JOptionPane.showMessageDialog(null, Bundle.getMessage("ErrorSpeedStep", Bundle.getMessage(step)));
            setButtonStates(true);
            return false;
        }
        return true;
    }

    javax.swing.Timer overRunTimer = null;
<<<<<<< HEAD
    private volatile int throttleState = 0;
=======

    private volatile int throttleState = 0;   // zero waiting, -1 no throttle (message already shown), 1 
            
>>>>>>> b54bfa76
    @Override
    public void notifyThrottleFound(DccThrottle _throttle) {
        t = _throttle;
        if (t == null) {
            JOptionPane.showMessageDialog(null, Bundle.getMessage("ErrorThrottleNotFound"));
            log.warn("null throttle returned for train {} during automatic initialization.", re.getId());
            setButtonStates(true);
            throttleState = -1;
            return;
        }
        throttleState = 1;
    }
    
    private void runProfile() {
        if (log.isDebugEnabled()) {
            log.debug("throttle address = {}", t.getLocoAddress().toString());
        }
        throttleState = 1;
        return;
    }

    private void runProfile() {
        int speedStepMode = t.getSpeedStepMode();
        profileIncrement = t.getSpeedIncrement();
//        int speedStep;
        if (speedStepMode == DccThrottle.SpeedStepMode14) {
            profileSpeedStepMode = 14;
        } else if (speedStepMode == DccThrottle.SpeedStepMode27) {
            profileSpeedStepMode = 27;
        } else if (speedStepMode == DccThrottle.SpeedStepMode28) {
            profileSpeedStepMode = 28;
        } else {// default to 128 speed step mode
            profileSpeedStepMode = 126;
        }
        if (finishSpeedStep <= 0) {
            finishSpeedStep = profileSpeedStepMode;
        }

        log.debug("Speed step mode {}", profileSpeedStepMode);
        profileSpeed = profileIncrement * profileStep;

        profileSpeedAtStart = profileSpeed;
        
        if (profile) {
            startSensor = middleBlockSensor.getSensor();
            finishSensor = sensorB.getSensor();
            startListener = new PropertyChangeListener() {
                @Override
                public void propertyChange(PropertyChangeEvent e) {
                    if (e.getPropertyName().equals("KnownState")) {
                        if (((Integer) e.getNewValue()) == Sensor.ACTIVE) {
                            startTiming();
                        }
                        if (((Integer) e.getNewValue()) == Sensor.INACTIVE) {
                            stopLoco();
                        }
                    }
                }
            };
            finishListener = new PropertyChangeListener() {
                @Override
                public void propertyChange(PropertyChangeEvent e) {
                    if (e.getPropertyName().equals("KnownState")) {
                        if (((Integer) e.getNewValue()) == Sensor.ACTIVE) {
                            stopCurrentSpeedStep();
                        }
                    }
                }
            };

            isForward = true;
            startProfile();
        } else {
            // Speed test.
            // Once back and forth
            stepIncr = 1;
            profileStep = Integer.parseInt(speedStepTest.getText());
            finishSpeedStep = profileStep;
            profileSpeed = profileIncrement * profileStep;
            startSensor = middleBlockSensor.getSensor();
            finishSensor = sensorB.getSensor();
            startListener = new PropertyChangeListener() {
                @Override
                public void propertyChange(PropertyChangeEvent e) {
                    if (e.getPropertyName().equals("KnownState")) {
                        if (((Integer) e.getNewValue()) == Sensor.ACTIVE) {
                            startTiming();
                        }
                        if (((Integer) e.getNewValue()) == Sensor.INACTIVE) {
                            stopLoco();
                        }
                    }
                }
            };
            finishListener = new PropertyChangeListener() {
                @Override
                public void propertyChange(PropertyChangeEvent e) {
                    if (e.getPropertyName().equals("KnownState")) {
                        if (((Integer) e.getNewValue()) == Sensor.ACTIVE) {
                            stopCurrentSpeedStep();
                        }
                    }
                }
            };

            isForward = true;
            startProfile();
        }
    }

    void setButtonStates(boolean state) {
        cancelButton.setEnabled(!state);
        profileButton.setEnabled(state);
        testButton.setEnabled(state);
        testCancelButton.setEnabled(!state);
        viewButton.setEnabled(state);
        deleteProfileButton.setEnabled(state);
        if (state && speeds.size() > 0) {
            viewNewButton.setEnabled(true);
            viewMergedButton.setEnabled(true);
            replaceProfileButton.setEnabled(true);
            updateProfileButton.setEnabled(true);
            clearNewDataButton.setEnabled(true);
        } else {
            viewNewButton.setEnabled(false);
            viewMergedButton.setEnabled(false);
            replaceProfileButton.setEnabled(false);
            updateProfileButton.setEnabled(false);
            clearNewDataButton.setEnabled(false);
        }
        if (state) {
            sourceLabel.setText("   ");
            profile = false;
            test = false;
        }
        if (sensorA != null) {
            sensorA.resetDetails();
        }
        if (sensorB != null) {
            sensorB.resetDetails();
        }
        if (middleBlockSensor != null) {
            middleBlockSensor.resetDetails();
        }
    }

    @Override
    public void notifyFailedThrottleRequest(jmri.LocoAddress address, String reason) {
        JOptionPane.showMessageDialog(null, Bundle.getMessage("ErrorFailThrottleRequest"));
        log.error("Throttle request for {} failed because {}", address, reason);
        setButtonStates(true);
        throttleState = -1;
    }

    @Override
    public void notifyStealThrottleRequired(jmri.LocoAddress address){
<<<<<<< HEAD
        // this is an automatically stealing impelementation.
        log.error("Throttle request for {} failed because {}", address, "Is already in use");
        InstanceManager.throttleManagerInstance().cancelThrottleRequest(address.getNumber(), this);
        setButtonStates(true);
        //InstanceManager.throttleManagerInstance().stealThrottleRequest(address, this, true);
=======
        // profiling on stolen throttle is invalid.
        JOptionPane.showMessageDialog(null, Bundle.getMessage("ErrorNoStealing"));
        InstanceManager.throttleManagerInstance().cancelThrottleRequest(address.getNumber(), this);
        setButtonStates(true);
        throttleState = -1;
>>>>>>> b54bfa76
    }

    PropertyChangeListener startListener = null;
    PropertyChangeListener finishListener = null;
    PropertyChangeListener middleListener = null;

    Sensor startSensor;
    Sensor finishSensor;
    SensorDetails middleBlockSensor;

    void startProfile() {
        stepCalculated = false;
        sourceLabel.setText(Bundle.getMessage("StatusLabelNextRun"));
        if (isForward) {
            finishSensor = sensorB.getSensor();
        } else {
            finishSensor = sensorA.getSensor();
        }
        startSensor = middleBlockSensor.getSensor();
        startSensor.addPropertyChangeListener(startListener);
        finishSensor.addPropertyChangeListener(finishListener);
        t.setIsForward(!isForward);
        // this switching back and forward helps if the throttle was stolen.
        // the sleeps are needed as some systems dont like a speed setting right after a direction setting.
        // If we had guarenteed access to the Dispatcher frame we could use
        // Thread.sleep(InstanceManager.getDefault(DispatcherFrame.class).getMinThrottleInterval() * 2)
        try {
            Thread.sleep(250);
        } catch (InterruptedException e) {
            // Nothing I can do.
        }

        t.setIsForward(isForward);
        try {
            Thread.sleep(250);
        } catch (InterruptedException e) {
            // Nothing I can do.
        }

        log.debug("Set speed to [{}] isForward [{}] Increment [{}] Step [{}] SpeedStepMode [{}]",
                profileSpeed, isForward, profileIncrement, profileStep, profileSpeedStepMode);
        t.setSpeedSetting(profileSpeed);
        sourceLabel.setText(Bundle.getMessage("StatusLabelBlockToGoActive"));
    }

    boolean isForward = true;

    void startTiming() {
        startTime = System.nanoTime();
        sourceLabel.setText(Bundle.getMessage("StatusLabelCurrentRun",
                (isForward ? Bundle.getMessage("LabelTestStepFwd") : Bundle.getMessage("LabelTestStepRev")),
                profileStep, finishSpeedStep));
    }

    boolean stepCalculated = false;

    void stopCurrentSpeedStep() {
        finishTime = System.nanoTime();
        stepCalculated = true;
        finishSensor.removePropertyChangeListener(finishListener);
        sourceLabel.setText(Bundle.getMessage("StatusLabelCalculating"));

        if (profileSpeed/2 > profileSpeedAtStart) {
            t.setSpeedSetting(profileSpeed / 2);
        } else {
            t.setSpeedSetting(profileSpeedAtStart);
        }
        
        calculateSpeed();
        sourceLabel.setText(Bundle.getMessage("StatusLabelWaitingToClear"));
    }

    void stopLoco() {

        if (!stepCalculated) {
            return;
        }

        startSensor.removePropertyChangeListener(startListener);
        finishSensor.removePropertyChangeListener(finishListener);

        isForward = !isForward;
        if (isForward) {
            profileSpeed = profileIncrement * stepIncr + profileSpeed;
            profileStep += stepIncr;
        }

        if (profileStep > finishSpeedStep) {
            t.setSpeedSetting(0.0f);
            if (!profile) {
                // there are only the 2 fields on screen to be updated after a test
                speedStepTestFwd.setText(re.getSpeedProfile().convertMMSToScaleSpeedWithUnits(testSpeedFwd));
                speedStepTestRev.setText(re.getSpeedProfile().convertMMSToScaleSpeedWithUnits(testSpeedRev));
            }
            releaseThrottle();
            //updateSpeedProfileWithResults();
            setButtonStates(true);
            return;
        }
        // Loco may have been brought to half-speed in stopCurrentSpeedStep, so wait for that to take effect then stop & restart
        javax.swing.Timer stopTimer = new javax.swing.Timer(2500, new java.awt.event.ActionListener() {
            @Override
            public void actionPerformed(java.awt.event.ActionEvent e) {

                // finally command the stop
                t.setSpeedSetting(0.0f);
                // and a second later, restart going the other way
                javax.swing.Timer restartTimer = new javax.swing.Timer(1000, new java.awt.event.ActionListener() {
                    @Override
                    public void actionPerformed(java.awt.event.ActionEvent e) {
                        startProfile();
                    }
                });
                restartTimer.setRepeats(false);
                restartTimer.start();
            }
        });
        stopTimer.setRepeats(false);
        stopTimer.start();
    }

    void calculateSpeed() {
        float duration = (((float) (finishTime - startTime)) / 1000000000); // convert to seconds
        duration = duration - (profileSensorDelay / 1000); // allow for time differences between sensor delays
        float speed = profileBlockLength / duration;
        log.debug("Step: {} duration: {} length: {} speed: {}",
                profileStep, duration, profileBlockLength, speed);


        if (profile) {
            // save results to table
            int iSpeedStep = Math.round(profileSpeed * 1000);
            if (!speeds.containsKey(iSpeedStep)) {
                speeds.put(iSpeedStep, new SpeedStep());
            }
            SpeedStep ss = speeds.get(iSpeedStep);
            if (isForward) {
                ss.setForwardSpeed(speed);
            } else {
                ss.setReverseSpeed(speed);
            }
            save = true;
        } else {
            // testing, save results to the 2 fields.
            if (isForward) {
                testSpeedFwd = speed;
            } else {
                testSpeedRev = speed;
            }
        }
    }

    /**
     * Merge the new data into the existing speedprofile, or create if not
     * current, and save. Clear new data.
     */
    void updateSpeedProfileWithResults() {
        cancelButton();
        RosterSpeedProfile rosterSpeedProfile = re.getSpeedProfile();
        if (rosterSpeedProfile == null) {
            rosterSpeedProfile = new RosterSpeedProfile(re);
            re.setSpeedProfile(rosterSpeedProfile);
        }
        for (Integer i : speeds.keySet()) {
            rosterSpeedProfile.setSpeed(i, speeds.get(i).getForwardSpeed(), speeds.get(i).getReverseSpeed());
        }
        re.updateFile();
        Roster.getDefault().writeRoster();
        clearNewData();
        setButtonStates(true);
        save = false;
    }

    /**
     * Merge the current profile with the new data in a temp area and show.
     */
    void viewMergedData() {
        // create a new temporay rosterspeedentry
        RosterEntry tmpRe = new RosterEntry();
        RosterSpeedProfile tmpRsp = new RosterSpeedProfile(tmpRe);
        // reference the current one.
        RosterSpeedProfile rosterSpeedProfile = re.getSpeedProfile();
        //copy across the profile data
        for (Integer i : rosterSpeedProfile.getProfileSpeeds().keySet()) {
            tmpRsp.setSpeed(i, rosterSpeedProfile.getProfileSpeeds().get(i).getForwardSpeed(), rosterSpeedProfile.getProfileSpeeds().get(i).getReverseSpeed());
        }
        //copy, merge the newdata speed points
        for (Integer i : speeds.keySet()) {
            tmpRsp.setSpeed(i, speeds.get(i).getForwardSpeed(), speeds.get(i).getReverseSpeed());
        }
        // show, its a bit convoluted, to get the speed table
        // we have to set the new profile in the tmp rosterentry
        // and ask for it back as a speedtable.
        tmpRe.setSpeedProfile(tmpRsp);
        RosterSpeedProfile tmpSp = tmpRe.getSpeedProfile();
        if (tmpSp != null) {
            if (table != null) {
                table.dispose();
            }
            table = new SpeedProfileTable(tmpSp, tmpRe.getId());
            table.setVisible(true);
            return;
        }
        JOptionPane.showMessageDialog(null, Bundle.getMessage("ErrorNoSpeedProfile"));
        setButtonStates(true);
    }

    void clearNewData() {
        speeds.clear();
    }

    void removeSpeedProfile() {
        cancelButton();
        RosterSpeedProfile rosterSpeedProfile = re.getSpeedProfile();
        if (rosterSpeedProfile != null) {
            rosterSpeedProfile.clearCurrentProfile();
        }
        re.updateFile();
        Roster.getDefault().writeRoster();
        save = false;
    }

    /**
     * View the new data collected we create a dummy entry and file with
     * collected data
     */
    void viewNewProfileData() {
        RosterEntry tmpRe = new RosterEntry();
        RosterSpeedProfile rosterSpeedProfile = tmpRe.getSpeedProfile();
        if (rosterSpeedProfile == null) {
            rosterSpeedProfile = new RosterSpeedProfile(tmpRe);
            tmpRe.setSpeedProfile(rosterSpeedProfile);
        }
        for (Integer i : speeds.keySet()) {
            rosterSpeedProfile.setSpeed(i, speeds.get(i).getForwardSpeed(), speeds.get(i).getReverseSpeed());
        }

        RosterSpeedProfile speedProfile = tmpRe.getSpeedProfile();
        if (speedProfile != null) {
            if (table != null) {
                table.dispose();
            }
            table = new SpeedProfileTable(speedProfile, tmpRe.getId());
            table.setVisible(true);
            return;
        }

        JOptionPane.showMessageDialog(null, Bundle.getMessage("ErrorNoSpeedProfile"));
        setButtonStates(true);
    }

    /**
     * View the current speedprofile table entrys
     */
    void viewRosterProfileData() {
        if (reBox.getSelectedRosterEntries().length == 0) {
            JOptionPane.showMessageDialog(null, Bundle.getMessage("ErrorNoRosterSelected"));
            setButtonStates(true);
            return;
        }
        re = reBox.getSelectedRosterEntries()[0];
        if (re != null) {
            RosterSpeedProfile speedProfile = re.getSpeedProfile();
            if (speedProfile != null) {
                if (table != null) {
                    table.dispose();
                }
                table = new SpeedProfileTable(re.getSpeedProfile(), re.getId());
                table.setVisible(true);
                return;
            }
        }
        JOptionPane.showMessageDialog(null, Bundle.getMessage("ErrorNoSpeedProfile"));
        setButtonStates(true);
    }

    /**
     * If we have a throttle, set speed zero and release
     */
    private void releaseThrottle() {
<<<<<<< HEAD
=======
        if (t != null) {
            log.debug("t not null");
             t.setSpeedSetting(0.0f);
             try {
                 Thread.sleep(250);
             } catch (InterruptedException e) {
                 log.warn("Wait interupted, release throttle immediatlely");
             }
             log.debug("releaseing[{}]", t.getLocoAddress().getNumber());
             InstanceManager.throttleManagerInstance().releaseThrottle(t, this);
             t = null;
         }
    }

    /**
     * We are canceling, release throttle, reset sensors.
     */

    void cancelButton() {
        releaseThrottle();
>>>>>>> b54bfa76
        if (t != null) {
            log.debug("t not null");
             t.setSpeedSetting(0.0f);
             try {
                 Thread.sleep(250);
             } catch (InterruptedException e) {
                 log.warn("Wait interupted, release throttle immediatlely");
             }
             log.debug("releaseing[{}]", t.getLocoAddress().getNumber());
             InstanceManager.throttleManagerInstance().releaseThrottle(t, this);
             t = null;
         }
    }
    
    /**
     * We are canceling, release throttle, reset sensors.
     */
    void cancelButton() {
        releaseThrottle();
        if (startSensor != null) {
            startSensor.removePropertyChangeListener(startListener);
        }
        if (finishSensor != null) {
            finishSensor.removePropertyChangeListener(finishListener);
        }
        if (middleListener != null) {
            middleBlockSensor.getSensor().removePropertyChangeListener(middleListener);
        }
        setButtonStates(true);
    }

    void testButton() {
        // TODO Should also test that the step is no greater than those available on the throttle.
        try {
            Integer.parseInt(speedStepTest.getText());
        } catch (NumberFormatException e) {
            JOptionPane.showMessageDialog(null,
                    Bundle.getMessage("ErrorSpeedStep", Bundle.getMessage("LabelTestStep")));
            return;
        }
        setupProfile();

    }

    void stopTrainTest() {
        int sectionlength = Integer.parseInt(lengthField.getText());
        re.getSpeedProfile().changeLocoSpeed(t, sectionlength, 0.0f);
        setButtonStates(true);
        startSensor.removePropertyChangeListener(startListener);
    }

    long startTime;
    long finishTime;

    ArrayList<Double> forwardOverRuns = new ArrayList<>();
    ArrayList<Double> reverseOverRuns = new ArrayList<>();

    JPanel update;

    static class SensorDetails {

        Sensor sensor = null;
        long inactiveDelay = 0;
        long activeDelay = 0;
        boolean usingGlobal = false;

        SensorDetails(Sensor sen) {
            sensor = sen;
            usingGlobal = sen.getUseDefaultTimerSettings();
            activeDelay = sen.getSensorDebounceGoingActiveTimer();
            inactiveDelay = sen.getSensorDebounceGoingInActiveTimer();
        }

        void setupSensor() {
            sensor.setUseDefaultTimerSettings(false);
            sensor.setSensorDebounceGoingActiveTimer(0);
            sensor.setSensorDebounceGoingInActiveTimer(0);
        }

        void resetDetails() {
            sensor.setUseDefaultTimerSettings(usingGlobal);
            sensor.setSensorDebounceGoingActiveTimer(activeDelay);
            sensor.setSensorDebounceGoingInActiveTimer(inactiveDelay);
        }

        Sensor getSensor() {
            return sensor;
        }

    }

    TreeMap<Integer, SpeedStep> speeds = new TreeMap<>();
    
    static class SpeedStep {

        float forward = 0.0f;
        float reverse = 0.0f;

        SpeedStep() {
        }

        void setForwardSpeed(float speed) {
            forward = speed;
        }

        void setReverseSpeed(float speed) {
            reverse = speed;
        }

        float getForwardSpeed() {
            return forward;
        }

        float getReverseSpeed() {
            return reverse;
        }
    }

    /*
     *  Start of code for saving and restoring the settings
     */

    /**
     * Save current sensor and block information to file
     */
    private void doSaveSettings() {
        log.debug("Start storing SpeedProfiler settings...");

        // Create root element
        Element root = new Element(XML_ROOT, XML_NAMESPACE);

        Element values;

        // Store configuration
        root.addContent(values = new Element("configuration"));
        if (lengthField.getText().length() > 0) {
            values.addContent(new Element("length").addContent(lengthField.getText()));
        }
        if (sensorDelay.getText().length() > 0) {
            values.addContent(new Element("sensordelay").addContent(sensorDelay.getText()));
        }
        // Store values
        //if (sensorAPanel.getNamedBean(). > 0) {
        // Create sensors element
        root.addContent(values = new Element("sensors"));

        // Store start sensor
        Element e = new Element("sensor");
        e.addContent(new Element("sensorname").addContent("sensorAPanel"));
        e.addContent(new Element("sensorvalue").addContent(sensorAPanel.getDisplayName()));
        values.addContent(e);
        e = new Element("sensor");
        e.addContent(new Element("sensorname").addContent("sensorBPanel"));
        e.addContent(new Element("sensorvalue").addContent(sensorBPanel.getDisplayName()));
        values.addContent(e);
        e = new Element("sensor");
        e.addContent(new Element("sensorname").addContent("sensorCPanel"));
        e.addContent(new Element("sensorvalue").addContent(sensorCPanel.getDisplayName()));
        values.addContent(e);
        root.addContent(values = new Element("steps"));
        if (speedStepFrom.getText().length() > 0) {
            values.addContent(new Element("speedStepFrom").addContent(speedStepFrom.getText()));
        }
        if (speedStepTo.getText().length() > 0) {
            values.addContent(new Element("speedStepTo").addContent(speedStepTo.getText()));
        }
        if (speedStepIncr.getText().length() > 0) {
            values.addContent(new Element("speedStepIncr").addContent(speedStepIncr.getText()));
        }

        try {
            ProfileUtils.getAuxiliaryConfiguration(ProfileManager.getDefault().getActiveProfile())
                    .putConfigurationFragment(JDOMUtil.toW3CElement(root), true);
        } catch (JDOMException ex) {
            log.error("Unable to create create XML", ex);
        }

        log.debug("...done");
    }

    /**
     * Load the Block and sensor information previously saved.
     */
    private void doLoad() {
        Element root;

        log.debug("Check if there's anything to load");
        try {
            root = JDOMUtil.toJDOMElement(ProfileUtils.getAuxiliaryConfiguration(ProfileManager.getDefault().getActiveProfile())
                    .getConfigurationFragment(XML_ROOT, XML_NAMESPACE, true));
        } catch (NullPointerException ex) {
            // expected if never saved before
            log.debug("Nothing to load");
            return;
        }

        log.debug("Start loading SpeedProfiler settings...");

        // First read configuration
        if (root.getChild("configuration") != null) {
            List<Element> l = root.getChild("configuration").getChildren();
            if (log.isDebugEnabled()) {
                log.debug("readFile sees {} configurations", l.size());
            }
            for (int i = 0; i < l.size(); i++) {
                Element e = l.get(i);
                switch (e.getName()) {
                    case "length":
                        lengthField.setText(e.getValue());
                        break;
                    case "sensordelay":
                        sensorDelay.setText(e.getValue());
                        break;
                    default:
                        log.warn("Invalid field in PanelProSpeedProfiler.xml");
                }
            }
        }
        // Now read sensor information
        if (root.getChild("sensors") != null) {
            List<Element> l = root.getChild("sensors").getChildren("sensor");
            if (log.isDebugEnabled()) {
                log.debug("readFile sees {} sensors", l.size());
            }
            SensorManager manager = InstanceManager.getDefault(SensorManager.class);
            for (int i = 0; i < l.size(); i++) {
                Element e = l.get(i);
                String sensorType = e.getChild("sensorname").getText();
                switch (sensorType) {
                    case "sensorAPanel":
                        sensorAPanel.setDefaultNamedBean(manager.getByUserName(e.getChild("sensorvalue").getText()));
                        break;
                    case "sensorBPanel":
                        sensorBPanel.setDefaultNamedBean(manager.getByUserName(e.getChild("sensorvalue").getText()));
                        break;
                    case "sensorCPanel":
                        sensorCPanel.setDefaultNamedBean(manager.getByUserName(e.getChild("sensorvalue").getText()));
                        break;
                    default:
                        log.warn("Invalid Sensor found in DecoderProSpeedProfile.xml");
                }
            }
        }
        if (root.getChild("steps") != null) {
            List<Element> l = root.getChild("steps").getChildren();
            for (int i = 0; i < l.size(); i++) {
                Element e = l.get(i);
                switch (e.getName()) {
                    case "speedStepFrom":
                        speedStepFrom.setText(e.getValue());
                        break;
                    case "speedStepTo":
                        speedStepTo.setText(e.getValue());
                        break;
                    case "speedStepIncr":
                        speedStepIncr.setText(e.getValue());
                        break;
                    default:
                        log.warn("Invalid field in steps of PanelProSpeedProfiler.xml");
                }
            }
        }

        log.debug("...done");
    }

    private final static Logger log = LoggerFactory.getLogger(SpeedProfilePanel.class);

}<|MERGE_RESOLUTION|>--- conflicted
+++ resolved
@@ -461,34 +461,6 @@
             setButtonStates(true);
             return;
         }
-<<<<<<< HEAD
-        throttleState = 0;
-        new Thread(new Runnable() {
-            @Override
-            public void run() {
-                int count = 0;
-                int trys = 10;
-                while (throttleState == 0 && count < trys) {
-                    try {
-                        Thread.sleep(1000);
-                        log.debug("Wait");
-                    } catch (Exception ex) {
-                        log.warn("Throttle for locomotive {} could not be set up.", re.getId());
-                        setButtonStates(true);
-                        return;
-                    }
-                    trys++;
-                }
-                log.debug("Run");
-                if (throttleState != 1) {
-                    log.warn("No Throttle, Aborting");
-                    setButtonStates(true);
-                    return;
-                }
-                runProfile();
-            }
-        }).start();
-=======
         // Wait for throttle be correct and then run the profile
         throttleState = 0;
         new Thread(new Runnable() {
@@ -517,7 +489,6 @@
                 }
             }).start();
 
->>>>>>> b54bfa76
     }
 
     boolean speedStepNumOK(int num, String step) {
@@ -530,13 +501,9 @@
     }
 
     javax.swing.Timer overRunTimer = null;
-<<<<<<< HEAD
-    private volatile int throttleState = 0;
-=======
 
     private volatile int throttleState = 0;   // zero waiting, -1 no throttle (message already shown), 1 
             
->>>>>>> b54bfa76
     @Override
     public void notifyThrottleFound(DccThrottle _throttle) {
         t = _throttle;
@@ -693,19 +660,11 @@
 
     @Override
     public void notifyStealThrottleRequired(jmri.LocoAddress address){
-<<<<<<< HEAD
-        // this is an automatically stealing impelementation.
-        log.error("Throttle request for {} failed because {}", address, "Is already in use");
-        InstanceManager.throttleManagerInstance().cancelThrottleRequest(address.getNumber(), this);
-        setButtonStates(true);
-        //InstanceManager.throttleManagerInstance().stealThrottleRequest(address, this, true);
-=======
         // profiling on stolen throttle is invalid.
         JOptionPane.showMessageDialog(null, Bundle.getMessage("ErrorNoStealing"));
         InstanceManager.throttleManagerInstance().cancelThrottleRequest(address.getNumber(), this);
         setButtonStates(true);
         throttleState = -1;
->>>>>>> b54bfa76
     }
 
     PropertyChangeListener startListener = null;
@@ -986,8 +945,6 @@
      * If we have a throttle, set speed zero and release
      */
     private void releaseThrottle() {
-<<<<<<< HEAD
-=======
         if (t != null) {
             log.debug("t not null");
              t.setSpeedSetting(0.0f);
@@ -1008,7 +965,6 @@
 
     void cancelButton() {
         releaseThrottle();
->>>>>>> b54bfa76
         if (t != null) {
             log.debug("t not null");
              t.setSpeedSetting(0.0f);

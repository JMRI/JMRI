--- conflicted
+++ resolved
@@ -142,16 +142,8 @@
 
     @Override
     public String getSelectedItem() {
-<<<<<<< HEAD
-        Object a = super.getSelectedItem();
-        // protect against NPE which happens when opening Throttle tool with LocoNet connection
-        if (a == null) {
-            return "";
-        }
-        return a.toString();
-=======
+
         Object item = super.getSelectedItem();
         return item != null ? item.toString() : null;
->>>>>>> 0a349a9c
     }
 }
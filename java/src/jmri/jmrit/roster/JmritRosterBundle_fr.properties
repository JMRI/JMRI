--- conflicted
+++ resolved
@@ -47,15 +47,9 @@
 RosterGroupTable = Table Inventaire Groupe
 SelectRosterGroup = S\u00e9lectionner Inventaire Groupe:
 
-<<<<<<< HEAD
-ErrorNoSelection = S\u00e9lectionnez d'abord une Loco de l'Inventaire SVP .
-ErrorSavingTitle = Erreur Sauvegarde Entr\u00e9e Liste
-ErrorSavingText  = Une erreur s'est produite durant l'\u00e9criture du fichier de la liste, peut ne pas \u00eatre compl\u00e8te:
-=======
 ErrorNoSelection = S\u00e9lectionnez d'abord une Loco de l'Inventaire SVP
 ErrorSavingTitle = Erreur Sauvegarde Entr\u00e9e Inventaire
 ErrorSavingText  = Une erreur s'est produite durant l'\u00e9criture du fichier de l'inventaire, peut ne pas \u00eatre compl\u00e8te:
->>>>>>> 3d5670a0
 DeleteTitle      = Supprimer l'entr\u00e9e ({0})?
 DeletePrompt     = Supprimer l'entr\u00e9e ({0}) et le fichier ({1})?
 
@@ -160,11 +154,7 @@
 # {0} - RosterEntry DCC Address
 # {1} - RosterEntry NomLigne
 # {2} - RosterEntry Num\u00e9roLigne
-<<<<<<< HEAD
-RosterEntryDisplayName = {1} {2} (DCC {0})
-=======
 RosterEntryDisplayName = {1} {2} ({0})
 
->>>>>>> 3d5670a0
 # Errors
 IllegalRosterLocation = "{0}" n'est pas un chemin valide
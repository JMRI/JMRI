package jmri.jmrit.dispatcher;

import java.awt.BorderLayout;
import java.awt.Container;
import java.awt.FlowLayout;
import java.awt.event.ActionEvent;
import java.awt.event.ActionListener;
import java.util.ArrayList;
import java.util.Calendar;
import javax.swing.BoxLayout;
import javax.swing.JButton;
import javax.swing.JCheckBox;
import javax.swing.JComboBox;
import javax.swing.JLabel;
import javax.swing.JMenuBar;
import javax.swing.JOptionPane;
import javax.swing.JPanel;
import javax.swing.JScrollPane;
import javax.swing.JSeparator;
import javax.swing.JTable;
import javax.swing.JTextField;
import javax.swing.table.TableColumn;
import javax.swing.table.TableColumnModel;
import jmri.Block;
import jmri.EntryPoint;
import jmri.InstanceManager;
import jmri.InstanceManagerAutoDefault;
import jmri.Scale;
import jmri.Section;
import jmri.Sensor;
import jmri.SignalMast;
import jmri.Timebase;
import jmri.Transit;
import jmri.TransitManager;
import jmri.TransitSection;
import jmri.jmrit.display.layoutEditor.LayoutEditor;
import jmri.jmrit.roster.Roster;
import jmri.jmrit.roster.RosterEntry;
import jmri.util.JmriJFrame;
import jmri.util.table.ButtonEditor;
import jmri.util.table.ButtonRenderer;
import org.slf4j.Logger;
import org.slf4j.LoggerFactory;

/**
 * Dispatcher functionality, working with Sections, Transits and ActiveTrain.
 * <p>
 * Dispatcher serves as the manager for ActiveTrains. All allocation of Sections
 * to ActiveTrains is performed here.
 * <P>
 * Programming Note: Use the managed instance returned by
 * {@link jmri.InstanceManager#getDefault(java.lang.Class)} to access the
 * running Dispatcher.
 * <P>
 * Dispatcher listens to fast clock minutes to handle all ActiveTrain items tied
 * to fast clock time.
 * <P>
 * Delayed start of manual and automatic trains is enforced by not allocating
 * Sections for trains until the fast clock reaches the departure time.
 * <P>
 * This file is part of JMRI.
 * <P>
 * JMRI is open source software; you can redistribute it and/or modify it under
 * the terms of version 2 of the GNU General Public License as published by the
 * Free Software Foundation. See the "COPYING" file for a copy of this license.
 * <P>
 * JMRI is distributed in the hope that it will be useful, but WITHOUT ANY
 * WARRANTY; without even the implied warranty of MERCHANTABILITY or FITNESS FOR
 * A PARTICULAR PURPOSE. See the GNU General Public License for more details.
 *
 * @author Dave Duchamp Copyright (C) 2008-2011
 */
public class DispatcherFrame extends jmri.util.JmriJFrame implements InstanceManagerAutoDefault {

    public DispatcherFrame() {
        super(false, true);
        initializeOptions();
        openDispatcherWindow();
        autoTurnouts = new AutoTurnouts(this);
        if (_LE != null) {
            autoAllocate = new AutoAllocate(this);
        }
        InstanceManager.getDefault(jmri.SectionManager.class).initializeBlockingSensors();
        getActiveTrainFrame();

        if (fastClock == null) {
            log.error("Failed to instantiate a fast clock when constructing Dispatcher");
        } else {
            minuteChangeListener = new java.beans.PropertyChangeListener() {
                @Override
                public void propertyChange(java.beans.PropertyChangeEvent e) {
                    //process change to new minute
                    newFastClockMinute();
                }
            };
            fastClock.addMinuteChangeListener(minuteChangeListener);
        }
    }

    public void loadAtStartup() {
        log.debug("Loading saved trains flagged as LoadAtStartup");
        TrainInfoFile tif = new TrainInfoFile();
        String[] names = tif.getTrainInfoFileNames();
        boolean pathsInited = false;
        if (names.length > 0) {
            for (int i = 0; i < names.length; i++) {
                //read xml data from selected filename and move it into the new train dialog box
                TrainInfo info = null;
                try {
                    info = tif.readTrainInfo(names[i]);
                } catch (java.io.IOException ioe) {
                    log.error("IO Exception when reading train info file {}: {}", names[i], ioe);
                } catch (org.jdom2.JDOMException jde) {
                    log.error("JDOM Exception when reading train info file {}: {}", names[i], jde);
                }
                if (info != null && info.getLoadAtStartup()) {
                    log.debug("restoring train:{}, startblockname:{}, destinationBlockName:{}", info.getTrainName(),
                            info.getStartBlockName(), info.getDestinationBlockName());
                    // create a new Active Train
                    int tSource = ActiveTrain.ROSTER;
                    if (info.getTrainFromTrains()) {
                        tSource = ActiveTrain.OPERATIONS;
                    } else if (info.getTrainFromUser()) {
                        tSource = ActiveTrain.USER;
                    }

                    if (!pathsInited) { //only init the layoutblockpaths once here
                        log.debug("initializing block paths early"); //TODO: figure out how to prevent the "regular" init
                        InstanceManager.getDefault(jmri.jmrit.display.layoutEditor.LayoutBlockManager.class).initializeLayoutBlockPaths();
                    }
<<<<<<< HEAD
                    
                    ActiveTrain at = createActiveTrain(info.getTransitName().split("\\(")[0], info.getTrainName(), tSource,
                            startBlock.split("\\(")[0], startBlockSeq, destinationBlock.split("\\(")[0], destinationBlockSeq,
                            info.getAutoRun(), info.getDccAddress(), info.getPriority(),
=======

                    ActiveTrain at = createActiveTrain(info.getTransitId(), info.getTrainName(), tSource,
                            info.getStartBlockId(), info.getStartBlockSeq(), info.getDestinationBlockId(), info.getDestinationBlockSeq(),
                            info.getAutoRun(), info.getDCCAddress(), info.getPriority(),
>>>>>>> bbc03780
                            info.getResetWhenDone(), info.getReverseAtEnd(), info.getAllocateAllTheWay(), true, null);
                    if (at != null) {
                        if (tSource == ActiveTrain.ROSTER) {
                            RosterEntry re = Roster.getDefault().getEntryForId(info.getTrainName());
                            at.setRosterEntry(re);
                            at.setDccAddress(re.getDccAddress());
                        }
                        at.setDelayedStart(info.getDelayedStart()); //this is a code: NODELAY, TIMEDDELAY, SENSORDELAY
                        at.setDepartureTimeHr(info.getDepartureTimeHr()); // hour of day (fast-clock) to start this train
                        at.setDepartureTimeMin(info.getDepartureTimeMin()); //minute of hour to start this train
                        at.setDelayedRestart(info.getDelayedRestart()); //this is a code: NODELAY, TIMEDDELAY, SENSORDELAY
                        at.setRestartDelay(info.getRestartDelayMin());  //this is number of minutes to delay between runs
                        at.setDelaySensor(info.getDelaySensor());
                        if ((isFastClockTimeGE(at.getDepartureTimeHr(), at.getDepartureTimeMin()) && info.getDelayedStart() != ActiveTrain.SENSORDELAY)
                                || info.getDelayedStart() == ActiveTrain.NODELAY) {
                            at.setStarted();
                        }
                        at.setRestartSensor(info.getRestartSensor());
                        at.setTrainType(info.getTrainType());
                        at.setTerminateWhenDone(info.getTerminateWhenDone());
                        if (info.getAutoRun()) {
                            AutoActiveTrain aat = new AutoActiveTrain(at);
                            aat.setSpeedFactor(info.getSpeedFactor());
                            aat.setMaxSpeed(info.getMaxSpeed());
                            aat.setRampRate(AutoActiveTrain.getRampRateFromName(info.getRampRate()));
                            aat.setResistanceWheels(info.getResistanceWheels());
                            aat.setRunInReverse(info.getRunInReverse());
                            aat.setSoundDecoder(info.getSoundDecoder());
                            aat.setMaxTrainLength(info.getMaxTrainLength());
                            if (!aat.initialize()) {
                                log.error("ERROR initializing autorunning for train {}", at.getTrainName());
                                JOptionPane.showMessageDialog(dispatcherFrame, Bundle.getMessage(
                                        "Error27", at.getTrainName()), Bundle.getMessage("InformationTitle"),
                                        JOptionPane.INFORMATION_MESSAGE);
                            }
                            getAutoTrainsFrame().addAutoActiveTrain(aat);
                        }
                        allocateNewActiveTrain(at);
                        newTrainDone(at);

                    } else {
                        log.warn("failed to create create Active Train {}", info.getTrainName());
                    }
                }

            }
        }
    }

    // Dispatcher options (saved to disk if user requests, and restored if present)
    private LayoutEditor _LE = null;
    public static final int SIGNALHEAD = 0x00;
    public static final int SIGNALMAST = 0x01;
    private int _SignalType = SIGNALHEAD;
    private boolean _UseConnectivity = false;
    private boolean _HasOccupancyDetection = false; // "true" if blocks have occupancy detection
    private boolean _TrainsFromRoster = true;
    private boolean _TrainsFromTrains = false;
    private boolean _TrainsFromUser = false;
    private boolean _AutoAllocate = false;
    private boolean _AutoTurnouts = false;
    private boolean _TrustKnownTurnouts = false;
    private boolean _ShortActiveTrainNames = false;
    private boolean _ShortNameInBlock = true;
    private boolean _RosterEntryInBlock = false;
    private boolean _ExtraColorForAllocated = true;
    private boolean _NameInAllocatedBlock = false;
    private boolean _UseScaleMeters = false;  // "true" if scale meters, "false" for scale feet
    private int _LayoutScale = Scale.HO;
    private boolean _SupportVSDecoder = false;
    private int _MinThrottleInterval = 100; //default time (in ms) between consecutive throttle commands
    private int _FullRampTime = 10000; //default time (in ms) for RAMP_FAST to go from 0% to 100%

    // operational instance variables
    private final ArrayList<ActiveTrain> activeTrainsList = new ArrayList<>();  // list of ActiveTrain objects
    private final ArrayList<java.beans.PropertyChangeListener> _atListeners
            = new ArrayList<>();
    private final ArrayList<ActiveTrain> delayedTrains = new ArrayList<>();  // list of delayed Active Trains
    private final ArrayList<ActiveTrain> restartingTrainsList = new ArrayList<>();  // list of Active Trains with restart requests
    private final TransitManager transitManager = InstanceManager.getDefault(jmri.TransitManager.class);
    private final ArrayList<AllocationRequest> allocationRequests = new ArrayList<>();  // List of AllocatedRequest objects
    private final ArrayList<AllocatedSection> allocatedSections = new ArrayList<>();  // List of AllocatedSection objects
    private boolean optionsRead = false;
    private AutoTurnouts autoTurnouts = null;
    private AutoAllocate autoAllocate = null;
    private OptionsMenu optionsMenu = null;
    private ActivateTrainFrame atFrame = null;

    public ActivateTrainFrame getActiveTrainFrame() {
        if (atFrame == null) {
            atFrame = new ActivateTrainFrame(this);
        }
        return atFrame;
    }
    private boolean newTrainActive = false;

    public boolean getNewTrainActive() {
        return newTrainActive;
    }

    public void setNewTrainActive(boolean boo) {
        newTrainActive = boo;
    }
    private AutoTrainsFrame _autoTrainsFrame = null;
    private final Timebase fastClock = InstanceManager.getNullableDefault(jmri.Timebase.class);
    private final Sensor fastClockSensor = InstanceManager.sensorManagerInstance().provideSensor("ISCLOCKRUNNING");
    private transient java.beans.PropertyChangeListener minuteChangeListener = null;

    // dispatcher window variables
    protected JmriJFrame dispatcherFrame = null;
    private Container contentPane = null;
    private ActiveTrainsTableModel activeTrainsTableModel = null;
    private JButton addTrainButton = null;
    private JButton terminateTrainButton = null;
    private JButton cancelRestartButton = null;
    private JButton allocateExtraButton = null;
    private JCheckBox autoReleaseBox = null;
    private JCheckBox autoAllocateBox = null;
    private AllocationRequestTableModel allocationRequestTableModel = null;
    private AllocatedSectionTableModel allocatedSectionTableModel = null;

    void initializeOptions() {
        if (optionsRead) {
            return;
        }
        optionsRead = true;
        try {
            InstanceManager.getDefault(OptionsFile.class).readDispatcherOptions(this);
        } catch (org.jdom2.JDOMException jde) {
            log.error("JDOM Exception when retreiving dispatcher options " + jde);
        } catch (java.io.IOException ioe) {
            log.error("I/O Exception when retreiving dispatcher options " + ioe);
        }
    }

    void openDispatcherWindow() {
        if (dispatcherFrame == null) {
            dispatcherFrame = this;
            dispatcherFrame.setTitle(Bundle.getMessage("TitleDispatcher"));
            JMenuBar menuBar = new JMenuBar();
            optionsMenu = new OptionsMenu(this);
            menuBar.add(optionsMenu);
            setJMenuBar(menuBar);
            dispatcherFrame.addHelpMenu("package.jmri.jmrit.dispatcher.Dispatcher", true);
            contentPane = dispatcherFrame.getContentPane();
            contentPane.setLayout(new BoxLayout(contentPane, BoxLayout.Y_AXIS));
            // set up active trains table
            JPanel p11 = new JPanel();
            p11.setLayout(new FlowLayout());
            p11.add(new JLabel(Bundle.getMessage("ActiveTrainTableTitle")));
            contentPane.add(p11);
            JPanel p12 = new JPanel();
            p12.setLayout(new FlowLayout());
            activeTrainsTableModel = new ActiveTrainsTableModel();
            JTable activeTrainsTable = new JTable(activeTrainsTableModel);
            activeTrainsTable.setRowSelectionAllowed(false);
            activeTrainsTable.setPreferredScrollableViewportSize(new java.awt.Dimension(950, 160));
            TableColumnModel activeTrainsColumnModel = activeTrainsTable.getColumnModel();
            TableColumn transitColumn = activeTrainsColumnModel.getColumn(ActiveTrainsTableModel.TRANSIT_COLUMN);
            transitColumn.setResizable(true);
            transitColumn.setMinWidth(140);
            transitColumn.setMaxWidth(220);
            TableColumn trainColumn = activeTrainsColumnModel.getColumn(ActiveTrainsTableModel.TRAIN_COLUMN);
            trainColumn.setResizable(true);
            trainColumn.setMinWidth(90);
            trainColumn.setMaxWidth(160);
            TableColumn typeColumn = activeTrainsColumnModel.getColumn(ActiveTrainsTableModel.TYPE_COLUMN);
            typeColumn.setResizable(true);
            typeColumn.setMinWidth(130);
            typeColumn.setMaxWidth(190);
            TableColumn statusColumn = activeTrainsColumnModel.getColumn(ActiveTrainsTableModel.STATUS_COLUMN);
            statusColumn.setResizable(true);
            statusColumn.setMinWidth(90);
            statusColumn.setMaxWidth(140);
            TableColumn modeColumn = activeTrainsColumnModel.getColumn(ActiveTrainsTableModel.MODE_COLUMN);
            modeColumn.setResizable(true);
            modeColumn.setMinWidth(90);
            modeColumn.setMaxWidth(140);
            TableColumn allocatedColumn = activeTrainsColumnModel.getColumn(ActiveTrainsTableModel.ALLOCATED_COLUMN);
            allocatedColumn.setResizable(true);
            allocatedColumn.setMinWidth(120);
            allocatedColumn.setMaxWidth(200);
            TableColumn nextSectionColumn = activeTrainsColumnModel.getColumn(ActiveTrainsTableModel.NEXTSECTION_COLUMN);
            nextSectionColumn.setResizable(true);
            nextSectionColumn.setMinWidth(120);
            nextSectionColumn.setMaxWidth(200);
            TableColumn allocateButtonColumn = activeTrainsColumnModel.getColumn(ActiveTrainsTableModel.ALLOCATEBUTTON_COLUMN);
            allocateButtonColumn.setCellEditor(new ButtonEditor(new JButton()));
            allocateButtonColumn.setMinWidth(110);
            allocateButtonColumn.setMaxWidth(190);
            allocateButtonColumn.setResizable(false);
            ButtonRenderer buttonRenderer = new ButtonRenderer();
            activeTrainsTable.setDefaultRenderer(JButton.class, buttonRenderer);
            JButton sampleButton = new JButton(Bundle.getMessage("AllocateButtonName"));
            activeTrainsTable.setRowHeight(sampleButton.getPreferredSize().height);
            allocateButtonColumn.setPreferredWidth((sampleButton.getPreferredSize().width) + 2);
            JScrollPane activeTrainsTableScrollPane = new JScrollPane(activeTrainsTable);
            p12.add(activeTrainsTableScrollPane, BorderLayout.CENTER);
            contentPane.add(p12);
            JPanel p13 = new JPanel();
            p13.setLayout(new FlowLayout());
            p13.add(addTrainButton = new JButton(Bundle.getMessage("InitiateTrain") + "..."));
            addTrainButton.addActionListener(new ActionListener() {
                @Override
                public void actionPerformed(ActionEvent e) {
                    if (!newTrainActive) {
                        atFrame.initiateTrain(e);
                        newTrainActive = true;
                    } else {
                        atFrame.showActivateFrame();
                    }
                }
            });
            addTrainButton.setToolTipText(Bundle.getMessage("InitiateTrainButtonHint"));
            p13.add(new JLabel("   "));
            p13.add(new JLabel("   "));
            p13.add(allocateExtraButton = new JButton(Bundle.getMessage("AllocateExtra") + "..."));
            allocateExtraButton.addActionListener(new ActionListener() {
                @Override
                public void actionPerformed(ActionEvent e) {
                    allocateExtraSection(e);
                }
            });
            allocateExtraButton.setToolTipText(Bundle.getMessage("AllocateExtraButtonHint"));
            p13.add(new JLabel("   "));
            p13.add(cancelRestartButton = new JButton(Bundle.getMessage("CancelRestart") + "..."));
            cancelRestartButton.addActionListener(new ActionListener() {
                @Override
                public void actionPerformed(ActionEvent e) {
                    if (!newTrainActive) {
                        cancelRestart(e);
                    } else if (restartingTrainsList.size() > 0) {
                        atFrame.showActivateFrame();
                        JOptionPane.showMessageDialog(dispatcherFrame, Bundle.getMessage("Message2"),
                                Bundle.getMessage("MessageTitle"), JOptionPane.INFORMATION_MESSAGE);
                    } else {
                        atFrame.showActivateFrame();
                    }
                }
            });
            cancelRestartButton.setToolTipText(Bundle.getMessage("CancelRestartButtonHint"));
            p13.add(new JLabel("   "));
            p13.add(terminateTrainButton = new JButton(Bundle.getMessage("TerminateTrain") + "..."));
            terminateTrainButton.addActionListener(new ActionListener() {
                @Override
                public void actionPerformed(ActionEvent e) {
                    if (!newTrainActive) {
                        terminateTrain(e);
                    } else if (activeTrainsList.size() > 0) {
                        atFrame.showActivateFrame();
                        JOptionPane.showMessageDialog(dispatcherFrame, Bundle.getMessage("Message1"),
                                Bundle.getMessage("MessageTitle"), JOptionPane.INFORMATION_MESSAGE);
                    } else {
                        atFrame.showActivateFrame();
                    }
                }
            });
            terminateTrainButton.setToolTipText(Bundle.getMessage("TerminateTrainButtonHint"));
            contentPane.add(p13);
            // set up pending allocations table
            contentPane.add(new JSeparator());
            JPanel p21 = new JPanel();
            p21.setLayout(new FlowLayout());
            p21.add(new JLabel(Bundle.getMessage("RequestedAllocationsTableTitle")));
            contentPane.add(p21);
            JPanel p22 = new JPanel();
            p22.setLayout(new FlowLayout());
            allocationRequestTableModel = new AllocationRequestTableModel();
            JTable allocationRequestTable = new JTable(allocationRequestTableModel);
            allocationRequestTable.setRowSelectionAllowed(false);
            allocationRequestTable.setPreferredScrollableViewportSize(new java.awt.Dimension(950, 100));
            TableColumnModel allocationRequestColumnModel = allocationRequestTable.getColumnModel();
            TableColumn activeColumn = allocationRequestColumnModel.getColumn(AllocationRequestTableModel.ACTIVE_COLUMN);
            activeColumn.setResizable(true);
            activeColumn.setMinWidth(210);
            activeColumn.setMaxWidth(260);
            TableColumn priorityColumn = allocationRequestColumnModel.getColumn(AllocationRequestTableModel.PRIORITY_COLUMN);
            priorityColumn.setResizable(true);
            priorityColumn.setMinWidth(40);
            priorityColumn.setMaxWidth(60);
            TableColumn trainTypColumn = allocationRequestColumnModel.getColumn(AllocationRequestTableModel.TRAINTYPE_COLUMN);
            trainTypColumn.setResizable(true);
            trainTypColumn.setMinWidth(130);
            trainTypColumn.setMaxWidth(190);
            TableColumn sectionColumn = allocationRequestColumnModel.getColumn(AllocationRequestTableModel.SECTION_COLUMN);
            sectionColumn.setResizable(true);
            sectionColumn.setMinWidth(140);
            sectionColumn.setMaxWidth(210);
            TableColumn secStatusColumn = allocationRequestColumnModel.getColumn(AllocationRequestTableModel.STATUS_COLUMN);
            secStatusColumn.setResizable(true);
            secStatusColumn.setMinWidth(90);
            secStatusColumn.setMaxWidth(150);
            TableColumn occupancyColumn = allocationRequestColumnModel.getColumn(AllocationRequestTableModel.OCCUPANCY_COLUMN);
            occupancyColumn.setResizable(true);
            occupancyColumn.setMinWidth(80);
            occupancyColumn.setMaxWidth(130);
            TableColumn secLengthColumn = allocationRequestColumnModel.getColumn(AllocationRequestTableModel.SECTIONLENGTH_COLUMN);
            secLengthColumn.setResizable(true);
            secLengthColumn.setMinWidth(40);
            secLengthColumn.setMaxWidth(60);
            TableColumn allocateColumn = allocationRequestColumnModel.getColumn(AllocationRequestTableModel.ALLOCATEBUTTON_COLUMN);
            allocateColumn.setCellEditor(new ButtonEditor(new JButton()));
            allocateColumn.setMinWidth(90);
            allocateColumn.setMaxWidth(170);
            allocateColumn.setResizable(false);
            allocationRequestTable.setDefaultRenderer(JButton.class, buttonRenderer);
            sampleButton = new JButton(Bundle.getMessage("AllocateButton"));
            allocationRequestTable.setRowHeight(sampleButton.getPreferredSize().height);
            allocateColumn.setPreferredWidth((sampleButton.getPreferredSize().width) + 2);
            TableColumn cancelButtonColumn = allocationRequestColumnModel.getColumn(AllocationRequestTableModel.CANCELBUTTON_COLUMN);
            cancelButtonColumn.setCellEditor(new ButtonEditor(new JButton()));
            cancelButtonColumn.setMinWidth(75);
            cancelButtonColumn.setMaxWidth(170);
            cancelButtonColumn.setResizable(false);
            cancelButtonColumn.setPreferredWidth((sampleButton.getPreferredSize().width) + 2);
            JScrollPane allocationRequestTableScrollPane = new JScrollPane(allocationRequestTable);
            p22.add(allocationRequestTableScrollPane, BorderLayout.CENTER);
            contentPane.add(p22);
            // set up allocated sections table
            contentPane.add(new JSeparator());
            JPanel p30 = new JPanel();
            p30.setLayout(new FlowLayout());
            p30.add(new JLabel(Bundle.getMessage("AllocatedSectionsTitle") + "    "));
            autoReleaseBox = new JCheckBox(Bundle.getMessage("AutoReleaseBoxLabel"));
            p30.add(autoReleaseBox);
            autoReleaseBox.setToolTipText(Bundle.getMessage("AutoReleaseBoxHint"));
            autoReleaseBox.addActionListener(new ActionListener() {
                @Override
                public void actionPerformed(ActionEvent e) {
                    handleAutoReleaseChanged(e);
                }
            });
            autoReleaseBox.setSelected(_AutoAllocate);  // initiallize autoRelease to match autoAllocate
            autoAllocateBox = new JCheckBox(Bundle.getMessage("AutoDispatchItem"));
            p30.add(autoAllocateBox);
            autoAllocateBox.setToolTipText(Bundle.getMessage("AutoAllocateBoxHint"));
            autoAllocateBox.addActionListener(new ActionListener() {
                @Override
                public void actionPerformed(ActionEvent e) {
                    handleAutoAllocateChanged(e);
                }
            });
            contentPane.add(p30);
            autoAllocateBox.setSelected(_AutoAllocate);
            JPanel p31 = new JPanel();
            p31.setLayout(new FlowLayout());
            allocatedSectionTableModel = new AllocatedSectionTableModel();
            JTable allocatedSectionTable = new JTable(allocatedSectionTableModel);
            allocatedSectionTable.setRowSelectionAllowed(false);
            allocatedSectionTable.setPreferredScrollableViewportSize(new java.awt.Dimension(730, 200));
            TableColumnModel allocatedSectionColumnModel = allocatedSectionTable.getColumnModel();
            TableColumn activeAColumn = allocatedSectionColumnModel.getColumn(AllocatedSectionTableModel.ACTIVE_COLUMN);
            activeAColumn.setResizable(true);
            activeAColumn.setMinWidth(250);
            activeAColumn.setMaxWidth(350);
            TableColumn sectionAColumn = allocatedSectionColumnModel.getColumn(AllocatedSectionTableModel.SECTION_COLUMN);
            sectionAColumn.setResizable(true);
            sectionAColumn.setMinWidth(200);
            sectionAColumn.setMaxWidth(350);
            TableColumn occupancyAColumn = allocatedSectionColumnModel.getColumn(AllocatedSectionTableModel.OCCUPANCY_COLUMN);
            occupancyAColumn.setResizable(true);
            occupancyAColumn.setMinWidth(80);
            occupancyAColumn.setMaxWidth(140);
            TableColumn useStatusColumn = allocatedSectionColumnModel.getColumn(AllocatedSectionTableModel.USESTATUS_COLUMN);
            useStatusColumn.setResizable(true);
            useStatusColumn.setMinWidth(90);
            useStatusColumn.setMaxWidth(150);
            TableColumn releaseColumn = allocatedSectionColumnModel.getColumn(AllocatedSectionTableModel.RELEASEBUTTON_COLUMN);
            releaseColumn.setCellEditor(new ButtonEditor(new JButton()));
            releaseColumn.setMinWidth(90);
            releaseColumn.setMaxWidth(170);
            releaseColumn.setResizable(false);
            allocatedSectionTable.setDefaultRenderer(JButton.class, buttonRenderer);
            JButton sampleAButton = new JButton(Bundle.getMessage("ReleaseButton"));
            allocatedSectionTable.setRowHeight(sampleAButton.getPreferredSize().height);
            releaseColumn.setPreferredWidth((sampleAButton.getPreferredSize().width) + 2);
            JScrollPane allocatedSectionTableScrollPane = new JScrollPane(allocatedSectionTable);
            p31.add(allocatedSectionTableScrollPane, BorderLayout.CENTER);
            contentPane.add(p31);
        }
        dispatcherFrame.pack();
        dispatcherFrame.setVisible(true);
    }

    void releaseAllocatedSectionFromTable(int index) {
        AllocatedSection as = allocatedSections.get(index);
        releaseAllocatedSection(as, false);
    }

    // allocate extra window variables
    private JmriJFrame extraFrame = null;
    private Container extraPane = null;
    private final JComboBox<String> atSelectBox = new JComboBox<>();
    private final JComboBox<String> extraBox = new JComboBox<>();
    private final ArrayList<Section> extraBoxList = new ArrayList<>();
    private int atSelectedIndex = -1;

    public void allocateExtraSection(ActionEvent e, ActiveTrain at) {
        allocateExtraSection(e);
        if (_ShortActiveTrainNames) {
            atSelectBox.setSelectedItem(at.getTrainName());
        } else {
            atSelectBox.setSelectedItem(at.getActiveTrainName());
        }
    }

    // allocate an extra Section to an Active Train
    private void allocateExtraSection(ActionEvent e) {
        if (extraFrame == null) {
            extraFrame = new JmriJFrame(Bundle.getMessage("ExtraTitle"));
            extraFrame.addHelpMenu("package.jmri.jmrit.dispatcher.AllocateExtra", true);
            extraPane = extraFrame.getContentPane();
            extraPane.setLayout(new BoxLayout(extraFrame.getContentPane(), BoxLayout.Y_AXIS));
            JPanel p1 = new JPanel();
            p1.setLayout(new FlowLayout());
            p1.add(new JLabel(Bundle.getMessage("ActiveColumnTitle") + ":"));
            p1.add(atSelectBox);
            atSelectBox.addActionListener(new ActionListener() {
                @Override
                public void actionPerformed(ActionEvent e) {
                    handleATSelectionChanged(e);
                }
            });
            atSelectBox.setToolTipText(Bundle.getMessage("ATBoxHint"));
            extraPane.add(p1);
            JPanel p2 = new JPanel();
            p2.setLayout(new FlowLayout());
            p2.add(new JLabel(Bundle.getMessage("ExtraBoxLabel") + ":"));
            p2.add(extraBox);
            extraBox.setToolTipText(Bundle.getMessage("ExtraBoxHint"));
            extraPane.add(p2);
            JPanel p7 = new JPanel();
            p7.setLayout(new FlowLayout());
            JButton cancelButton = null;
            p7.add(cancelButton = new JButton(Bundle.getMessage("ButtonCancel")));
            cancelButton.addActionListener(new ActionListener() {
                @Override
                public void actionPerformed(ActionEvent e) {
                    cancelExtraRequested(e);
                }
            });
            cancelButton.setToolTipText(Bundle.getMessage("CancelExtraHint"));
            p7.add(new JLabel("    "));
            JButton aExtraButton = null;
            p7.add(aExtraButton = new JButton(Bundle.getMessage("AllocateButton")));
            aExtraButton.addActionListener(new ActionListener() {
                @Override
                public void actionPerformed(ActionEvent e) {
                    addExtraRequested(e);
                }
            });
            aExtraButton.setToolTipText(Bundle.getMessage("AllocateButtonHint"));
            extraPane.add(p7);
        }
        initializeATComboBox();
        initializeExtraComboBox();
        extraFrame.pack();
        extraFrame.setVisible(true);
    }

    private void handleAutoAllocateChanged(ActionEvent e) {
        setAutoAllocate(autoAllocateBox.isSelected());
        if (optionsMenu != null) {
            optionsMenu.initializeMenu();
        }
        if (_AutoAllocate) {
            autoAllocate.scanAllocationRequestList(allocationRequests);
        }
    }

    protected void forceScanOfAllocation() {
        if (_AutoAllocate) {
            autoAllocate.scanAllocationRequestList(allocationRequests);
        }
    }

    private void handleAutoReleaseChanged(ActionEvent e) {
        if (autoReleaseBox.isSelected()) {
            checkAutoRelease();
        }
    }

    private void handleATSelectionChanged(ActionEvent e) {
        atSelectedIndex = atSelectBox.getSelectedIndex();
        initializeExtraComboBox();
        extraFrame.pack();
        extraFrame.setVisible(true);
    }

    private void initializeATComboBox() {
        atSelectedIndex = -1;
        atSelectBox.removeAllItems();
        for (int i = 0; i < activeTrainsList.size(); i++) {
            ActiveTrain at = activeTrainsList.get(i);
            if (_ShortActiveTrainNames) {
                atSelectBox.addItem(at.getTrainName());
            } else {
                atSelectBox.addItem(at.getActiveTrainName());
            }
        }
        if (activeTrainsList.size() > 0) {
            atSelectBox.setSelectedIndex(0);
            atSelectedIndex = 0;
        }
    }

    private void initializeExtraComboBox() {
        extraBox.removeAllItems();
        extraBoxList.clear();
        if (atSelectedIndex < 0) {
            return;
        }
        ActiveTrain at = activeTrainsList.get(atSelectedIndex);
        //Transit t = at.getTransit();
        ArrayList<AllocatedSection> allocatedSectionList = at.getAllocatedSectionList();
        ArrayList<String> allSections = (ArrayList<String>) InstanceManager.getDefault(jmri.SectionManager.class).getSystemNameList();
        for (int j = 0; j < allSections.size(); j++) {
            Section s = InstanceManager.getDefault(jmri.SectionManager.class).getSection(allSections.get(j));
            if (s.getState() == Section.FREE) {
                // not already allocated, check connectivity to this train's allocated sections
                boolean connected = false;
                for (int k = 0; k < allocatedSectionList.size(); k++) {
                    if (connected(s, allocatedSectionList.get(k).getSection())) {
                        connected = true;
                    }
                }
                if (connected) {
                    // add to the combo box, not allocated and connected to allocated
                    extraBoxList.add(s);
                    extraBox.addItem(getSectionName(s));
                }
            }
        }
        if (extraBoxList.size() > 0) {
            extraBox.setSelectedIndex(0);
        }
    }

    private boolean connected(Section s1, Section s2) {
        if ((s1 != null) && (s2 != null)) {
            ArrayList<EntryPoint> s1Entries = (ArrayList<EntryPoint>) s1.getEntryPointList();
            ArrayList<EntryPoint> s2Entries = (ArrayList<EntryPoint>) s2.getEntryPointList();
            for (int i = 0; i < s1Entries.size(); i++) {
                Block b = s1Entries.get(i).getFromBlock();
                for (int j = 0; j < s2Entries.size(); j++) {
                    if (b == s2Entries.get(j).getBlock()) {
                        return true;
                    }
                }
            }
        }
        return false;
    }

    public String getSectionName(Section sec) {
        String s = sec.getSystemName();
        String u = sec.getUserName();
        if ((u != null) && (!u.equals("") && (!u.equals(s)))) {
            return (s + "(" + u + ")");
        }
        return s;
    }

    private void cancelExtraRequested(ActionEvent e) {
        extraFrame.setVisible(false);
        extraFrame.dispose();   // prevent listing in the Window menu.
        extraFrame = null;
    }

    private void addExtraRequested(ActionEvent e) {
        int index = extraBox.getSelectedIndex();
        if ((atSelectedIndex < 0) || (index < 0)) {
            cancelExtraRequested(e);
            return;
        }
        ActiveTrain at = activeTrainsList.get(atSelectedIndex);
        Transit t = at.getTransit();
        Section s = extraBoxList.get(index);
        //Section ns = null;
        AllocationRequest ar = null;
        boolean requested = false;
        if (t.containsSection(s)) {
            if (s == at.getNextSectionToAllocate()) {
                // this is a request that the next section in the transit be allocated
                allocateNextRequested(atSelectedIndex);
                return;
            } else {
                // requesting allocation of a section in the Transit, but not the next Section
                int seq = -99;
                ArrayList<Integer> seqList = t.getSeqListBySection(s);
                if (seqList.size() > 0) {
                    seq = seqList.get(0);
                }
                if (seqList.size() > 1) {
                    // this section is in the Transit multiple times
                    int test = at.getNextSectionSeqNumber() - 1;
                    int diff = java.lang.Math.abs(seq - test);
                    for (int i = 1; i < seqList.size(); i++) {
                        if (diff > java.lang.Math.abs(test - seqList.get(i))) {
                            seq = seqList.get(i);
                            diff = java.lang.Math.abs(seq - test);
                        }
                    }
                }
                requested = requestAllocation(at, s, at.getAllocationDirectionFromSectionAndSeq(s, seq),
                        seq, true, extraFrame);
                ar = findAllocationRequestInQueue(s, seq,
                        at.getAllocationDirectionFromSectionAndSeq(s, seq), at);
            }
        } else {
            // requesting allocation of a section outside of the Transit, direction set arbitrary
            requested = requestAllocation(at, s, Section.FORWARD, -99, true, extraFrame);
            ar = findAllocationRequestInQueue(s, -99, Section.FORWARD, at);
        }
        // if allocation request is OK, allocate the Section, if not already allocated
        if (requested && (ar != null)) {
            allocateSection(ar, null);
        }
        if (extraFrame != null) {
            extraFrame.setVisible(false);
            extraFrame.dispose();   // prevent listing in the Window menu.
            extraFrame = null;
        }
    }

    /**
     * Extend the allocation of a section to a active train. Allows a dispatcher
     * to manually route a train to its final destination.
     *
     * @param s      the section to allocate
     * @param at     the associated train
     * @param jFrame the window to update
     * @return true if section was allocated; false otherwise
     */
    public boolean extendActiveTrainsPath(Section s, ActiveTrain at, JmriJFrame jFrame) {
        if (s.getEntryPointFromSection(at.getEndBlockSection(), Section.FORWARD) != null
                && at.getNextSectionToAllocate() == null) {

            int seq = at.getEndBlockSectionSequenceNumber() + 1;
            if (!at.addEndSection(s, seq)) {
                return false;
            }
            jmri.TransitSection ts = new jmri.TransitSection(s, seq, Section.FORWARD);
            ts.setTemporary(true);
            at.getTransit().addTransitSection(ts);

            // requesting allocation of a section outside of the Transit, direction set arbitrary
            boolean requested = requestAllocation(at, s, Section.FORWARD, seq, true, jFrame);

            AllocationRequest ar = findAllocationRequestInQueue(s, seq, Section.FORWARD, at);
            // if allocation request is OK, force an allocation the Section so that the dispatcher can then allocate futher paths through
            if (requested && (ar != null)) {
                allocateSection(ar, null);
                return true;
            }
        }
        return false;
    }

    public boolean removeFromActiveTrainPath(Section s, ActiveTrain at, JmriJFrame jFrame) {
        if (s == null || at == null) {
            return false;
        }
        if (at.getEndBlockSection() != s) {
            log.error("Active trains end section " + at.getEndBlockSection().getDisplayName() + " is not the same as the requested section to remove " + s.getDisplayName());
            return false;
        }
        if (!at.getTransit().removeLastTemporarySection(s)) {
            return false;
        }

        //Need to find allocation and remove from list.
        for (int k = allocatedSections.size(); k > 0; k--) {
            if (at == allocatedSections.get(k - 1).getActiveTrain()
                    && allocatedSections.get(k - 1).getSection() == s) {
                releaseAllocatedSection(allocatedSections.get(k - 1), true);
            }
        }
        at.removeLastAllocatedSection();
        return true;
    }

    // cancel the automatic restart request of an Active Train from the button in the Dispatcher window
    void cancelRestart(ActionEvent e) {
        ActiveTrain at = null;
        if (restartingTrainsList.size() == 1) {
            at = restartingTrainsList.get(0);
        } else if (restartingTrainsList.size() > 1) {
            Object choices[] = new Object[restartingTrainsList.size()];
            for (int i = 0; i < restartingTrainsList.size(); i++) {
                if (_ShortActiveTrainNames) {
                    choices[i] = restartingTrainsList.get(i).getTrainName();
                } else {
                    choices[i] = restartingTrainsList.get(i).getActiveTrainName();
                }
            }
            Object selName = JOptionPane.showInputDialog(dispatcherFrame,
                    Bundle.getMessage("CancelRestartChoice"),
                    Bundle.getMessage("CancelRestartTitle"), JOptionPane.QUESTION_MESSAGE, null, choices, choices[0]);
            if (selName == null) {
                return;
            }
            for (int j = 0; j < restartingTrainsList.size(); j++) {
                if (selName.equals(choices[j])) {
                    at = restartingTrainsList.get(j);
                }
            }
        }
        if (at != null) {
            at.setResetWhenDone(false);
            for (int j = restartingTrainsList.size(); j > 0; j--) {
                if (restartingTrainsList.get(j - 1) == at) {
                    restartingTrainsList.remove(j - 1);
                    return;
                }
            }
        }
    }

    // terminate an Active Train from the button in the Dispatcher window
    void terminateTrain(ActionEvent e) {
        ActiveTrain at = null;
        if (activeTrainsList.size() == 1) {
            at = activeTrainsList.get(0);
        } else if (activeTrainsList.size() > 1) {
            Object choices[] = new Object[activeTrainsList.size()];
            for (int i = 0; i < activeTrainsList.size(); i++) {
                if (_ShortActiveTrainNames) {
                    choices[i] = activeTrainsList.get(i).getTrainName();
                } else {
                    choices[i] = activeTrainsList.get(i).getActiveTrainName();
                }
            }
            Object selName = JOptionPane.showInputDialog(dispatcherFrame,
                    Bundle.getMessage("TerminateTrainChoice"),
                    Bundle.getMessage("TerminateTrainTitle"), JOptionPane.QUESTION_MESSAGE, null, choices, choices[0]);
            if (selName == null) {
                return;
            }
            for (int j = 0; j < activeTrainsList.size(); j++) {
                if (selName.equals(choices[j])) {
                    at = activeTrainsList.get(j);
                }
            }
        }
        if (at != null) {
            terminateActiveTrain(at);
        }
    }

    // allocate the next section for an ActiveTrain at dispatcher's request
    void allocateNextRequested(int index) {
        // set up an Allocation Request
        ActiveTrain at = activeTrainsList.get(index);
        Section next = at.getNextSectionToAllocate();
        if (next == null) {
            return;
        }
        int seqNext = at.getNextSectionSeqNumber();
        int dirNext = at.getAllocationDirectionFromSectionAndSeq(next, seqNext);
        if (requestAllocation(at, next, dirNext, seqNext, true, dispatcherFrame)) {
            AllocationRequest ar = findAllocationRequestInQueue(next, seqNext, dirNext, at);
            if (ar == null) {
                return;
            }
            // attempt to allocate
            allocateSection(ar, null);
        }
    }

    /**
     * Creates a new ActiveTrain, and registers it with Dispatcher.
     *
     * @param transitID                       system or user name of a Transit
     *                                        in the Transit Table
     * @param trainID                         any text that identifies the train
     * @param tSource                         either ROSTER, OPERATIONS, or USER
     *                                        (see ActiveTrain.java)
     * @param startBlockName                  system or user name of Block where
     *                                        train currently resides
     * @param startBlockSectionSequenceNumber sequence number in the Transit of
     *                                        the Section containing the
     *                                        startBlock (if the startBlock is
     *                                        within the Transit), or of the
     *                                        Section the train will enter from
     *                                        the startBlock (if the startBlock
     *                                        is outside the Transit)
     * @param endBlockName                    system or user name of Block where
     *                                        train will end up after its
     *                                        transit
     * @param endBlockSectionSequenceNumber   sequence number in the Transit of
     *                                        the Section containing the
     *                                        endBlock.
     * @param autoRun                         set to "true" if computer is to
     *                                        run the train automatically,
     *                                        otherwise "false"
     * @param dccAddress                      required if "autoRun" is "true",
     *                                        set to null otherwise
     * @param priority                        any integer, higher number is
     *                                        higher priority. Used to arbitrate
     *                                        allocation request conflicts
     * @param resetWhenDone                   set to "true" if the Active Train
     *                                        is capable of continuous running
     *                                        and the user has requested that it
     *                                        be automatically reset for another
     *                                        run thru its Transit each time it
     *                                        completes running through its
     *                                        Transit.
     * @param reverseAtEnd                    true if train should automatically
     *                                        reverse at end of transit; false
     *                                        otherwise
     * @param allocateAllTheWay               set to "true" to allow Auto
     *                                        Allocate to allocate as many
     *                                        sections as possible between the
     *                                        start section and the end section.
     *                                        Set to false Auto Allocate
     *                                        allocates no more than three
     *                                        sections ahead.
     * @param showErrorMessages               "true" if error message dialogs
     *                                        are to be displayed for detected
     *                                        errors Set to "false" to suppress
     *                                        error message dialogs from this
     *                                        method.
     * @param frame                           window request is from, or "null"
     *                                        if not from a window
     * <P>
     * @return a new ActiveTrain or null on failure
     */
    public ActiveTrain createActiveTrain(String transitID, String trainID, int tSource, String startBlockName,
            int startBlockSectionSequenceNumber, String endBlockName, int endBlockSectionSequenceNumber,
            boolean autoRun, String dccAddress, int priority, boolean resetWhenDone, boolean reverseAtEnd, boolean allocateAllTheWay,
            boolean showErrorMessages, JmriJFrame frame) {
//        log.debug("trainID:{}, tSource:{}, startBlockName:{}, startBlockSectionSequenceNumber:{}, endBlockName:{}, endBlockSectionSequenceNumber:{}",
//                trainID,tSource,startBlockName,startBlockSectionSequenceNumber,endBlockName,endBlockSectionSequenceNumber);
        // validate input
        Transit t = transitManager.getTransit(transitID);
        if (t == null) {
            if (showErrorMessages) {
                JOptionPane.showMessageDialog(frame, java.text.MessageFormat.format(Bundle.getMessage(
                        "Error1"), new Object[]{transitID}), Bundle.getMessage("ErrorTitle"),
                        JOptionPane.ERROR_MESSAGE);
            }
            log.error("Bad Transit name '" + transitID + "' when attempting to create an Active Train");
            return null;
        }
        if (t.getState() != Transit.IDLE) {
            if (showErrorMessages) {
                JOptionPane.showMessageDialog(frame, java.text.MessageFormat.format(Bundle.getMessage(
                        "Error2"), new Object[]{transitID}), Bundle.getMessage("ErrorTitle"),
                        JOptionPane.ERROR_MESSAGE);
            }
            log.error("Transit '" + transitID + "' not IDLE, cannot create an Active Train");
            return null;
        }
        if ((trainID == null) || trainID.equals("")) {
            if (showErrorMessages) {
                JOptionPane.showMessageDialog(frame, Bundle.getMessage("Error3"),
                        Bundle.getMessage("ErrorTitle"), JOptionPane.ERROR_MESSAGE);
            }
            log.error("TrainID string not provided, cannot create an Active Train");
            return null;
        }
        if ((tSource != ActiveTrain.ROSTER) && (tSource != ActiveTrain.OPERATIONS)
                && (tSource != ActiveTrain.USER)) {
            if (showErrorMessages) {
                JOptionPane.showMessageDialog(frame, Bundle.getMessage("Error21"),
                        Bundle.getMessage("ErrorTitle"), JOptionPane.ERROR_MESSAGE);
            }
            log.error("Train source is invalid - " + tSource + " - cannot create an Active Train");
            return null;
        }
        Block startBlock = InstanceManager.getDefault(jmri.BlockManager.class).getBlock(startBlockName);
        if (startBlock == null) {
            if (showErrorMessages) {
                JOptionPane.showMessageDialog(frame, java.text.MessageFormat.format(Bundle.getMessage(
                        "Error4"), new Object[]{startBlockName}), Bundle.getMessage("ErrorTitle"),
                        JOptionPane.ERROR_MESSAGE);
            }
            log.error("Bad startBlockName '" + startBlockName + "' when attempting to create an Active Train");
            return null;
        }
        if (isInAllocatedSection(startBlock)) {
            if (showErrorMessages) {
                JOptionPane.showMessageDialog(frame, java.text.MessageFormat.format(Bundle.getMessage(
                        "Error5"), new Object[]{startBlock.getDisplayName()}), Bundle.getMessage("ErrorTitle"),
                        JOptionPane.ERROR_MESSAGE);
            }
            log.error("Start block '" + startBlockName + "' in allocated Section, cannot create an Active Train");
            return null;
        }
        if (_HasOccupancyDetection && (!(startBlock.getState() == Block.OCCUPIED))) {
            if (showErrorMessages) {
                JOptionPane.showMessageDialog(frame, java.text.MessageFormat.format(Bundle.getMessage(
                        "Error6"), new Object[]{startBlock.getDisplayName()}), Bundle.getMessage("ErrorTitle"),
                        JOptionPane.ERROR_MESSAGE);
            }
            log.error("No train in start block '" + startBlockName + "', cannot create an Active Train");
            return null;
        }
        if (startBlockSectionSequenceNumber <= 0) {
            if (showErrorMessages) {
                JOptionPane.showMessageDialog(frame, Bundle.getMessage("Error12"),
                        Bundle.getMessage("ErrorTitle"), JOptionPane.ERROR_MESSAGE);
            }
        } else if (startBlockSectionSequenceNumber > t.getMaxSequence()) {
            if (showErrorMessages) {
                JOptionPane.showMessageDialog(frame, java.text.MessageFormat.format(Bundle.getMessage(
                        "Error13"), new Object[]{"" + startBlockSectionSequenceNumber}),
                        Bundle.getMessage("ErrorTitle"), JOptionPane.ERROR_MESSAGE);
            }
            log.error("Invalid sequence number '" + startBlockSectionSequenceNumber + "' when attempting to create an Active Train");
            return null;
        }
        Block endBlock = InstanceManager.getDefault(jmri.BlockManager.class).getBlock(endBlockName);
        if ((endBlock == null) || (!t.containsBlock(endBlock))) {
            if (showErrorMessages) {
                JOptionPane.showMessageDialog(frame, java.text.MessageFormat.format(Bundle.getMessage(
                        "Error7"), new Object[]{endBlockName}), Bundle.getMessage("ErrorTitle"),
                        JOptionPane.ERROR_MESSAGE);
            }
            log.error("Bad endBlockName '" + endBlockName + "' when attempting to create an Active Train");
            return null;
        }
        if ((endBlockSectionSequenceNumber <= 0) && (t.getBlockCount(endBlock) > 1)) {
            JOptionPane.showMessageDialog(frame, Bundle.getMessage("Error8"),
                    Bundle.getMessage("ErrorTitle"), JOptionPane.ERROR_MESSAGE);
        } else if (endBlockSectionSequenceNumber > t.getMaxSequence()) {
            if (showErrorMessages) {
                JOptionPane.showMessageDialog(frame, java.text.MessageFormat.format(Bundle.getMessage(
                        "Error9"), new Object[]{"" + endBlockSectionSequenceNumber}),
                        Bundle.getMessage("ErrorTitle"), JOptionPane.ERROR_MESSAGE);
            }
            log.error("Invalid sequence number '" + endBlockSectionSequenceNumber + "' when attempting to create an Active Train");
            return null;
        }
        if ((!reverseAtEnd) && resetWhenDone && (!t.canBeResetWhenDone())) {
            if (showErrorMessages) {
                JOptionPane.showMessageDialog(frame, java.text.MessageFormat.format(Bundle.getMessage(
                        "Error26"), new Object[]{(t.getSystemName() + "(" + t.getUserName() + ")")}),
                        Bundle.getMessage("ErrorTitle"), JOptionPane.ERROR_MESSAGE);
            }
            log.error("Incompatible Transit set up and request to Reset When Done when attempting to create an Active Train");
            return null;
        }
        if (autoRun && ((dccAddress == null) || dccAddress.equals(""))) {
            if (showErrorMessages) {
                JOptionPane.showMessageDialog(frame, Bundle.getMessage("Error10"),
                        Bundle.getMessage("ErrorTitle"), JOptionPane.ERROR_MESSAGE);
            }
            log.error("AutoRun requested without a dccAddress when attempting to create an Active Train");
            return null;
        }
        if (autoRun) {
            if (_autoTrainsFrame == null) {
                // This is the first automatic active train--check if all required options are present
                //   for automatic running.  First check for layout editor panel
                if (!_UseConnectivity || (_LE == null)) {
                    if (showErrorMessages) {
                        JOptionPane.showMessageDialog(frame, Bundle.getMessage("Error33"),
                                Bundle.getMessage("ErrorTitle"), JOptionPane.ERROR_MESSAGE);
                        log.error("AutoRun requested without a LayoutEditor panel for connectivity.");
                        return null;
                    }
                }
                if (!_HasOccupancyDetection) {
                    if (showErrorMessages) {
                        JOptionPane.showMessageDialog(frame, Bundle.getMessage("Error35"),
                                Bundle.getMessage("ErrorTitle"), JOptionPane.ERROR_MESSAGE);
                        log.error("AutoRun requested without occupancy detection.");
                        return null;
                    }
                }
            }
            // check/set Transit specific items for automatic running
            // validate connectivity for all Sections in this transit
            int numErrors = t.validateConnectivity(_LE);
            if (numErrors != 0) {
                if (showErrorMessages) {
                    JOptionPane.showMessageDialog(frame, java.text.MessageFormat.format(Bundle.getMessage(
                            "Error34"), new Object[]{("" + numErrors)}),
                            Bundle.getMessage("ErrorTitle"), JOptionPane.ERROR_MESSAGE);
                }
                return null;
            }
            // check/set direction sensors in signal logic for all Sections in this Transit.
            if (getSignalType() == SIGNALHEAD) {
                numErrors = t.checkSignals(_LE);
                if (numErrors == 0) {
                    t.initializeBlockingSensors();
                }
                if (numErrors != 0) {
                    if (showErrorMessages) {
                        JOptionPane.showMessageDialog(frame, java.text.MessageFormat.format(Bundle.getMessage(
                                "Error36"), new Object[]{("" + numErrors)}),
                                Bundle.getMessage("ErrorTitle"), JOptionPane.ERROR_MESSAGE);
                    }
                    return null;
                }
            }
            //TODO: Need to check signalMasts as well
            // this train is OK, activate the AutoTrains window, if needed
            if (_autoTrainsFrame == null) {
                _autoTrainsFrame = new AutoTrainsFrame(this);
            } else {
                _autoTrainsFrame.setVisible(true);
            }
        } else if (_UseConnectivity && (_LE != null)) {
            // not auto run, set up direction sensors in signals since use connectivity was requested
            if (getSignalType() == SIGNALHEAD) {
                int numErrors = t.checkSignals(_LE);
                if (numErrors == 0) {
                    t.initializeBlockingSensors();
                }
                if (numErrors != 0) {
                    if (showErrorMessages) {
                        JOptionPane.showMessageDialog(frame, java.text.MessageFormat.format(Bundle.getMessage(
                                "Error36"), new Object[]{("" + numErrors)}),
                                Bundle.getMessage("ErrorTitle"), JOptionPane.ERROR_MESSAGE);
                    }
                    return null;
                }
            }
        }
        // all information checks out - create
        ActiveTrain at = new ActiveTrain(t, trainID, tSource);
        //if (at==null) {
        // if (showErrorMessages) {
        //  JOptionPane.showMessageDialog(frame,java.text.MessageFormat.format(Bundle.getMessage(
        //    "Error11"),new Object[] { transitID, trainID }), Bundle.getMessage("ErrorTitle"),
        //     JOptionPane.ERROR_MESSAGE);
        // }
        // log.error("Creating Active Train failed, Transit - "+transitID+", train - "+trainID);
        // return null;
        //}
        activeTrainsList.add(at);
        java.beans.PropertyChangeListener listener = null;
        at.addPropertyChangeListener(listener = new java.beans.PropertyChangeListener() {
            @Override
            public void propertyChange(java.beans.PropertyChangeEvent e) {
                handleActiveTrainChange(e);
            }
        });
        _atListeners.add(listener);
        t.setState(Transit.ASSIGNED);
        at.setStartBlock(startBlock);
        at.setStartBlockSectionSequenceNumber(startBlockSectionSequenceNumber);
        at.setEndBlock(endBlock);
        at.setEndBlockSection(t.getSectionFromBlockAndSeq(endBlock, endBlockSectionSequenceNumber));
        at.setEndBlockSectionSequenceNumber(endBlockSectionSequenceNumber);
        at.setResetWhenDone(resetWhenDone);
        if (resetWhenDone) {
            restartingTrainsList.add(at);
        }
        at.setReverseAtEnd(reverseAtEnd);
        at.setAllocateAllTheWay(allocateAllTheWay);
        at.setPriority(priority);
        at.setDccAddress(dccAddress);
        at.setAutoRun(autoRun);
        return at;
    }

    public void allocateNewActiveTrain(ActiveTrain at) {
        if (at.getDelayedStart() == ActiveTrain.SENSORDELAY && at.getDelaySensor() != null) {
            if (at.getDelaySensor().getState() != jmri.Sensor.ACTIVE) {
                at.initializeDelaySensor();
            }
        }
        AllocationRequest ar = at.initializeFirstAllocation();
        if (ar != null) {
            if ((ar.getSection()).containsBlock(at.getStartBlock())) {
                // Active Train is in the first Section, go ahead and allocate it
                AllocatedSection als = allocateSection(ar, null);
                if (als == null) {
                    log.error("Problem allocating the first Section of the Active Train - " + at.getActiveTrainName());
                }
            }
        }
        activeTrainsTableModel.fireTableDataChanged();
        if (allocatedSectionTableModel != null) {
            allocatedSectionTableModel.fireTableDataChanged();
        }
    }

    private void handleActiveTrainChange(java.beans.PropertyChangeEvent e) {
        activeTrainsTableModel.fireTableDataChanged();
    }

    private boolean isInAllocatedSection(jmri.Block b) {
        for (int i = 0; i < allocatedSections.size(); i++) {
            Section s = allocatedSections.get(i).getSection();
            if (s.containsBlock(b)) {
                return true;
            }
        }
        return false;
    }

    /**
     * Terminate an Active Train and remove it from the Dispatcher. The
     * ActiveTrain object should not be used again after this method is called.
     *
     * @param at the train to terminate
     */
    public void terminateActiveTrain(ActiveTrain at) {
        // ensure there is a train to terminate
        if (at == null) {
            log.error("Null ActiveTrain pointer when attempting to terminate an ActiveTrain");
            return;
        }
        // terminate the train - remove any allocation requests
        for (int k = allocationRequests.size(); k > 0; k--) {
            if (at == allocationRequests.get(k - 1).getActiveTrain()) {
                allocationRequests.get(k - 1).dispose();
                allocationRequests.remove(k - 1);
            }
        }
        // remove any allocated sections
        for (int k = allocatedSections.size(); k > 0; k--) {
            try {
                if (at == allocatedSections.get(k - 1).getActiveTrain()) {
                    releaseAllocatedSection(allocatedSections.get(k - 1), true);
                }
            } catch (Exception e) {
                log.warn("releaseAllocatedSection failed - maybe the AllocatedSection was removed due to a terminating train?? {}", e.getMessage());
            }
        }
        // remove from restarting trains list, if present
        for (int j = restartingTrainsList.size(); j > 0; j--) {
            if (at == restartingTrainsList.get(j - 1)) {
                restartingTrainsList.remove(j - 1);
            }
        }
        // terminate the train
        for (int m = activeTrainsList.size(); m > 0; m--) {
            if (at == activeTrainsList.get(m - 1)) {
                activeTrainsList.remove(m - 1);
                at.removePropertyChangeListener(_atListeners.get(m - 1));
                _atListeners.remove(m - 1);
            }
        }
        if (at.getAutoRun()) {
            AutoActiveTrain aat = at.getAutoActiveTrain();
            _autoTrainsFrame.removeAutoActiveTrain(aat);
            aat.terminate();
            aat.dispose();
        }
        removeHeldMast(null, at);
        at.terminate();
        at.dispose();
        activeTrainsTableModel.fireTableDataChanged();
        if (allocatedSectionTableModel != null) {
            allocatedSectionTableModel.fireTableDataChanged();
        }
        allocationRequestTableModel.fireTableDataChanged();
    }

    /**
     * Creates an Allocation Request, and registers it with Dispatcher
     * <P>
     * Required input entries:
     *
     * @param activeTrain       ActiveTrain requesting the allocation
     * @param section           Section to be allocated
     * @param direction         direction of travel in the allocated Section
     * @param seqNumber         sequence number of the Section in the Transit of
     *                          the ActiveTrain. If the requested Section is not
     *                          in the Transit, a sequence number of 99 should
     *                          be entered.
     * @param showErrorMessages "true" if error message dialogs are to be
     *                          displayed for detected errors Set to "false" to
     *                          suppress error message dialogs from this method.
     * @param frame             window request is from, or "null" if not from a
     *                          window
     * @return true if successful; false otherwise
     */
    protected boolean requestAllocation(ActiveTrain activeTrain, Section section, int direction,
            int seqNumber, boolean showErrorMessages, JmriJFrame frame) {
        // check input entries
        if (activeTrain == null) {
            if (showErrorMessages) {
                JOptionPane.showMessageDialog(frame, Bundle.getMessage("Error16"),
                        Bundle.getMessage("ErrorTitle"), JOptionPane.ERROR_MESSAGE);
            }
            log.error("Missing ActiveTrain specification");
            return false;
        }
        if (section == null) {
            if (showErrorMessages) {
                JOptionPane.showMessageDialog(frame, java.text.MessageFormat.format(Bundle.getMessage(
                        "Error17"), new Object[]{activeTrain.getActiveTrainName()}), Bundle.getMessage("ErrorTitle"),
                        JOptionPane.ERROR_MESSAGE);
            }
            log.error("Missing Section specification in allocation request from " + activeTrain.getActiveTrainName());
            return false;
        }
        if (((seqNumber <= 0) || (seqNumber > (activeTrain.getTransit().getMaxSequence()))) && (seqNumber != -99)) {
            if (showErrorMessages) {
                JOptionPane.showMessageDialog(frame, java.text.MessageFormat.format(Bundle.getMessage(
                        "Error19"), new Object[]{"" + seqNumber, activeTrain.getActiveTrainName()}), Bundle.getMessage("ErrorTitle"),
                        JOptionPane.ERROR_MESSAGE);
            }
            log.error("Out-of-range sequence number *" + seqNumber + "* in allocation request");
            return false;
        }
        if ((direction != Section.FORWARD) && (direction != Section.REVERSE)) {
            if (showErrorMessages) {
                JOptionPane.showMessageDialog(frame, java.text.MessageFormat.format(Bundle.getMessage(
                        "Error18"), new Object[]{"" + direction, activeTrain.getActiveTrainName()}), Bundle.getMessage("ErrorTitle"),
                        JOptionPane.ERROR_MESSAGE);
            }
            log.error("Invalid direction '" + direction + "' specification in allocation request");
            return false;
        }
        // check if this allocation has already been requested
        AllocationRequest ar = findAllocationRequestInQueue(section, seqNumber, direction, activeTrain);
        if (ar == null) {
            ar = new AllocationRequest(section, seqNumber, direction, activeTrain);
            allocationRequests.add(ar);
            if (_AutoAllocate) {
                autoAllocate.scanAllocationRequestList(allocationRequests);
            }
        }
        activeTrainsTableModel.fireTableDataChanged();
        allocationRequestTableModel.fireTableDataChanged();
        return true;
    }

    // ensures there will not be any duplicate allocation requests
    protected AllocationRequest findAllocationRequestInQueue(Section s, int seq, int dir, ActiveTrain at) {
        for (int i = 0; i < allocationRequests.size(); i++) {
            AllocationRequest ar = allocationRequests.get(i);
            if ((ar.getActiveTrain() == at) && (ar.getSection() == s) && (ar.getSectionSeqNumber() == seq)
                    && (ar.getSectionDirection() == dir)) {
                return ar;
            }
        }
        return null;
    }

    private void cancelAllocationRequest(int index) {
        AllocationRequest ar = allocationRequests.get(index);
        allocationRequests.remove(index);
        ar.dispose();
        allocationRequestTableModel.fireTableDataChanged();
    }

    private void allocateRequested(int index) {
        AllocationRequest ar = allocationRequests.get(index);
        allocateSection(ar, null);
    }

    protected void addDelayedTrain(ActiveTrain at) {
        if (at.getDelayedRestart() == ActiveTrain.TIMEDDELAY) {
            if (!delayedTrains.contains(at)) {
                delayedTrains.add(at);
            }
        } else if (at.getDelayedRestart() == ActiveTrain.SENSORDELAY) {
            if (at.getRestartSensor() != null) {
                at.initializeRestartSensor();
            }
        }
    }

    /**
     * Allocates a Section to an Active Train according to the information in an
     * AllocationRequest.
     * <p>
     * If successful, returns an AllocatedSection and removes the
     * AllocationRequest from the queue. If not successful, returns null and
     * leaves the AllocationRequest in the queue.
     * <p>
     * To be allocatable, a Section must be FREE and UNOCCUPIED. If a Section is
     * OCCUPIED, the allocation is rejected unless the dispatcher chooses to
     * override this restriction. To be allocatable, the Active Train must not
     * be waiting for its start time. If the start time has not been reached,
     * the allocation is rejected, unless the dispatcher chooses to override the
     * start time.
     *
     * @param ar the request containing the section to allocate
     * @param ns the next section; use null to allow the next section to be
     *           automatically determined, if the next section is the last
     *           section, of if an extra section is being allocated
     * @return the allocated section or null if not successful
     */
    public AllocatedSection allocateSection(AllocationRequest ar, Section ns) {
        AllocatedSection as = null;
        Section nextSection = null;
        int nextSectionSeqNo = 0;
        if (ar != null) {
            ActiveTrain at = ar.getActiveTrain();
            if (at.holdAllocation() || at.reachedRestartPoint()) {
                return null;
            }
            Section s = ar.getSection();
            if (s.getState() != Section.FREE) {
                return null;
            }
            // skip occupancy check if this is the first allocation and the train is occupying the Section
            boolean checkOccupancy = true;
            if ((at.getLastAllocatedSection() == null) && (s.containsBlock(at.getStartBlock()))) {
                checkOccupancy = false;
            }
            // check if section is occupied
            if (checkOccupancy && (s.getOccupancy() == Section.OCCUPIED)) {
                if (_AutoAllocate) {
                    return null;  // autoAllocate never overrides occupancy
                }
                int selectedValue = JOptionPane.showOptionDialog(dispatcherFrame,
                        Bundle.getMessage("Question1"), Bundle.getMessage("WarningTitle"),
                        JOptionPane.YES_NO_OPTION, JOptionPane.QUESTION_MESSAGE, null,
                        new Object[]{Bundle.getMessage("ButtonYes"), Bundle.getMessage("ButtonNo")}, Bundle.getMessage("ButtonNo"));
                if (selectedValue == 1) {
                    return null;   // return without allocating if "No" response
                }
            }
            // check if train has reached its start time if delayed start
            if (checkOccupancy && (!at.getStarted()) && at.getDelayedStart() != ActiveTrain.NODELAY) {
                if (_AutoAllocate) {
                    return null;  // autoAllocate never overrides start time
                }
                int selectedValue = JOptionPane.showOptionDialog(dispatcherFrame,
                        Bundle.getMessage("Question4"), Bundle.getMessage("WarningTitle"),
                        JOptionPane.YES_NO_OPTION, JOptionPane.QUESTION_MESSAGE, null,
                        new Object[]{Bundle.getMessage("ButtonYes"), Bundle.getMessage("ButtonNo")}, Bundle.getMessage("ButtonNo"));
                if (selectedValue == 1) {
                    return null;
                } else {
                    at.setStarted();
                    for (int i = delayedTrains.size() - 1; i >= 0; i--) {
                        if (delayedTrains.get(i) == at) {
                            delayedTrains.remove(i);
                        }
                    }
                }
            }
            //check here to see if block is already assigned to an allocated section;
            if (getSignalType() == SIGNALMAST && checkBlocksNotInAllocatedSection(s, ar) != null) {
                return null;
            }
            // Programming Note: if ns is not null, the program will not check for end Block, but will use ns. Calling
            //  code must do all validity checks on a non-null ns.
            if (ns != null) {
                nextSection = ns;
            } else if ((ar.getSectionSeqNumber() != -99) && (at.getNextSectionSeqNumber() == ar.getSectionSeqNumber())
                    && (!((s == at.getEndBlockSection()) && (ar.getSectionSeqNumber() == at.getEndBlockSectionSequenceNumber())))
                    && (!(at.isAllocationReversed() && (ar.getSectionSeqNumber() == 1)))) {
                // not at either end - determine the next section
                int seqNum = ar.getSectionSeqNumber();
                if (at.isAllocationReversed()) {
                    seqNum -= 1;
                } else {
                    seqNum += 1;
                }
                ArrayList<Section> secList = at.getTransit().getSectionListBySeq(seqNum);
                if (secList.size() == 1) {
                    nextSection = secList.get(0);

                } else if (secList.size() > 1) {
                    if (_AutoAllocate) {
                        nextSection = autoChoice(secList, ar);
                    } else {
                        nextSection = dispatcherChoice(secList, ar);
                    }
                }
                nextSectionSeqNo = seqNum;
            } else if (at.getReverseAtEnd() && (!at.isAllocationReversed()) && (s == at.getEndBlockSection())
                    && (ar.getSectionSeqNumber() == at.getEndBlockSectionSequenceNumber())) {
                // need to reverse Transit direction when train is in the last Section, set next section.
                nextSectionSeqNo = at.getEndBlockSectionSequenceNumber() - 1;
                at.setAllocationReversed(true);
                ArrayList<Section> secList = at.getTransit().getSectionListBySeq(nextSectionSeqNo);
                if (secList.size() == 1) {
                    nextSection = secList.get(0);
                } else if (secList.size() > 1) {
                    if (_AutoAllocate) {
                        nextSection = autoChoice(secList, ar);
                    } else {
                        nextSection = dispatcherChoice(secList, ar);
                    }
                }
            } else if (((!at.isAllocationReversed()) && (s == at.getEndBlockSection())
                    && (ar.getSectionSeqNumber() == at.getEndBlockSectionSequenceNumber()))
                    || (at.isAllocationReversed() && (ar.getSectionSeqNumber() == 1))) {
                // request to allocate the last block in the Transit, or the Transit is reversed and
                //      has reached the beginning of the Transit--check for automatic restart
                if (at.getResetWhenDone()) {
                    if (at.getDelayedRestart() != ActiveTrain.NODELAY) {
                        at.holdAllocation(true);
                    }
                    nextSection = at.getSecondAllocatedSection();
                    nextSectionSeqNo = 2;
                    at.setAllocationReversed(false);
                }
            }

            //This might be the location to check to see if we have an intermediate section that we then need to perform extra checks on.
            //Working on the basis that if the nextsection is not null, then we are not at the end of the transit.
            ArrayList<Section> intermediateSections = new ArrayList<>();
            Section mastHeldAtSection = null;
            if (nextSection != null && ar.getSection().getProperty("intermediateSection") != null && ((Boolean) ar.getSection().getProperty("intermediateSection")).booleanValue()) {
                String property = "forwardMast";
                if (at.isAllocationReversed()) {
                    property = "reverseMast";
                }
                if (ar.getSection().getProperty(property) != null) {
                    SignalMast endMast = InstanceManager.getDefault(jmri.SignalMastManager.class).getSignalMast(ar.getSection().getProperty(property).toString());
                    if (endMast != null) {
                        if (endMast.getHeld()) {
                            mastHeldAtSection = ar.getSection();
                        }
                    }
                }
                ArrayList<TransitSection> tsList = ar.getActiveTrain().getTransit().getTransitSectionList();
                boolean found = false;
                if (at.isAllocationReversed()) {
                    for (int i = tsList.size() - 1; i > 0; i--) {
                        TransitSection ts = tsList.get(i);
                        if (ts.getSection() == ar.getSection() && ts.getSequenceNumber() == ar.getSectionSeqNumber()) {
                            found = true;
                        } else if (found) {
                            if (ts.getSection().getProperty("intermediateSection") != null && ((Boolean) ts.getSection().getProperty("intermediateSection")).booleanValue()) {
                                intermediateSections.add(ts.getSection());
                            } else {
                                //we add the section after the last intermediate in, so that the last allocation request can be built correctly
                                intermediateSections.add(ts.getSection());
                                break;
                            }
                        }
                    }
                } else {
                    for (int i = 0; i <= tsList.size() - 1; i++) {
                        TransitSection ts = tsList.get(i);
                        if (ts.getSection() == ar.getSection() && ts.getSequenceNumber() == ar.getSectionSeqNumber()) {
                            found = true;
                        } else if (found) {
                            if (ts.getSection().getProperty("intermediateSection") != null && ((Boolean) ts.getSection().getProperty("intermediateSection")).booleanValue()) {
                                intermediateSections.add(ts.getSection());
                            } else {
                                //we add the section after the last intermediate in, so that the last allocation request can be built correctly
                                intermediateSections.add(ts.getSection());
                                break;
                            }
                        }
                    }
                }
                boolean intermediatesOccupied = false;

                for (int i = 0; i < intermediateSections.size() - 1; i++) {  // ie do not check last section which is not an intermediate section
                    Section se = intermediateSections.get(i);
                    if (se.getState() == Section.FREE) {
                        //If the section state is free, we need to look to see if any of the blocks are used else where
                        Section conflict = checkBlocksNotInAllocatedSection(se, null);
                        if (conflict != null) {
                            //We have a conflicting path
                            //We might need to find out if the section which the block is allocated to is one in our transit, and if so is it running in the same direction.
                            return null;
                        } else {
                            if (mastHeldAtSection == null) {
                                if (se.getProperty(property) != null) {
                                    SignalMast endMast = InstanceManager.getDefault(jmri.SignalMastManager.class).getSignalMast(se.getProperty(property).toString());
                                    if (endMast != null && endMast.getHeld()) {
                                        mastHeldAtSection = se;
                                    }
                                }
                            }
                        }
                    } else if (at.getLastAllocatedSection() != null && se.getState() != at.getLastAllocatedSection().getState()) {
                        //Last allocated section and the checking section direction are not the same
                        return null;
                    } else {
                        intermediatesOccupied = true;
                    }
                }
                //If the intermediate sections are already occupied or allocated then we clear the intermediate list and only allocate the original request.
                if (intermediatesOccupied) {
                    intermediateSections = new ArrayList<>();
                }
            }

            // check/set turnouts if requested or if autorun
            // Note: If "Use Connectivity..." is specified in the Options window, turnouts are checked. If
            //   turnouts are not set correctly, allocation will not proceed without dispatcher override.
            //   If in addition Auto setting of turnouts is requested, the turnouts are set automatically
            //   if not in the correct position.
            // Note: Turnout checking and/or setting is not performed when allocating an extra section.
            if ((_UseConnectivity) && (ar.getSectionSeqNumber() != -99)) {
                if (!checkTurnoutStates(s, ar.getSectionSeqNumber(), nextSection, at, at.getLastAllocatedSection())) {
                    return null;
                }
                Section preSec = s;
                Section tmpcur = nextSection;
                int tmpSeqNo = nextSectionSeqNo;
                //The first section in the list will be the same as the nextSection, so we skip that.
                for (int i = 1; i < intermediateSections.size(); i++) {
                    Section se = intermediateSections.get(i);
                    if (preSec == mastHeldAtSection) {
                        log.debug("Section is beyond held mast do not set turnouts " + (tmpcur != null ? tmpcur.getDisplayName() : "null"));
                        break;
                    }
                    if (!checkTurnoutStates(tmpcur, tmpSeqNo, se, at, preSec)) {
                        return null;
                    }
                    preSec = tmpcur;
                    tmpcur = se;
                    if (at.isAllocationReversed()) {
                        tmpSeqNo -= 1;
                    } else {
                        tmpSeqNo += 1;
                    }
                }
            }

            as = allocateSection(at, s, ar.getSectionSeqNumber(), nextSection, nextSectionSeqNo, ar.getSectionDirection());
            if (intermediateSections.size() > 1 && mastHeldAtSection != s) {
                Section tmpcur = nextSection;
                int tmpSeqNo = nextSectionSeqNo;
                int tmpNxtSeqNo = tmpSeqNo;
                if (at.isAllocationReversed()) {
                    tmpNxtSeqNo -= 1;
                } else {
                    tmpNxtSeqNo += 1;
                }
                //The first section in the list will be the same as the nextSection, so we skip that.
                for (int i = 1; i < intermediateSections.size(); i++) {
                    if (tmpcur == mastHeldAtSection) {
                        log.debug("Section is beyond held mast do not allocate any more sections " + (tmpcur != null ? tmpcur.getDisplayName() : "null"));
                        break;
                    }
                    Section se = intermediateSections.get(i);
                    as = allocateSection(at, tmpcur, tmpSeqNo, se, tmpNxtSeqNo, ar.getSectionDirection());
                    tmpcur = se;
                    if (at.isAllocationReversed()) {
                        tmpSeqNo -= 1;
                        tmpNxtSeqNo -= 1;
                    } else {
                        tmpSeqNo += 1;
                        tmpNxtSeqNo += 1;
                    }
                }
            }
            int ix = -1;
            for (int i = 0; i < allocationRequests.size(); i++) {
                if (ar == allocationRequests.get(i)) {
                    ix = i;
                }
            }
            allocationRequests.remove(ix);
            ar.dispose();
            allocationRequestTableModel.fireTableDataChanged();
            activeTrainsTableModel.fireTableDataChanged();
            if (allocatedSectionTableModel != null) {
                allocatedSectionTableModel.fireTableDataChanged();
            }
            if (extraFrame != null) {
                cancelExtraRequested(null);
            }
            if (_AutoAllocate) {
                requestNextAllocation(at);
                autoAllocate.scanAllocationRequestList(allocationRequests);
            }

        } else {
            log.error("Null Allocation Request provided in request to allocate a section");
        }
        return as;
    }

    AllocatedSection allocateSection(ActiveTrain at, Section s, int seqNum, Section nextSection, int nextSectionSeqNo, int direction) {
        AllocatedSection as = null;
        // allocate the section
        as = new AllocatedSection(s, at, seqNum, nextSection, nextSectionSeqNo);
        if (_SupportVSDecoder) {
            as.addPropertyChangeListener(InstanceManager.getDefault(jmri.jmrit.vsdecoder.VSDecoderManager.class));
        }

        s.setState(direction/*ar.getSectionDirection()*/);
        if (getSignalType() == SIGNALMAST) {
            String property = "forwardMast";
            if (s.getState() == Section.REVERSE) {
                property = "reverseMast";
            }
            if (s.getProperty(property) != null) {
                SignalMast toHold = InstanceManager.getDefault(jmri.SignalMastManager.class).getSignalMast(s.getProperty(property).toString());
                if (toHold != null) {
                    if (!toHold.getHeld()) {
                        heldMasts.add(new HeldMastDetails(toHold, at));
                        toHold.setHeld(true);
                    }
                }

            }

            if (at.getLastAllocatedSection() != null && at.getLastAllocatedSection().getProperty(property) != null) {
                SignalMast toRelease = InstanceManager.getDefault(jmri.SignalMastManager.class).getSignalMast(at.getLastAllocatedSection().getProperty(property).toString());
                if (toRelease != null && isMastHeldByDispatcher(toRelease, at)) {
                    removeHeldMast(toRelease, at);
                    //heldMasts.remove(toRelease);
                    toRelease.setHeld(false);
                }
            }
        }
        at.addAllocatedSection(as);
        allocatedSections.add(as);
        return as;
    }

    boolean checkTurnoutStates(Section s, int sSeqNum, Section nextSection, ActiveTrain at, Section prevSection) {
        boolean turnoutsOK = true;
        if (_AutoTurnouts || at.getAutoRun()) {
            // automatically set the turnouts for this section before allocation
            turnoutsOK = autoTurnouts.setTurnoutsInSection(s, sSeqNum, nextSection,
                    at, _LE, _TrustKnownTurnouts, prevSection);
        } else {
            // check that turnouts are correctly set before allowing allocation to proceed
            turnoutsOK = autoTurnouts.checkTurnoutsInSection(s, sSeqNum, nextSection,
                    at, _LE, prevSection);
        }
        if (!turnoutsOK) {
            if (_AutoAllocate) {
                return false;
            } else {
                // give the manual dispatcher a chance to override turnouts not OK
                int selectedValue = JOptionPane.showOptionDialog(dispatcherFrame,
                        Bundle.getMessage("Question2"), Bundle.getMessage("WarningTitle"),
                        JOptionPane.YES_NO_OPTION, JOptionPane.QUESTION_MESSAGE, null,
                        new Object[]{Bundle.getMessage("ButtonYes"), Bundle.getMessage("ButtonNo")}, Bundle.getMessage("ButtonNo"));
                if (selectedValue == 1) {
                    return false;   // return without allocating if "No" response
                }
            }
        }
        return true;
    }

    ArrayList<HeldMastDetails> heldMasts = new ArrayList<>();

    static class HeldMastDetails {

        SignalMast mast = null;
        ActiveTrain at = null;

        HeldMastDetails(SignalMast sm, ActiveTrain a) {
            mast = sm;
            at = a;
        }

        ActiveTrain getActiveTrain() {
            return at;
        }

        SignalMast getMast() {
            return mast;
        }
    }

    public boolean isMastHeldByDispatcher(SignalMast sm, ActiveTrain at) {
        for (HeldMastDetails hmd : heldMasts) {
            if (hmd.getMast() == sm && hmd.getActiveTrain() == at) {
                return true;
            }
        }
        return false;
    }

    private void removeHeldMast(SignalMast sm, ActiveTrain at) {
        ArrayList<HeldMastDetails> toRemove = new ArrayList<>();
        for (HeldMastDetails hmd : heldMasts) {
            if (hmd.getActiveTrain() == at) {
                if (sm == null) {
                    toRemove.add(hmd);
                } else if (sm == hmd.getMast()) {
                    toRemove.add(hmd);
                }
            }
        }
        for (HeldMastDetails hmd : toRemove) {
            hmd.getMast().setHeld(false);
            heldMasts.remove(hmd);
        }
    }

    /*
     * This is used to determine if the blocks in a section we want to allocate are already allocated to a section, or if they are now free.
     */
    protected Section checkBlocksNotInAllocatedSection(Section s, AllocationRequest ar) {

        for (AllocatedSection as : allocatedSections) {
            if (as.getSection() != s) {
                ArrayList<Block> blas = as.getSection().getBlockList();
                //
                // When allocating the initial section for an Active Train,
                // we need not be concerned with any blocks in the initial section
                // which are unoccupied and to the rear of any occupied blocks in
                // the section as the train is not expected to enter those blocks.
                // When sections include the OS section these blocks prevented
                // allocation.
                //
                // The procedure is to remove those blocks (for the moment) from
                // the blocklist for the section during the initial allocation.
                //

                ArrayList<Block> bls = new ArrayList<>();
                if (ar != null && ar.getActiveTrain().getAllocatedSectionList().size() == 0) {
                    int j;
                    if (ar.getSectionDirection() == Section.FORWARD) {
                        j = 0;
                        for (int i = 0; i < s.getBlockList().size(); i++) {
                            if (j == 0 && s.getBlockList().get(i).getState() == Block.OCCUPIED) {
                                j = 1;
                            }
                            if (j == 1) {
                                bls.add(s.getBlockList().get(i));
                            }
                        }
                    } else {
                        j = 0;
                        for (int i = s.getBlockList().size() - 1; i >= 0; i--) {
                            if (j == 0 && s.getBlockList().get(i).getState() == Block.OCCUPIED) {
                                j = 1;
                            }
                            if (j == 1) {
                                bls.add(s.getBlockList().get(i));
                            }
                        }
                    }
                } else {
                    bls = s.getBlockList();
                }

                for (Block b : bls) {
                    if (blas.contains(b)) {
                        if (as.getSection().getOccupancy() == Block.OCCUPIED) {
                            //The next check looks to see if the block has already been passed or not and therefore ready for allocation.
                            if (as.getSection().getState() == Section.FORWARD) {
                                for (int i = 0; i < blas.size(); i++) {
                                    //The block we get to is occupied therefore the subsequent blocks have not been entered
                                    if (blas.get(i).getState() == Block.OCCUPIED) {
                                        if (ar != null) {
                                            ar.setWaitingOnBlock(b);
                                        }
                                        return as.getSection();
                                    } else if (blas.get(i) == b) {
                                        break;
                                    }
                                }
                            } else {
                                for (int i = blas.size(); i >= 0; i--) {
                                    //The block we get to is occupied therefore the subsequent blocks have not been entered
                                    if (blas.get(i).getState() == Block.OCCUPIED) {
                                        if (ar != null) {
                                            ar.setWaitingOnBlock(b);
                                        }
                                        return as.getSection();
                                    } else if (blas.get(i) == b) {
                                        break;
                                    }
                                }
                            }
                        } else if (as.getSection().getOccupancy() != Section.FREE) {
                            if (ar != null) {
                                ar.setWaitingOnBlock(b);
                            }
                            return as.getSection();
                        }
                    }
                }
            }
        }
        return null;
    }

    // automatically make a choice of next section
    private Section autoChoice(ArrayList<Section> sList, AllocationRequest ar) {
        Section tSection = autoAllocate.autoNextSectionChoice(sList, ar);
        if (tSection != null) {
            return tSection;
        }
        // if automatic choice failed, ask the dispatcher
        return dispatcherChoice(sList, ar);
    }

    // manually make a choice of next section
    private Section dispatcherChoice(ArrayList<Section> sList, AllocationRequest ar) {
        Object choices[] = new Object[sList.size()];
        for (int i = 0; i < sList.size(); i++) {
            Section s = sList.get(i);
            String txt = s.getSystemName();
            String user = s.getUserName();
            if ((user != null) && (!user.equals("")) && (!user.equals(txt))) {
                txt = txt + "(" + user + ")";
            }
            choices[i] = txt;
        }
        Object secName = JOptionPane.showInputDialog(dispatcherFrame,
                Bundle.getMessage("ExplainChoice") + " " + ar.getSectionName() + ".",
                Bundle.getMessage("ChoiceFrameTitle"), JOptionPane.QUESTION_MESSAGE, null, choices, choices[0]);
        if (secName == null) {
            JOptionPane.showMessageDialog(dispatcherFrame, Bundle.getMessage("WarnCancel"));
            return sList.get(0);
        }
        for (int j = 0; j < sList.size(); j++) {
            if (secName.equals(choices[j])) {
                return sList.get(j);
            }
        }
        return sList.get(0);
    }

    // submit an AllocationRequest for the next Section of an ActiveTrain
    private void requestNextAllocation(ActiveTrain at) {
        // set up an Allocation Request
        Section next = at.getNextSectionToAllocate();
        if (next == null) {
            return;
        }
        int seqNext = at.getNextSectionSeqNumber();
        int dirNext = at.getAllocationDirectionFromSectionAndSeq(next, seqNext);
        requestAllocation(at, next, dirNext, seqNext, true, dispatcherFrame);
    }

    /**
     * Check if any allocation requests need to be allocated, or if any
     * allocated sections need to be released
     */
    private void checkAutoRelease() {
        if ((autoReleaseBox != null) && (autoReleaseBox.isSelected())) {
            // Auto release of exited sections has been requested - because of possible noise in block detection
            //    hardware, allocated sections are automatically released in the order they were allocated only
            // Only unoccupied sections that have been exited are tested.
            // The next allocated section must be assigned to the same train, and it must have been entered for
            //    the exited Section to be released.
            // Extra allocated sections are not automatically released (allocation number = -1).
            boolean foundOne = true;
            while ((allocatedSections.size() > 0) && foundOne) {
                try {
                    foundOne = false;
                    AllocatedSection as = null;
                    for (int i = 0; (i < allocatedSections.size()) && !foundOne; i++) {
                        as = allocatedSections.get(i);
                        if (as.getExited() && (as.getSection().getOccupancy() != Section.OCCUPIED)
                                && (as.getAllocationNumber() != -1)) {
                            // possible candidate for deallocation - check order
                            foundOne = true;
                            for (int j = 0; (j < allocatedSections.size()) && foundOne; j++) {
                                if (j != i) {
                                    AllocatedSection asx = allocatedSections.get(j);
                                    if ((asx.getActiveTrain() == as.getActiveTrain())
                                            && (asx.getAllocationNumber() != -1)
                                            && (asx.getAllocationNumber() < as.getAllocationNumber())) {
                                        foundOne = false;
                                    }
                                }
                            }
                            if (foundOne) {
                                // check if the next section is allocated to the same train and has been entered
                                ActiveTrain at = as.getActiveTrain();
                                Section ns = as.getNextSection();
                                AllocatedSection nas = null;
                                for (int k = 0; (k < allocatedSections.size()) && (nas == null); k++) {
                                    if (allocatedSections.get(k).getSection() == ns) {
                                        nas = allocatedSections.get(k);
                                    }
                                }
                                if ((nas == null) || (at.getStatus() == ActiveTrain.WORKING)
                                        || (at.getStatus() == ActiveTrain.STOPPED)
                                        || (at.getStatus() == ActiveTrain.READY)
                                        || (at.getMode() == ActiveTrain.MANUAL)) {
                                    // do not autorelease allocated sections from an Active Train that is
                                    //    STOPPED, READY, or WORKING, or is in MANUAL mode.
                                    foundOne = false;
                                    //But do so if the active train has reached its restart point
                                    if (at.reachedRestartPoint()) {
                                        foundOne = true;
                                    }
                                } else {
                                    if ((nas.getActiveTrain() != as.getActiveTrain()) || (!nas.getEntered())) {
                                        foundOne = false;
                                    }
                                }
                                if (foundOne) {
                                    // have section to release - delay before release
                                    try {
                                        Thread.sleep(500);
                                    } catch (InterruptedException e) {
                                        // ignore this exception
                                    }
                                    // if section is still allocated, release it
                                    foundOne = false;
                                    for (int m = 0; m < allocatedSections.size(); m++) {
                                        if ((allocatedSections.get(m) == as) && (as.getActiveTrain() == at)) {
                                            foundOne = true;
                                        }
                                    }
                                    if (foundOne) {
                                        log.debug("{}: releasing {}", at.getTrainName(), as.getSectionName());
                                        releaseAllocatedSection(as, false);
                                    }
                                }
                            }
                        }
                    }
                } catch (Exception e) {
                    log.warn("checkAutoRelease failed  - maybe the AllocatedSection was removed due to a terminating train?? " + e.toString());
                    continue;
                }
            }
        }
    }

    /**
     * Releases an allocated Section, and removes it from the Dispatcher Input.
     *
     * @param as               the section to release
     * @param terminatingTrain true if the associated train is being terminated;
     *                         false otherwise
     */
    public void releaseAllocatedSection(AllocatedSection as, boolean terminatingTrain) {
        // check that section is not occupied if not terminating train
        if (!terminatingTrain && (as.getSection().getOccupancy() == Section.OCCUPIED)) {
            // warn the manual dispatcher that Allocated Section is occupied
            int selectedValue = JOptionPane.showOptionDialog(dispatcherFrame, java.text.MessageFormat.format(
                    Bundle.getMessage("Question5"), new Object[]{as.getSectionName()}), Bundle.getMessage("WarningTitle"),
                    JOptionPane.YES_NO_OPTION, JOptionPane.QUESTION_MESSAGE, null,
                    new Object[]{Bundle.getMessage("ButtonYesX"), Bundle.getMessage("ButtonNoX")},
                    Bundle.getMessage("ButtonNoX"));
            if (selectedValue == 1) {
                return;   // return without releasing if "No" response
            }
        }
        // release the Allocated Section
        for (int i = allocatedSections.size(); i > 0; i--) {
            if (as == allocatedSections.get(i - 1)) {
                allocatedSections.remove(i - 1);
            }
        }
        as.getSection().setState(Section.FREE);
        as.getActiveTrain().removeAllocatedSection(as);
        as.dispose();
        if (allocatedSectionTableModel != null) {
            allocatedSectionTableModel.fireTableDataChanged();
        }
        allocationRequestTableModel.fireTableDataChanged();
        activeTrainsTableModel.fireTableDataChanged();
        if (_AutoAllocate) {
            autoAllocate.scanAllocationRequestList(allocationRequests);
        }
    }

    /**
     * Updates display when occupancy of an allocated section changes Also
     * drives auto release if it is selected
     */
    public void sectionOccupancyChanged() {
        checkAutoRelease();
        if (allocatedSectionTableModel != null) {
            allocatedSectionTableModel.fireTableDataChanged();
        }
        allocationRequestTableModel.fireTableDataChanged();
    }

    /**
     * Handle activity that is triggered by the fast clock
     */
    protected void newFastClockMinute() {
        for (int i = delayedTrains.size() - 1; i >= 0; i--) {
            ActiveTrain at = delayedTrains.get(i);
            // check if this Active Train is waiting to start
            if ((!at.getStarted()) && at.getDelayedStart() != ActiveTrain.NODELAY) {
                // is it time to start?
                if (at.getDelayedStart() == ActiveTrain.TIMEDDELAY) {
                    if (isFastClockTimeGE(at.getDepartureTimeHr(), at.getDepartureTimeMin())) {
                        // allow this train to start
                        at.setStarted();
                        delayedTrains.remove(i);
                        if (_AutoAllocate) {
                            autoAllocate.scanAllocationRequestList(allocationRequests);
                        }
                    }
                }
            } else if (at.getStarted() && at.getStatus() == ActiveTrain.READY && at.reachedRestartPoint()) {
                if (isFastClockTimeGE(at.getRestartDepartHr(), at.getRestartDepartMin())) {
                    at.restart();
                    delayedTrains.remove(i);
                    if (_AutoAllocate) {
                        autoAllocate.scanAllocationRequestList(allocationRequests);
                    }
                }
            }
        }
    }

    /**
     * This method tests time assuming both times are on the same day (ignoring
     * midnight).
     *
     * @param hr  the hour to test against (0-23)
     * @param min the minute to test against (0-59)
     * @return true if fast clock time and tested time are in same day
     */
    protected boolean isFastClockTimeGE(int hr, int min) {
        Calendar now = Calendar.getInstance();
        now.setTime(fastClock.getTime());
        int nowHours = now.get(Calendar.HOUR_OF_DAY);
        int nowMinutes = now.get(Calendar.MINUTE);
        return ((nowHours * 60) + nowMinutes) >= ((hr * 60) + min);
    }

    // option access methods
    protected LayoutEditor getLayoutEditor() {
        return _LE;
    }

    protected void setLayoutEditor(LayoutEditor editor) {
        _LE = editor;
    }

    protected boolean getUseConnectivity() {
        return _UseConnectivity;
    }

    protected void setUseConnectivity(boolean set) {
        _UseConnectivity = set;
    }

    protected void setSignalType(int type) {
        _SignalType = type;
    }

    protected int getSignalType() {
        return _SignalType;
    }

    protected boolean getTrainsFromRoster() {
        return _TrainsFromRoster;
    }

    protected void setTrainsFromRoster(boolean set) {
        _TrainsFromRoster = set;
    }

    protected boolean getTrainsFromTrains() {
        return _TrainsFromTrains;
    }

    protected void setTrainsFromTrains(boolean set) {
        _TrainsFromTrains = set;
    }

    protected boolean getTrainsFromUser() {
        return _TrainsFromUser;
    }

    protected void setTrainsFromUser(boolean set) {
        _TrainsFromUser = set;
    }

    protected boolean getAutoAllocate() {
        return _AutoAllocate;
    }

    protected void setAutoAllocate(boolean set) {
        if (set && (autoAllocate == null)) {
            if (_LE != null) {
                autoAllocate = new AutoAllocate(this);
            } else {
                JOptionPane.showMessageDialog(dispatcherFrame, Bundle.getMessage("Error39"),
                        Bundle.getMessage("MessageTitle"), JOptionPane.INFORMATION_MESSAGE);
                _AutoAllocate = false;
                if (autoAllocateBox != null) {
                    autoAllocateBox.setSelected(_AutoAllocate);
                }
                return;
            }
        }
        _AutoAllocate = set;
        if ((!_AutoAllocate) && (autoAllocate != null)) {
            autoAllocate.clearAllocationPlans();
        }
        if (autoAllocateBox != null) {
            autoAllocateBox.setSelected(_AutoAllocate);
        }
    }

    protected boolean getAutoTurnouts() {
        return _AutoTurnouts;
    }

    protected void setAutoTurnouts(boolean set) {
        _AutoTurnouts = set;
    }

    protected boolean getTrustKnownTurnouts() {
        return _TrustKnownTurnouts;
    }

    protected void setTrustKnownTurnouts(boolean set) {
        _TrustKnownTurnouts = set;
    }

    protected int getMinThrottleInterval() {
        return _MinThrottleInterval;
    }

    protected void setMinThrottleInterval(int set) {
        _MinThrottleInterval = set;
    }

    protected int getFullRampTime() {
        return _FullRampTime;
    }

    protected void setFullRampTime(int set) {
        _FullRampTime = set;
    }

    protected boolean getHasOccupancyDetection() {
        return _HasOccupancyDetection;
    }

    protected void setHasOccupancyDetection(boolean set) {
        _HasOccupancyDetection = set;
    }

    protected boolean getUseScaleMeters() {
        return _UseScaleMeters;
    }

    protected void setUseScaleMeters(boolean set) {
        _UseScaleMeters = set;
    }

    protected boolean getShortActiveTrainNames() {
        return _ShortActiveTrainNames;
    }

    protected void setShortActiveTrainNames(boolean set) {
        _ShortActiveTrainNames = set;
        if (allocatedSectionTableModel != null) {
            allocatedSectionTableModel.fireTableDataChanged();
        }
        if (allocationRequestTableModel != null) {
            allocationRequestTableModel.fireTableDataChanged();
        }
    }

    protected boolean getShortNameInBlock() {
        return _ShortNameInBlock;
    }

    protected void setShortNameInBlock(boolean set) {
        _ShortNameInBlock = set;
    }

    protected boolean getRosterEntryInBlock() {
        return _RosterEntryInBlock;
    }

    protected void setRosterEntryInBlock(boolean set) {
        _RosterEntryInBlock = set;
    }

    protected boolean getExtraColorForAllocated() {
        return _ExtraColorForAllocated;
    }

    protected void setExtraColorForAllocated(boolean set) {
        _ExtraColorForAllocated = set;
    }

    protected boolean getNameInAllocatedBlock() {
        return _NameInAllocatedBlock;
    }

    protected void setNameInAllocatedBlock(boolean set) {
        _NameInAllocatedBlock = set;
    }

    protected int getScale() {
        return _LayoutScale;
    }

    protected void setScale(int sc) {
        _LayoutScale = sc;
    }

    public ArrayList<ActiveTrain> getActiveTrainsList() {
        return activeTrainsList;
    }

    protected ArrayList<AllocatedSection> getAllocatedSectionsList() {
        return allocatedSections;
    }

    public ActiveTrain getActiveTrainForRoster(RosterEntry re) {
        if (!_TrainsFromRoster) {
            return null;
        }
        for (ActiveTrain at : activeTrainsList) {
            if (at.getRosterEntry().equals(re)) {
                return at;
            }
        }
        return null;

    }

    protected boolean getSupportVSDecoder() {
        return _SupportVSDecoder;
    }

    protected void setSupportVSDecoder(boolean set) {
        _SupportVSDecoder = set;
    }

    // called by ActivateTrainFrame after a new train is all set up
    //      Dispatcher side of activating a new train should be completed here
    // Jay Janzen protection changed to public for access via scripting
    public void newTrainDone(ActiveTrain at) {
        if (at != null) {
            // a new active train was created, check for delayed start
            if (at.getDelayedStart() != ActiveTrain.NODELAY && (!at.getStarted())) {
                delayedTrains.add(at);
                fastClockWarn(true);
            } // djd needs work here
            // check for delayed restart
            else if (at.getDelayedRestart() == ActiveTrain.TIMEDDELAY) {
                fastClockWarn(false);
            }
        }
        newTrainActive = false;
    }

    protected void removeDelayedTrain(ActiveTrain at) {
        delayedTrains.remove(at);
    }

    private void fastClockWarn(boolean wMess) {
        if (fastClockSensor.getState() == Sensor.ACTIVE) {
            return;
        }
        // warn that the fast clock is not running
        String mess = "";
        if (wMess) {
            mess = Bundle.getMessage("FastClockWarn");
        } else {
            mess = Bundle.getMessage("FastClockWarn2");
        }
        int selectedValue = JOptionPane.showOptionDialog(dispatcherFrame,
                mess, Bundle.getMessage("WarningTitle"),
                JOptionPane.YES_NO_OPTION, JOptionPane.QUESTION_MESSAGE, null,
                new Object[]{Bundle.getMessage("ButtonYesStart"), Bundle.getMessage("ButtonNo")},
                Bundle.getMessage("ButtonNo"));
        if (selectedValue == 0) {
            try {
                fastClockSensor.setState(Sensor.ACTIVE);
            } catch (jmri.JmriException reason) {
                log.error("Exception when setting fast clock sensor");
            }
        }
    }

    // Jay Janzen
    // Protection changed to public to allow access via scripting
    public AutoTrainsFrame getAutoTrainsFrame() {
        return _autoTrainsFrame;
    }

    /**
     *
     * @return the managed instance
     * @deprecated since 4.9.2; use
     * {@link jmri.InstanceManager#getDefault(java.lang.Class)} instead
     */
    @Deprecated
    static public DispatcherFrame instance() {
        return InstanceManager.getDefault(DispatcherFrame.class);
    }

    /**
     * Table model for Active Trains Table in Dispatcher window
     */
    public class ActiveTrainsTableModel extends javax.swing.table.AbstractTableModel implements
            java.beans.PropertyChangeListener {

        public static final int TRANSIT_COLUMN = 0;
        public static final int TRAIN_COLUMN = 1;
        public static final int TYPE_COLUMN = 2;
        public static final int STATUS_COLUMN = 3;
        public static final int MODE_COLUMN = 4;
        public static final int ALLOCATED_COLUMN = 5;
        public static final int NEXTSECTION_COLUMN = 6;
        public static final int ALLOCATEBUTTON_COLUMN = 7;

        public ActiveTrainsTableModel() {
            super();
        }

        @Override
        public void propertyChange(java.beans.PropertyChangeEvent e) {
            if (e.getPropertyName().equals("length")) {
                fireTableDataChanged();
            }
        }

        @Override
        public Class<?> getColumnClass(int c) {
            if (c == ALLOCATEBUTTON_COLUMN) {
                return JButton.class;
            }
            return String.class;
        }

        @Override
        public int getColumnCount() {
            return ALLOCATEBUTTON_COLUMN + 1;
        }

        @Override
        public int getRowCount() {
            return (activeTrainsList.size());
        }

        @Override
        public boolean isCellEditable(int r, int c) {
            if (c == ALLOCATEBUTTON_COLUMN) {
                return (true);
            }
            return (false);
        }

        @Override
        public String getColumnName(int col) {
            switch (col) {
                case TRANSIT_COLUMN:
                    return Bundle.getMessage("TransitColumnTitle");
                case TRAIN_COLUMN:
                    return Bundle.getMessage("TrainColumnTitle");
                case TYPE_COLUMN:
                    return Bundle.getMessage("TrainTypeColumnTitle");
                case STATUS_COLUMN:
                    return Bundle.getMessage("TrainStatusColumnTitle");
                case MODE_COLUMN:
                    return Bundle.getMessage("TrainModeColumnTitle");
                case ALLOCATED_COLUMN:
                    return Bundle.getMessage("AllocatedSectionColumnTitle");
                case NEXTSECTION_COLUMN:
                    return Bundle.getMessage("NextSectionColumnTitle");
                case ALLOCATEBUTTON_COLUMN:
                    return (" "); // button columns have no names
                default:
                    return "";
            }
        }

        public int getPreferredWidth(int col) {
            switch (col) {
                case TRANSIT_COLUMN:
                    return new JTextField(17).getPreferredSize().width;
                case TRAIN_COLUMN:
                    return new JTextField(17).getPreferredSize().width;
                case TYPE_COLUMN:
                    return new JTextField(16).getPreferredSize().width;
                case STATUS_COLUMN:
                    return new JTextField(8).getPreferredSize().width;
                case MODE_COLUMN:
                    return new JTextField(11).getPreferredSize().width;
                case ALLOCATED_COLUMN:
                    return new JTextField(17).getPreferredSize().width;
                case NEXTSECTION_COLUMN:
                    return new JTextField(17).getPreferredSize().width;
                case ALLOCATEBUTTON_COLUMN:
                    return new JTextField(12).getPreferredSize().width;
                default:
                    // fall through
                    break;
            }
            return new JTextField(5).getPreferredSize().width;
        }

        @Override
        public Object getValueAt(int r, int c) {
            int rx = r;
            if (rx >= activeTrainsList.size()) {
                return null;
            }
            ActiveTrain at = activeTrainsList.get(rx);
            switch (c) {
                case TRANSIT_COLUMN:
                    return (at.getTransitName());
                case TRAIN_COLUMN:
                    return (at.getTrainName());
                case TYPE_COLUMN:
                    return (at.getTrainTypeText());
                case STATUS_COLUMN:
                    return (at.getStatusText());
                case MODE_COLUMN:
                    return (at.getModeText());
                case ALLOCATED_COLUMN:
                    return (at.getLastAllocatedSectionName());
                case NEXTSECTION_COLUMN:
                    return (at.getNextSectionToAllocateName());
                case ALLOCATEBUTTON_COLUMN:
                    return Bundle.getMessage("AllocateButtonName");
                default:
                    return (" ");
            }
        }

        @Override
        public void setValueAt(Object value, int row, int col) {
            if (col == ALLOCATEBUTTON_COLUMN) {
                // open an allocate window
                allocateNextRequested(row);
            }
        }
    }

    /**
     * Table model for Allocation Request Table in Dispatcher window
     */
    public class AllocationRequestTableModel extends javax.swing.table.AbstractTableModel implements
            java.beans.PropertyChangeListener {

        public static final int ACTIVE_COLUMN = 0;
        public static final int PRIORITY_COLUMN = 1;
        public static final int TRAINTYPE_COLUMN = 2;
        public static final int SECTION_COLUMN = 3;
        public static final int STATUS_COLUMN = 4;
        public static final int OCCUPANCY_COLUMN = 5;
        public static final int SECTIONLENGTH_COLUMN = 6;
        public static final int ALLOCATEBUTTON_COLUMN = 7;
        public static final int CANCELBUTTON_COLUMN = 8;

        public AllocationRequestTableModel() {
            super();
        }

        @Override
        public void propertyChange(java.beans.PropertyChangeEvent e) {
            if (e.getPropertyName().equals("length")) {
                fireTableDataChanged();
            }
        }

        @Override
        public Class<?> getColumnClass(int c) {
            if (c == CANCELBUTTON_COLUMN) {
                return JButton.class;
            }
            if (c == ALLOCATEBUTTON_COLUMN) {
                return JButton.class;
            }
            return String.class;
        }

        @Override
        public int getColumnCount() {
            return CANCELBUTTON_COLUMN + 1;
        }

        @Override
        public int getRowCount() {
            return (allocationRequests.size());
        }

        @Override
        public boolean isCellEditable(int r, int c) {
            if (c == CANCELBUTTON_COLUMN) {
                return (true);
            }
            if (c == ALLOCATEBUTTON_COLUMN) {
                return (true);
            }
            return (false);
        }

        @Override
        public String getColumnName(int col) {
            switch (col) {
                case ACTIVE_COLUMN:
                    return Bundle.getMessage("ActiveColumnTitle");
                case PRIORITY_COLUMN:
                    return Bundle.getMessage("PriorityLabel");
                case TRAINTYPE_COLUMN:
                    return Bundle.getMessage("TrainTypeColumnTitle");
                case SECTION_COLUMN:
                    return Bundle.getMessage("SectionColumnTitle");
                case STATUS_COLUMN:
                    return Bundle.getMessage("StatusColumnTitle");
                case OCCUPANCY_COLUMN:
                    return Bundle.getMessage("OccupancyColumnTitle");
                case SECTIONLENGTH_COLUMN:
                    return Bundle.getMessage("SectionLengthColumnTitle");
                case ALLOCATEBUTTON_COLUMN:
                    return (" "); // button columns have no names
                case CANCELBUTTON_COLUMN:
                    return (" "); // button columns have no names
                default:
                    return "";
            }
        }

        public int getPreferredWidth(int col) {
            switch (col) {
                case ACTIVE_COLUMN:
                    return new JTextField(30).getPreferredSize().width;
                case PRIORITY_COLUMN:
                    return new JTextField(8).getPreferredSize().width;
                case TRAINTYPE_COLUMN:
                    return new JTextField(15).getPreferredSize().width;
                case SECTION_COLUMN:
                    return new JTextField(25).getPreferredSize().width;
                case STATUS_COLUMN:
                    return new JTextField(15).getPreferredSize().width;
                case OCCUPANCY_COLUMN:
                    return new JTextField(10).getPreferredSize().width;
                case SECTIONLENGTH_COLUMN:
                    return new JTextField(8).getPreferredSize().width;
                case ALLOCATEBUTTON_COLUMN:
                    return new JTextField(12).getPreferredSize().width;
                case CANCELBUTTON_COLUMN:
                    return new JTextField(10).getPreferredSize().width;
                default:
                    // fall through
                    break;
            }
            return new JTextField(5).getPreferredSize().width;
        }

        @Override
        public Object getValueAt(int r, int c) {
            int rx = r;
            if (rx >= allocationRequests.size()) {
                return null;
            }
            AllocationRequest ar = allocationRequests.get(rx);
            switch (c) {
                case ACTIVE_COLUMN:
                    if (_ShortActiveTrainNames) {
                        return (ar.getActiveTrain().getTrainName());
                    }
                    return (ar.getActiveTrainName());
                case PRIORITY_COLUMN:
                    return ("   " + ar.getActiveTrain().getPriority());
                case TRAINTYPE_COLUMN:
                    return (ar.getActiveTrain().getTrainTypeText());
                case SECTION_COLUMN:
                    return (ar.getSectionName());
                case STATUS_COLUMN:
                    if (ar.getSection().getState() == Section.FREE) {
                        return Bundle.getMessage("FREE");
                    }
                    return Bundle.getMessage("ALLOCATED");
                case OCCUPANCY_COLUMN:
                    if (!_HasOccupancyDetection) {
                        return Bundle.getMessage("UNKNOWN");
                    }
                    if (ar.getSection().getOccupancy() == Section.OCCUPIED) {
                        return Bundle.getMessage("OCCUPIED");
                    }
                    return Bundle.getMessage("UNOCCUPIED");
                case SECTIONLENGTH_COLUMN:
                    return ("  " + ar.getSection().getLengthI(_UseScaleMeters, _LayoutScale));
                case ALLOCATEBUTTON_COLUMN:
                    return Bundle.getMessage("AllocateButton");
                case CANCELBUTTON_COLUMN:
                    return Bundle.getMessage("ButtonCancel");
                default:
                    return (" ");
            }
        }

        @Override
        public void setValueAt(Object value, int row, int col) {
            if (col == ALLOCATEBUTTON_COLUMN) {
                // open an allocate window
                allocateRequested(row);
            }
            if (col == CANCELBUTTON_COLUMN) {
                // open an allocate window
                cancelAllocationRequest(row);
            }
        }
    }

    /**
     * Table model for Allocated Section Table
     */
    public class AllocatedSectionTableModel extends javax.swing.table.AbstractTableModel implements
            java.beans.PropertyChangeListener {

        public static final int ACTIVE_COLUMN = 0;
        public static final int SECTION_COLUMN = 1;
        public static final int OCCUPANCY_COLUMN = 2;
        public static final int USESTATUS_COLUMN = 3;

        public static final int RELEASEBUTTON_COLUMN = 4;

        public AllocatedSectionTableModel() {
            super();
        }

        @Override
        public void propertyChange(java.beans.PropertyChangeEvent e) {
            if (e.getPropertyName().equals("length")) {
                fireTableDataChanged();
            }
        }

        @Override
        public Class<?> getColumnClass(int c) {
            if (c == RELEASEBUTTON_COLUMN) {
                return JButton.class;
            }
            return String.class;
        }

        @Override
        public int getColumnCount() {
            return RELEASEBUTTON_COLUMN + 1;
        }

        @Override
        public int getRowCount() {
            return (allocatedSections.size());
        }

        @Override
        public boolean isCellEditable(int r, int c) {
            if (c == RELEASEBUTTON_COLUMN) {
                return (true);
            }
            return (false);
        }

        @Override
        public String getColumnName(int col) {
            switch (col) {
                case ACTIVE_COLUMN:
                    return Bundle.getMessage("ActiveColumnTitle");
                case SECTION_COLUMN:
                    return Bundle.getMessage("AllocatedSectionColumnTitle");
                case OCCUPANCY_COLUMN:
                    return Bundle.getMessage("OccupancyColumnTitle");
                case USESTATUS_COLUMN:
                    return Bundle.getMessage("UseStatusColumnTitle");
                case RELEASEBUTTON_COLUMN:
                    return (" "); // button columns have no names
                default:
                    return "";
            }
        }

        public int getPreferredWidth(int col) {
            switch (col) {
                case ACTIVE_COLUMN:
                    return new JTextField(30).getPreferredSize().width;
                case SECTION_COLUMN:
                    return new JTextField(25).getPreferredSize().width;
                case OCCUPANCY_COLUMN:
                    return new JTextField(10).getPreferredSize().width;
                case USESTATUS_COLUMN:
                    return new JTextField(15).getPreferredSize().width;
                case RELEASEBUTTON_COLUMN:
                    return new JTextField(12).getPreferredSize().width;
                default:
                    // fall through
                    break;
            }
            return new JTextField(5).getPreferredSize().width;
        }

        @Override
        public Object getValueAt(int r, int c) {
            int rx = r;
            if (rx >= allocatedSections.size()) {
                return null;
            }
            AllocatedSection as = allocatedSections.get(rx);
            switch (c) {
                case ACTIVE_COLUMN:
                    if (_ShortActiveTrainNames) {
                        return (as.getActiveTrain().getTrainName());
                    }
                    return (as.getActiveTrainName());
                case SECTION_COLUMN:
                    return (as.getSectionName());
                case OCCUPANCY_COLUMN:
                    if (!_HasOccupancyDetection) {
                        return Bundle.getMessage("UNKNOWN");
                    }
                    if (as.getSection().getOccupancy() == Section.OCCUPIED) {
                        return Bundle.getMessage("OCCUPIED");
                    }
                    return Bundle.getMessage("UNOCCUPIED");
                case USESTATUS_COLUMN:
                    if (!as.getEntered()) {
                        return Bundle.getMessage("NotEntered");
                    }
                    if (as.getExited()) {
                        return Bundle.getMessage("Exited");
                    }
                    return Bundle.getMessage("Entered");
                case RELEASEBUTTON_COLUMN:
                    return Bundle.getMessage("ReleaseButton");
                default:
                    return (" ");
            }
        }

        @Override
        public void setValueAt(Object value, int row, int col) {
            if (col == RELEASEBUTTON_COLUMN) {
                releaseAllocatedSectionFromTable(row);
            }
        }
    }

    private final static Logger log = LoggerFactory.getLogger(DispatcherFrame.class.getName());

}<|MERGE_RESOLUTION|>--- conflicted
+++ resolved
@@ -128,17 +128,9 @@
                         log.debug("initializing block paths early"); //TODO: figure out how to prevent the "regular" init
                         InstanceManager.getDefault(jmri.jmrit.display.layoutEditor.LayoutBlockManager.class).initializeLayoutBlockPaths();
                     }
-<<<<<<< HEAD
-                    
-                    ActiveTrain at = createActiveTrain(info.getTransitName().split("\\(")[0], info.getTrainName(), tSource,
-                            startBlock.split("\\(")[0], startBlockSeq, destinationBlock.split("\\(")[0], destinationBlockSeq,
-                            info.getAutoRun(), info.getDccAddress(), info.getPriority(),
-=======
-
                     ActiveTrain at = createActiveTrain(info.getTransitId(), info.getTrainName(), tSource,
                             info.getStartBlockId(), info.getStartBlockSeq(), info.getDestinationBlockId(), info.getDestinationBlockSeq(),
-                            info.getAutoRun(), info.getDCCAddress(), info.getPriority(),
->>>>>>> bbc03780
+                            info.getAutoRun(), info.getDccAddress(), info.getPriority(),
                             info.getResetWhenDone(), info.getReverseAtEnd(), info.getAllocateAllTheWay(), true, null);
                     if (at != null) {
                         if (tSource == ActiveTrain.ROSTER) {

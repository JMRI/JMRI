--- conflicted
+++ resolved
@@ -1,12 +1,9 @@
 package jmri.jmrit.dispatcher;
 
 import java.util.ArrayList;
-<<<<<<< HEAD
 import java.util.Collections;
 import java.util.Comparator;
-=======
 import java.util.List;
->>>>>>> 7e411db5
 import jmri.Block;
 import jmri.InstanceManager;
 import jmri.Section;
@@ -98,12 +95,8 @@
      *
      * @param list list to scan
      */
-<<<<<<< HEAD
-    protected synchronized void scanAllocationRequestList(ArrayList<AllocationRequest> list) {
+    protected synchronized void scanAllocationRequestList(List<AllocationRequest> list) {
         boolean okToAllocate = false;
-=======
-    protected void scanAllocationRequestList(List<AllocationRequest> list) {
->>>>>>> 7e411db5
         if (list.size() <= 0) {
             return;
         }
@@ -237,13 +230,8 @@
                             }
                         } else {
                             //check if any other ActiveTrain will need this Section or its alternates, if any
-<<<<<<< HEAD
                             okToAllocate = true;
-                            ArrayList<ActiveTrain> neededByTrainList = new ArrayList<ActiveTrain>();
-=======
-                            boolean okToAllocate = true;
                             List<ActiveTrain> neededByTrainList = new ArrayList<ActiveTrain>();
->>>>>>> 7e411db5
                             for (int j = 0; j < activeTrainsList.size(); j++) {
                                 ActiveTrain at = activeTrainsList.get(j);
                                 if (at != ar.getActiveTrain()) {
@@ -515,8 +503,7 @@
             return true;
         }
         // test how far ahead of occupied track this requested section is
-<<<<<<< HEAD
-        ArrayList<AllocatedSection> aSectionList = ar.getActiveTrain().getAllocatedSectionList();
+        List<AllocatedSection> aSectionList = ar.getActiveTrain().getAllocatedSectionList();
         boolean allocateBySafeSections = false;
         // check for allocating by safe section
         if (allocateSectionsAhead == 0) {
@@ -525,10 +512,6 @@
         }
         if ((allocateBySafeSections && aSectionList.size() >= 1) ||
                 (!allocateBySafeSections && aSectionList.size() >= (allocateSectionsAhead + 1))) {
-=======
-        List<AllocatedSection> aSectionList = ar.getActiveTrain().getAllocatedSectionList();
-        if (aSectionList.size() >= 4) {
->>>>>>> 7e411db5
             int curSeq = ar.getSectionSeqNumber() - 1;
             if (ar.getActiveTrain().isAllocationReversed()) {
                 curSeq = ar.getSectionSeqNumber() + 1;

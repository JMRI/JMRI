package jmri.jmrit.dispatcher;

import java.util.ArrayList;
import java.util.List;
import jmri.Block;
import jmri.EntryPoint;
import jmri.InstanceManager;
import jmri.Section;
import jmri.Transit;
import jmri.Turnout;
import jmri.jmrit.display.layoutEditor.ConnectivityUtil;
import jmri.jmrit.display.layoutEditor.LayoutEditor;
import jmri.jmrit.display.layoutEditor.LayoutSlip;
import jmri.jmrit.display.layoutEditor.LayoutTrackExpectedState;
import jmri.jmrit.display.layoutEditor.LayoutTurnout;
import org.slf4j.Logger;
import org.slf4j.LoggerFactory;

/**
 * Handles automatic checking and setting of turnouts when Dispatcher allocates
 * a Section in a specific direction.
 * <P>
 * This file is part of JMRI.
 * <P>
 * JMRI is open source software; you can redistribute it and/or modify it under
 * the terms of version 2 of the GNU General Public License as published by the
 * Free Software Foundation. See the "COPYING" file for a copy of this license.
 * <P>
 * JMRI is distributed in the hope that it will be useful, but WITHOUT ANY
 * WARRANTY; without even the implied warranty of MERCHANTABILITY or FITNESS FOR
 * A PARTICULAR PURPOSE. See the GNU General Public License for more details.
 *
 * @author Dave Duchamp Copyright (C) 2008-2009
 */
public class AutoTurnouts {

    public AutoTurnouts(DispatcherFrame d) {
        _dispatcher = d;
    }

    private final String closedText = InstanceManager.turnoutManagerInstance().getClosedText();
    private final String thrownText = InstanceManager.turnoutManagerInstance().getThrownText();

    // operational variables
    protected DispatcherFrame _dispatcher = null;
    boolean userInformed = false;

    /**
     * Check that all turnouts are correctly set for travel in the designated
     * Section to the next Section. NOTE: This method requires use of the
     * connectivity stored in a Layout Editor panel.
     *
     * @param s           the section to check
     * @param seqNum      sequence number for the section
     * @param nextSection the following section
     * @param at          the associated train
     * @param le          the associated layout panel
     * @param prevSection the prior section
     * @return true if affected turnouts are correctly set; false otherwise.
     */
    protected boolean checkTurnoutsInSection(Section s, int seqNum, Section nextSection,
            ActiveTrain at, LayoutEditor le, Section prevSection) {
        return turnoutUtil(s, seqNum, nextSection, at, le, false, false, prevSection);
    }

    /**
     * Set all turnouts for travel in the designated Section to the next
     * Section.
     *
     * Checks that all turnouts are correctly set for travel in this Section to
     * the next Section, and sets any turnouts that are not correct. The Section
     * must be FREE to set its turnouts. Testing for FREE only occurs if a
     * command needs to be issued. For a command to be issued to set a turnout,
     * the Block containing that turnout must be unoccupied. NOTE: This method
     * does not wait for turnout feedback--it assumes the turnout will be set
     * correctly if a command is issued.
     *
     * NOTE: This method requires use of the connectivity stored in a Layout
     * Editor panel.
     *
     * @param s                  the section to check
     * @param seqNum             sequence number for the section
     * @param nextSection        the following section
     * @param at                 the associated train
     * @param le                 the associated layout panel
     * @param trustKnownTurnouts true to trust known turnouts
     * @param prevSection        the prior section
     *
     * @return true if affected turnouts are correctly set or commands have been
     *         issued to set any that aren't set correctly; false if a needed
     *         command could not be issued because the turnout's Block is
     *         occupied
     */
    protected boolean setTurnoutsInSection(Section s, int seqNum, Section nextSection,
            ActiveTrain at, LayoutEditor le, boolean trustKnownTurnouts, Section prevSection) {
        return turnoutUtil(s, seqNum, nextSection, at, le, trustKnownTurnouts, true, prevSection);
    }

    /**
     * Internal method implementing the above two methods Returns 'true' if
     * turnouts are set correctly, 'false' otherwise If 'set' is 'true' this
     * routine will attempt to set the turnouts, if 'false' it reports what it
     * finds.
     */
    private boolean turnoutUtil(Section s, int seqNum, Section nextSection,
            ActiveTrain at, LayoutEditor le, boolean trustKnownTurnouts, boolean set, Section prevSection) {
        // validate input and initialize
        Transit tran = at.getTransit();
        if ((s == null) || (seqNum > tran.getMaxSequence()) || (!tran.containsSection(s)) || (le == null)) {
            log.error("Invalid argument when checking or setting turnouts in Section.");
            return false;
        }
        int direction = at.getAllocationDirectionFromSectionAndSeq(s, seqNum);
        if (direction == 0) {
            log.error("Invalid Section/sequence arguments when checking or setting turnouts");
            return false;
        }
        // Did have this set to include SignalMasts as part of the && statement
        //Sections created using Signal masts will generally only have a single entry/exit point.
        // check for no turnouts in this section
        if (_dispatcher.getSignalType() == DispatcherFrame.SIGNALHEAD && (s.getForwardEntryPointList().size() <= 1) && (s.getReverseEntryPointList().size() <= 1)) {
            log.debug("No entry points lists");
            // no possibility of turnouts
            return true;
        }
        // initialize connectivity utilities and beginning block pointers
        ConnectivityUtil ct = le.getConnectivityUtil();
        EntryPoint entryPt = null;
        if (prevSection != null) {
            entryPt = s.getEntryPointFromSection(prevSection, direction);
        } else if (!s.containsBlock(at.getStartBlock())) {
            entryPt = s.getEntryPointFromBlock(at.getStartBlock(), direction);
        }
        EntryPoint exitPt = null;
        if (nextSection != null) {
            exitPt = s.getExitPointToSection(nextSection, direction);
        }
        Block curBlock;         // must be in the section
        Block prevBlock = null; // must start outside the section or be null
        int curBlockSeqNum;     // sequence number of curBlock in Section
        if (entryPt != null) {
            curBlock = entryPt.getBlock();
            prevBlock = entryPt.getFromBlock();
            curBlockSeqNum = s.getBlockSequenceNumber(curBlock);
        } else if ( !at.isAllocationReversed() && s.containsBlock(at.getStartBlock())) {
            curBlock = at.getStartBlock();
            curBlockSeqNum = s.getBlockSequenceNumber(curBlock);
            //Get the previous block so that we can set the turnouts in the current block correctly.
            if (direction == Section.FORWARD) {
                prevBlock = s.getBlockBySequenceNumber(curBlockSeqNum - 1);
            } else if (direction == Section.REVERSE) {
                prevBlock = s.getBlockBySequenceNumber(curBlockSeqNum + 1);
            }
        } else if (at.isAllocationReversed() && s.containsBlock(at.getEndBlock())) {
            curBlock = at.getEndBlock();
            curBlockSeqNum = s.getBlockSequenceNumber(curBlock);
            //Get the previous block so that we can set the turnouts in the current block correctly.
            if (direction == Section.REVERSE) {
                prevBlock = s.getBlockBySequenceNumber(curBlockSeqNum + 1);
            } else if (direction == Section.FORWARD) {
                prevBlock = s.getBlockBySequenceNumber(curBlockSeqNum - 1);
            }
        } else {

            //if (_dispatcher.getSignalType() == DispatcherFrame.SIGNALMAST) {
            //    //This can be considered normal where SignalMast Logic is used.
            //    return true;
            //}
            // this is an error but is it? It only happens when system is under stress
            // which would point to a threading issue.
            try {
            log.error("[{}]direction[{}] Section[{}]Error in turnout check/set request - initial Block[{}] and Section[{}] mismatch",
                    at.getActiveTrainName(),at.isAllocationReversed(),s.getUserName(),
                    at.getStartBlock().getUserName(),at.getEndBlock().getUserName());
            } catch (Exception ex ) {
                log.warn(ex.getLocalizedMessage());
            }
            return true;
        }

        Block nextBlock = null;
        // may be either in the section or the first block in the next section
        int nextBlockSeqNum = -1;   // sequence number of nextBlock in Section (-1 indicates outside Section)
        if (exitPt != null && curBlock == exitPt.getBlock()) {
            // next Block is outside of the Section
            nextBlock = exitPt.getFromBlock();
        } else {
            // next Block is inside the Section
            if (direction == Section.FORWARD) {
                nextBlock = s.getBlockBySequenceNumber(curBlockSeqNum + 1);
                nextBlockSeqNum = curBlockSeqNum + 1;
            } else if (direction == Section.REVERSE) {
                nextBlock = s.getBlockBySequenceNumber(curBlockSeqNum - 1);
                nextBlockSeqNum = curBlockSeqNum - 1;
            }
<<<<<<< HEAD
            if ((nextBlock == null 
                    && ( 
                            ( !at.isAllocationReversed() && curBlock != at.getEndBlock() ) 
                                || ( at.isAllocationReversed() && curBlock != at.getStartBlock() ) )
                    )
                ) {
                log.error("[{}]Error in block sequence numbers when setting/checking turnouts.",curBlock.getUserName());
=======
            if ((nextBlock == null &&
                    ((!at.isAllocationReversed() && curBlock != at.getEndBlock()) ||
                            (at.isAllocationReversed() && curBlock != at.getStartBlock())))) {
                log.error("[{}]Error in block sequence numbers when setting/checking turnouts.",
                        curBlock.getUserName());
>>>>>>> 2a8fe88f
                return false;
            }
        }

        List<LayoutTrackExpectedState<LayoutTurnout>> turnoutList = new ArrayList<>();
        // get turnouts by Block
        boolean turnoutsOK = true;
        while (curBlock != null) {
            /*No point in getting the list if the previous block is null as it will return empty and generate an error,
             this will only happen on the first run.  Plus working on the basis that the turnouts in the current block would have already of
             been set correctly for the train to have arrived in the first place.
             */
            if (prevBlock != null) {
                turnoutList = ct.getTurnoutList(curBlock, prevBlock, nextBlock);
            }
            // loop over turnouts checking and optionally setting turnouts
            for (int i = 0; i < turnoutList.size(); i++) {
                Turnout to = turnoutList.get(i).getObject().getTurnout();
                int setting = turnoutList.get(i).getExpectedState();
                if (turnoutList.get(i).getObject() instanceof LayoutSlip) {
                    setting = ((LayoutSlip) turnoutList.get(i).getObject()).getTurnoutState(turnoutList.get(i).getExpectedState());
                }
                // check or ignore current setting based on flag, set in Options
                if (!trustKnownTurnouts) {
                    log.debug("{}: setting turnout {} to {}", at.getTrainName(), to.getFullyFormattedDisplayName(),
                            (setting == Turnout.CLOSED ? closedText : thrownText));
                    to.setCommandedState(setting);
                    try {
                        Thread.sleep(100);
                    } catch (InterruptedException ex) {
                    }  //TODO: move this to separate thread
                } else {
                    if (to.getKnownState() != setting) {
                        // turnout is not set correctly
                        if (set) {
                            // setting has been requested, is Section free and Block unoccupied
                            if ((s.getState() == Section.FREE) && (curBlock.getState() != Block.OCCUPIED)) {
                                // send setting command
                                log.debug("{}: turnout {} commanded to {}", at.getTrainName(), to.getFullyFormattedDisplayName(),
                                        (setting == Turnout.CLOSED ? closedText : thrownText));
                                to.setCommandedState(setting);
                                try {
                                    Thread.sleep(100);
                                } catch (InterruptedException ex) {
                                }  //TODO: move this to separate thread
                            } else {
                                turnoutsOK = false;
                            }
                        } else {
                            turnoutsOK = false;
                        }
                    } else {
                        log.debug("{}: turnout {} already {}, skipping", at.getTrainName(), to.getFullyFormattedDisplayName(),
                                (setting == Turnout.CLOSED ? closedText : thrownText));
                    }
                }
                if (turnoutList.get(i).getObject() instanceof LayoutSlip) {
                    //Look at the state of the second turnout in the slip
                    setting = ((LayoutSlip) turnoutList.get(i).getObject()).getTurnoutBState(turnoutList.get(i).getExpectedState());
                    to = ((LayoutSlip) turnoutList.get(i).getObject()).getTurnoutB();
                    if (!trustKnownTurnouts) {
                        to.setCommandedState(setting);
                    } else if (to.getKnownState() != setting) {
                        // turnout is not set correctly
                        if (set) {
                            // setting has been requested, is Section free and Block unoccupied
                            if ((s.getState() == Section.FREE) && (curBlock.getState() != Block.OCCUPIED)) {
                                // send setting command
                                to.setCommandedState(setting);
                            } else {
                                turnoutsOK = false;
                            }
                        } else {
                            turnoutsOK = false;
                        }
                    }
                }
            }
            if (turnoutsOK) {
                // move to next Block if any
                if (nextBlockSeqNum >= 0) {
                    prevBlock = curBlock;
                    curBlock = nextBlock;
                    if ((exitPt != null) && (curBlock == exitPt.getBlock())) {
                        // next block is outside of the Section
                        nextBlock = exitPt.getFromBlock();
                        nextBlockSeqNum = -1;
                    } else {
                        if (direction == Section.FORWARD) {
                            nextBlockSeqNum++;
                        } else {
                            nextBlockSeqNum--;
                        }
                        nextBlock = s.getBlockBySequenceNumber(nextBlockSeqNum);
                        if (nextBlock == null) {
                            // there is no next Block
                            nextBlockSeqNum = -1;
                        }
                    }
                } else {
                    curBlock = null;
                }
            } else {
                curBlock = null;
            }
        }
        return turnoutsOK;
    }

    private final static Logger log = LoggerFactory.getLogger(AutoTurnouts.class);
}<|MERGE_RESOLUTION|>--- conflicted
+++ resolved
@@ -193,21 +193,11 @@
                 nextBlock = s.getBlockBySequenceNumber(curBlockSeqNum - 1);
                 nextBlockSeqNum = curBlockSeqNum - 1;
             }
-<<<<<<< HEAD
-            if ((nextBlock == null 
-                    && ( 
-                            ( !at.isAllocationReversed() && curBlock != at.getEndBlock() ) 
-                                || ( at.isAllocationReversed() && curBlock != at.getStartBlock() ) )
-                    )
-                ) {
-                log.error("[{}]Error in block sequence numbers when setting/checking turnouts.",curBlock.getUserName());
-=======
             if ((nextBlock == null &&
                     ((!at.isAllocationReversed() && curBlock != at.getEndBlock()) ||
                             (at.isAllocationReversed() && curBlock != at.getStartBlock())))) {
                 log.error("[{}]Error in block sequence numbers when setting/checking turnouts.",
                         curBlock.getUserName());
->>>>>>> 2a8fe88f
                 return false;
             }
         }

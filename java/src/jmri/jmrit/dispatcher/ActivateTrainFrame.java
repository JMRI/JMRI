--- conflicted
+++ resolved
@@ -32,11 +32,11 @@
 /**
  * Displays the Activate New Train dialog and processes information entered
  * there.
- *
+ * <p>
  * <P>
  * This module works with Dispatcher, which initiates the display of the dialog.
  * Dispatcher also creates the ActiveTrain.
- *
+ * <p>
  * <P>
  * This file is part of JMRI.
  * <P>
@@ -122,12 +122,12 @@
     boolean transitsFromSpecificBlock = false;
 
     /**
-     * Open up a new train window for a given roster entry located in a
-     * specific block.
-     * 
-     * @param e the action event triggering the new window
+     * Open up a new train window for a given roster entry located in a specific
+     * block.
+     *
+     * @param e  the action event triggering the new window
      * @param re the roster entry to open the new window for
-     * @param b the block where the train is located
+     * @param b  the block where the train is located
      */
     public void initiateTrain(ActionEvent e, RosterEntry re, Block b) {
         initiateTrain(e);
@@ -165,9 +165,10 @@
 
     /**
      * Displays a window that allows a new ActiveTrain to be activated.
-     *
+     * <p>
      * Called by Dispatcher in response to the dispatcher clicking the New Train
      * button.
+     *
      * @param e the action event triggering the window display
      */
     protected void initiateTrain(ActionEvent e) {
@@ -359,7 +360,7 @@
             p9.add(delaySensor);
             delaySensor.setFirstItemBlank(true);
             handleDelayStartClick(null);
-            initiatePane.add(p9);           
+            initiatePane.add(p9);
 
             JPanel p11 = new JPanel();
             p11.setLayout(new FlowLayout());
@@ -368,7 +369,7 @@
             loadAtStartupBox.setSelected(false);
             initiatePane.add(p11);
 
-            initiatePane.add(new JSeparator());           
+            initiatePane.add(new JSeparator());
             JPanel p5 = new JPanel();
             p5.setLayout(new FlowLayout());
             p5.add(autoRunBox);
@@ -381,7 +382,7 @@
             autoRunBox.setToolTipText(Bundle.getMessage("AutoRunBoxHint"));
             autoRunBox.setSelected(false);
             initiatePane.add(p5);
-            
+
             initializeAutoRunItems();
             initiatePane.add(new JSeparator());
             JPanel p7 = new JPanel();
@@ -553,7 +554,8 @@
 
     /**
      * Handles press of "Add New Train" button by edit-checking populated values
-     *  then (if no errors) creating an ActiveTrain and (optionally) an AutoActiveTrain
+     * then (if no errors) creating an ActiveTrain and (optionally) an
+     * AutoActiveTrain
      */
     private void addNewTrain(ActionEvent e) {
         // get information
@@ -693,8 +695,8 @@
         at.setDepartureTimeMin(departureTimeMinutes);
         at.setRestartDelay(delayRestartMinutes);
         at.setDelaySensor((jmri.Sensor) delaySensor.getSelectedBean());
-        if ((_dispatcher.isFastClockTimeGE(departureTimeHours, departureTimeMinutes) && delayedStart != ActiveTrain.SENSORDELAY) || 
-                delayedStart==ActiveTrain.NODELAY) {
+        if ((_dispatcher.isFastClockTimeGE(departureTimeHours, departureTimeMinutes) && delayedStart != ActiveTrain.SENSORDELAY)
+                || delayedStart == ActiveTrain.NODELAY) {
             at.setStarted();
         }
         at.setRestartSensor((jmri.Sensor) delayReStartSensor.getSelectedBean());
@@ -914,7 +916,7 @@
             if ((selName == null) || (((String) selName).equals(""))) {
                 return;
             }
-            //read xml data from selected filename and move it into the new train dialog box 
+            //read xml data from selected filename and move it into the new train dialog box
             _trainInfoName = (String) selName;
             try {
                 info = _tiFile.readTrainInfo((String) selName);
@@ -973,9 +975,9 @@
         // write the Train Info file
         try {
             _tiFile.writeTrainInfo(info, fileName);
-        } //catch (org.jdom2.JDOMException jde) { 
-        // log.error("JDOM exception writing Train Info: "+jde); 
-        //}                           
+        } //catch (org.jdom2.JDOMException jde) {
+        // log.error("JDOM exception writing Train Info: "+jde);
+        //}
         catch (java.io.IOException ioe) {
             log.error("IO exception writing Train Info: " + ioe);
         }
@@ -1091,7 +1093,7 @@
         return info;
     }
 
-    // Normalizes a suggested xml file name.  Returns null string if a valid name cannot be assembled 
+    // Normalizes a suggested xml file name.  Returns null string if a valid name cannot be assembled
     private String normalizeXmlFileName(String name) {
         if (name.length() < 1) {
             return "";
@@ -1144,21 +1146,21 @@
      * ActiveTrains They are isolated here to simplify changing them in the
      * future.
      * <ul>
-     * <li>initializeAutoRunItems - initializes the display of auto run items
-     * in this window
-     * <li>initializeAutoRunValues - initializes the values of auto
-     * run items from values in a saved train info file hideAutoRunItems - hides
-     * all auto run items in this window showAutoRunItems - shows all auto run
-     * items in this window
-     * <li>autoTrainInfoToDialog - gets auto run items from a
-     * train info, puts values in items, and initializes auto run dialog items
-     * <li>autoTrainItemsToTrainInfo - copies values of auto run items to train info
-     * for saving to a file
-     * <li>readAutoRunItems - reads and checks values of all
-     * auto run items. returns true if OK, sends appropriate messages and
-     * returns false if not OK
-     * <li>setAutoRunItems - sets the user entered auto run
-     * items in the new AutoActiveTrain
+     * <li>initializeAutoRunItems - initializes the display of auto run items in
+     * this window
+     * <li>initializeAutoRunValues - initializes the values of auto run items
+     * from values in a saved train info file hideAutoRunItems - hides all auto
+     * run items in this window showAutoRunItems - shows all auto run items in
+     * this window
+     * <li>autoTrainInfoToDialog - gets auto run items from a train info, puts
+     * values in items, and initializes auto run dialog items
+     * <li>autoTrainItemsToTrainInfo - copies values of auto run items to train
+     * info for saving to a file
+     * <li>readAutoRunItems - reads and checks values of all auto run items.
+     * returns true if OK, sends appropriate messages and returns false if not
+     * OK
+     * <li>setAutoRunItems - sets the user entered auto run items in the new
+     * AutoActiveTrain
      * </ul>
      */
     // auto run items in ActivateTrainFrame
@@ -1245,7 +1247,7 @@
         soundDecoderBox.setSelected(_soundDecoder);
         runInReverseBox.setSelected(_runInReverse);
 
-        maxTrainLengthSpinner.setValue(Math.round(_maxTrainLength * 2)*0.5f); // set in spinner as 0.5 increments
+        maxTrainLengthSpinner.setValue(Math.round(_maxTrainLength * 2) * 0.5f); // set in spinner as 0.5 increments
     }
 
     private void hideAutoRunItems() {
@@ -1326,10 +1328,5 @@
         // Note: the order above must correspond to the numbers in AutoActiveTrain.java
     }
 
-<<<<<<< HEAD
     private final static Logger log = LoggerFactory.getLogger(ActivateTrainFrame.class);
-=======
-    private final static Logger log = LoggerFactory.getLogger(ActivateTrainFrame.class.getName());
-
->>>>>>> abe135e2
 }
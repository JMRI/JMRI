package jmri.jmrit.dispatcher;

import edu.umd.cs.findbugs.annotations.SuppressFBWarnings;
import java.beans.PropertyChangeEvent;
import java.beans.PropertyChangeListener;
import java.util.ArrayList;
import jmri.Block;
import jmri.BlockManager;
import jmri.DccThrottle;
import jmri.EntryPoint;
import jmri.InstanceManager;
import jmri.Section;
import jmri.Sensor;
import jmri.SignalHead;
import jmri.SignalMast;
import jmri.ThrottleListener;
import jmri.Timebase;
import jmri.implementation.SignalSpeedMap;
import jmri.jmrit.roster.RosterEntry;
import org.slf4j.Logger;
import org.slf4j.LoggerFactory;

/**
 * This class holds information and options for an ActiveTrain when it is
 * running in AUTOMATIC mode. It is an extension to Active Train for automatic
 * running.
 * <P>
 * This class implements logic that follows a train around a layout. Train
 * follows signals, provided the next Section is allocated to it, and its
 * ActiveTrain's status is RUNNING.
 * <P>
 * This class is linked via it's parent ActiveTrain object.
 * <P>
 * This file is part of JMRI.
 * <P>
 * JMRI is open source software; you can redistribute it and/or modify it under
 * the terms of version 2 of the GNU General Public License as published by the
 * Free Software Foundation. See the "COPYING" file for a copy of this license.
 * <P>
 * JMRI is distributed in the hope that it will be useful, but WITHOUT ANY
 * WARRANTY; without even the implied warranty of MERCHANTABILITY or FITNESS FOR
 * A PARTICULAR PURPOSE. See the GNU General Public License for more details.
 * <P>
 * The AutoEngineer sub class is based in part on code by Pete Cressman
 * contained in Warrants.java
 *
 * @author Dave Duchamp Copyright (C) 2010-2011
 */
public class AutoActiveTrain implements ThrottleListener {

    /**
     * Create an AutoActiveTrain.
     *
     * @param at the train to automate
     */
    public AutoActiveTrain(ActiveTrain at) {
        _activeTrain = at;
        at.setAutoActiveTrain(this);
        _autoTrainAction = new AutoTrainAction(this);
        _lbManager = InstanceManager.getDefault(jmri.jmrit.display.layoutEditor.LayoutBlockManager.class);
    }

    /* Speed aspects as defined by Douglas A. Kerr - "Rail Signal Aspects and Indications"
     * http://dougkerr.net/Pumpkin/articles/Rail_signal_aspects.pdf (from Pete Cressman)
     */
//    public static final int SPEED_MASK = 0x07;     // least significant 3 bits
    public static final int STOP_SPEED = 0x01;     // No Speed
    public static final int RESTRICTED_SPEED = 0x02;    // Train able to stop within 1/2 visual range (10mph)
    public static final int SLOW_SPEED = 0x03;     // Typically 15 mph  (25% of NORMAL)
    public static final int MEDIUM_SPEED = 0x04;     // Typically 30 mph (40% of NORMAL)
    public static final int LIMITED_SPEED = 0x05;     // Typically 40-45 mph  (65% of NORMAL)
    public static final int NORMAL_SPEED = 0x06;     // Varies with road and location
    public static final int MAXIMUM_SPEED = 0x07;     // "full" throttle

    private Float[] _speedRatio = {-1.0F, 0.0F, 0.25F, 0.35F, 0.50F, 0.65F, 0.8F, 1.15F};

    /* The ramp rates below are in addition to what the decoder itself does
     */
    public static final int RAMP_NONE = 0x00;  // No ramping - set speed immediately
    public static final int RAMP_FAST = 0x01;     // Fast ramping
    public static final int RAMP_MEDIUM = 0x02;  // Medium ramping
    public static final int RAMP_MED_SLOW = 0x03;  // Medium/slow ramping
    public static final int RAMP_SLOW = 0x04;  // Slow ramping

    /* Stop tasks codes
     */
    public static final int NO_TASK = 0x00;     // No task at stop
    public static final int END_REVERSAL = 0x01;     // Handle reversing direction at end for back and forth running
    public static final int BEGINNING_RESET = 0x02;     // Handle reseting beginning for back and forth running

    // operational instance variables
    private ActiveTrain _activeTrain = null;
    private AutoTrainAction _autoTrainAction = null;
    private DccThrottle _throttle = null;
    private AutoEngineer _autoEngineer = null;
    private int _address = -1;
    private boolean _forward = true;
    private float _targetSpeed = 0.0f;
    private int _savedStatus = ActiveTrain.RUNNING;
    private int _currentRampRate = RAMP_NONE; // current Ramp Rate
    private boolean _pausingActive = false;   // true if train pausing thread is active

    // persistent instance variables (saved with train info)
    private int _rampRate = RAMP_NONE; // default Ramp Rate
    private float _speedFactor = 1.0f; // default speed factor
    private float _maxSpeed = 0.6f;    // default maximum train speed
    private boolean _resistanceWheels = true; // true if all train cars show occupancy
    private boolean _runInReverse = false;    // true if the locomotive should run through Transit in reverse
    private boolean _soundDecoder = false;    // true if locomotive has a sound decoder
    private volatile float _maxTrainLength = 200.0f; // default train length (scale feet/meters)
    private float _stopBySpeedProfileAdjust = 1.0f;
    private boolean _stopBySpeedProfile = false;
    private boolean _useSpeedProfile = true;

    // accessor functions
    public ActiveTrain getActiveTrain() {
        return _activeTrain;
    }

    public AutoEngineer getAutoEngineer() {
        return _autoEngineer;
    }

    public AutoTrainAction getAutoTrainAction() {
        return _autoTrainAction;
    }

    public boolean getForward() {
        return _forward;
    }

    public void setForward(boolean set) {
        _forward = set;
    }

    public synchronized float getTargetSpeed() {
        return _targetSpeed;
    }

    public synchronized void setTargetSpeed(float speed) {
        _targetSpeed = speed;
        if (speed > 0.002) {
            _autoEngineer.slowToStop(false);
        }
    }

    public int getSavedStatus() {
        return _savedStatus;
    }

    public void setSavedStatus(int status) {
        _savedStatus = status;
    }

    public synchronized void setCurrentRampRate(int rate) {
        _currentRampRate = rate;
    }

    public int getRampRate() {
        return _rampRate;
    }

    public void setRampRate(int rate) {
        _rampRate = rate;
        _currentRampRate = rate;
    }

    public float getSpeedFactor() {
        return _speedFactor;
    }

    public void setSpeedFactor(float factor) {
        _speedFactor = factor;
    }

    public float getMaxSpeed() {
        return _maxSpeed;
    }

    public void setMaxSpeed(float speed) {
        _maxSpeed = speed;
    }

    public boolean getResistanceWheels() {
        return _resistanceWheels;
    }

    public void setResistanceWheels(boolean set) {
        _resistanceWheels = set;
    }

    public boolean getRunInReverse() {
        return _runInReverse;
    }

    public void setRunInReverse(boolean set) {
        _runInReverse = set;
        _forward = !_runInReverse;
    }

    public boolean getSoundDecoder() {
        return _soundDecoder;
    }

    public void setSoundDecoder(boolean set) {
        _soundDecoder = set;
    }

    public float getMaxTrainLength() {
        return _maxTrainLength;
    }

    public void setMaxTrainLength(float length) {
        _maxTrainLength = length;
    }

    public void setUseSpeedProfile(boolean tf) {
        _useSpeedProfile = tf;
    }

    public void setStopBySpeedProfile(boolean tf) {
        _stopBySpeedProfile = tf;
    }

    public void setStopBySpeedProfileAdjust(float adjust) {
        _stopBySpeedProfileAdjust = adjust;
    }

    RosterEntry re = null;
    boolean useSpeedProfile = false;

    /**
     * Initialize new Auto Active Train or get a new throttle after WORKING Sets
     * up the DCC address and initiates creation of a throttle to run the train.
     *
     * @return true if initialized; false otherwise
     */
    public boolean initialize() {
        //clear all flags
        _pausingActive = false;
        _stoppingBySensor = false;
        _stoppingForStopSignal = false;
        _stoppingByBlockOccupancy = false;
        _stoppingUsingSpeedProfile = false;

        // get decoder address
        try {
            _address = Integer.parseInt(_activeTrain.getDccAddress());
        } catch (NumberFormatException ex) {
            log.warn("invalid dcc address '{}' for {}", _activeTrain.getDccAddress(), _activeTrain.getTrainName());
            return false;
        }
        if ((_address < 1) || (_address > 9999)) {
            log.warn("invalid dcc address '{}' for {}", _activeTrain.getDccAddress(), _activeTrain.getTrainName());
            return false;
        }
        // request a throttle for automatic operation, throttle returned via callback below
        log.debug("{}: requesting throttle address={}", _activeTrain.getTrainName(), _address);
        useSpeedProfile = false;
        boolean ok;
        if (_activeTrain.getTrainSource() == ActiveTrain.ROSTER) {
            if (_activeTrain.getRosterEntry() != null) {
                re = _activeTrain.getRosterEntry();
                //ok = InstanceManager.getDefault(ThrottleManager.class).requestThrottle(_activeTrain.getRosterEntry(), this);
                ok = InstanceManager.throttleManagerInstance().requestThrottle(_activeTrain.getRosterEntry(), this);
                if (_useSpeedProfile) {
                    if (re.getSpeedProfile() != null && re.getSpeedProfile().getProfileSize() > 0) {
                        useSpeedProfile = true;
                    }
                }
            } else {
                //ok = InstanceManager.getDefault(ThrottleManager.class).requestThrottle(_address, this);
                ok = InstanceManager.throttleManagerInstance().requestThrottle(_address, this);
            }
        } else {
            //ok = InstanceManager.getDefault(ThrottleManager.class).requestThrottle(_address, this);
            ok = InstanceManager.throttleManagerInstance().requestThrottle(_address, this);
        }
        if (!ok) {
            log.warn("Throttle for locomotive address {} could not be setup.", _address);
            _activeTrain.setMode(ActiveTrain.DISPATCHED);
            return false;
        }
        return true;
    }

    // Throttle feedback method - Initiates running AutoEngineer with the new throttle
    @Override
    public void notifyThrottleFound(DccThrottle t) {
        _throttle = t;
        if (_throttle == null) {
            javax.swing.JOptionPane.showMessageDialog(null, java.text.MessageFormat.format(Bundle.getMessage(
                    "Error28"), new Object[]{_activeTrain.getTrainName()}), Bundle.getMessage("MessageTitle"),
                    javax.swing.JOptionPane.INFORMATION_MESSAGE);
            log.warn("null throttle returned for train  {}during automatic initialization.", _activeTrain.getTrainName());
            _activeTrain.setMode(ActiveTrain.DISPATCHED);
            return;
        }
        log.debug("{}: New AutoEngineer, address={}, length={}, factor={}",
                _activeTrain.getTrainName(),
                _throttle.getLocoAddress(),
                getMaxTrainLength(), _speedFactor);
        _autoEngineer = new AutoEngineer();
        new Thread(_autoEngineer, "Auto Engineer " + _address).start();
        _activeTrain.setMode(ActiveTrain.AUTOMATIC);
        if (_resumingAutomatic) {
            _resumingAutomatic = false;
            _activeTrain.setStatus(ActiveTrain.RUNNING);
            setEngineDirection();
            setSpeedBySignal();
        } else if (InstanceManager.getDefault(DispatcherFrame.class).getAutoAllocate()) {
            // starting for the first time with automatic allocation of Sections
            setSpeedBySignal();
        }
    }

    protected DccThrottle getThrottle() {
        return _throttle;
    }

    @Override
    public void notifyFailedThrottleRequest(jmri.LocoAddress address, String reason) {
        log.error("Throttle request failed for {} because {}", address, reason);
    }

    @Override
    public void notifyStealThrottleRequired(jmri.LocoAddress address) {
        // this is an automatically stealing impelementation.
        log.warn("Stealing");
        //InstanceManager.getDefault(ThrottleManager.class).stealThrottleRequest(address, this, true);
        //
        InstanceManager.throttleManagerInstance().stealThrottleRequest(address, this, true);
    }

    // more operational variables
    private ArrayList<AllocatedSection> _allocatedSectionList = new ArrayList<>();
    private jmri.jmrit.display.layoutEditor.LayoutBlockManager _lbManager = null;
    private AllocatedSection _lastAllocatedSection = null;

    protected Section getLastAllocatedSection() {
        AllocatedSection as = _allocatedSectionList.get(_allocatedSectionList.size() - 1);
        if (as != null) {
            return as.getSection();
        }
        return null;
    }
    private boolean _initialized = false;
    private Section _nextSection = null;                      // train has not reached this Section yet
    private volatile AllocatedSection _currentAllocatedSection = null;    // head of the train is in this Section
    private volatile AllocatedSection _previousAllocatedSection = null;   // previous Section - part of train could still be in this section
    private SignalHead _controllingSignal = null;
    private SignalMast _controllingSignalMast = null;
    private PropertyChangeListener _conSignalListener = null;
    private PropertyChangeListener _conSignalMastListener = null;
    private Block _conSignalProtectedBlock = null;
    private volatile Block _currentBlock = null;
    private Block _nextBlock = null;
    private volatile Block _previousBlock = null;
    private boolean _stoppingBySensor = false;
    private Sensor _stopSensor = null;
    private PropertyChangeListener _stopSensorListener = null;
    private boolean _stoppingForStopSignal = false;    // if true, stopping because of signal appearance
    private boolean _stoppingByBlockOccupancy = false;    // if true, stop when _stoppingBlock goes UNOCCUPIED
    private boolean _stoppingUsingSpeedProfile = false;     // if true, using the speed profile against the roster entry to bring the loco to a stop in a specific distance
    private volatile Block _stoppingBlock = null;
    private boolean _resumingAutomatic = false;  // if true, resuming automatic mode after WORKING session
    private boolean _needSetSpeed = false;  // if true, train will set speed according to signal instead of stopping

    // keeps track of and restores previous speed
    private float _savedSpeed = 0.0f;

    protected void saveSpeed() {
        _savedSpeed = _targetSpeed;
    }

    protected void restoreSavedSpeed() {
        _targetSpeed = _savedSpeed;
    }

    // keeps track of number of horn execution threads that are active
    private int _activeHornThreads = 0;

    protected void decrementHornExecution() {
        _activeHornThreads--;
    }

    protected void incrementHornExecution() {
        _activeHornThreads++;
    }

    //
    // Notification methods
    //
    /**
     * Handle notification of changes in section state.
     *
     * @param as the allocated that changed
     */
    protected void handleSectionStateChange(AllocatedSection as) {
        if (!isInAllocatedList(as)) {
            addAllocatedSection(as);
        }
    }

    /**
     * Handle notification of changes in section occupancy.
     *
     * @param as the section that changed
     */
    protected void handleSectionOccupancyChange(AllocatedSection as) {
        if (!isInAllocatedList(as)) {
            if (log.isDebugEnabled()) {
                log.debug("Unexpected occupancy change notification - Section " + as.getSection().getSystemName());
            }
            return;
        }
        if (as.getSection().getOccupancy() == Section.OCCUPIED) {
            // Section changed to OCCUPIED - process if expected next Section
            if (as.getSection() == _nextSection) {
                setNewCurrentSection(as);
            }
        } else if (as.getSection().getOccupancy() == Section.UNOCCUPIED) {
            jmri.TransitSection ts = as.getTransitSection();
            if (ts != null) {
                _autoTrainAction.removeTransitSection(ts);
            }
        }
    }

    @SuppressFBWarnings(value = "IS2_INCONSISTENT_SYNC",
            justification = "OK to not sync here, no conflict expected")
    protected void handleBlockStateChange(AllocatedSection as, Block b) {
        if (b.getState() == Block.OCCUPIED) {
            // Block changed to OCCUPIED - train has entered this block
            log.trace("{}: handleBlockStateChange to OCCUPIED section {}, block {}, length {}", _activeTrain.getTrainName(),
                    as.getSection().getSystemName(),
                    b.getUserName(), getBlockLength(b));
            if (b == _nextBlock) {
                _previousBlock = _currentBlock;
                _currentBlock = _nextBlock;
                _nextBlock = getNextBlock(b, as);
                if (_nextBlock != null) {
                    if ((_currentBlock == _activeTrain.getEndBlock()) && _activeTrain.getReverseAtEnd()
                            && (as.getSequence() == _activeTrain.getEndBlockSectionSequenceNumber())) {
                        // entered last block of Transit, must stop and reverse - ignore signal changes till train stopped.
                        removeCurrentSignal();
                        stopInCurrentSection(END_REVERSAL);
                        _activeTrain.setRestart();
                    } else if ((_currentBlock == _activeTrain.getStartBlock())
                            && _activeTrain.getResetWhenDone() && _activeTrain.isTransitReversed()
                            && (as.getSequence() == _activeTrain.getStartBlockSectionSequenceNumber())) {
                        // entered start block of Transit, must stop and reset for continuing - ignore signal changes till train stopped.
                        removeCurrentSignal();
                        stopInCurrentSection(BEGINNING_RESET);
                        _activeTrain.setRestart();
                    } else if ((_currentBlock == _activeTrain.getEndBlock())
                            && _activeTrain.getResetWhenDone() && _activeTrain.getDelayedRestart() != ActiveTrain.NODELAY
                            && (as.getSequence() == _activeTrain.getEndBlockSectionSequenceNumber())) {
                        // entered start block of Transit, must stop and reset for continuing - ignore signal changes till train stopped.
                        removeCurrentSignal();
                        stopInCurrentSection(BEGINNING_RESET);
                        _activeTrain.setRestart();
                    } else {
                        setupNewCurrentSignal(as);
                    }
                } else {
                    // reached last block in this transit
                    removeCurrentSignal();
                    log.trace("{}: block occupied stop in Current Section, Block= {}", _activeTrain.getTrainName(), b.getUserName());
                    stopInCurrentSection(NO_TASK);
                }
            } else if (b != _currentBlock) {
                log.trace("{}: block going occupied {} is not _nextBlock or _currentBlock - ignored.", _activeTrain.getTrainName(), b.getUserName());
                return;
            }
        } else if (b.getState() == Block.UNOCCUPIED) {
            log.trace("{}: handleBlockStateChange to UNOCCUPIED - Section {}, Block {}, speed {}", _activeTrain.getTrainName(),
                    as.getSection().getSystemName(), b.getUserName(), _targetSpeed);
            if (_stoppingByBlockOccupancy && (b == _stoppingBlock)) {
                log.trace("{}: setStopNow by block occupancy from Block unoccupied, Block= {}", _activeTrain.getTrainName(), b.getSystemName());
                _stoppingByBlockOccupancy = false;
                _stoppingBlock = null;
// djd may need more code here
                if (_needSetSpeed) {
                    _needSetSpeed = false;
                    setSpeedBySignal();
                } else {
                    setStopNow();
                }
            }
        }
        _autoTrainAction.handleBlockStateChange(as, b);
    }

    /**
     * support methods
     */
    protected void setEngineDirection() {
        if (_runInReverse) {
            _forward = _activeTrain.isTransitReversed();
        } else {
            _forward = !_activeTrain.isTransitReversed();
        }
    }

    protected AllocatedSection getCurrentAllocatedSection() {
        return _currentAllocatedSection;
    }

    protected void allocateAFresh() {
        //Reset initialized flag
        _initialized = false;
    }

    private void addAllocatedSection(AllocatedSection as) {
        _allocatedSectionList.add(as);
        if (!_initialized) {
            // this is first allocated section, get things started
            _initialized = true;
            _nextSection = as.getSection();
            _currentBlock = _activeTrain.getStartBlock();
            if (as.getSection().containsBlock(_currentBlock)) {
                // starting Block is in this allocated section - find next Block
                setNewCurrentSection(as);
                _nextBlock = getNextBlock(_currentBlock, as);
            } else if (as.getSection().connectsToBlock(_currentBlock)) {
                // starting Block is connected to a Block in this allocated section
                EntryPoint ep = as.getSection().getEntryPointFromBlock(_currentBlock, as.getDirection());
                if (ep != null) {
                    _nextBlock = ep.getBlock();
                } else {
                    log.error("failure to get entry point to Transit from Block {}", _currentBlock.getSystemName());
                }
            }
            if (_nextBlock != null) {
                // set up new current signal
                setupNewCurrentSignal(as);
            }
        }
        // if train is stopping for lack of an allocation, set flag to restart it
        if (!_pausingActive && (_lastAllocatedSection == _currentAllocatedSection)
                && isStopping() && (_activeTrain.getStatus() == ActiveTrain.RUNNING)) {
            _needSetSpeed = true;
        }
        // request next allocation if appropriate--Dispatcher must decide whether to allocate it and when
        if ((!InstanceManager.getDefault(DispatcherFrame.class).getAutoAllocate()) && ((_lastAllocatedSection == null)
                || (_lastAllocatedSection.getNextSection() == as.getSection()))) {
            // if AutoAllocate, this is now done in DispatcherFrame.java for all trains
            _lastAllocatedSection = as;
            if (as.getNextSection() != null) {
                Section nSection = as.getNextSection();
                int nextSeq = as.getNextSectionSequence();
                int nextDir = _activeTrain.getAllocationDirectionFromSectionAndSeq(nSection, nextSeq);
                InstanceManager.getDefault(DispatcherFrame.class).requestAllocation(_activeTrain, nSection, nextDir, nextSeq, true, null);
            }
        }
    }

    protected void removeAllocatedSection(AllocatedSection as) {
        int index = -1;
        for (int i = _allocatedSectionList.size(); i > 0; i--) {
            if (_allocatedSectionList.get(i - 1) == as) {
                index = i - 1;
            }
        }
        if (index >= 0) {
            _allocatedSectionList.remove(index);
        } else {
            log.warn("unexpected call to removeAllocatedSection - Section {}", as.getSection().getSystemName());
        }
    }

    private boolean isStopping() {
        // here add indicator for new stopping methods, if any are added
        log.info("isStopping[{}][{}][{}]",_stoppingBySensor , _stoppingByBlockOccupancy , _stoppingUsingSpeedProfile);
        return (_stoppingBySensor || _stoppingByBlockOccupancy || _stoppingUsingSpeedProfile);
    }

    private boolean isInAllocatedList(AllocatedSection as) {
        for (int i = 0; i < _allocatedSectionList.size(); i++) {
            if (_allocatedSectionList.get(i) == as) {
                return true;
            }
        }
        return false;
    }

    private boolean isSectionInAllocatedList(Section s) {
        for (int i = 0; i < _allocatedSectionList.size(); i++) {
            if ((_allocatedSectionList.get(i)).getSection() == s) {
                return true;
            }
        }
        return false;
    }

    private void removeCurrentSignal() {
        if (_conSignalListener != null) {
            _controllingSignal.removePropertyChangeListener(_conSignalListener);
            _conSignalListener = null;
        }
        _controllingSignal = null;
        if (_conSignalMastListener != null) {
            _controllingSignalMast.removePropertyChangeListener(_conSignalMastListener);
            _conSignalMastListener = null;
        }
        _controllingSignalMast = null;
    }

    protected synchronized void setupNewCurrentSignal(AllocatedSection as) {
        removeCurrentSignal();
        if (InstanceManager.getDefault(DispatcherFrame.class).getSignalType() == DispatcherFrame.SIGNALHEAD) {
            SignalHead sh = _lbManager.getFacingSignalHead(_currentBlock, _nextBlock);
            if (sh != null) {
                _controllingSignal = sh;
                _conSignalProtectedBlock = _nextBlock;
                sh.addPropertyChangeListener(_conSignalListener = (PropertyChangeEvent e) -> {
                    if (e.getPropertyName().equals("Appearance")) {
                        // controlling signal has changed appearance
                        setSpeedBySignal();
                        if (_stoppingForStopSignal && (_targetSpeed > 0.0)) {
                            cancelStopInCurrentSection();
                            _stoppingForStopSignal = false;
                        }
                    }
                });
                if (log.isDebugEnabled()) {
                    log.debug("new current signal = " + sh.getSystemName());
                }
                setSpeedBySignal();
            } // Note: null signal head will result when exiting throat-to-throat blocks.
            else if (log.isDebugEnabled()) {
                log.debug("new current signal is null - sometimes OK");
            }
        } else {
            //SignalMast
            SignalMast sm = null;
            Block cB = _currentBlock;
            Block nB = _nextBlock;
            if (as == null) {
                as = _currentAllocatedSection;
            }
            // Find the signal mast at the end of the section by making sure that cB is within as and nB is not.
            //while (as != null && as.getSection().containsBlock(nB) && nB != null) {
            //    cB = nB;
            //    nB = getNextBlock(nB, as);
            //}
            while (sm == null && nB != null) {
                sm = _lbManager.getFacingSignalMast(cB, nB);
                if (sm == null) {
                    cB = nB;
                    nB = getNextBlock(nB, as);
                }
            }
            if (sm != null) {
                _controllingSignalMast = sm;
                _conSignalProtectedBlock = nB;
                sm.addPropertyChangeListener(_conSignalMastListener = (PropertyChangeEvent e) -> {
                    if (e.getPropertyName().equals("Aspect")) {
                        // controlling signal has changed appearance
                        setSpeedBySignal();
                        if (_stoppingForStopSignal && (_targetSpeed > 0.0)) {
                            cancelStopInCurrentSection();
                            _stoppingForStopSignal = false;
                        }
                    } else if (e.getPropertyName().equals("Held")) {
                        setSpeedBySignal();
                        if (!((Boolean) e.getNewValue())) {
                            cancelStopInCurrentSection();
                            _stoppingForStopSignal = false;
                        }
                    }
                });
                log.debug("{}: new current signalmast {}({}) for section {}", _activeTrain.getTrainName(), sm.getDisplayName(),
                        sm.getAspect(), as.getSectionName());
                setSpeedBySignal();
            } // Note: null signal head will result when exiting throat-to-throat blocks.
            else {
                log.debug("{}: new current signalmast is null for section {} - sometimes OK", _activeTrain.getTrainName(),
                        as.getSectionName());
            }
        }
    }

    private Block getNextBlock(Block b, AllocatedSection as) {
        if (((_currentBlock == _activeTrain.getEndBlock()) && _activeTrain.getReverseAtEnd()
                && (as.getSequence() == _activeTrain.getEndBlockSectionSequenceNumber()))) {
            return _previousBlock;
        }
        if ((_currentBlock == _activeTrain.getStartBlock())
                && _activeTrain.getResetWhenDone() && _activeTrain.isTransitReversed()
                && (as.getSequence() == _activeTrain.getStartBlockSectionSequenceNumber())) {
            return _previousBlock;
        }
        if (as.getNextSection() != null) {
            EntryPoint ep = as.getSection().getExitPointToSection(_nextSection, as.getDirection());
            if ((ep != null) && (ep.getBlock() == b)) {
                // this block is connected to a block in the next section
                return ep.getFromBlock();
            }
        }
        // this allocated section has multiple blocks _or_ there is no next Section
        Block blk = as.getSection().getEntryBlock();
        while (blk != null) {
            if (b == blk) {
                return as.getSection().getNextBlock();
            }
            blk = as.getSection().getNextBlock();
        }
        return null;
    }

    private void setNewCurrentSection(AllocatedSection as) {
        if (as.getSection() == _nextSection) {
            _previousAllocatedSection = _currentAllocatedSection;
            _currentAllocatedSection = as;
            _nextSection = as.getNextSection();
            jmri.TransitSection ts = as.getTransitSection();
            if (ts != null) {
                _autoTrainAction.addTransitSection(ts);
            }
            // written the long way for readability
            boolean nextSectionExpected = true;
            if (ts != null &&
                    ts.isSafe() &&
                    _activeTrain.getAllocateMethod() == ActiveTrain.ALLOCATE_BY_SAFE_SECTIONS) {
                nextSectionExpected = false;
            } else if (!_activeTrain.isAllocationReversed() &&
                    _activeTrain.getEndBlockSection() == _currentAllocatedSection.getSection()) {
                nextSectionExpected = false;
            } else if (_activeTrain.isAllocationReversed() &&
                    _activeTrain.getStartBlockSectionSequenceNumber() == _currentAllocatedSection.getSequence()) {
                nextSectionExpected = false;
            }
            // check if new next Section exists but is not allocated to this train excepting above circumstances
            if ( nextSectionExpected &&_nextSection != null && !isSectionInAllocatedList(_nextSection)) {
                // next section is not allocated to this train, must not enter it, even if signal is OK.
                log.warn("Stopping train [{}] in section [{}], as next section [{}] is not allocated",
                        _activeTrain.getActiveTrainName(),_currentAllocatedSection.getSectionName(),_nextSection.getUserName());
                stopInCurrentSection(NO_TASK);
                _needSetSpeed = false;
            }
        }
    }

    // called by above or when resuming after stopped action
    protected synchronized void setSpeedBySignal() {
        if (_pausingActive || ((_activeTrain.getStatus() != ActiveTrain.RUNNING)
                && (_activeTrain.getStatus() != ActiveTrain.WAITING)) || ((_controllingSignal == null)
                && InstanceManager.getDefault(DispatcherFrame.class).getSignalType() == DispatcherFrame.SIGNALHEAD)
                || (InstanceManager.getDefault(DispatcherFrame.class).getSignalType() == DispatcherFrame.SIGNALMAST && (_controllingSignalMast == null
                || (_activeTrain.getStatus() == ActiveTrain.WAITING && !_activeTrain.getStarted())))
                || (_activeTrain.getMode() != ActiveTrain.AUTOMATIC)) {
            // train is pausing or not RUNNING or WAITING in AUTOMATIC mode, or no controlling signal,
            //   don't set speed based on controlling signal
            return;
        }
        if (InstanceManager.getDefault(DispatcherFrame.class).getSignalType() == DispatcherFrame.SIGNALHEAD) {
            // a held signal always stop
            if ( _controllingSignal != null && _controllingSignal.getAppearance() == SignalHead.FLASHRED ) {
                // Held - Stop
                stopInCurrentSection(NO_TASK);
                _stoppingForStopSignal = true;
                return;
            }

            if (useSpeedProfile) {
                // find speed from signal.
                // find speed from block
                // use least
                String blockSpeedName = _conSignalProtectedBlock.getBlockSpeed();
                if (blockSpeedName.contains("Global")) {
                    blockSpeedName = InstanceManager.getDefault(BlockManager.class).getDefaultSpeed();
                }
                float blockSpeed = -1.0f;
                if (blockSpeedName != null) {
                    try {
                        blockSpeed = Float.valueOf(blockSpeedName);
                    } catch (NumberFormatException nx) {
                        try {
                            blockSpeed = jmri.InstanceManager.getDefault(SignalSpeedMap.class).getSpeed(blockSpeedName);
                            log.debug("{}: Signal {} speed from map for {} is {}",
                                    _activeTrain.getTrainName(), _controllingSignal.getDisplayName(), blockSpeedName,
                                    blockSpeed);
                        } catch (Throwable ex) { // if _anything_ goes wrong, contain it
                            //Considered Normal if the speed does not appear in the map
                            log.warn("{}: Block {} Speed {} not found in SignalSpeedMap",
                                    _activeTrain.getTrainName(), _conSignalProtectedBlock.getUserName(), blockSpeed);
                        }
                    }
                }

                float signalSpeed = -1.0f;
                String signalSpeedName = "";
                String displayedAspect = _controllingSignal.getAppearanceName();
                try {
                    signalSpeedName =
                            jmri.InstanceManager.getDefault(SignalSpeedMap.class).getAppearanceSpeed(displayedAspect);
                    signalSpeed = jmri.InstanceManager.getDefault(SignalSpeedMap.class).getSpeed(signalSpeedName);
                } catch (Throwable ex) { // if _anything_ goes wrong, contain it
                    signalSpeed = -1.0f;
                    log.warn("{}: Block {} AppearanceSpeed {} not found in SignalSpeedMap",
                            _activeTrain.getTrainName(), _conSignalProtectedBlock.getUserName(), displayedAspect);
                }
                float useSpeed = 1.0f;
                if (blockSpeed < signalSpeed) {
                    useSpeed = blockSpeed;
                } else {
                    useSpeed = signalSpeed;
                }

                log.debug("BlockSpeed[" + blockSpeed + "] SignalSpeed[" + signalSpeed + "]");
                if (useSpeed < 0.01f) {
                    // check to to see if its allocated to us!!!
                    //      check Block occupancy sensor if it is in an allocated block, which must change before signal.
                    if ( (_currentAllocatedSection.isInActiveBlockList(_conSignalProtectedBlock) ||
                            ( _nextSection != null &&  isSectionInAllocatedList(_nextSection) && _nextSection.containsBlock(_conSignalProtectedBlock)))
                            && _conSignalProtectedBlock.getSensor().getState() == Block.OCCUPIED) {
                        // Train has just passed this signal - ignore this signal
                        log.debug("{}:Ignoring red signal [{}]",_activeTrain.getTrainName(),_controllingSignal.getUserName());
                    } else {
                        stopInCurrentSection(NO_TASK);
                        _stoppingForStopSignal = true;
                    }
                } else {
                    setTargetSpeedByProfile(useSpeed);
                }
            } else {
                switch (_controllingSignal.getAppearance()) {
                    case SignalHead.DARK:
                    case SignalHead.RED:
                    case SignalHead.FLASHRED:
                        // May get here from signal changing before Block knows it is occupied, so must
                        //      check Block occupancy sensor, which must change before signal.
                        // check to to see if its allocated to us!!!
                        //      check Block occupancy sensor if it is in an allocated block, which must change before signal.
                        if ((_currentAllocatedSection.isInActiveBlockList(_conSignalProtectedBlock) ||
                                (_nextSection != null && isSectionInAllocatedList(_nextSection) && _nextSection.containsBlock(_conSignalProtectedBlock)))
                                && _conSignalProtectedBlock.getSensor().getState() == Block.OCCUPIED) {
                            // Train has just passed this signal - ignore this signal
                            log.debug("{}:Ignoring red signal [{}]", _activeTrain.getTrainName(),
                                    _controllingSignal.getUserName());
                        } else {
                            stopInCurrentSection(NO_TASK);
                            _stoppingForStopSignal = true;
                        }
                        break;
                    case SignalHead.YELLOW:
                    case SignalHead.FLASHYELLOW:
                        setTargetSpeedState(SLOW_SPEED);
                        _activeTrain.setStatus(ActiveTrain.RUNNING);
                        break;
                    case SignalHead.GREEN:
                    case SignalHead.FLASHGREEN:
                        setTargetSpeedState(NORMAL_SPEED);
                        _activeTrain.setStatus(ActiveTrain.RUNNING);
                        break;
                    case SignalHead.LUNAR:
                    case SignalHead.FLASHLUNAR:
                        setTargetSpeedState(RESTRICTED_SPEED);
                        _activeTrain.setStatus(ActiveTrain.RUNNING);
                        break;
                    default:
                        log.warn("Signal Head[{}] has invalid Appearence - using stop",_controllingSignal.getAppearance());
                        stopInCurrentSection(NO_TASK);
                        _stoppingForStopSignal = true;
                }

            }
        } else {
            //Set speed using SignalMasts;
            String displayedAspect = _controllingSignalMast.getAspect();
            if (log.isTraceEnabled()) {
                log.trace("{}: Controlling mast {} ({})", _activeTrain.getTrainName(), _controllingSignalMast.getDisplayName(), displayedAspect);
                if (_conSignalProtectedBlock == null) {
                    log.trace("{}: Protected block is null", _activeTrain.getTrainName());
                } else {
                    log.trace("{}: Protected block: {} state: {} speed: {}", _activeTrain.getTrainName(),
                            _conSignalProtectedBlock.getSensor().getDisplayName(),
                            (_conSignalProtectedBlock.getSensor().getState() == Block.OCCUPIED ? "OCCUPIED" : "NOT OCCUPIED"),
                            _conSignalProtectedBlock.getBlockSpeed());
                }
            }
            if ((_controllingSignalMast.getAppearanceMap().getSpecificAppearance(jmri.SignalAppearanceMap.DANGER).equals(displayedAspect))
                    || !_controllingSignalMast.getLit() || _controllingSignalMast.getHeld()) {
                if ( (_currentAllocatedSection.isInActiveBlockList(_conSignalProtectedBlock) ||
                        ( _nextSection != null &&  isSectionInAllocatedList(_nextSection) && _nextSection.containsBlock(_conSignalProtectedBlock)))
                        && _conSignalProtectedBlock.getSensor().getState() == Block.OCCUPIED) {
                    // Train has just passed this signal - ignore this signal
                    log.debug("{}: _conSignalProtectedBlock is the block just past so ignore {}", _activeTrain.getTrainName(), _conSignalProtectedBlock.getDisplayName());
                } else {
                    log.debug("{}: Signal {} at Held or Danger so Stop", _activeTrain.getTrainName(), _controllingSignalMast.getDisplayName());
                    stopInCurrentSection(NO_TASK);
                    _stoppingForStopSignal = true;
                }
            } else if (_controllingSignalMast.getAppearanceMap().getSpecificAppearance(jmri.SignalAppearanceMap.PERMISSIVE) != null
                    && _controllingSignalMast.getAppearanceMap().getSpecificAppearance(jmri.SignalAppearanceMap.PERMISSIVE).equals(displayedAspect)) {
                setTargetSpeedState(RESTRICTED_SPEED);
                _activeTrain.setStatus(ActiveTrain.RUNNING);
            } else {

                //if using signalmasts, set speed to lesser of aspect speed and signalmastlogic speed
                //  (minimum speed on the path to next signal, using turnout and block speeds)
                String aspectSpeedStr = (String) _controllingSignalMast.getSignalSystem().getProperty(displayedAspect, "speed");
                log.trace("{}: Signal {} speed {} for aspect {}", _activeTrain.getTrainName(), _controllingSignalMast.getDisplayName(), aspectSpeedStr, displayedAspect);
                float speed = -1.0f;
                if (aspectSpeedStr != null) {
                    try {
                        speed = Float.valueOf(aspectSpeedStr);
                    } catch (NumberFormatException nx) {
                        try {
                            speed = jmri.InstanceManager.getDefault(SignalSpeedMap.class).getSpeed(aspectSpeedStr);
                            log.trace("{}: Signal {} speed from map for {} is {}", _activeTrain.getTrainName(), _controllingSignalMast.getDisplayName(), aspectSpeedStr, speed);
                        } catch (IllegalArgumentException ex) {
                            //Considered Normal if the speed does not appear in the map
                            log.trace("{}: Speed not found {}", _activeTrain.getTrainName(), aspectSpeedStr);
                        }
                    }
                }
                int aspectSpeed = (int) speed; //save for debug message

                //get maximum speed for the route between current and next signalmasts
                float smLogicSpeed = -1.0f;
                String smDestinationName = "unknown";
                jmri.SignalMastLogic smLogic = InstanceManager.getDefault(jmri.SignalMastLogicManager.class).getSignalMastLogic(_controllingSignalMast);
                if (smLogic != null) {
                    SignalMast smDestination = smLogic.getActiveDestination();
                    if (smDestination != null) {
                        smDestinationName = smDestination.getDisplayName();
                        smLogicSpeed = (int) smLogic.getMaximumSpeed(smDestination);
                    }
                }

                //use the smaller of aspect speed or route speed
                if (smLogicSpeed > -1.0f && smLogicSpeed < speed) {
                    speed = smLogicSpeed;
                }

                log.debug("{}: {}({}) {}({}), Dest: {}, path max: {}",
                        _activeTrain.getTrainName(),
                        _controllingSignalMast.getDisplayName(), displayedAspect, aspectSpeedStr, aspectSpeed,
                        smDestinationName, (int) smLogicSpeed);

                if (speed > -1.0f) {
//                    float mls = _controllingSignalMast.getSignalSystem().getMaximumLineSpeed();
//                    float increment = mls / 7f;
//                    log.trace("{}: MaximumLineSpeed is {}, speed is {}", _activeTrain.getTrainName(), mls, speed);
//                    int speedState = (int) Math.ceil(speed / increment);
//                    if (speedState <= 1) {
//                        speedState = 2;
//                    }
//                    log.trace("{}: SpeedState is {}", _activeTrain.getTrainName(), speedState);
                    /* We should work on the basis that the speed required in the current block/section is governed by the signalmast
                     that we have passed and not the one we are approaching when we are accelerating.
                     However when we are decelerating we should be aiming to meet the speed required by the approaching signalmast
                     whether that is to slow down or come to a complete stand still.
                     */
                    if (prevSpeed == -1 || speed < prevSpeed) {
                        log.debug("{}: Signal {} setting speed to {} for next", _activeTrain.getTrainName(),
                                _controllingSignalMast.getDisplayName(), speed);
                        setTargetSpeedValue(speed);
                    } else {
                        log.debug("{}: Signal {} setting speed to {} for previous", _activeTrain.getTrainName(),
                                _controllingSignalMast.getDisplayName(), speed);
                        setTargetSpeedValue(prevSpeed);
                    }
                    prevSpeed = speed;
                    _activeTrain.setStatus(ActiveTrain.RUNNING);

                } else {
                    log.warn("{}: No specific speeds found so will use the default", _activeTrain.getTrainName());
                    setTargetSpeedState(NORMAL_SPEED);
                    _activeTrain.setStatus(ActiveTrain.RUNNING);
                }
            }
        }
    }

    float prevSpeed = -1.0f;

    // called to cancel a stopping action that is in progress
    private synchronized void cancelStopInCurrentSection() {
        if (isStopping()) {
            if (_stoppingBySensor) {
                // cancel stopping by stop sensor
                _needSetSpeed = true;
                handleStopSensorChange();
            } else if (_stoppingByBlockOccupancy) {
                // cancel stopping by block occupancy
                _stoppingByBlockOccupancy = false;
                _stoppingBlock = null;
            } else if (_stoppingUsingSpeedProfile) {
                _stoppingUsingSpeedProfile = false;
                _stoppingBlock = null;
                _autoEngineer.slowToStop(false);
            }
            // here add other stopping methods if any are added
        }
    }

    private synchronized void stopInCurrentSection(int task) {
        if (_currentAllocatedSection == null) {
            log.error("{}: Current allocated section null on entry to stopInCurrentSection", _activeTrain.getTrainName());
            setStopNow();
            return;
        }
        log.debug("{}: StopInCurrentSection called for {}", _activeTrain.getTrainName(), _currentAllocatedSection.getSectionName());
        if ((_targetSpeed == 0.0f) || isStopping()) {
            log.debug("{}: train is already stopped or stopping.", _activeTrain.getTrainName());
            // ignore if train is already stopped or if stopping is in progress
            return;
        }
        // if Section has stopping sensors, use them
        if (_currentAllocatedSection.getSection().getState() == Section.FORWARD) {
            _stopSensor = _currentAllocatedSection.getSection().getForwardStoppingSensor();
        } else {
            _stopSensor = _currentAllocatedSection.getSection().getReverseStoppingSensor();
        }
        if (_stopSensor != null) {
            if (_stopSensor.getKnownState() == Sensor.ACTIVE) {
                // stop sensor is already active, stop now
                setStopNow();
            } else {
                if (useSpeedProfile && _currentAllocatedSection.getSection().getActualLength() > 0) {
                    _stoppingUsingSpeedProfile = true;
                } else {
                    // sensor is not active
                    setTargetSpeedState(RESTRICTED_SPEED);
                }
                _stopSensor.addPropertyChangeListener(_stopSensorListener = (java.beans.PropertyChangeEvent e) -> {
                    if (e.getPropertyName().equals("KnownState")) {
                        handleStopSensorChange();
                    }
                });
                _stoppingBySensor = true;
            }
        } else if (_currentAllocatedSection.getLength() < _maxTrainLength || _stopBySpeedProfile) {
            // train will not fit comfortably in the Section, stop it immediately
            // stopping by speed profile uses block length to stop
            setStopNow();
        } else if (_resistanceWheels) {
            // train will fit in current allocated Section and has resistance wheels
            // try to stop by watching Section Block occupancy
            if (_currentAllocatedSection.getSection().getNumBlocks() == 1) {
                if (_previousAllocatedSection != null) {
                    Block tBlock = _previousAllocatedSection.getSection().getLastBlock();
                    if ((tBlock != null) && (tBlock.getState() == Block.OCCUPIED)) {
                        _stoppingBlock = tBlock;
                        setStopByBlockOccupancy();
                    } else {
                        setStopNow();
                    }
                } else {
                    setStopNow();
                }
            } else {
                // Section has multiple blocks
                Block exitBlock = _currentAllocatedSection.getExitBlock();
                Block enterBlock = _currentAllocatedSection.getEnterBlock(_previousAllocatedSection);
                if (exitBlock == null) {
                    // this is the final Section of the Transit
                    Block testBlock = _currentAllocatedSection.getSection().getEntryBlock();
                    // skip over unused leading blocks, if any
                    while ((testBlock != null) && (testBlock != enterBlock)) {
                        testBlock = _currentAllocatedSection.getSection().getNextBlock();
                    }
                    // is there room in the remaining blocks to hold the train?
                    int testLength = getBlockLength(testBlock);
                    while (testBlock != null) {
                        testBlock = _currentAllocatedSection.getSection().getNextBlock();
                        if (testBlock != null) {
                            testLength += getBlockLength(testBlock);
                        }
                    }
                    if ((testLength > _maxTrainLength) && (_previousBlock != null)
                            && (_previousBlock.getState() == Block.OCCUPIED)) {
                        // fits, pull train entirely into the last Section
                        _stoppingBlock = _previousBlock;
                        setStopByBlockOccupancy();
                    } else {
                        setStopNow();
                    }
                } else if (enterBlock == null) {
                    // this is the first Section of the Transit, with train starting in this Section
                    setStopNow();
                } else if (exitBlock == enterBlock) {
                    // entry and exit are from the same Block
                    if ((_previousBlock != null) && (_previousBlock.getState() == Block.OCCUPIED)
                            && (getBlockLength(exitBlock) > _maxTrainLength)) {
                        _stoppingBlock = _previousBlock;
                        setStopByBlockOccupancy();
                    } else {
                        setStopNow();
                    }
                } else {
                    // try to move train as far into the Section as it will comfortably fit
                    int tstLength = getBlockLength(exitBlock);
                    Block tstBlock = exitBlock;
                    int tstBlockSeq = _currentAllocatedSection.getSection().getBlockSequenceNumber(tstBlock);
                    while ((tstLength < _maxTrainLength) && (tstBlock != enterBlock)) {
                        int newSeqNumber = tstBlockSeq - 1;
                        if (_currentAllocatedSection.getDirection() == Section.REVERSE) {
                            newSeqNumber = tstBlockSeq + 1;
                        }
                        tstBlock = _currentAllocatedSection.getSection().getBlockBySequenceNumber(newSeqNumber);
                        tstBlockSeq = newSeqNumber;
                        tstLength += getBlockLength(tstBlock);
                    }
                    if (tstLength < _maxTrainLength) {
                        setStopNow();
                    } else if (tstBlock == enterBlock) {
                        // train fits, but needs all available Blocks
                        if ((_previousBlock != null) && (_previousBlock.getState() == Block.OCCUPIED)) {
                            _stoppingBlock = _previousBlock;
                            setStopByBlockOccupancy();
                        } else {
                            setStopNow();
                        }
                    } else {
                        // train fits, and doesn't need all available Blocks
                        int xSeqNumber = tstBlockSeq - 1;
                        if (_currentAllocatedSection.getDirection() == Section.REVERSE) {
                            xSeqNumber = tstBlockSeq + 1;
                        }
                        _stoppingBlock = _currentAllocatedSection.getSection().
                                getBlockBySequenceNumber(xSeqNumber);
                        setStopByBlockOccupancy();
                    }
                }
            }
        } else {
            // train will fit, but no way to stop it reliably
            setStopNow();
        }
        // even if no task is required it must be run if stopping by SpeedProfile
        // as clean needs to be done when speed goes to zero
        if (task > NO_TASK || _stoppingUsingSpeedProfile) {
            Runnable waitForStop = new WaitForTrainToStop(task);
            Thread tWait = new Thread(waitForStop, "Wait for stop " + getActiveTrain().getActiveTrainName());
            tWait.start();
        }
    }

    protected synchronized void executeStopTasks(int task) {
        // clean up stopping
        cancelStopInCurrentSection();
        switch (task) {
            case NO_TASK:
                // clean up stop
                break;
            case END_REVERSAL:
                /* Reset _previousBlock to be the _currentBlock if we do a continious reverse otherwise the stop in block method fails
                to stop the loco in the correct block
                 if the first block we come to has a stopped or held signal */
                log.debug("End Reversal");
                _previousBlock = _currentBlock;
                _activeTrain.setTransitReversed(true);
                AllocatedSection aSec = _activeTrain.reverseOneAllocatedSections(_currentAllocatedSection.getSectionName());
                setEngineDirection();
                if ((_nextSection != null) && !isSectionInAllocatedList(_nextSection)) {
                    InstanceManager.getDefault(DispatcherFrame.class).forceScanOfAllocation();
                    break;
                }
                setupNewCurrentSignal(aSec);
                setSpeedBySignal();
                break;
            case BEGINNING_RESET:
                log.debug("Beginning Reset");
                if (_activeTrain.getResetWhenDone()) {
                    if (_activeTrain.getReverseAtEnd()) {
                        /* Reset _previousBlock to be the _currentBlock if we do a continious
                        reverse otherwise the stop in block method fails  to stop the loco in the correct block
                         if the first block we come to has a stopped or held signal */
                        _previousBlock = _currentBlock;
                    }
                    if (_activeTrain.getDelayedRestart() == ActiveTrain.NODELAY) {
                        _activeTrain.setTransitReversed(false);
                        _activeTrain.resetAllAllocatedSections();
                        setEngineDirection();
                        if ((_nextSection != null) && !isSectionInAllocatedList(_nextSection)) {
                            InstanceManager.getDefault(DispatcherFrame.class).forceScanOfAllocation();
                            break;
                        }
                        setupNewCurrentSignal(null);
                        setSpeedBySignal();
                    } else {
                        // then active train is delayed
                        _activeTrain.setTransitReversed(false);
                        _activeTrain.resetAllAllocatedSections();
                        setEngineDirection();
                        _activeTrain.setRestart();
                        if ((_nextSection != null) && !isSectionInAllocatedList(_nextSection)) {
                            InstanceManager.getDefault(DispatcherFrame.class).forceScanOfAllocation();
                            break;
                        }
                        setupNewCurrentSignal(null);
                        setSpeedBySignal();

                    }
                } else {
                    log.debug("[{}]Request to execute BEGINNING_RESET cancelled", _activeTrain.getActiveTrainName());                break;
                }
                break;
            default:
<<<<<<< HEAD
                log.error("Request to execute unknown stop train task - {}", task);
=======
                log.debug("[{}]Request to execute BEGINNING_RESET cancelled", _activeTrain.getActiveTrainName());
                break;
>>>>>>> 89be4ea0
        }
    }

    private synchronized void handleStopSensorChange() {
        if (_stopSensor.getState() == Sensor.ACTIVE) {
            _stopSensor.removePropertyChangeListener(_stopSensorListener);
            _stoppingBySensor = false;
            _stopSensorListener = null;
            _stopSensor = null;
            if (_needSetSpeed) {
                _needSetSpeed = false;
                setSpeedBySignal();
            } else {
                setStopNow();
            }
        }
    }

    private synchronized void setStopNow() {
        setTargetSpeedState(STOP_SPEED);
        if (_currentAllocatedSection == null) {  // this may occur if the train is not in the selected block when initially created and the signal is held.
            _activeTrain.setStatus(ActiveTrain.WAITING);
        } else if (_currentAllocatedSection.getNextSection() == null) {
            // wait for train to stop - this lets action items complete in a timely fashion
            waitUntilStopped();
            _activeTrain.setStatus(ActiveTrain.DONE);
        } else {
            _activeTrain.setStatus(ActiveTrain.WAITING);
        }
    }

    private void setStopByBlockOccupancy() {
        // note: _stoppingBlock must be set before invoking this method
        //  verify that _stoppingBlock is actually occupied, if not stop immed
        if (_stoppingBlock.getState() == Block.OCCUPIED) {
            setTargetSpeedState(RESTRICTED_SPEED);
            _stoppingByBlockOccupancy = true;
        } else {
            setStopNow();
        }
    }

    private synchronized void setTargetSpeedState(int speedState) {
        _autoEngineer.slowToStop(false);
        if (speedState > STOP_SPEED) {
            float speed = _speedRatio[speedState];
            if (speed > _maxSpeed) {
                speed = _maxSpeed;
            }
            _targetSpeed = speed * _speedFactor;
        } else if (useSpeedProfile && _stopBySpeedProfile) {
<<<<<<< HEAD
         // we are going to stop by profile
            _stoppingUsingSpeedProfile = true;
            _autoEngineer.slowToStop(true);
        } else {
             _autoEngineer.setHalt(true);
=======
            // we are going to stop by profile
            _stoppingUsingSpeedProfile = true;
            _autoEngineer.slowToStop(true);
        } else {
            _autoEngineer.setHalt(true);
>>>>>>> 89be4ea0
        }
    }

    private synchronized void setTargetSpeedByProfile(float speedState) {
        // the speed comes in as units of warrents (mph, kph, mm/s etc)
            try {
                float throttleSetting = _activeTrain.getRosterEntry().getSpeedProfile().getThrottleSettingFromSignalMapSpeed(speedState, _forward);
                log.debug("{}:setTargetSpeedByProfile: SpeedState[{}]",_activeTrain.getTrainName(),throttleSetting,speedState);
                if (throttleSetting > 0.009) {
                    _autoEngineer.setHalt(false);
                    _autoEngineer.slowToStop(false);
                    _targetSpeed = throttleSetting * _speedFactor;
                 } else if (useSpeedProfile && _stopBySpeedProfile) {
                    _targetSpeed = 0.0f;
                    _stoppingUsingSpeedProfile = true;
                    _autoEngineer.slowToStop(true);
                } else {
                    _autoEngineer.slowToStop(false);
                    _targetSpeed = 0.0f;
                    _autoEngineer.setHalt(true);
                }
            } catch (Exception ex) {
                log.error("setTargetSpeedByProfile crashed - Emergency Stop: " );
                ex.printStackTrace();
                _autoEngineer.slowToStop(false);
                _targetSpeed = -1.0f;
                _autoEngineer.setHalt(true);
            }
        }

    /**
     * Pass in speed as shown on dialogs, and convert to decimal speed needed by
     * throttle.
     */
    private synchronized void setTargetSpeedValue(float speed) {
        log.debug("{}:setTargetSpeedValue: Speed[{}]",_activeTrain.getTrainName(),speed);
        if (useSpeedProfile) {
            setTargetSpeedByProfile(speed);
            return;
        }
        _autoEngineer.slowToStop(false);
        float mls = _controllingSignalMast.getSignalSystem().getMaximumLineSpeed();
        float decSpeed = (speed / mls);
        if (decSpeed > 0.0f) {
            if (decSpeed > _maxSpeed) {
                decSpeed = _maxSpeed;
            }
            _targetSpeed = decSpeed * _speedFactor; //adjust for train's Speed Factor
        } else {
            _targetSpeed = 0.0f;
            _autoEngineer.setHalt(true);
        }
    }

    private int getBlockLength(Block b) {
        if (b == null) {
            return (0);
        }
        float fLength = b.getLengthMm() / (float) (jmri.Scale.getScaleFactor(InstanceManager.getDefault(DispatcherFrame.class).getScale()));
        if (InstanceManager.getDefault(DispatcherFrame.class).getUseScaleMeters()) {
            return (int) (fLength * 0.001f);
        }
        return (int) (fLength * 0.00328084f);
    }

    /**
     * Initiates running in manual mode with external throttle.
     * <p>
     * This method is triggered by an action in the Transit. The throttle in use
     * for automatic operation is dispatched.
     */
    protected void initiateWorking() {
        if (_activeTrain.getStatus() != ActiveTrain.WORKING) {
            if (_autoEngineer != null) {
                _autoEngineer.setHalt(true);
                waitUntilStopped();
                _autoEngineer.abort();
                InstanceManager.throttleManagerInstance().releaseThrottle(_throttle, this);
                _autoEngineer = null;
                _throttle = null;
            }
            _activeTrain.setMode(ActiveTrain.MANUAL);
            _activeTrain.setStatus(ActiveTrain.WORKING);
        }
    }

    /**
     * Returns when train is stopped.
     * <p>
     * Note: Provides for _autoEngineer becoming null during wait Ties up the
     * current autoActiveTrain thread.
     */
    protected void waitUntilStopped() {
        boolean doneWaiting = false;
        while (!doneWaiting) {
            if (_autoEngineer != null) {
                doneWaiting = _autoEngineer.isStopped();
            } else {
                doneWaiting = true;
            }
            if (!doneWaiting) {
                try {
                    Thread.sleep(50);
                } catch (InterruptedException e) {
                    // ignore this exception
                }
            }
        }
    }

    /**
     * Resumes automatic running after a working session using an external
     * throttle This method is triggered by the dispatcher hitting the "Resume
     * Auto Running" button A new throttle is acquired to allow automatic
     * running to resume
     */
    protected void resumeAutomaticRunning() {
        if ((_activeTrain.getStatus() == ActiveTrain.WORKING)
                || (_activeTrain.getStatus() == ActiveTrain.READY)) {
            _autoTrainAction.cancelDoneSensor();
            if (initialize()) {
                _resumingAutomatic = true;
            } else {
                log.error("Failed to initialize throttle when resuming automatic mode.");
            }
        }
    }

    /**
     * Pause the auto active train for a specified number of fast clock minutes.
     *
     * @param fastMinutes the number of minutes to pause the train
     * @return the thread waiting on the pause or null if already paused
     */
    public Thread pauseTrain(int fastMinutes) {
        if (_pausingActive) {
            // if a pause train thread is currently active, ignore this call
            return (null);
        }
        Runnable pauseTrain = new PauseTrain(fastMinutes);
        Thread tPause = new Thread(pauseTrain, "pause train " + _activeTrain.getTrainName());
        tPause.start();
        return tPause;
    }

    public void terminate() {
        // here add code to stop the train and release its throttle if it is in autoRun
        while (_activeHornThreads > 0) {
            try {
                Thread.sleep(50);
            } catch (InterruptedException e) {
                // ignore this exception
            }
        }
        _autoTrainAction.clearRemainingActions();
        if (_autoEngineer != null) {
            _autoEngineer.setHalt(true);
            try {
                Thread.sleep(50);
            } catch (InterruptedException e) {
                // ignore this exception
            }
            waitUntilStopped();
            _autoEngineer.abort();
            InstanceManager.throttleManagerInstance().releaseThrottle(_throttle, this);
        }
    }

    public void dispose() {
        if (_controllingSignalMast != null && _conSignalMastListener != null) {
            _controllingSignalMast.removePropertyChangeListener(_conSignalMastListener);
        }
        _controllingSignalMast = null;
        _conSignalMastListener = null;
    }

// _________________________________________________________________________________________
    // This class waits for train stop in a separate thread
    class WaitForTrainToStop implements Runnable {

        public WaitForTrainToStop(int task) {
            _task = task;
        }

        @Override
        public void run() {
            boolean waitingOnTrain = true;
            try {
                while (waitingOnTrain) {
                    if ((getAutoEngineer() != null) && (getAutoEngineer().isStopped())) {
                        waitingOnTrain = false;
                        if (isStopping()) {
                            log.info("isStoppingXXXX[{}][{}][{}]",_stoppingBySensor , _stoppingByBlockOccupancy , _stoppingUsingSpeedProfile);
                        }
                    } else {
                        Thread.sleep(_delay);
                    }
                }
                log.debug("executing task[{}]",_task);
                executeStopTasks(_task);
            } catch (InterruptedException e) {
                log.warn("Waiting for train to stop interupted - stop tasks not executing");
            } catch (Exception e) {
                log.error("Waiting for train to stop crashed - stop tasks not executing.", e);
            }
        }

        private final int _delay = 91;
        private int _task = 0;
    }

    /**
     * Pause the train in a separate thread. Train is stopped, then restarted
     * after specified number of fast Minutes have elapsed.
     */
    class PauseTrain implements Runnable {

        /**
         * Create a PauseTrain
         *
         * @param fastMinutes the number of fast clock minutes to pause the
         *                    train
         */
        public PauseTrain(int fastMinutes) {
            _fastMinutes = fastMinutes;
        }

        @Override
        public void run() {
            // set to pause at a fast ramp rate
            _pausingActive = true;
            _savedTargetSpeed = getTargetSpeed();
            _savedRampRate = getRampRate();
            setCurrentRampRate(RAMP_FAST);
            stopInCurrentSection(NO_TASK);
            // wait for train to stop
            boolean waitNow = true;
            boolean keepGoing = true;
            while (waitNow) {
                try {
                    Thread.sleep(101);
                    if (_autoEngineer != null) {
                        if (_autoEngineer.isStopped()) {
                            waitNow = false;
                        }
                    } else {
                        waitNow = false;
                    }
                } catch (InterruptedException e) {
                    log.error("InterruptedException while watiting to stop for pause - {}", (Object) e);
                    waitNow = false;
                    keepGoing = false;
                }
            }
            _activeTrain.setStatus(ActiveTrain.PAUSED);
            if (keepGoing) {
                // wait for specified fast clock time
                Timebase _clock = InstanceManager.getDefault(jmri.Timebase.class);
                java.beans.PropertyChangeListener _clockListener = (java.beans.PropertyChangeEvent e) -> {
                    _fastMinutes--;
                };
                _clock.addMinuteChangeListener(_clockListener);
                // wait for fast minutes to tick away
                waitNow = true;
                while (waitNow) {
                    try {
                        Thread.sleep(501);
                        if (_fastMinutes <= 0) {
                            waitNow = false;
                        }
                    } catch (InterruptedException e) {
                        log.error("InterruptedException while waiting when paused", e);
                        keepGoing = false;
                    }
                }
                _clock.removeMinuteChangeListener(_clockListener);
            }
            _pausingActive = false;
            if (keepGoing) {
                // this thread was not interrupted
                //   resume running - restore speed, status, and ramp rate
                setCurrentRampRate(_savedRampRate);
                setTargetSpeed(_savedTargetSpeed);
                _activeTrain.setStatus(ActiveTrain.RUNNING);
                setSpeedBySignal();
            }
        }
        private int _fastMinutes = 0;
        private float _savedTargetSpeed = 0.0f;
        private int _savedRampRate = RAMP_NONE;
    }

// _________________________________________________________________________________________
    // This class runs a throttle to control the train in a separate thread.
    // (This class started from code by Pete Cressman contained in Warrant.java.)
    class AutoEngineer implements Runnable {

        AutoEngineer() {
        }

        // operational instance variables and flags
        private boolean _abort = false;
        private volatile boolean _halt = false;  // halt/resume from user's control
        private boolean _halted = false; // true if previously halted
        private boolean _slowToStop = false;
        private float _currentSpeed = 0.0f;
        private float _speedIncrement = 0.0f; //will be recalculated
        private boolean _speedProfileStoppingIsRunning = false; // stop by speed profile is running.

        @Override
        public void run() {
            _abort = false;
            setHalt(false);
            slowToStop(false);
            DispatcherFrame dispatcher = InstanceManager.getDefault(DispatcherFrame.class);

            //calculate speed increment to use in each minInterval time
            _speedIncrement = (100.0f / ((float) dispatcher.getFullRampTime() / dispatcher.getMinThrottleInterval())
                    / _currentRampRate) / 100.0f;
            log.debug("{}: _speedIncrement={}", _activeTrain.getTrainName(), _speedIncrement);

            // send direction to train
            log.debug("{}: AutoEngineer.setIsForward({})", _activeTrain.getTrainName(), _forward);
            _throttle.setIsForward(_forward);

            // Give command station a chance to handle direction command
            try {
                Thread.sleep(dispatcher.getMinThrottleInterval() * 2);
            } catch (InterruptedException ex) {
                log.warn("Someones shutting us down");
                _abort = true;
            }
            _throttle.setSpeedSetting(_currentSpeed);
            // this is the running loop, which adjusts speeds, including stop
            while (!_abort) {
                // always get current speed
                _currentSpeed = _throttle.getSpeedSetting();
                if (_halt && !_halted) {
                    if (_speedProfileStoppingIsRunning) {
                        re.getSpeedProfile().cancelSpeedChange();
                        _speedProfileStoppingIsRunning = false;
                    }
                    _throttle.setSpeedSetting(0.0f);
                    _currentSpeed = 0.0f;
                    _targetSpeed = 0.0f;
                    _halted = true;
                } else if (_slowToStop) {
                    // this only sets to speed zero, stop
                    if (useSpeedProfile) {
                        re.getSpeedProfile().setExtraInitialDelay(1500f);
                        re.getSpeedProfile().changeLocoSpeed(_throttle, _currentBlock, 0,
                                _stopBySpeedProfileAdjust);
                        _speedProfileStoppingIsRunning = true;
                        _targetSpeed = 0.0f;
                    } else {
                        _throttle.setSpeedSetting(0.0f);
                        _currentSpeed = 0.0f;
                        _targetSpeed = 0.0f;
<<<<<<< HEAD
                        _halted = true;  
=======
                        _halted = true;
>>>>>>> 89be4ea0
                    }
                } else if (!_halt) {
                    // check for cancel speed profile
                    if (_speedProfileStoppingIsRunning) {
                        re.getSpeedProfile().cancelSpeedChange();
                        _speedProfileStoppingIsRunning = false;
                        // and do one loop to take effect
                    } else {
                        // change direction if needed
                        if (_throttle.getIsForward() != _forward) {
                            log.debug("AutoEngineer.setIsForward({}), was {} for {}", _forward,
                                    _throttle.getIsForward(), _throttle.getLocoAddress());
                            _throttle.setIsForward(_forward);

                            // Give command station a chance to handle reversing.
                            try {
                                Thread.sleep(dispatcher.getMinThrottleInterval() * 2);
                            } catch (InterruptedException ex) {
                                log.warn("Someones shutting us down");
                                _abort = true;
                            }
                        }
                        // test if need to change speed
                        _currentSpeed = _throttle.getSpeedSetting();
                        if (java.lang.Math.abs(_currentSpeed - _targetSpeed) > 0.001) {
                            if (_currentRampRate == RAMP_NONE) {
                                // set speed immediately
                                _currentSpeed = _targetSpeed;
                                _throttle.setSpeedSetting(_currentSpeed);
                            } else {
                                if (_currentSpeed < _targetSpeed) {
                                    _currentSpeed += _speedIncrement;
                                    if (_currentSpeed >= _targetSpeed) {
                                        _currentSpeed = _targetSpeed;
                                    }
                                } else {
                                    _currentSpeed -= _speedIncrement;
                                    if (_currentSpeed <= _targetSpeed) {
                                        _currentSpeed = _targetSpeed;
                                    }
                                }
                                _throttle.setSpeedSetting(_currentSpeed);
                            } //ramping
                        } //if currentSpeed != targetSpeed
                    }
                }
                // Give other threads a chance to work
                try {
                    Thread.sleep(dispatcher.getMinThrottleInterval());
                } catch (InterruptedException ex) {
                    log.warn("Someones shutting us down");
                    _abort = true;
                }
            } //while !abort
              // shut down
        }

        public synchronized void slowToStop(boolean toStop) {
            _slowToStop = toStop;
            if (!toStop) {
                setHalt(toStop);
             }
        }

        /**
         * Flag from user's control.
         *
         * @param halt true to immediately stop the train; false otherwise
         */
        public synchronized void setHalt(boolean halt) {
            _halt = halt;
            if (!_halt) {
                _halted = false;
            }
        }

        /**
         * Set the train speed directly, bypassing ramping.
         *
         * @param speed 0.0 (stop) to 1.0 (full)
         */
        public synchronized void setSpeedImmediate(float speed) {
            log.trace("{}: setting speed directly to {}%", _activeTrain.getTrainName(), (int) (speed * 100));
            _targetSpeed = speed;
            _currentSpeed = speed + _speedIncrement; // close enough to force change, but skip ramping
        }

        /**
         * Check if train is moving or stopped.
         *
         * @return true if stopped; false otherwise
         */
        public synchronized boolean isStopped() {
            // when stopping by speed profile you must refresh the throttle speed.
            _currentSpeed = _throttle.getSpeedSetting();
            return _currentSpeed <= 0.005f;
        }

        /**
         * Check if train is moving at its current requested speed.
         *
         * @return true if at requested speed; false otherwise
         */
        public synchronized boolean isAtSpeed() {
            return java.lang.Math.abs(_currentSpeed - _targetSpeed) <= 0.01;
        }

        /**
         * Flag from user to end run.
         */
        public void abort() {
            _abort = true;
        }

        protected void setFunction(int cmdNum, boolean isSet) {
            switch (cmdNum) {
                case 0:
                    _throttle.setF0(isSet);
                    break;
                case 1:
                    _throttle.setF1(isSet);
                    break;
                case 2:
                    _throttle.setF2(isSet);
                    break;
                case 3:
                    _throttle.setF3(isSet);
                    break;
                case 4:
                    _throttle.setF4(isSet);
                    break;
                case 5:
                    _throttle.setF5(isSet);
                    break;
                case 6:
                    _throttle.setF6(isSet);
                    break;
                case 7:
                    _throttle.setF7(isSet);
                    break;
                case 8:
                    _throttle.setF8(isSet);
                    break;
                case 9:
                    _throttle.setF9(isSet);
                    break;
                case 10:
                    _throttle.setF10(isSet);
                    break;
                case 11:
                    _throttle.setF11(isSet);
                    break;
                case 12:
                    _throttle.setF12(isSet);
                    break;
                case 13:
                    _throttle.setF13(isSet);
                    break;
                case 14:
                    _throttle.setF14(isSet);
                    break;
                case 15:
                    _throttle.setF15(isSet);
                    break;
                case 16:
                    _throttle.setF16(isSet);
                    break;
                case 17:
                    _throttle.setF17(isSet);
                    break;
                case 18:
                    _throttle.setF18(isSet);
                    break;
                case 19:
                    _throttle.setF19(isSet);
                    break;
                case 20:
                    _throttle.setF20(isSet);
                    break;
                case 21:
                    _throttle.setF21(isSet);
                    break;
                case 22:
                    _throttle.setF22(isSet);
                    break;
                case 23:
                    _throttle.setF23(isSet);
                    break;
                case 24:
                    _throttle.setF24(isSet);
                    break;
                case 25:
                    _throttle.setF25(isSet);
                    break;
                case 26:
                    _throttle.setF26(isSet);
                    break;
                case 27:
                    _throttle.setF27(isSet);
                    break;
                case 28:
                    _throttle.setF28(isSet);
                    break;
                default:
                    log.error("Unhandled cmdNum: {}", cmdNum);
                    break;
            }
        }
    }

    /**
     * Convert ramp rate name, stored as a string into the constant value
     * assigned.
     *
     * @param rampRate - name of ramp rate, such as "RAMP_FAST"
     * @return integer representing a ramprate constant value
     */
    public static int getRampRateFromName(String rampRate) {
        if (rampRate.equals(Bundle.getMessage("RAMP_FAST"))) {
            return RAMP_FAST;
        } else if (rampRate.equals(Bundle.getMessage("RAMP_MEDIUM"))) {
            return RAMP_MEDIUM;
        } else if (rampRate.equals(Bundle.getMessage("RAMP_MED_SLOW"))) {
            return RAMP_MED_SLOW;
        } else if (rampRate.equals(Bundle.getMessage("RAMP_SLOW"))) {
            return RAMP_SLOW;
        }
        return RAMP_NONE;
    }

    private final static Logger log = LoggerFactory.getLogger(AutoActiveTrain.class);
}<|MERGE_RESOLUTION|>--- conflicted
+++ resolved
@@ -1198,16 +1198,13 @@
 
                     }
                 } else {
-                    log.debug("[{}]Request to execute BEGINNING_RESET cancelled", _activeTrain.getActiveTrainName());                break;
+                // dispatcher cancelled auto restart while train was stopping?
+ // djd debugging - may need code here
                 }
                 break;
             default:
-<<<<<<< HEAD
-                log.error("Request to execute unknown stop train task - {}", task);
-=======
                 log.debug("[{}]Request to execute BEGINNING_RESET cancelled", _activeTrain.getActiveTrainName());
                 break;
->>>>>>> 89be4ea0
         }
     }
 
@@ -1259,19 +1256,11 @@
             }
             _targetSpeed = speed * _speedFactor;
         } else if (useSpeedProfile && _stopBySpeedProfile) {
-<<<<<<< HEAD
-         // we are going to stop by profile
-            _stoppingUsingSpeedProfile = true;
-            _autoEngineer.slowToStop(true);
-        } else {
-             _autoEngineer.setHalt(true);
-=======
             // we are going to stop by profile
             _stoppingUsingSpeedProfile = true;
             _autoEngineer.slowToStop(true);
         } else {
             _autoEngineer.setHalt(true);
->>>>>>> 89be4ea0
         }
     }
 
@@ -1630,11 +1619,7 @@
                         _throttle.setSpeedSetting(0.0f);
                         _currentSpeed = 0.0f;
                         _targetSpeed = 0.0f;
-<<<<<<< HEAD
-                        _halted = true;  
-=======
                         _halted = true;
->>>>>>> 89be4ea0
                     }
                 } else if (!_halt) {
                     // check for cancel speed profile

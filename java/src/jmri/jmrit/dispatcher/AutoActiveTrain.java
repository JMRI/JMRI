--- conflicted
+++ resolved
@@ -958,19 +958,7 @@
 
         if ((_controllingSignalMast.getAppearanceMap().getSpecificAppearance(jmri.SignalAppearanceMap.DANGER).equals(displayedAspect))
                 || !_controllingSignalMast.getLit() || _controllingSignalMast.getHeld()) {
-<<<<<<< HEAD
-            if (_currentAllocatedSection != null && (_currentAllocatedSection.isInActiveBlockList(_conSignalProtectedBlock) ||
-                    ( _nextSection != null &&  _activeTrain.isInAllocatedList(_nextSection) && _nextSection.containsBlock(_conSignalProtectedBlock)))
-                    && _conSignalProtectedBlock.getSensor().getState() == Block.OCCUPIED) {
-                // Train has just passed this signal - ignore this signal
-                log.debug("{}: _conSignalProtectedBlock is the block just past so ignore {}", _activeTrain.getTrainName(), _conSignalProtectedBlock.getDisplayName(USERSYS));
-            } else {
-                log.debug("{}: Signal {} at Held or Danger so Stop", _activeTrain.getTrainName(), _controllingSignalMast.getDisplayName(USERSYS));
-                stopInCurrentSection(NO_TASK);
-            }
-=======
             checkForSignalPassedOrStop(_controllingSignalMast.getDisplayName(USERSYS));
->>>>>>> 959c6a59
         } else if (_controllingSignalMast.getAppearanceMap().getSpecificAppearance(jmri.SignalAppearanceMap.PERMISSIVE) != null
                 && _controllingSignalMast.getAppearanceMap().getSpecificAppearance(jmri.SignalAppearanceMap.PERMISSIVE).equals(displayedAspect)) {
             setTargetSpeedState(RESTRICTED_SPEED);

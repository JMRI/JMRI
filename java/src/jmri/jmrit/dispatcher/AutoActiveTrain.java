package jmri.jmrit.dispatcher;

import edu.umd.cs.findbugs.annotations.SuppressFBWarnings;
import java.beans.PropertyChangeEvent;
import java.beans.PropertyChangeListener;
import java.util.LinkedList;
import java.util.Timer;

import javax.annotation.CheckForNull;

import jmri.*;
import jmri.implementation.SignalSpeedMap;
import jmri.jmrit.roster.RosterEntry;
import jmri.util.ThreadingUtil;

import org.slf4j.Logger;
import org.slf4j.LoggerFactory;

/**
 * This class holds information and options for an ActiveTrain when it is
 * running in AUTOMATIC mode. It is an extension to Active Train for automatic
 * running.
 * <p>
 * This class implements logic that follows a train around a layout. Train
 * follows signals, provided the next Section is allocated to it, and its
 * ActiveTrain's status is RUNNING.
 * <p>
 * This class is linked via its parent ActiveTrain object.
 * <p>
 * This file is part of JMRI.
 * <p>
 * JMRI is open source software; you can redistribute it and/or modify it under
 * the terms of version 2 of the GNU General Public License as published by the
 * Free Software Foundation. See the "COPYING" file for a copy of this license.
 * <p>
 * JMRI is distributed in the hope that it will be useful, but WITHOUT ANY
 * WARRANTY; without even the implied warranty of MERCHANTABILITY or FITNESS FOR
 * A PARTICULAR PURPOSE. See the GNU General Public License for more details.
 * <p>
 * The AutoEngineer sub class is based in part on code by Pete Cressman
 * contained in Warrants.java
 *
 * @author Dave Duchamp Copyright (C) 2010-2011
 */
public class AutoActiveTrain implements ThrottleListener {

    /**
     * Create an AutoActiveTrain.
     *
     * @param at the train to automate
     */
    public AutoActiveTrain(ActiveTrain at) {
        _activeTrain = at;
        at.setAutoActiveTrain(this);
        _autoTrainAction = new AutoTrainAction(this);
        _lbManager = InstanceManager.getDefault(jmri.jmrit.display.layoutEditor.LayoutBlockManager.class);
        // listen for additions in our allocated section table
        at.addPropertyChangeListener("sectionallocated",this::handleAnotherSectionAllocatedChange);
        dispatcher = InstanceManager.getDefault(DispatcherFrame.class);
    }

    /* Speed aspects as defined by Douglas A. Kerr - "Rail Signal Aspects and Indications"
     * http://dougkerr.net/Pumpkin/articles/Rail_signal_aspects.pdf (from Pete Cressman)
     */
//    public static final int SPEED_MASK = 0x07;     // least significant 3 bits
    public static final int STOP_SPEED = 0x01;     // No Speed
    public static final int RESTRICTED_SPEED = 0x02;    // Train able to stop within 1/2 visual range (10mph)
    public static final int SLOW_SPEED = 0x03;     // Typically 15 mph  (25% of NORMAL)
    public static final int MEDIUM_SPEED = 0x04;     // Typically 30 mph (40% of NORMAL)
    public static final int LIMITED_SPEED = 0x05;     // Typically 40-45 mph  (65% of NORMAL)
    public static final int NORMAL_SPEED = 0x06;     // Varies with road and location
    public static final int MAXIMUM_SPEED = 0x07;     // "full" throttle

    private final Float[] _speedRatio = {-1.0F, 0.0F, 0.25F, 0.35F, 0.50F, 0.65F, 0.8F, 1.15F};

    /* The ramp rates below are in addition to what the decoder itself does
     */
    public static final int RAMP_NONE = 0x00;  // No ramping - set speed immediately
    public static final int RAMP_FAST = 0x01;     // Fast ramping
    public static final int RAMP_MEDIUM = 0x02;  // Medium ramping
    public static final int RAMP_MED_SLOW = 0x03;  // Medium/slow ramping
    public static final int RAMP_SLOW = 0x04;  // Slow ramping

    /* Stop tasks codes
     */
    public static final int NO_TASK = 0x00;     // No task at stop
    public static final int END_REVERSAL = 0x01;     // Handle reversing direction at end for back and forth running
    public static final int BEGINNING_RESET = 0x02;     // Handle reseting beginning for back and forth running

    // operational instance variables
    private static final NamedBean.DisplayOptions USERSYS = NamedBean.DisplayOptions.USERNAME_SYSTEMNAME;
    private ActiveTrain _activeTrain = null;
    private AutoTrainAction _autoTrainAction = null;
    private DccThrottle _throttle = null;
    private AutoEngineer _autoEngineer = null;
    private int _address = -1;
    private int _savedStatus = ActiveTrain.RUNNING;
    private int _currentRampRate = RAMP_NONE; // current Ramp Rate
    private boolean _pausingActive = false;   // true if train pausing thread is active
    private DispatcherFrame dispatcher;

    // persistent instance variables (saved with train info)
    private int _rampRate = RAMP_NONE; // default Ramp Rate
    private float _speedFactor = 1.0f; // default speed factor
    private float _maxSpeed = 0.6f;    // default maximum train speed
    private boolean _resistanceWheels = true; // true if all train cars show occupancy
    private boolean _runInReverse = false;    // true if the locomotive should run through Transit in reverse
    private boolean _soundDecoder = false;    // true if locomotive has a sound decoder
    private volatile float _maxTrainLength = 200.0f; // default train length (scale feet/meters)
    private float _stopBySpeedProfileAdjust = 1.0f;
    private boolean _stopBySpeedProfile = false;
    private boolean _useSpeedProfile = true;

    // accessor functions
    public ActiveTrain getActiveTrain() {
        return _activeTrain;
    }

    public AutoEngineer getAutoEngineer() {
        return _autoEngineer;
    }

    public AutoTrainAction getAutoTrainAction() {
        return _autoTrainAction;
    }

    public RosterEntry getRosterEntry() {
        return re;
    }

    public boolean getForward() {
        return _autoEngineer.getIsForward();
    }

    public void setForward(boolean set) {
        _autoEngineer.setIsForward(set);
    }

    public synchronized float getTargetSpeed() {
        return _autoEngineer.getTargetSpeed();
    }

    public synchronized void setTargetSpeed(float speed) {
        _autoEngineer.setTargetSpeed(speed);
    }

    public int getSavedStatus() {
        return _savedStatus;
    }

    public void setSavedStatus(int status) {
        _savedStatus = status;
    }

    public synchronized void setCurrentRampRate(int rate) {
        _currentRampRate = rate;
    }

    public int getRampRate() {
        return _rampRate;
    }

    public void setRampRate(int rate) {
        _rampRate = rate;
        _currentRampRate = rate;
    }

    public float getSpeedFactor() {
        return _speedFactor;
    }

    public void setSpeedFactor(float factor) {
        _speedFactor = factor;
    }

    public float getMaxSpeed() {
        return _maxSpeed;
    }

    public void setMaxSpeed(float speed) {
        _maxSpeed = speed;
    }

    public boolean getResistanceWheels() {
        return _resistanceWheels;
    }

    public void setResistanceWheels(boolean set) {
        _resistanceWheels = set;
    }

    public boolean getRunInReverse() {
        return _runInReverse;
    }

    public void setRunInReverse(boolean set) {
        _runInReverse = set;
    }

    public boolean getSoundDecoder() {
        return _soundDecoder;
    }

    public void setSoundDecoder(boolean set) {
        _soundDecoder = set;
    }

    public float getMaxTrainLength() {
        return _maxTrainLength;
    }

    public void setMaxTrainLength(float length) {
        _maxTrainLength = length;
    }

    public void setUseSpeedProfile(boolean tf) {
        _useSpeedProfile = tf;
    }

    public boolean getUseSpeedProfile() {
        return _useSpeedProfile;
    }

    public void setStopBySpeedProfile(boolean tf) {
        _stopBySpeedProfile = tf;
    }

    public void setStopBySpeedProfileAdjust(float adjust) {
        _stopBySpeedProfileAdjust = adjust;
    }

    /**
     * Get current Signal DisplayName.
     * @return empty String if no signal, otherwise Display Name.
     */
    public String getCurrentSignal() {
        if (InstanceManager.getDefault(DispatcherFrame.class).getSignalType() == DispatcherFrame.SIGNALHEAD) {
            return  (_controllingSignal == null  ) ? "" : _controllingSignal.getDisplayName() ;
        } else {
            return (_controllingSignalMast == null  ) ? "" : _controllingSignalMast.getDisplayName();
        }
    }

    /**
     * Get current Signal UserName.
     * @return empty String if no signal, otherwise UserName.
     */
    public String getCurrentSignalUserName() {
        if (InstanceManager.getDefault(DispatcherFrame.class).getSignalType() == DispatcherFrame.SIGNALHEAD) {
            return  ( _controllingSignal == null || _controllingSignal.getUserName() == null) ? "" : _controllingSignal.getUserName();
        } else {
            return ( _controllingSignalMast == null || _controllingSignalMast.getUserName() == null) ? "" : _controllingSignalMast.getUserName();        }
    }

    private RosterEntry re = null;
    boolean useSpeedProfile = false;

    /**
     * Initialize new Auto Active Train or get a new throttle after WORKING Sets
     * up the DCC address and initiates creation of a throttle to run the train.
     *
     * @return true if initialized; false otherwise
     */
    public boolean initialize() {
        //clear all flags
        _pausingActive = false;
        _stoppingBySensor = false;
        _stoppingByBlockOccupancy = false;
        _stoppingUsingSpeedProfile = false;

        // get decoder address
        try {
            _address = Integer.parseInt(_activeTrain.getDccAddress());
        } catch (NumberFormatException ex) {
            log.warn("invalid dcc address '{}' for {}", _activeTrain.getDccAddress(), _activeTrain.getTrainName());
            return false;
        }
        if ((_address < 1) || (_address > 9999)) {
            log.warn("invalid dcc address '{}' for {}", _activeTrain.getDccAddress(), _activeTrain.getTrainName());
            return false;
        }
        // request a throttle for automatic operation, throttle returned via callback below
        useSpeedProfile = false;
        boolean ok;
        DccLocoAddress addressForRequest = new DccLocoAddress(
            _address,!InstanceManager.throttleManagerInstance().canBeShortAddress(_address));
        if (_activeTrain.getTrainSource() == ActiveTrain.ROSTER) {
            if (_activeTrain.getRosterEntry() != null) {
                re = _activeTrain.getRosterEntry();
                ok = InstanceManager.throttleManagerInstance().requestThrottle(re, this, false);
                if (_useSpeedProfile) {
                    if (re.getSpeedProfile() != null && re.getSpeedProfile().getProfileSize() > 0) {
                        useSpeedProfile = true;
                    }
                }
                log.debug("{}: requested roster entry '{}', address={}, use speed profile={}",
                        _activeTrain.getTrainName(), re.getId(), _address, useSpeedProfile);
            } else {
                ok = InstanceManager.throttleManagerInstance().requestThrottle(addressForRequest, this, false);
                log.debug("{}: requested throttle address={}, roster entry not found", _activeTrain.getTrainName(), _address);
            }
        } else {
            ok = InstanceManager.throttleManagerInstance().requestThrottle(addressForRequest, this, false);
            log.debug("{}: requested throttle address={}", _activeTrain.getTrainName(), _address);
        }
        if (!ok) {
            log.warn("Throttle for locomotive address {} could not be setup.", _address);
            _activeTrain.setMode(ActiveTrain.DISPATCHED);
            return false;
        }
        return true;
    }

    // Throttle feedback method - Initiates running AutoEngineer with the new throttle
    @Override
    public void notifyThrottleFound(DccThrottle t) {
        _throttle = t;
        if (_throttle == null) {
            javax.swing.JOptionPane.showMessageDialog(null, java.text.MessageFormat.format(Bundle.getMessage(
                    "Error28"), new Object[]{_activeTrain.getTrainName()}), Bundle.getMessage("MessageTitle"),
                    javax.swing.JOptionPane.INFORMATION_MESSAGE);
            log.warn("null throttle returned for train '{}' during automatic initialization.", _activeTrain.getTrainName());
            _activeTrain.setMode(ActiveTrain.DISPATCHED);
            return;
        }
        log.debug("{}: New AutoEngineer, address={}, length={}, factor={}, useSpeedProfile={}",
                _activeTrain.getTrainName(),
                _throttle.getLocoAddress(),
                getMaxTrainLength(), _speedFactor, _useSpeedProfile);
        // get off this thread ASAP, some throttles does not completely initialize
        // until this thread finishes
        jmri.util.ThreadingUtil.runOnLayoutDelayed(() -> {
            if (_autoEngineer != null) {
                log.error("Second Trottle for same loco[{}] - ignoring", _address);
                // at least make sure its going the right way...
                setEngineDirection();
            } else {
                _autoEngineer = new AutoEngineer(t, re);
                _activeTrain.setMode(ActiveTrain.AUTOMATIC);
                // set initial direction
                setEngineDirection();
                _autoEngineer.setRamping(_currentRampRate, dispatcher.getFullRampTime(),
                        dispatcher.getMinThrottleInterval(), _currentRampRate);
            }
            if (_resumingAutomatic) {
                _resumingAutomatic = false;
                _activeTrain.setStatus(ActiveTrain.RUNNING);
                setupNewCurrentSignal(null, true);
                // if no current signal use saved.
                if (!isCurrentSignal()) {
                    restoreSavedSpeedAndDirection();
                } else {
                    setSpeedBySignal();
                }
            } else if (InstanceManager.getDefault(DispatcherFrame.class).getAutoAllocate()) {
                // starting for the first time with automatic allocation of
                // Sections
                // the last of 2 threads must call setSpeedBySignal
                // if the other thread is incomplete _currentAllocated Section
                // will be null
                if (_currentAllocatedSection != null) {
                    setSpeedBySignal();
                }
            }
        }, 500);
    }

    protected DccThrottle getThrottle() {
        return _throttle;
    }

    @Override
    public void notifyFailedThrottleRequest(jmri.LocoAddress address, String reason) {
        log.error("Throttle request failed for {} because {}", address, reason);
    }

    /**
     * No steal or share decisions made locally
     * <p>
     * {@inheritDoc}
     */
    @Override
    public void notifyDecisionRequired(jmri.LocoAddress address, DecisionType question) {
    }

    // more operational variables
    // private final ArrayList<AllocatedSection> _allocatedSectionList = new ArrayList<>();
    private jmri.jmrit.display.layoutEditor.LayoutBlockManager _lbManager = null;
    private AllocatedSection _lastAllocatedSection = null;

    protected Section getLastAllocatedSection() {
      Section as = _activeTrain.getLastAllocatedSection();
       return as;
    }

    private boolean _initialized = false;
    private Section _nextSection = null;                      // train has not reached this Section yet
    private volatile AllocatedSection _currentAllocatedSection = null;    // head of the train is in this Section
    private volatile AllocatedSection _previousAllocatedSection = null;   // previous Section - part of train could still be in this section
    private SignalHead _controllingSignal = null;
    private SignalMast _controllingSignalMast = null;
    private PropertyChangeListener _conSignalListener = null;
    private PropertyChangeListener _conSignalMastListener = null;
    private Block _conSignalProtectedBlock = null;
    private volatile Block _currentBlock = null;
    private Block _nextBlock = null;
    private volatile Block _previousBlock = null;
    private boolean _stoppingBySensor = false;
    private Sensor _stopSensor = null;
    private PropertyChangeListener _stopSensorListener = null;
    private PropertyChangeListener _turnoutStateListener = null;
    private boolean _stoppingByBlockOccupancy = false;    // if true, stop when _stoppingBlock goes UNOCCUPIED
    private boolean _stoppingUsingSpeedProfile = false;     // if true, using the speed profile against the roster entry to bring the loco to a stop in a specific distance
    private volatile Block _stoppingBlock = null;
    private boolean _resumingAutomatic = false;  // if true, resuming automatic mode after WORKING session
    private boolean _needSetSpeed = false;  // if true, train will set speed according to signal instead of stopping
    private boolean waitingOnAllocation = false; //if true the train was stopped due to next section not allocated
    // keeps track of and restores previous speed
    private float _savedSpeed = 0.0f;
    private boolean _savedForward = true;

    protected void saveSpeedAndDirection() {
        _savedSpeed = _autoEngineer.getTargetSpeed();
        _savedForward = _autoEngineer.getIsForward();
    }

    protected void restoreSavedSpeedAndDirection() {
        _autoEngineer.setTargetSpeed(_savedSpeed);
        _autoEngineer.setIsForward(_savedForward);
    }

    // keeps track of number of horn execution threads that are active
    private int _activeHornThreads = 0;

    protected void decrementHornExecution() {
        _activeHornThreads--;
    }

    protected void incrementHornExecution() {
        _activeHornThreads++;
    }

    //
    // Notification methods
    //
    /**
     * Handle notification of changes in section state.
     *
     * @param as the allocated that changed
     */
    protected void handleSectionStateChange(AllocatedSection as) {
        if (!_activeTrain.isInAllocatedList(as)) {
            addAllocatedSection(as);
        }
    }

    /**
     * Handle notification of allocation added to the ActiveTrain allocatedsections table.
     * Subtly different from change in a sections status.
     *
     * @param evt the allocation that changed
     */
    private void handleAnotherSectionAllocatedChange( PropertyChangeEvent evt) {
        if (waitingOnAllocation || InstanceManager.getDefault(DispatcherFrame.class).getSignalType() == DispatcherFrame.SECTIONSALLOCATED) {
            waitingOnAllocation = false;
            setSpeedBySignal();
        }
    }

    /**
     * Handle notification of changes in section occupancy.
     *
     * @param as the section that changed
     */
    protected void handleSectionOccupancyChange(AllocatedSection as) {
        if (!_activeTrain.isInAllocatedList(as)) {
            log.debug("Unexpected occupancy change notification - Section {}", as.getSection().getDisplayName(USERSYS));
            return;
        }
        if (as.getSection().getOccupancy() == Section.OCCUPIED) {
            // Section changed to OCCUPIED - process if expected next Section
            if (as.getSection() == _nextSection) {
                setNewCurrentSection(as);
            }
        } else if (as.getSection().getOccupancy() == Section.UNOCCUPIED) {
            jmri.TransitSection ts = as.getTransitSection();
            if (ts != null) {
                _autoTrainAction.removeTransitSection(ts);
            }
        }
    }

    @SuppressFBWarnings(value = "IS2_INCONSISTENT_SYNC",
            justification = "OK to not sync here, no conflict expected")
    protected void handleBlockStateChange(AllocatedSection as, Block b) {
        //Block oldPreviousBlock = _previousBlock;
        if (b.getState() == Block.OCCUPIED) {
            // Block changed to OCCUPIED - train has entered this block
            log.debug("{}: handleBlockStateChange to OCCUPIED section {}, block {}, length {}", _activeTrain.getTrainName(),
                    as.getSection().getDisplayName(USERSYS),
                    b.getDisplayName(USERSYS), getBlockLength(b));
            if (b == _nextBlock || _nextBlock == null) {
                _currentBlock = b;
                // defer setting the next/previous blocks until we know if its required and in what fashion
                // for stopping blocks that action happens after the train has stopped.
                // first check for entering the end point
                if (!_activeTrain.isTransitReversed() && as.getSequence() == _activeTrain.getEndBlockSectionSequenceNumber()) {
                    // are we going to reverse at end
                    if ( _activeTrain.getReverseAtEnd() ) {
                        removeCurrentSignal();
                        stopInCurrentSection(END_REVERSAL);
                    }
                    // are we going continuously without delay
                    else if ( _activeTrain.getResetWhenDone() && _activeTrain.getDelayedRestart() == ActiveTrain.NODELAY) {
                        _activeTrain.setRestart();
                        _activeTrain.setTransitReversed(false);
                        _activeTrain.resetAllAllocatedSections();
                        _previousBlock = null;
                        _nextBlock = getNextBlock(_currentBlock, _currentAllocatedSection);
                        setEngineDirection();
                        if ((_nextSection != null) && !_activeTrain.isInAllocatedList(_nextSection)) {
                            // we need to get a next section
                            InstanceManager.getDefault(DispatcherFrame.class).queueScanOfAllocationRequests();
                            // and then set the signal
                        }
                        // can be mid block
                        setupNewCurrentSignal(null, true);
                        setSpeedBySignal();
                    }
                    // are we restarting later
                    else if ( _activeTrain.getResetWhenDone()) {
                        // entered start block of Transit, must stop and reset for continuing - ignore signal changes till train stopped.
                        removeCurrentSignal();
                        stopInCurrentSection(BEGINNING_RESET);
                    }
                    // else we are ending here
                    else {
                        log.debug("{}: Trip end, stop in Current Section, Block= {}", _activeTrain.getTrainName(), b.getDisplayName(USERSYS));
                        removeCurrentSignal();
                        stopInCurrentSection(NO_TASK);
                    }
                }
                // are we entering the start point
                else if (_activeTrain.isTransitReversed() && as.getSequence() == _activeTrain.getStartBlockSectionSequenceNumber()) {
                     // are we coming back from a reverse and running continiuosly
                    if ( _activeTrain.getResetWhenDone() && _activeTrain.isTransitReversed() ) {
                        removeCurrentSignal();
                        stopInCurrentSection(BEGINNING_RESET);
                    }
                    // else we are ending here
                    else {
                        log.debug("{}: Trip end, stop in Current Section, Block= {}", _activeTrain.getTrainName(), b.getDisplayName(USERSYS));
                        removeCurrentSignal();
                        stopInCurrentSection(NO_TASK);
                    }
                } else {
                    // if we are not in first and not in last get the next block
                    //_previousBlock = oldPreviousBlock;
                    _nextBlock = getNextBlock(b, as);
                    if (_nextBlock != null) {
                        // this is a normal block/block change
                        // set the blocks as normal
                        _previousBlock = _currentBlock;
                        _nextBlock = getNextBlock(b, as);
                        setupNewCurrentSignal(as, false);
                    } else {
                        // assume we have reached last block in this transit, for safety sake.
                        log.warn("{}: No next Block from Block= {} Section= {}", _activeTrain.getTrainName(),
                                b.getDisplayName(USERSYS), as.getSection().getDisplayName(USERSYS));
                        removeCurrentSignal();
                        stopInCurrentSection(NO_TASK);
                    }
                }
            } else if (b != _currentBlock) {
                log.trace("{}: block going occupied {} is not _nextBlock or _currentBlock - ignored.",
                        _activeTrain.getTrainName(), b.getDisplayName(USERSYS));
                return;
            }
        } else if (b.getState() == Block.UNOCCUPIED) {
            log.debug("{}: handleBlockStateChange to UNOCCUPIED - Section {}, Block {}, speed {}", _activeTrain.getTrainName(),
                    as.getSection().getDisplayName(USERSYS), b.getDisplayName(USERSYS),getTargetSpeed());
            if (_stoppingByBlockOccupancy && (b == _stoppingBlock)) {
                log.trace("{}: setStopNow by block occupancy from Block unoccupied, Block= {}", _activeTrain.getTrainName(), b.getDisplayName(USERSYS));
                _stoppingByBlockOccupancy = false;
                _stoppingBlock = null;
                if (_needSetSpeed) {
                    _needSetSpeed = false;
                    setSpeedBySignal();
                } else {
                    setStopNow();
                }
            }
        }
        _autoTrainAction.handleBlockStateChange(as, b);
    }

    /**
     * support methods
     */
    protected void setEngineDirection() {
        boolean oldFwd = getForward();
        if (_runInReverse) {
            setForward(_activeTrain.isTransitReversed());
        } else {
            setForward(!_activeTrain.isTransitReversed());
        }
        log.debug("[{}]flipping direction was [{}] now [{}]",_activeTrain.getActiveTrainName() ,oldFwd, getForward());
    }

    protected AllocatedSection getCurrentAllocatedSection() {
        return _currentAllocatedSection;
    }

    protected void allocateAFresh() {
        //Reset initialized flag
        _initialized = false;
    }

    private void addAllocatedSection(AllocatedSection as) {
        if (!_initialized) {
            // this is first allocated section, get things started
            _initialized = true;
            _nextSection = as.getSection();
            _currentBlock = _activeTrain.getStartBlock();
            if (as.getSection().containsBlock(_currentBlock)) {
                // starting Block is in this allocated section - find next Block
                setNewCurrentSection(as);
                _nextBlock = getNextBlock(_currentBlock, as);
            } else if (as.getSection().connectsToBlock(_currentBlock)) {
                // starting Block is connected to a Block in this allocated section
                EntryPoint ep = as.getSection().getEntryPointFromBlock(_currentBlock, as.getDirection());
                if (ep != null) {
                    _nextBlock = ep.getBlock();
                } else {
                    log.error("failure to get entry point to Transit from Block {}", _currentBlock.getDisplayName(USERSYS));
                }
            }
            if (_nextBlock != null) {
                // set up new current signal, as this a beginning we allow a signal not at end of block
                // to control the speed.
                setupNewCurrentSignal(as,true);
            }
        }
        // if train is stopping for lack of an allocation, set flag to restart it
        if (!_pausingActive && (_lastAllocatedSection == _currentAllocatedSection)
                && isStopping() && (_activeTrain.getStatus() == ActiveTrain.RUNNING)) {
            _needSetSpeed = true;
        }

        // request next allocation if appropriate--Dispatcher must decide whether to allocate it and when
        if ((!InstanceManager.getDefault(DispatcherFrame.class).getAutoAllocate()) && ((_lastAllocatedSection == null)
                || (_lastAllocatedSection.getNextSection() == as.getSection()))) {
            // if AutoAllocate, this is now done in DispatcherFrame.java for all trains
            _lastAllocatedSection = as;
            if (as.getNextSection() != null) {
                Section nSection = as.getNextSection();
                int nextSeq = as.getNextSectionSequence();
                int nextDir = _activeTrain.getAllocationDirectionFromSectionAndSeq(nSection, nextSeq);
                InstanceManager.getDefault(DispatcherFrame.class).requestAllocation(_activeTrain, nSection, nextDir, nextSeq, true, null);
            }
        }
    }

    private boolean isStopping() {
        // here add indicator for new stopping methods, if any are added
        return (_stoppingBySensor || _stoppingByBlockOccupancy || _stoppingUsingSpeedProfile);
    }

    private void removeCurrentSignal() {
        if (_conSignalListener != null) {
            _controllingSignal.removePropertyChangeListener(_conSignalListener);
            _conSignalListener = null;
        }
        _controllingSignal = null;
        if (_conSignalMastListener != null) {
            _controllingSignalMast.removePropertyChangeListener(_conSignalMastListener);
            _conSignalMastListener = null;
        }
        _controllingSignalMast = null;
        _needSetSpeed = false;
    }

    /**
     * checks for a controlling signal
     * @return true if there is one
     */
    protected boolean isCurrentSignal() {
        if (InstanceManager.getDefault(DispatcherFrame.class).getSignalType() == DispatcherFrame.SIGNALHEAD) {
            return _controllingSignal != null;
        } else {
            // SignalMast
            return _controllingSignalMast != null;
        }
    }

    /**
     *
     * @param as current section the train is in, can be null
     * @param forceSpeedChange if true, the speed will be set using the signal mast
     *        even if it is not on the immediate block boundary
     */
    protected synchronized void setupNewCurrentSignal(AllocatedSection as, boolean forceSpeedChange) {
        log.trace("setupNewCurrentSignal Called Section[{}] forceSpeedChange[{}]", as != null ? as.getSectionName() : "null",forceSpeedChange);
        removeCurrentSignal();
        if (InstanceManager.getDefault(DispatcherFrame.class).getSignalType() == DispatcherFrame.SIGNALHEAD) {
            SignalHead sh = _lbManager.getFacingSignalHead(_currentBlock, _nextBlock);
            if (sh != null) {
                _controllingSignal = sh;
                _conSignalProtectedBlock = _nextBlock;
                sh.addPropertyChangeListener(_conSignalListener = (PropertyChangeEvent e) -> {
                    if (e.getPropertyName().equals("Appearance")) {
                        // controlling signal has changed appearance
                        setSpeedBySignal();
                    }
                });
                log.debug("new current signal = {}", sh.getDisplayName(USERSYS));
                setSpeedBySignal();
            } else {
                // Note: null signal head will result when exiting throat-to-throat blocks.
                log.debug("new current signal is null - sometimes OK");
            }
        } else if (InstanceManager.getDefault(DispatcherFrame.class).getSignalType() == DispatcherFrame.SIGNALMAST) {
            //SignalMast
            SignalMast sm = null;
            Block cB = _currentBlock;
            Block nB = _nextBlock;
            if (as == null) {
                as = _currentAllocatedSection;
            }
            // get signal mast at current block change, if there is no signal mast we will proceed with no change in speed
            // unless forceSpeedChange is true, such as beginning, resets of transit.
            // previous signal mast speed unless the mast is held.
            boolean weAreAtSpeedChangingMast=forceSpeedChange;
            if ( !forceSpeedChange  && nB != null ) {
                sm  = _lbManager.getFacingSignalMast(cB, nB);
                if (sm != null) {weAreAtSpeedChangingMast=true;}
            }

            while (sm == null && nB != null) {
                sm = _lbManager.getFacingSignalMast(cB, nB);
                if (sm == null) {
                    cB = nB;
                    nB = getNextBlock(nB, as);
                }
            }
            if (sm != null) {
                _controllingSignalMast = sm;
                _conSignalProtectedBlock = nB;
                sm.addPropertyChangeListener(_conSignalMastListener = (PropertyChangeEvent e) -> {
                    if (e.getPropertyName().equals("Aspect") || e.getPropertyName().equals("Held")) {
                        // controlling signal has changed appearance or a hold has been released
                        // even if its a hold we still have to use target speed etc else we override pauses and other stop events.
                        setSpeedBySignal();
                    }
                });
                log.debug("{}: new current signalmast {}({}) for section {}", _activeTrain.getTrainName(), sm.getDisplayName(USERSYS),
                        sm.getAspect(), as.getSection().getDisplayName(USERSYS));
                if ( weAreAtSpeedChangingMast ) {
                    setSpeedBySignal();
                }
            } // Note: null signal head will result when exiting throat-to-throat blocks.
            else {
                log.debug("{}: new current signalmast is null for section {} - sometimes OK", _activeTrain.getTrainName(),
                        as == null ? "Null" : as.getSection().getDisplayName(USERSYS));
            }
        } else {
            setSpeedBySignal();
        }
    }

    @CheckForNull
    private Block getNextBlock(Block b, AllocatedSection as) {
        //if (((_currentBlock == _activeTrain.getEndBlock()) && _activeTrain.getReverseAtEnd()
        //        && (as.getSequence() == _activeTrain.getEndBlockSectionSequenceNumber()))) {
        //    return _previousBlock;
        //}
        if ((_currentBlock == _activeTrain.getStartBlock())
                && _activeTrain.getResetWhenDone() && _activeTrain.isTransitReversed()
                && (as.getSequence() == _activeTrain.getStartBlockSectionSequenceNumber())) {
            return _previousBlock;
        }
        if (as.getNextSection() != null) {
            EntryPoint ep = as.getSection().getExitPointToSection(_nextSection, as.getDirection());
            if ((ep != null) && (ep.getBlock() == b)) {
                // this block is connected to a block in the next section
                return ep.getFromBlock();
            }
        }
        // this allocated section has multiple blocks _or_ there is no next Section
        Block blk = as.getSection().getEntryBlock();
        while (blk != null) {
            if (b == blk) {
                return as.getSection().getNextBlock();
            }
            blk = as.getSection().getNextBlock();
        }
        return null;
    }

    private void setNewCurrentSection(AllocatedSection as) {
        if (as.getSection() == _nextSection) {
            _previousAllocatedSection = _currentAllocatedSection;
            _currentAllocatedSection = as;
            _nextSection = as.getNextSection();
            TransitSection ts = as.getTransitSection();
            if (ts != null) {
                _autoTrainAction.addTransitSection(ts);
            }
            // written the long way for readability
            boolean nextSectionExpected = true;
            if (ts != null &&
                    ts.isSafe() &&
                    _activeTrain.getAllocateMethod() == ActiveTrain.ALLOCATE_BY_SAFE_SECTIONS) {
                nextSectionExpected = false;
            } else if (!_activeTrain.isAllocationReversed() &&
                    _activeTrain.getEndBlockSection() == _currentAllocatedSection.getSection()) {
                nextSectionExpected = false;
            } else if (_activeTrain.isAllocationReversed() &&
                    _activeTrain.getStartBlockSectionSequenceNumber() == _currentAllocatedSection.getSequence()) {
                nextSectionExpected = false;
            }
            log.debug("{}:Next Section Expected[{}]",_activeTrain.getActiveTrainName(),  nextSectionExpected);
            // NOw handled in SetSpeedBySignal()
            // check if new next Section exists but is not allocated to this train excepting above circumstances
            //if ( nextSectionExpected &&_nextSection != null && !_activeTrain.isInAllocatedList(_nextSection)) {
            //    // next section is not allocated to this train, must not enter it, even if signal is OK.
            //    log.warn("Stopping train [{}] in section [{}], as next section [{}] is not allocated",
            //            _activeTrain.getActiveTrainName(),_currentAllocatedSection.getSection().getDisplayName(USERSYS),_nextSection.getDisplayName(USERSYS));
            //    stopInCurrentSection(NO_TASK);
            //    _needSetSpeed = false;
            //}
            // see if we need to rescan as entering safe section.
            if (ts != null &&
                    ts.isSafe() &&
                    _activeTrain.getAllocateMethod() == ActiveTrain.ALLOCATE_BY_SAFE_SECTIONS) {
                InstanceManager.getDefault(DispatcherFrame.class).queueScanOfAllocationRequests();
            }

        }
    }

    // called by above or when resuming after stopped action
    protected synchronized void setSpeedBySignal() {
        log.trace("Set Speed by Signal");
        if (_pausingActive || ((_activeTrain.getStatus() != ActiveTrain.RUNNING)
                && (_activeTrain.getStatus() != ActiveTrain.WAITING)) || ((_controllingSignal == null)
                && InstanceManager.getDefault(DispatcherFrame.class).getSignalType() == DispatcherFrame.SIGNALHEAD)
                || (InstanceManager.getDefault(DispatcherFrame.class).getSignalType() == DispatcherFrame.SIGNALMAST && (_controllingSignalMast == null
                || (_activeTrain.getStatus() == ActiveTrain.WAITING && !_activeTrain.getStarted())))
                || (_activeTrain.getMode() != ActiveTrain.AUTOMATIC)) {
            // train is pausing or not RUNNING or WAITING in AUTOMATIC mode, or no controlling signal,
            //   don't set speed based on controlling signal
            log.trace("Skip Set Speed By Signal");
            return;
        }
        // only bother to check signal if the next allocation is ours.
        if (checkAllocationsAhead()) {
            if (InstanceManager.getDefault(DispatcherFrame.class).getSignalType() == DispatcherFrame.SIGNALHEAD) {
                setSpeedBySignalHead();
            } else if (InstanceManager.getDefault(DispatcherFrame.class)
                    .getSignalType() == DispatcherFrame.SIGNALMAST) {
                setSpeedBySignalMast();
            } else {
                log.trace("{}:Set Speed by BlocksAllocated",_activeTrain.getActiveTrainName());
                setSpeedBySectionsAllocated();
            }
        } else {
            // This will stop it.
             stopInCurrentSection(NO_TASK);
             log.debug("{}:Set Stop",_activeTrain.getActiveTrainName());
             waitingOnAllocation = true;  // flag setSpeedBySignal reuired when another allocation made.
        }
    }

    /*
     * Check at least the next section is allocated
     */
    private boolean checkAllocationsAhead() {
        if (_nextSection != null) {
            // Check that next section is allocated...
            for (AllocatedSection allocatedSection : _activeTrain.getAllocatedSectionList()) {
                if (allocatedSection.getSection() == _nextSection) {
                    return true;
                }
            }
        }
        return false;
    }

    private void setSpeedBySectionsAllocated() {
        if (_stoppingByBlockOccupancy && (_stoppingBlock != null && _stoppingBlock.getState() == Block.UNOCCUPIED)) {
            // we are awaiting a delayed stop
            return;
        }
        int sectionsAhead = 0;
        AllocatedSection as = null;
        for (AllocatedSection allocatedSection : _activeTrain.getAllocatedSectionList()) {
            if (allocatedSection.getSection() == _nextSection) {
                as = allocatedSection;
            }
            if (!allocatedSection.getEntered()) {
                sectionsAhead++;
            }
        }
        float newSpeed = 0.0f;
        log.debug("[{}:SectionsAhead[{}]",_activeTrain.getActiveTrainName() ,sectionsAhead);
        if (checkTurn(as)) {
            switch (sectionsAhead) {
                case 0:
                    newSpeed = 0.0f;
                    break;
                case 1:
                    newSpeed = InstanceManager.getDefault(SignalSpeedMap.class)
                            .getSpeed("Medium");
                    // .getSpeed(InstanceManager.getDefault(DispatcherFrame.class).getStoppingSpeedName());
                    _activeTrain.setStatus(ActiveTrain.RUNNING);
                    break;
                default:
                    newSpeed = InstanceManager.getDefault(SignalSpeedMap.class)
                            .getSpeed("Normal");
                    // .getSpeed(InstanceManager.getDefault(DispatcherFrame.class).getStoppingSpeedName());
                    _activeTrain.setStatus(ActiveTrain.RUNNING);
            }
            // If the train has no _currentAllocatedSection it is in a first block outside transit.
            if (_currentAllocatedSection != null ) {
                for (Block block : _currentAllocatedSection.getSection().getBlockList()) {
                    float speed = getSpeedFromBlock(block);
                    if (speed > 0 && speed < newSpeed) {
                        newSpeed = speed;
                    }
                }
            }
        }
        if (newSpeed > 0) {
            log.trace("setSpeedBySectionsAllocated isStopping[{}]",isStopping());
            cancelStopInCurrentSection();
            setTargetSpeed(getThrottleSettingFromSpeed(newSpeed));
        } else {
            stopInCurrentSection(NO_TASK);
        }
    }

    /**
     * Check that all turnouts in a section have finished setting
     * for passage. If not listens on first bad turnout
     * and rechecks when set.
     * @param as Allocated section whose turnouts need to be checked.
     * @return true if no errors else false
     */
    private boolean checkTurn(AllocatedSection as) {
        if (as != null && as.getAutoTurnoutsResponse() != null) {
            Turnout to = InstanceManager.getDefault(DispatcherFrame.class).getAutoTurnoutsHelper().checkStateAgainstList(as.getAutoTurnoutsResponse());
            if (to != null) {
                // at least one turnout isnt correctly set
                to.addPropertyChangeListener(_turnoutStateListener = (PropertyChangeEvent e) -> {
                    if (e.getPropertyName().equals("KnownState")) {
                        ((Turnout) e.getSource()).removePropertyChangeListener(_turnoutStateListener);
                        setSpeedBySignal();
                    }
                });
                return false;
            }
        }
        return true;
    }

    private void setSpeedBySignalMast() {
        //Set speed using SignalMasts;
        String displayedAspect = _controllingSignalMast.getAspect();
        if (log.isTraceEnabled()) {
            log.trace("{}: Controlling mast {} ({})", _activeTrain.getTrainName(), _controllingSignalMast.getDisplayName(USERSYS), displayedAspect);
            if (_conSignalProtectedBlock == null) {
                log.trace("{}: Protected block is null", _activeTrain.getTrainName());
            } else {
                log.trace("{}: Protected block: {} state: {} speed: {}", _activeTrain.getTrainName(),
                        _conSignalProtectedBlock.getSensor().getDisplayName(USERSYS),
                        (_conSignalProtectedBlock.getSensor().getState() == Block.OCCUPIED ? "OCCUPIED" : "NOT OCCUPIED"),
                        _conSignalProtectedBlock.getBlockSpeed());
            }
        }

        if ((_controllingSignalMast.getAppearanceMap().getSpecificAppearance(SignalAppearanceMap.DANGER).equals(displayedAspect))
                || !_controllingSignalMast.getLit() || _controllingSignalMast.getHeld()) {
            checkForSignalPassedOrStop(_controllingSignalMast.getDisplayName(USERSYS));
        } else if (_controllingSignalMast.getAppearanceMap().getSpecificAppearance(SignalAppearanceMap.PERMISSIVE) != null
                && _controllingSignalMast.getAppearanceMap().getSpecificAppearance(SignalAppearanceMap.PERMISSIVE).equals(displayedAspect)) {
            setTargetSpeedState(RESTRICTED_SPEED);
            _activeTrain.setStatus(ActiveTrain.RUNNING);
        } else {

            //if using signalmasts, set speed to lesser of aspect speed and signalmastlogic speed
            //  (minimum speed on the path to next signal, using turnout and block speeds)
            String aspectSpeedStr = (String) _controllingSignalMast.getSignalSystem().getProperty(displayedAspect, "speed");
            log.trace("{}: Signal {} speed {} for aspect {}", _activeTrain.getTrainName(), _controllingSignalMast.getDisplayName(USERSYS), aspectSpeedStr, displayedAspect);
            float speed = -1.0f;
            if (aspectSpeedStr != null) {
                try {
                    speed = Float.parseFloat(aspectSpeedStr);
                } catch (NumberFormatException nx) {
                    try {
                        speed = InstanceManager.getDefault(SignalSpeedMap.class).getSpeed(aspectSpeedStr);
                        log.trace("{}: Signal {} speed from map for {} is {}", _activeTrain.getTrainName(), _controllingSignalMast.getDisplayName(USERSYS), aspectSpeedStr, speed);
                    } catch (IllegalArgumentException ex) {
                        //Considered Normal if the speed does not appear in the map
                        log.trace("{}: Speed not found {}", _activeTrain.getTrainName(), aspectSpeedStr);
                    }
                }
            }
            int aspectSpeed = (int) speed; //save for debug message

            //get maximum speed for the route between current and next signalmasts
            float smLogicSpeed = -1.0f;
            String smDestinationName = "unknown";
            SignalMastLogic smLogic = InstanceManager.getDefault(SignalMastLogicManager.class).getSignalMastLogic(_controllingSignalMast);
            if (smLogic != null) {
                SignalMast smDestination = smLogic.getActiveDestination();
                if (smDestination != null) {
                    smDestinationName = smDestination.getDisplayName(USERSYS);
                    smLogicSpeed = (int) smLogic.getMaximumSpeed(smDestination);
                }
            }

            //use the smaller of aspect speed or route speed
            if (smLogicSpeed > -1.0f && smLogicSpeed < speed) {
                speed = smLogicSpeed;
            }

            log.debug("{}: {}({}) {}({}), Dest: {}, path max: {}",
                    _activeTrain.getTrainName(),
                    _controllingSignalMast.getDisplayName(USERSYS), displayedAspect, aspectSpeedStr, aspectSpeed,
                    smDestinationName, (int) smLogicSpeed);

            if (speed > -1.0f) {
                /* We should work on the basis that the speed required in the current block/section is governed by the signalmast
                 that we have passed and not the one we are approaching when we are accelerating.
                 However when we are decelerating we should be aiming to meet the speed required by the approaching signalmast
                 whether that is to slow down or come to a complete stand still.
                 */
                if (prevSpeed == -1 || speed < prevSpeed) {
                    log.debug("{}: Signal {} setting speed to {} for next", _activeTrain.getTrainName(),
                            _controllingSignalMast.getDisplayName(USERSYS), speed);
                    setTargetSpeedValue(speed);
                } else {
                    log.debug("{}: Signal {} setting speed to {} for previous", _activeTrain.getTrainName(),
                            _controllingSignalMast.getDisplayName(USERSYS), speed);
                    setTargetSpeedValue(prevSpeed);
                }
                prevSpeed = speed;
                _activeTrain.setStatus(ActiveTrain.RUNNING);

            } else {
                log.warn("{}: No specific speeds found so will use the default", _activeTrain.getTrainName());
                setTargetSpeedState(NORMAL_SPEED);
                _activeTrain.setStatus(ActiveTrain.RUNNING);
            }
        }
    }

    private void setSpeedBySignalHead() {
        // a held signal always stop
        if ( _controllingSignal != null && _controllingSignal.getAppearance() == SignalHead.HELD ) {
            // Held - Stop
            stopInCurrentSection(NO_TASK);
            return;
        }

        if (useSpeedProfile) {
            // find speed from signal.
            // find speed from block
            // use least
            float blockSpeed = getSpeedFromBlock(_conSignalProtectedBlock);

            float signalSpeed;
            String signalSpeedName;
            String displayedAspect = _controllingSignal.getAppearanceName();
            try {
                signalSpeedName =
                        InstanceManager.getDefault(SignalSpeedMap.class).getAppearanceSpeed(displayedAspect);
                signalSpeed = InstanceManager.getDefault(SignalSpeedMap.class).getSpeed(signalSpeedName);
            } catch (Throwable ex) { // if _anything_ goes wrong, contain it
                signalSpeed = -1.0f;
                log.warn("{}: Block {} AppearanceSpeed {} not found in SignalSpeedMap",
                        _activeTrain.getTrainName(), _conSignalProtectedBlock.getDisplayName(USERSYS), displayedAspect);
            }
            float useSpeed;
            if (blockSpeed < signalSpeed) {
                useSpeed = blockSpeed;
            } else {
                useSpeed = signalSpeed;
            }

            log.trace("BlockSpeed[{}] SignalSpeed[{}]", blockSpeed, signalSpeed);
            if (useSpeed < 0.01f) {
                checkForSignalPassedOrStop(_controllingSignal.getDisplayName(USERSYS));
            } else {
                setTargetSpeedByProfile(useSpeed);
            }
        } else {
            switch (_controllingSignal.getAppearance()) {
                case SignalHead.DARK:
                case SignalHead.RED:
                case SignalHead.FLASHRED:
                    // May get here from signal changing before Block knows it is occupied, so must
                    //      check Block occupancy sensor, which must change before signal.
                    // check to to see if its allocated to us!!!
                    //      check Block occupancy sensor if it is in an allocated block, which must change before signal
                    // If the train has no _currentAllocatedSection it is in a first block outside transit.
                    checkForSignalPassedOrStop(_controllingSignal.getDisplayName(USERSYS));
                    break;
                case SignalHead.YELLOW:
                case SignalHead.FLASHYELLOW:
                    setTargetSpeedState(SLOW_SPEED);
                    _activeTrain.setStatus(ActiveTrain.RUNNING);
                    break;
                case SignalHead.GREEN:
                case SignalHead.FLASHGREEN:
                    setTargetSpeedState(NORMAL_SPEED);
                    _activeTrain.setStatus(ActiveTrain.RUNNING);
                    break;
                case SignalHead.LUNAR:
                case SignalHead.FLASHLUNAR:
                    setTargetSpeedState(RESTRICTED_SPEED);
                    _activeTrain.setStatus(ActiveTrain.RUNNING);
                    break;
                default:
                    log.warn("Signal Head[{}] has invalid Appearence - using stop",_controllingSignal.getAppearance());
                    stopInCurrentSection(NO_TASK);
            }

        }
    }

    /**
     * Check to see if a stop is really required, or if this is the
     * signal head that was just passed, in which case ignore as the signal goes red before a
     * new signal exists.
     *
     * @param displayName name of signal for debug messages.
     */
    private void checkForSignalPassedOrStop(String displayName) {
        // if current section is null we are in a pre transit block.
        if (_currentAllocatedSection != null) {
            if ((_currentAllocatedSection.isInActiveBlockList(_conSignalProtectedBlock) ||
                    (_nextSection != null && _activeTrain.isInAllocatedList(_nextSection) && _nextSection.containsBlock(_conSignalProtectedBlock)))
                    && _conSignalProtectedBlock.getSensor().getState() == Block.OCCUPIED) {
                // Train has just passed this signal - ignore this signal
                log.debug("{}: _conSignalProtectedBlock [{}] for signal [{}] is the block just past so ignore.", _activeTrain.getTrainName(),
                        _conSignalProtectedBlock.getDisplayName(USERSYS), displayName);
            } else {
                log.debug("{}: stopping for signal [{}] ", _activeTrain.getTrainName(),
                         displayName);
                stopInCurrentSection(NO_TASK);
            }
        }
    }

    protected float getSpeedFromBlock(Block block) {
        String blockSpeedName = block.getBlockSpeed();
        if (blockSpeedName.contains("Global")) {
            blockSpeedName = InstanceManager.getDefault(BlockManager.class).getDefaultSpeed();
        }
        float blockSpeed = -1.0f;
        if (!blockSpeedName.isEmpty()) {
            try {
                blockSpeed = Float.parseFloat(blockSpeedName);
            } catch (NumberFormatException nx) {
                try {
                    blockSpeed = InstanceManager.getDefault(SignalSpeedMap.class).getSpeed(blockSpeedName);
                    log.debug("{} {}: block speed from map for {} is {}",
                            _activeTrain.getTrainName(), block.getDisplayName(USERSYS), blockSpeedName,
                            blockSpeed);
                } catch (Throwable ex) { // if _anything_ goes wrong, contain it
                    //Considered Normal if the speed does not appear in the map
                    log.warn("{}: Block {} Speed {} not found in SignalSpeedMap",
                            _activeTrain.getTrainName(), block.getDisplayName(USERSYS), blockSpeed);
                }
            }
        }
        return blockSpeed;
    }

    float prevSpeed = -1.0f;

    // called to cancel a stopping action that is in progress
    private synchronized void cancelStopInCurrentSection() {
        log.trace("[{}]:Cancel Stopping", _activeTrain.getTrainName());
        cancelStoppingBySensor();
        _stoppingByBlockOccupancy = false;
        _stoppingBlock = null;
        _stoppingUsingSpeedProfile = false;
        _stoppingBlock = null;
        _autoEngineer.slowToStop(false);
    }

    private synchronized void stopInCurrentSection(int task) {
        if (_currentAllocatedSection == null) {
            log.error("{}: Current allocated section null on entry to stopInCurrentSection", _activeTrain.getTrainName());
            setStopNow();
            return;
        }
        log.debug("{}: StopInCurrentSection called for {} task[{}] targetspeed[{}]", _activeTrain.getTrainName(), _currentAllocatedSection.getSection().getDisplayName(USERSYS),task,getTargetSpeed());
        if (getTargetSpeed() == 0.0f || isStopping()) {
            log.debug("{}: train is already stopped or stopping.", _activeTrain.getTrainName());
            // ignore if train is already stopped or if stopping is in progress
            return;
        }
        // if Section has stopping sensors, use them
        if (_currentAllocatedSection.getSection().getState() == Section.FORWARD) {
            _stopSensor = _currentAllocatedSection.getSection().getForwardStoppingSensor();
        } else {
            _stopSensor = _currentAllocatedSection.getSection().getReverseStoppingSensor();
        }
        if (_stopSensor != null) {
            if (_stopSensor.getKnownState() == Sensor.ACTIVE) {
                // stop sensor is already active, stop now
                setStopNow();
            } else {
                setDecreasedSpeedBeforeStop();
                _stopSensor.addPropertyChangeListener(_stopSensorListener = (java.beans.PropertyChangeEvent e) -> {
                    handleStopSensorChange(e);
                });
                _stoppingBySensor = true;
            }
        } else if (_useSpeedProfile && _stopBySpeedProfile) {
            log.debug("{}: Section [{}] Section Length[{}] Max Train Length [{}] StopBySpeedProfile [{}]. setStopNow", _activeTrain.getTrainName(),
                    _currentAllocatedSection.getSection().getDisplayName(USERSYS), _currentAllocatedSection.getLength(), _maxTrainLength, _stopBySpeedProfile);
            // stopping by speed profile uses section length to stop
            setStopNow(true);
        } else if (_currentAllocatedSection.getLength()  < _maxTrainLength) {
            log.debug("{}: Section [{}] Section Length[{}] Max Train Length [{}]. setStopNow({})",
                    _activeTrain.getTrainName(),
                    _currentAllocatedSection.getSection().getDisplayName(USERSYS),
                    _currentAllocatedSection.getLength(),
                    _maxTrainLength, _stopBySpeedProfile);
            // train will not fit comfortably in the Section, stop it immediately
            setStopNow();
        } else if (_resistanceWheels) {
            log.debug("{}: train will fit in [{}] ({}>={}), stop when prev block clears.", _activeTrain.getTrainName(),
                    _currentAllocatedSection.getSection().getDisplayName(USERSYS), _currentAllocatedSection.getLength(), _maxTrainLength);
            // train will fit in current allocated Section and has resistance wheels
            // try to stop by watching Section Block occupancy
            if (_currentAllocatedSection.getSection().getNumBlocks() == 1) {
                if (_previousAllocatedSection != null) {
                    Block tBlock;
                    // just because current section has one block does not mean the previous one did.
                    if (_previousAllocatedSection.getSection().getNumBlocks() == 1) {
                       tBlock = _previousAllocatedSection.getSection().getLastBlock();
                    } else {
                       tBlock = _previousAllocatedSection.getSection().getExitBlock();
                    }
                    if ((tBlock != null) && (tBlock.getState() == Block.OCCUPIED)) {
                        _stoppingBlock = tBlock;
                        setStopByBlockOccupancy(false);
                    } else {
                        setStopNow();
                    }
                } else {
                    setStopNow();
                }
            } else {
                // Section has multiple blocks
                Block exitBlock = _currentAllocatedSection.getExitBlock();
                Block enterBlock = _currentAllocatedSection.getEnterBlock(_previousAllocatedSection);
                if (enterBlock == null) {
                    // this is the first Section of the Transit, with train starting in this Section
                    setStopNow();
                } else if (exitBlock == enterBlock) {
                    // entry and exit are from the same Block
                    if ((_previousBlock != null) && (_previousBlock.getState() == Block.OCCUPIED)
                            && (getBlockLength(exitBlock) > _maxTrainLength)) {
                        _stoppingBlock = _previousBlock;
                        setStopByBlockOccupancy(false);
                    } else {
                        setStopNow();
                    }
                } else {
                    // try to move train as far into the Section as it will comfortably fit
                    Block tstBlock = exitBlock;
                    if (tstBlock == null) {
                        if (_currentAllocatedSection.getDirection() == Section.REVERSE) {
                            tstBlock = _currentAllocatedSection.getSection().getBlockBySequenceNumber(0);
                        } else {
                            tstBlock = _currentAllocatedSection.getSection().getBlockBySequenceNumber(
                                    _currentAllocatedSection.getSection().getNumBlocks() - 1);
                        }
                    }
                    int tstLength = getBlockLength(tstBlock);
                    int tstBlockSeq = _currentAllocatedSection.getSection().getBlockSequenceNumber(tstBlock);
                    while ((tstLength < _maxTrainLength) && (tstBlock != enterBlock)) {
                        int newSeqNumber;
                        if (_currentAllocatedSection.getDirection() == Section.REVERSE) {
                            newSeqNumber = tstBlockSeq + 1;
                        } else {
                            newSeqNumber = tstBlockSeq - 1;
                        }
                        tstBlock = _currentAllocatedSection.getSection().getBlockBySequenceNumber(newSeqNumber);
                        tstBlockSeq = newSeqNumber;
                        tstLength += getBlockLength(tstBlock);
                    }
                    if (_maxTrainLength > tstLength) {
                        setStopNow();
                    } else if (tstBlock == enterBlock) {
                        // train fits, but needs all available Blocks
                        Block previousSectionExitBlock = _previousAllocatedSection.getExitBlock();
                        if ((previousSectionExitBlock != null) && (previousSectionExitBlock.getState() == Block.OCCUPIED)) {
                            _stoppingBlock = previousSectionExitBlock;
                            setStopByBlockOccupancy(true);
                        } else {
                            setStopNow();
                        }
                    } else {
                        // train fits, and doesn't need all available Blocks
                        int xSeqNumber = tstBlockSeq + 1;
                        if (_currentAllocatedSection.getDirection() == Section.FORWARD ) {
                            xSeqNumber = tstBlockSeq - 1;
                        }
                        _stoppingBlock = _currentAllocatedSection.getSection().
                                getBlockBySequenceNumber(xSeqNumber);
                        setStopByBlockOccupancy(true);
                    }
                }
            }
        } else {
            // train will fit, but no way to stop it reliably
            setStopNow();
        }
        // even if no task is required it must be run
        // as cleanup happens after train stops.
        Runnable waitForStop = new WaitForTrainToStop(task);
        Thread tWait = jmri.util.ThreadingUtil.newThread(waitForStop, "Wait for stop " + getActiveTrain().getActiveTrainName());
        tWait.start();
    }

    protected synchronized void executeStopTasks(int task) {
        // clean up stopping
        cancelStopInCurrentSection();
        log.trace("exec[{}]",task);
        switch (task) {
            case NO_TASK:
                // clean up stop
                break;
            case END_REVERSAL:
                /* Reset _previousBlock to be the _currentBlock if we do a continious reverse otherwise the stop in block method fails
                to stop the loco in the correct block
                 if the first block we come to has a stopped or held signal */
                _activeTrain.setRestart();
                _activeTrain.setTransitReversed(true);
                _activeTrain.reverseAllAllocatedSections();
                setEngineDirection();
                _previousBlock = null;
                _nextBlock = getNextBlock(_currentBlock,_currentAllocatedSection);
                if (_activeTrain.getDelayedRestart() == ActiveTrain.NODELAY) {
                    if ((_nextSection != null) && !_activeTrain.isInAllocatedList(_nextSection)) {
                        InstanceManager.getDefault(DispatcherFrame.class).queueScanOfAllocationRequests();
                        break;
                    }
                    // a reversal can happen in mid section
                    setupNewCurrentSignal(_currentAllocatedSection, true);
                    setSpeedBySignal();
                }
                break;
            case BEGINNING_RESET:
                _activeTrain.setRestart();
                if (_activeTrain.getResetWhenDone()) {
                    if (_activeTrain.getDelayedRestart() == ActiveTrain.NODELAY && !_activeTrain.getReverseAtEnd()) {
                        log.error("[{}]: train is continueing without pause, should have been handled in handleBlockStateChange.",_activeTrain.getTrainName());
                    } else {
                        // then active train is delayed
                        _activeTrain.setTransitReversed(false);
                        _activeTrain.resetAllAllocatedSections();
                        _previousBlock = null;
                        _nextBlock = getNextBlock(_currentBlock,_currentAllocatedSection);
                        setEngineDirection();
                        _activeTrain.setRestart();
                        if ((_nextSection != null) && !_activeTrain.isInAllocatedList(_nextSection)) {
                            InstanceManager.getDefault(DispatcherFrame.class).queueScanOfAllocationRequests();
                        }
                        // can be mid block
                        setupNewCurrentSignal(null, true);
                        setSpeedBySignal();

                    }
                } else {
                    // dispatcher cancelled auto restart while train was stopping?
                    log.warn("[{}]resetWhenDone flag reset, likely user cancelling while processing stop",
                            _activeTrain.getActiveTrainName());
                }
                break;
            default:
                log.debug("[{}]Invalid action [{}] in executeStopTasksRequest to execute BEGINNING_RESET cancelled", _activeTrain.getActiveTrainName(),task);
                break;
        }
    }

    /**
     * Remove the stopping sensor
     */
    private void cancelStoppingBySensor() {
        if (_stopSensor != null) {
            _stopSensor.removePropertyChangeListener(_stopSensorListener);
            _stoppingBySensor = false;
            _stopSensorListener = null;
            _stopSensor = null;
        }
    }

    /**
     * When the stopping sensor we are waiting on goes active
     * stop the train or set a new speed and destroy itself
     * @param e  - the property change event
     */
    private synchronized void handleStopSensorChange(java.beans.PropertyChangeEvent e) {
        if (e.getPropertyName().equals("KnownState") && (int) e.getNewValue() == Sensor.ACTIVE) {
            _stopSensor.removePropertyChangeListener(_stopSensorListener);
            _stoppingBySensor = false;
            _stopSensorListener = null;
            _stopSensor = null;
            if (_needSetSpeed) {
                _needSetSpeed = false;
                setSpeedBySignal();
            } else {
                setStopNow();
            }
        }
    }

    private synchronized void setStopNow() {
        setStopNow(false);
        }

    private synchronized void setStopNow(boolean useSpeedProfile) {
        setTargetSpeedState(STOP_SPEED,useSpeedProfile);
        if (_currentAllocatedSection == null) {  // this may occur if the train is not in the selected block when initially created and the signal is held.
            _activeTrain.setStatus(ActiveTrain.WAITING);
        } else if (_currentAllocatedSection.getNextSection() == null) {
            // wait for train to stop - this lets action items complete in a timely fashion
            waitUntilStopped();
            _activeTrain.setStatus(ActiveTrain.DONE);
        } else {
            _activeTrain.setStatus(ActiveTrain.WAITING);
        }
    }

    /*
     * When multi block stopping, the stopping block may not be occupied yet.
     */
    private void setStopByBlockOccupancy(boolean ignoreNotOccupied) {
        // note: _stoppingBlock must be set before invoking this method
        //  verify that _stoppingBlock is actually occupied, if not stop immed
        if (_stoppingBlock.getState() == Block.OCCUPIED || ignoreNotOccupied) {
            setDecreasedSpeedBeforeStop();
            _stoppingByBlockOccupancy = true;
        } else {
            setStopNow();
        }
    }

    /**
     * Before stopping by sensor alone, or by clearing previous block,
     * set the speed to the user defined preference.
     */
    private void setDecreasedSpeedBeforeStop() {
        float signalSpeed = 25;
        try {
            signalSpeed = InstanceManager.getDefault(SignalSpeedMap.class)
                    .getSpeed(InstanceManager.getDefault(DispatcherFrame.class).getStoppingSpeedName());
        } catch (IllegalArgumentException ex) {
            log.error("Missing [{}] from Speed table - defaulting to 25",
                    InstanceManager.getDefault(DispatcherFrame.class).getStoppingSpeedName());
        }
        setToAMaximumThrottle(getThrottleSettingFromSpeed(signalSpeed));
    }

    /**
     * Sets the throttle percent unless it is already less than the new setting
     * @param throttleSetting  Max ThrottleSetting required.
     */
    private synchronized void setToAMaximumThrottle(float throttleSetting) {
        if (throttleSetting < getTargetSpeed()) {
            setTargetSpeed(throttleSetting);
        }
    }

    /**
     * Calculates the throttle setting for a given speed.
     * @param speed  the unadjusted speed.
     * @return - throttle setting (a percentage)
     */
    private synchronized float getThrottleSettingFromSpeed(float speed) {
        if (useSpeedProfile) {
            float throttleSetting = _activeTrain.getRosterEntry().getSpeedProfile()
                    .getThrottleSettingFromSignalMapSpeed(speed, getForward());
            return applyMaxThrottleAndFactor(throttleSetting);
        }
        if (InstanceManager.getDefault(DispatcherFrame.class).getSignalType() == DispatcherFrame.SIGNALMAST) {
            float mls;
            if (_controllingSignalMast != null) {
                mls = _controllingSignalMast.getSignalSystem().getMaximumLineSpeed();
            } else {
                //plan B
                mls = InstanceManager.getDefault(DispatcherFrame.class).getMaximumLineSpeed();
            }
            float throttleSetting = (speed / mls);
            return applyMaxThrottleAndFactor(throttleSetting);
        } else {
            return applyMaxThrottleAndFactor(speed/100.0f);
        }
    }

    /**
     *
     * @param throttleSetting the throttle setting that would normally be set
     * @return the adjusted throttle setting after applying Max Throttle and Percentage throttle settings
     */
    private synchronized float applyMaxThrottleAndFactor(float throttleSetting) {
        if (throttleSetting > 0.0f) {
            if (throttleSetting > _maxSpeed) {
                return _maxSpeed * _speedFactor;
            }
            return (throttleSetting * _speedFactor); //adjust for train's Speed Factor
        } else {
            return throttleSetting;
        }
    }

    /**
     * sets the throttle based on an index number into _speedRatio array
     * @param speedState  Index value
     */
    private synchronized void setTargetSpeedState(int speedState) {
        setTargetSpeedState(speedState,false);
    }

    /**
     * sets the throttle based on an index number into _speedRatio array
     * @param speedState  Index value
     * @param stopBySpeedProfile if true use speed profile
     */
    private synchronized void setTargetSpeedState(int speedState,boolean stopBySpeedProfile) {
        log.trace("{}: setTargetSpeedState:({})",_activeTrain.getTrainName(),speedState);
        _autoEngineer.slowToStop(false);
        if (speedState > STOP_SPEED) {
            cancelStopInCurrentSection();
            setTargetSpeed(applyMaxThrottleAndFactor(_speedRatio[speedState]));
        } else if (stopBySpeedProfile) {
            // we are going to stop by profile
            _stoppingUsingSpeedProfile = true;
            _autoEngineer.setTargetSpeed(_currentAllocatedSection.getSection().getActualLength() * _stopBySpeedProfileAdjust, 0.0f);
        } else {
            _autoEngineer.setHalt(true);
            setTargetSpeed(0.0f);
        }
    }

    private synchronized void setTargetSpeedByProfile(float speedState) {
        // the speed comes in as units of warrents (mph, kph, mm/s etc)
            try {
<<<<<<< HEAD
                float throttleSetting = _activeTrain.getRosterEntry().getSpeedProfile().getThrottleSettingFromSignalMapSpeed(speedState, _forward);
                log.debug("{}: setTargetSpeedByProfile: {} SpeedState[{}]",
                        _activeTrain.getTrainName(),
                        throttleSetting,
                        speedState);
=======
                float throttleSetting = _activeTrain.getRosterEntry().getSpeedProfile().getThrottleSettingFromSignalMapSpeed(speedState, getForward());
                log.debug("{}: setTargetSpeedByProfile: SpeedState[{}]",_activeTrain.getTrainName(),throttleSetting,speedState);
>>>>>>> 02b43308
                if (throttleSetting > 0.009) {
                    cancelStopInCurrentSection();
                    setTargetSpeed(applyMaxThrottleAndFactor(throttleSetting)); // apply speed factor and max
                 } else if (useSpeedProfile && _stopBySpeedProfile) {
                    setTargetSpeed(0.0f);
                    _stoppingUsingSpeedProfile = true;
                    _autoEngineer.setTargetSpeed(_currentAllocatedSection.getSection().getActualLength(), 0.0f);
                } else {
                    _autoEngineer.slowToStop(false);
                    setTargetSpeed(0.0f);
                    _autoEngineer.setHalt(true);
                }
            } catch (Exception ex) {
                log.error("setTargetSpeedByProfile crashed - Emergency Stop: ", ex );
                _autoEngineer.slowToStop(false);
                setTargetSpeed(-1.0f);
                _autoEngineer.setHalt(true);
            }
        }

    /**
     * Pass in speed as shown on dialogs, and convert to decimal speed needed by
     * throttle.
     */
    private synchronized void setTargetSpeedValue(float speed) {
        log.debug("{}: setTargetSpeedValue: Speed[{}]",_activeTrain.getTrainName(),speed);
        if (useSpeedProfile) {
            setTargetSpeedByProfile(speed);
            return;
        }
        _autoEngineer.slowToStop(false);
        float mls;
        if (_controllingSignalMast != null) {
            mls = _controllingSignalMast.getSignalSystem().getMaximumLineSpeed();
        } else {
            mls = InstanceManager.getDefault(DispatcherFrame.class).getMaximumLineSpeed();
        }
        float decSpeed = (speed / mls);
        if (decSpeed > 0.0f) {
            cancelStopInCurrentSection();
            setTargetSpeed(applyMaxThrottleAndFactor(decSpeed));
        } else {
            setTargetSpeed(0.0f);
            _autoEngineer.setHalt(true);
        }
    }

    private int getBlockLength(Block b) {
        if (b == null) {
            return (0);
        }
        float fLength = b.getLengthMm() / (float) InstanceManager.getDefault(DispatcherFrame.class).getScale().getScaleFactor();
        if (InstanceManager.getDefault(DispatcherFrame.class).getUseScaleMeters()) {
            return (int) (fLength * 0.001f);
        }
        return (int) (fLength * 0.00328084f);
    }

    /**
     * Initiates running in manual mode with external throttle.
     * <p>
     * This method is triggered by an action in the Transit. The throttle in use
     * for automatic operation is dispatched.
     */
    protected void initiateWorking() {
        if (_activeTrain.getStatus() != ActiveTrain.WORKING) {
            _activeTrain.setMode(ActiveTrain.DISPATCHED);
            _activeTrain.setStatus(ActiveTrain.WORKING);
            saveSpeedAndDirection();
            if (_autoEngineer != null) {
                _autoEngineer.setHalt(true);
                waitUntilStopped();
                _autoEngineer.abort();
                InstanceManager.throttleManagerInstance().releaseThrottle(_throttle, this);
                _autoEngineer = null;
                _throttle = null;
            }
        }
    }

    /**
     * Returns when train is stopped.
     * <p>
     * Note: Provides for _autoEngineer becoming null during wait Ties up the
     * current autoActiveTrain thread.
     */
    protected void waitUntilStopped() {
        boolean doneWaiting = false;
        while (!doneWaiting) {
            if (_autoEngineer != null) {
                doneWaiting = _autoEngineer.isStopped();
            } else {
                doneWaiting = true;
            }
            if (!doneWaiting) {
                try {
                    Thread.sleep(50);
                } catch (InterruptedException e) {
                    // ignore this exception
                }
            }
        }
    }

    /**
     * Resumes automatic running after a working session using an external
     * throttle This method is triggered by the dispatcher hitting the "Resume
     * Auto Running" button A new throttle is acquired to allow automatic
     * running to resume
     */
    protected void resumeAutomaticRunning() {
        if ((_activeTrain.getStatus() == ActiveTrain.WORKING)
                || (_activeTrain.getStatus() == ActiveTrain.READY)) {
            _autoTrainAction.cancelDoneSensor();
            if (initialize()) {
                _resumingAutomatic = true;
            } else {
                log.error("Failed to initialize throttle when resuming automatic mode.");
            }
        }
    }

    /**
     * Pause the auto active train for a specified number of fast clock minutes.
     *
     * @param fastMinutes the number of minutes to pause the train
     * @return the thread waiting on the pause or null if already paused
     */
    public Thread pauseTrain(int fastMinutes) {
        if (_pausingActive) {
            // if a pause train thread is currently active, ignore this call
            return (null);
        }
        Runnable pauseTrain = new PauseTrain(fastMinutes);
        Thread tPause = jmri.util.ThreadingUtil.newThread(pauseTrain, "pause train " + _activeTrain.getTrainName());
        tPause.start();
        return tPause;
    }

    public void terminate() {
        // here add code to stop the train and release its throttle if it is in autoRun
        while (_activeHornThreads > 0) {
            try {
                Thread.sleep(50);
            } catch (InterruptedException e) {
                // ignore this exception
            }
        }
        _autoTrainAction.clearRemainingActions();
        if (_autoEngineer != null) {
            _autoEngineer.setHalt(true);
            try {
                Thread.sleep(50);
            } catch (InterruptedException e) {
                // ignore this exception
            }
            waitUntilStopped();
            _autoEngineer.abort();
            InstanceManager.throttleManagerInstance().releaseThrottle(_throttle, this);
        }
    }

    public void dispose() {
        if (_controllingSignalMast != null && _conSignalMastListener != null) {
            _controllingSignalMast.removePropertyChangeListener(_conSignalMastListener);
        }
        _controllingSignalMast = null;
        _conSignalMastListener = null;
    }

// _________________________________________________________________________________________
    // This class waits for train stop in a separate thread
    class WaitForTrainToStop implements Runnable {

        public WaitForTrainToStop(int task) {
            _task = task;
        }

        @Override
        public void run() {
            boolean waitingOnTrain = true;
            try {
                while (waitingOnTrain) {
                    if ((getAutoEngineer() != null) && (getAutoEngineer().isStopped())) {
                        waitingOnTrain = false;
                    } else {
                        Thread.sleep(_delay);
                    }
                }
                log.trace("executing task[{}]",_task);
                executeStopTasks(_task);
            } catch (InterruptedException e) {
                log.warn("Waiting for train to stop interrupted - stop tasks not executing");
            } catch (Exception e) {
                log.error("Waiting for train to stop crashed - stop tasks not executing.", e);
            }
        }

        private final int _delay = 91;
        private int _task = 0;
    }

    /**
     * Pause the train in a separate thread. Train is stopped, then restarted
     * after specified number of fast Minutes have elapsed.
     */
    class PauseTrain implements Runnable {

        /**
         * Create a PauseTrain
         *
         * @param fastMinutes the number of fast clock minutes to pause the
         *                    train
         */
        public PauseTrain(int fastMinutes) {
            _fastMinutes = fastMinutes;
        }

        @Override
        public void run() {
            // set to pause at a fast ramp rate
            _pausingActive = true;
            _savedTargetSpeed = getTargetSpeed();
            _savedRampRate = getRampRate();
            setCurrentRampRate(RAMP_FAST);
            stopInCurrentSection(NO_TASK);
            // wait for train to stop
            boolean waitNow = true;
            boolean keepGoing = true;
            while (waitNow) {
                try {
                    Thread.sleep(101);
                    if (_autoEngineer != null) {
                        if (_autoEngineer.isStopped()) {
                            waitNow = false;
                        }
                    } else {
                        waitNow = false;
                    }
                } catch (InterruptedException e) {
                    log.error("InterruptedException while waiting to stop for pause", e);
                    waitNow = false;
                    keepGoing = false;
                }
            }
            _activeTrain.setStatus(ActiveTrain.PAUSED);
            if (keepGoing) {
                // wait for specified fast clock time
                Timebase _clock = InstanceManager.getDefault(jmri.Timebase.class);
                java.beans.PropertyChangeListener _clockListener = (java.beans.PropertyChangeEvent e) -> {
                    _fastMinutes--;
                };
                _clock.addMinuteChangeListener(_clockListener);
                // wait for fast minutes to tick away
                waitNow = true;
                while (waitNow) {
                    try {
                        Thread.sleep(501);
                        if (_fastMinutes <= 0) {
                            waitNow = false;
                        }
                    } catch (InterruptedException e) {
                        log.error("InterruptedException while waiting when paused", e);
                        keepGoing = false;
                    }
                }
                _clock.removeMinuteChangeListener(_clockListener);
            }
            _pausingActive = false;
            if (keepGoing) {
                // this thread was not interrupted
                //   resume running - restore speed, status, and ramp rate
                setCurrentRampRate(_savedRampRate);
                setTargetSpeed(_savedTargetSpeed);
                _activeTrain.setStatus(ActiveTrain.RUNNING);
                setSpeedBySignal();
            }
        }
        private int _fastMinutes = 0;
        private float _savedTargetSpeed = 0.0f;
        private int _savedRampRate = RAMP_NONE;
    }

    // _________________________________________________________________________________________
    // this class handles the interface with the throttle
    // (This class started from code by Pete Cressman contained in Warrant.java.)
    class AutoEngineer  {

        AutoEngineer(DccThrottle throttle, RosterEntry rosterEntry) {
            this.throttle = throttle;
            this.rosterEntry = rosterEntry;
        }

        private DccThrottle throttle;
        private int ramping;
        private boolean speedProfileStoppingIsRunning = false;
        private float speedIncrement = 0.0f; //will be recalculated
        private float targetSpeed;
        private RosterEntry rosterEntry;
        private int throttleInterval;

        public void setRamping(int ramping, int fullRampTime, int minThrottleInterval, int rampRate) {
            this.ramping = ramping;
            this.throttleInterval = minThrottleInterval;
            //calculate speed increment to use in each minInterval time
            speedIncrement = (100.0f / ((float) fullRampTime / minThrottleInterval)
                    / rampRate) / 100.0f;
            log.debug("{}: _speedIncrement={}", speedIncrement);
        }

        public  void setIsForward(boolean isForward) {
            throttle.setIsForward(isForward);
        }

        public boolean getIsForward() {
            return(throttle.getIsForward());
        }

        public void setTargetSpeed(float speed) {
            log.debug("Set TargetSpeed[{}]",speed);
            stopAllTimers();
            targetSpeed = speed;
            if (ramping == RAMP_NONE) {
                throttle.setSpeedSetting(speed);
            } else {
                rampToTarget();
            }
        }

        public float getTargetSpeed(){
            return(targetSpeed);
        }

        /**
         * Flag from user's control.
         *
         * @param halt true to immediately stop the train; false otherwise
         */
        public void setHalt(boolean halt) {
            if (halt) {
                stopAllTimers();
                throttle.setSpeedSetting(0.0f);
            }
        }

        public void setTargetSpeed(float distance, float speed) {
            log.debug("Set Target Speed[{}] with distance{{}]",speed,distance);
            stopAllTimers();
            if (rosterEntry != null) {
                rosterEntry.getSpeedProfile().setExtraInitialDelay(1500f);
                rosterEntry.getSpeedProfile().changeLocoSpeed(_throttle, distance, speed);
                speedProfileStoppingIsRunning = true;
                targetSpeed = speed;
            } else {
                setTargetSpeed((0.0f));
            }
        }

        public void slowToStop(boolean on) {
            stopAllTimers();
            if (on) {
                log.debug("SlowToStopOn");
                setTargetSpeed((0.0f));
            }
        }

        public void stopAllTimers() {
            if (speedProfileStoppingIsRunning) {
                re.getSpeedProfile().cancelSpeedChange();
                speedProfileStoppingIsRunning = false;
            }
            if (rampingTimer != null) {
                rampingTimer.stop();
                rampingTimer = null;
            }
        }

        LinkedList<SpeedSetting> stepQueue;
        private javax.swing.Timer rampingTimer;

        private void rampToTarget() {
            log.debug("RampToTarget[{}]current[{}]", getTargetSpeed(), throttle.getSpeedSetting());
            stepQueue = new LinkedList<>();
            if (throttle.getSpeedSetting() <= getTargetSpeed()) {
                // Up
                float newSpeed = throttle.getSpeedSetting();
                while (newSpeed < getTargetSpeed()) {
                    newSpeed += speedIncrement;
                    if (newSpeed > getTargetSpeed()) {
                        newSpeed = getTargetSpeed();
                    }
                    log.trace("NewSpeedUp[{}]",newSpeed);
                    stepQueue.add(new SpeedSetting(newSpeed, throttleInterval));
                }
            } else {
                // Down
                    float newSpeed = throttle.getSpeedSetting();
                    while (newSpeed > getTargetSpeed()) {
                        newSpeed -= speedIncrement;
                        if (newSpeed < getTargetSpeed()) {
                            newSpeed = getTargetSpeed();
                        }
                        log.trace("NewSpeedDown[{}]",newSpeed);
                        stepQueue.add(new SpeedSetting(newSpeed, throttleInterval));
                    }
            }
            if (rampingTimer == null) { //If this is the first time round then kick off the speed change
                setNextStep();
            }
        }

        private void finishChange() {
            if (rampingTimer != null) {
                rampingTimer.stop();
            }
            rampingTimer = null;
            stepQueue.clear();
            stepQueue = null;
        }

        synchronized void setNextStep() {
                if (stepQueue.isEmpty()) {
                    log.trace("Empty");
                    finishChange();
                    return;
                }
                SpeedSetting ss = stepQueue.getFirst();
                if (ss.getDuration() == 0) {
                    log.trace("Duratiom Zero");
                    finishChange();
                    return;
                }
                stepQueue.removeFirst();
                log.trace("Set New Speed[{}]",ss.getSpeedStep());
                throttle.setSpeedSetting(ss.getSpeedStep());
                rampingTimer = new javax.swing.Timer(ss.getDuration(), (java.awt.event.ActionEvent e) -> {
                    setNextStep();
                });
                rampingTimer.setRepeats(false);
                rampingTimer.start();
            }

        private class SpeedSetting {

            float step = 0.0f;
            int duration = 0;

            SpeedSetting(float step, int duration) {
                this.step = step;
                this.duration = duration;
            }

            float getSpeedStep() {
                return step;
            }

            int getDuration() {
                return duration;
            }
        }

        /**
         * Set the train speed directly, bypassing ramping.
         *
         * @param speed 0.0 (stop) to 1.0 (full)
         */
        public synchronized void setSpeedImmediate(float speed) {
            log.trace("{}: setting speed directly to {}%", _activeTrain.getTrainName(), (int) (speed * 100));
            targetSpeed = speed;
            throttle.setSpeedSetting(targetSpeed);
        }

        /**
         * Check if train is moving or stopped.
         *
         * @return true if stopped; false otherwise
         */
        public synchronized boolean isStopped() {
            // when stopping by speed profile you must refresh the throttle speed.
            return throttle.getSpeedSetting() <= 0.0004f;
        }

        /**
         * Check if train is moving at its current requested speed.
         *
         * @return true if at requested speed; false otherwise
         */
        public synchronized boolean isAtSpeed() {
            return java.lang.Math.abs(throttle.getSpeedSetting() - targetSpeed) <= 0.01;
        }

        /**
         * Flag from user to end run.
         */
        public void abort() {
            stopAllTimers();
        }

        protected void setFunction(int cmdNum, boolean isSet) {
            throttle.setFunction(cmdNum, isSet);
        }
    }

    /**
     * Convert ramp rate name, stored as a string into the constant value
     * assigned.
     *
     * @param rampRate  name of ramp rate, such as "RAMP_FAST"
     * @return integer representing a ramprate constant value
     */
    public static int getRampRateFromName(String rampRate) {
        if (rampRate.equals(Bundle.getMessage("RAMP_FAST"))) {
            return RAMP_FAST;
        } else if (rampRate.equals(Bundle.getMessage("RAMP_MEDIUM"))) {
            return RAMP_MEDIUM;
        } else if (rampRate.equals(Bundle.getMessage("RAMP_MED_SLOW"))) {
            return RAMP_MED_SLOW;
        } else if (rampRate.equals(Bundle.getMessage("RAMP_SLOW"))) {
            return RAMP_SLOW;
        }
        return RAMP_NONE;
    }

    private final static Logger log = LoggerFactory.getLogger(AutoActiveTrain.class);
}<|MERGE_RESOLUTION|>--- conflicted
+++ resolved
@@ -1555,16 +1555,11 @@
     private synchronized void setTargetSpeedByProfile(float speedState) {
         // the speed comes in as units of warrents (mph, kph, mm/s etc)
             try {
-<<<<<<< HEAD
-                float throttleSetting = _activeTrain.getRosterEntry().getSpeedProfile().getThrottleSettingFromSignalMapSpeed(speedState, _forward);
+                float throttleSetting = _activeTrain.getRosterEntry().getSpeedProfile().getThrottleSettingFromSignalMapSpeed(speedState, getForward());
                 log.debug("{}: setTargetSpeedByProfile: {} SpeedState[{}]",
                         _activeTrain.getTrainName(),
                         throttleSetting,
                         speedState);
-=======
-                float throttleSetting = _activeTrain.getRosterEntry().getSpeedProfile().getThrottleSettingFromSignalMapSpeed(speedState, getForward());
-                log.debug("{}: setTargetSpeedByProfile: SpeedState[{}]",_activeTrain.getTrainName(),throttleSetting,speedState);
->>>>>>> 02b43308
                 if (throttleSetting > 0.009) {
                     cancelStopInCurrentSection();
                     setTargetSpeed(applyMaxThrottleAndFactor(throttleSetting)); // apply speed factor and max

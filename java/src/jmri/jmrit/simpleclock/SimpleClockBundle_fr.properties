--- conflicted
+++ resolved
@@ -56,15 +56,10 @@
 NegativeRateError = Erreur dans l'entr\u00e9e - le Facteur ne peut pas \u00eatre n\u00e9gatif.
 NonIntegerError = Erreur dans l'entr\u00e9e - Votre horloge mat\u00e9rielle n\u00e9cessite un facteur entier.
 
-<<<<<<< HEAD
-#Reminder1 = S'il vous pla\u00eet n'oubliez pas de sauvegarder vos changements sur le disque.
-#Reminder2 = (S\u00e9lectionner "Enregistrer les panneaux ... "dans le menu Panneaux.)
-=======
 #ReminderTitle = Rappel
 #Reminder1 = S'il vous pla\u00eet n'oubliez pas de sauvegarder vos changements sur le disque.
 #Reminder2 = (S\u00e9lectionner "Enregistrer les panneaux ... "dans le menu Panneaux.)
 BeanNameTime = Heure
->>>>>>> 3d5670a0
 
 # Pour plus d'informations sur le format suivant, voir
 # Http://java.sun.com/j2se/1.4.2/docs/api/java/text/SimpleDateFormat.html

--- conflicted
+++ resolved
@@ -468,19 +468,6 @@
         return new WarrantPickModel();
     }
 
-<<<<<<< HEAD
-=======
-    public static PickListModel conditionalPickModelInstance() {
-        Integer num = _listMap.get("conditional");
-        if (num != null) {
-            _listMap.put("conditional", num + 1);
-        } else {
-            _listMap.put("conditional", 1);
-        }
-        return new ConditionalPickModel();
-    }
-
->>>>>>> 0de27d8b
     public static PickListModel entryExitPickModelInstance() {
         Integer num = _listMap.get("entryExit");
         if (num != null) {

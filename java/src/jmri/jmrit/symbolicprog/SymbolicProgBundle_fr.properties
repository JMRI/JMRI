--- conflicted
+++ resolved
@@ -1,11 +1,3 @@
-<<<<<<< HEAD
-## jmri.jmrit.symbolicprog.SymbolicProgBundle_fr.properties
-#
-# Translated by Rodolphe Braud
-#  Updated by Herv\u00e9 Blorec <bzh56420@yahoo.fr> 2013-10-19
-##  Updated by Alain Le Marchand on 2016-05-05
-
-=======
 # jmri.jmrit.symbolicprog.SymbolicProgBundle.properties
 #
 # Revision $Revision$
@@ -15,7 +7,6 @@
 #  Updated by Alain Le Marchand on 2016-05-05
 # Updated by Herv\u00e9 Blorec <bzh56420@yahoo.fr> 2016-06-09
  
->>>>>>> 3d5670a0
 LabelDecoderInstalled = Decoder install\u00e9:
 LabelNewDecoder = <nouvelle machine>
 

--- conflicted
+++ resolved
@@ -148,14 +148,9 @@
         resetMenu.setEnabled(false);
 
         // Add a save item
-<<<<<<< HEAD
-        var menuItem = new JMenuItem(Bundle.getMessage("MenuSaveNoDots"));
-=======
         JMenuItem menuItem = new JMenuItem(Bundle.getMessage("MenuSaveNoDots"));
->>>>>>> f4744ba6
         menuItem.addActionListener(e -> {
                 storeFile();
-                System.err.println("STORED");
             }
 
         );

@startuml
participant Layout
participant CodeButton
participant CodeLine
participant Station
participant TurnoutSection
participant Locking

Layout o-> CodeButton: Button Pressed\nSensor ACTIVE
activate CodeButton
CodeButton ->o Layout : Code Indicator\nON

CodeButton -> Station : codeSendRequest()
activate Station
Station -> TurnoutSection : codeSendStart()
activate TurnoutSection
TurnoutSection ->o Layout : TO Indicators\nOFF
deactivate TurnoutSection
Station -> CodeLine : requestSendCode()
activate CodeLine
CodeLine -> CodeLine : queue then checkForWork()
deactivate Station
...
CodeLine -> CodeLine : startSendCode()
CodeLine o-> Layout : start code sending
...
Layout o-> CodeLine : (Timeout)
CodeLine -> Station : codeValueDelivered()

Station -> TurnoutSection : codeSendStart()
activate TurnoutSection
TurnoutSection -> Locking : opOK()
activate Locking
note over Locking : Checks multiple modes, OK
deactivate Locking
deactivate TurnoutSection

deactivate CodeLine
deactivate Station

note over Layout : hardware or software\n          delay

Layout o-> CodeLine: Code sequence\nCOMPLETE
activate CodeLine
CodeLine -> Station : codeValueDelivered()
activate Station
Station -> TurnoutSection : codeValueDelivered()
activate TurnoutSection
TurnoutSection ->o Layout : Set Turnout
deactivate TurnoutSection
deactivate CodeLine
deactivate Station

<<<<<<< HEAD
note over Station: After this, the Station may initiate an return indication transfer
=======
note over Station: Wait for remote\noperation to complete\ne.g. turnout to move\nMaybe in CodeLine?

note over Station: This is typically followed by receipt of a indication from the remote station - see as other diagram!
>>>>>>> 417e8b50

@enduml
<|MERGE_RESOLUTION|>--- conflicted
+++ resolved
@@ -51,12 +51,6 @@
 deactivate CodeLine
 deactivate Station
 
-<<<<<<< HEAD
 note over Station: After this, the Station may initiate an return indication transfer
-=======
-note over Station: Wait for remote\noperation to complete\ne.g. turnout to move\nMaybe in CodeLine?
-
-note over Station: This is typically followed by receipt of a indication from the remote station - see as other diagram!
->>>>>>> 417e8b50
 
 @enduml

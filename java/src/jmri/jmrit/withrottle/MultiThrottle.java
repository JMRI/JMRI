--- conflicted
+++ resolved
@@ -15,16 +15,6 @@
  * MultiThrottle.
  * <p>
  * Sample messages:<ul>
-<<<<<<< HEAD
- * <li> {@code MT+L757<;>L757} On T throttle, add loco L757.
- * <li> {@code MT+L1234<;>L1234} On T throttle, add loco L1234.
- * <li> {@code MTAL757<;>R1} On T throttle, loco L757, set direction to forward.
- * <li> {@code MTAL1234<;>R0} On T throttle, loco L1234, set direction to reverse.
- * <li> {@code MTAL757<;>V42} On T throttle, loco L757, set speed to 42.
- * <li> {@code MTAL1234<;>V42} On T throttle, loco L1234, set speed to 42.
- * <li> {@code MTA*<;>V16} On T throttle, all locos, set speed to 16.
- * <li> {@code MT-L757<;>L757} On T throttle, remove loco L757. (Still has L1234)
-=======
  * <li> {@literal MT+L757<;>L757} On T throttle, add loco L757.
  * <li> {@literal MT+L1234<;>L1234} On T throttle, add loco L1234.
  * <li> {@literal MTAL757<;>R1} On T throttle, loco L757, set direction to
@@ -36,7 +26,6 @@
  * <li> {@literal MTA*<;>V16} On T throttle, all locos, set speed to 16.
  * <li> {@literal MT-L757<;>L757} On T throttle, remove loco L757. (Still has
  * L1234)
->>>>>>> 57af04e8
  * </ul>
  *
  * @author Brett Hoffman Copyright (C) 2011
@@ -65,13 +54,8 @@
      * this MultiThrottle.
      *
      * @param message Consists of a control character, the loco's key, a
-<<<<<<< HEAD
-     *                separator "{@code <;>}", and the action to forward to the
-     *                MultiThrottleController.
-=======
      *                separator {@literal "<;>"}, and the action to forward to
      *                the MultiThrottleController.
->>>>>>> 57af04e8
      */
     public void handleMessage(String message) {
         log.debug("MT handleMessage: " + message);

package jmri.jmrit.withrottle;

import java.beans.PropertyChangeEvent;
import java.lang.reflect.Method;
import jmri.DccLocoAddress;
import jmri.DccThrottle;
import jmri.InstanceManager;
import jmri.jmrit.roster.RosterEntry;
import org.slf4j.Logger;
import org.slf4j.LoggerFactory;

/**
 * @author Brett Hoffman Copyright (C) 2011
 */
public class MultiThrottleController extends ThrottleController {

    String locoKey;

    public MultiThrottleController(char id, String key, ThrottleControllerListener tcl, ControllerInterface ci) {
        super(id, tcl, ci);
        log.debug("New MT controller");
        locoKey = key;
    }

    /**
     * Builds a header to send to the wi-fi device for use in a message.
     * Includes a separator - {@literal <;>}
     *
     * @param chr the character indicating what action is performed
     * @return a pre-assembled header for this DccThrottle
     */
    public String buildPacketWithChar(char chr) {
        return ("M" + whichThrottle + chr + locoKey + "<;>");
    }


    /*
     * Send a message to the wi-fi device that a bound property of a DccThrottle
     * has changed.  Currently only handles function state.
     * Current Format:  Header + F(0 or 1) + function number
     *
     * Event may be from regular throttle or consist throttle, but is handled the same.
     *
     * Bound params: SpeedSteps, IsForward, SpeedSetting, F##, F##Momentary
     */
    @Override
    public void propertyChange(PropertyChangeEvent event) {
        String eventName = event.getPropertyName();
        if (log.isDebugEnabled()) {
            log.debug("property change: " + eventName);
        }
        if (eventName.startsWith("F")) {
            if (eventName.contains("Momentary")) {
                return;
            }
            StringBuilder message = new StringBuilder(buildPacketWithChar('A'));

            try {
                if ((Boolean) event.getNewValue()) {
                    message.append("F1");
                } else {
                    message.append("F0");
                }
                message.append(eventName.substring(1));
            } catch (ClassCastException cce) {
                log.debug("Invalid event value. " + cce);
            } catch (IndexOutOfBoundsException oob) {
                log.debug("Invalid event name. " + oob);
            }

            for (ControllerInterface listener : controllerListeners) {
                listener.sendPacketToDevice(message.toString());
            }
        }
        if (eventName.matches("SpeedSteps")) {
            sendSpeedStepMode(throttle);
        }
    }

    /**
     * {@inheritDoc}
     */
    @Override
    public void sendFunctionLabels(RosterEntry re) {

        if (re != null) {
            StringBuilder functionString = new StringBuilder(buildPacketWithChar('L'));

            int i;
            for (i = 0; i < 29; i++) {
                functionString.append("]\\[");
                if ((re.getFunctionLabel(i) != null)) {
                    functionString.append(re.getFunctionLabel(i));
                }
            }
            for (ControllerInterface listener : controllerListeners) {
                listener.sendPacketToDevice(functionString.toString());
            }
        }
    }

    /**
     * This replaces the previous method of sending a string of function states,
     * and now sends them individually, the same as a property change would.
     *
     * @param t the throttle to send the staes of
     */
    @Override
    public void sendAllFunctionStates(DccThrottle t) {
        log.debug("Sending state of all functions");

        try {
            for (int cnt = 0; cnt < 29; cnt++) {
                Method getF = t.getClass().getMethod("getF" + cnt, (Class[]) null);

                StringBuilder message = new StringBuilder(buildPacketWithChar('A'));
                if ((Boolean) getF.invoke(t, (Object[]) null)) {
                    message.append("F1");
                } else {
                    message.append("F0");
                }
                message.append(cnt);
                for (ControllerInterface listener : controllerListeners) {
                    listener.sendPacketToDevice(message.toString());
                }
            }
        } catch (NoSuchMethodException ea) {
            log.warn(ea.getLocalizedMessage(), ea);
            return;
        } catch (IllegalAccessException eb) {
            log.warn(eb.getLocalizedMessage(), eb);
            return;
        } catch (java.lang.reflect.InvocationTargetException ec) {
            log.warn(ec.getLocalizedMessage(), ec);
            return;
        }
    }

    /**
     * {@inheritDoc}
     */
    @Override
    protected void sendCurrentSpeed(DccThrottle t) {
        StringBuilder message = new StringBuilder(buildPacketWithChar('A'));
        message.append("V");
        message.append(Math.round(t.getSpeedSetting() / speedMultiplier));
        for (ControllerInterface listener : controllerListeners) {
            listener.sendPacketToDevice(message.toString());
        }
    }

    /**
     * {@inheritDoc}
     */
    @Override
    protected void sendCurrentDirection(DccThrottle t) {
        StringBuilder message = new StringBuilder(buildPacketWithChar('A'));
        message.append("R");
        message.append(t.getIsForward() ? "1" : "0");
        for (ControllerInterface listener : controllerListeners) {
            listener.sendPacketToDevice(message.toString());
        }
    }

    /**
     * {@inheritDoc}
     */
    @Override
    protected void sendSpeedStepMode(DccThrottle t) {
        StringBuilder message = new StringBuilder(buildPacketWithChar('A'));
        message.append("s");
        message.append(throttle.getSpeedStepMode());
        for (ControllerInterface listener : controllerListeners) {
            listener.sendPacketToDevice(message.toString());
        }
    }

    /**
     * {@inheritDoc}
     */
    @Override
    protected void sendAllMomentaryStates(DccThrottle t) {
        log.debug("Sending momentary state of all functions");

        try {
            for (int cnt = 0; cnt < 29; cnt++) {
                Method getF = t.getClass().getMethod("getF" + cnt + "Momentary", (Class[]) null);

                StringBuilder message = new StringBuilder(buildPacketWithChar('A'));
                if ((Boolean) getF.invoke(t, (Object[]) null)) {
                    message.append("m1");
                } else {
                    message.append("m0");
                }
                message.append(cnt);
                for (ControllerInterface listener : controllerListeners) {
                    listener.sendPacketToDevice(message.toString());
                }
            }
        } catch (NoSuchMethodException ea) {
            log.warn(ea.getLocalizedMessage(), ea);
            return;
        } catch (IllegalAccessException eb) {
            log.warn(eb.getLocalizedMessage(), eb);
            return;
        } catch (java.lang.reflect.InvocationTargetException ec) {
            log.warn(ec.getLocalizedMessage(), ec);
            return;
        }
    }

    /**
     * {@inheritDoc}
     * A + indicates the address was acquired, - indicates released
     */
    @Override
    public void sendAddress() {
        for (ControllerInterface listener : controllerListeners) {
            if (isAddressSet) {
                listener.sendPacketToDevice(buildPacketWithChar('+'));
            } else {
                listener.sendPacketToDevice(buildPacketWithChar('-'));
            }
        }
    }
    
    public void sendStealAddress() {
        StringBuilder message = new StringBuilder(buildPacketWithChar('S'));
        message.append(locoKey);
        for (ControllerInterface listener : controllerListeners) {
            listener.sendPacketToDevice(message.toString());
        }
    }

    /**
     * Send a steal required message to the connected device prior to disposing
     * of this MTC
<<<<<<< HEAD
     * @param address The locomotive involved in the steal
=======
     * @param address of dcc loco
>>>>>>> e7411ade
     */
    @Override
    public void notifyStealThrottleRequired(DccLocoAddress address){
        sendStealAddress();
        notifyFailedThrottleRequest(address, "Steal Required");        
    }
    
    public void requestStealAddress(String action) {
        log.debug("requestStealAddress: {}", action);
        int addr = Integer.parseInt(action.substring(1));
        boolean isLong;
        isLong = (action.charAt(0) == 'L');
        InstanceManager.throttleManagerInstance().stealThrottleRequest(addr, isLong, this, true);
    }

    private final static Logger log = LoggerFactory.getLogger(MultiThrottleController.class);

}<|MERGE_RESOLUTION|>--- conflicted
+++ resolved
@@ -235,11 +235,7 @@
     /**
      * Send a steal required message to the connected device prior to disposing
      * of this MTC
-<<<<<<< HEAD
-     * @param address The locomotive involved in the steal
-=======
-     * @param address of dcc loco
->>>>>>> e7411ade
+     * @param address of DCC locomotive involved in the steal
      */
     @Override
     public void notifyStealThrottleRequired(DccLocoAddress address){

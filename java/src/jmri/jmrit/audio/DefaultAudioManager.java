package jmri.jmrit.audio;

import edu.umd.cs.findbugs.annotations.SuppressFBWarnings;
import java.util.ArrayList;
import java.util.Collections;
import java.util.List;
import java.util.Set;
import java.util.SortedSet;
import java.util.TreeSet;
import jmri.Audio;
import jmri.AudioException;
import jmri.InstanceManager;
import jmri.ShutDownTask;
import jmri.implementation.QuietShutDownTask;
import jmri.jmrix.internal.InternalSystemConnectionMemo;
import jmri.managers.AbstractAudioManager;
import org.slf4j.Logger;
import org.slf4j.LoggerFactory;

import javax.annotation.Nonnull;

/**
 * Provide the concrete implementation for the Internal Audio Manager.
 *
 * <hr>
 * This file is part of JMRI.
 * <p>
 * JMRI is free software; you can redistribute it and/or modify it under the
 * terms of version 2 of the GNU General Public License as published by the Free
 * Software Foundation. See the "COPYING" file for a copy of this license.
 * <p>
 * JMRI is distributed in the hope that it will be useful, but WITHOUT ANY
 * WARRANTY; without even the implied warranty of MERCHANTABILITY or FITNESS FOR
 * A PARTICULAR PURPOSE. See the GNU General Public License for more details.
 *
 * @author Matthew Harris copyright (c) 2009
 */
public class DefaultAudioManager extends AbstractAudioManager {

    private static int countListeners = 0;
    private static int countSources = 0;
    private static int countBuffers = 0;

    public DefaultAudioManager(InternalSystemConnectionMemo memo) {
        super(memo);
    }

    /**
     * Reference to the currently active AudioFactory. 
     * Because of underlying (external to Java) implementation details,
     * JMRI only ever has one AudioFactory, so we make this static.
     */
    private static AudioFactory activeAudioFactory = null;

    private static boolean initialised = false;

    private final TreeSet<Audio> listeners = new TreeSet<>(new jmri.util.NamedBeanComparator<>());
    private final TreeSet<Audio> buffers = new TreeSet<>(new jmri.util.NamedBeanComparator<>());
    private final TreeSet<Audio> sources = new TreeSet<>(new jmri.util.NamedBeanComparator<>());

    public final ShutDownTask audioShutDownTask = new QuietShutDownTask("AudioFactory Shutdown") {
        @Override
        public boolean execute() {
            InstanceManager.getDefault(jmri.AudioManager.class).cleanup();
            return true;
        }
    };

    @Override
    public int getXMLOrder() {
        return jmri.Manager.AUDIO;
    }

    @Override
    protected synchronized Audio createNewAudio(String systemName, String userName) throws AudioException {

        if (activeAudioFactory == null) {
            log.debug("Initialise in createNewAudio");
            init();
        }

        Audio a = null;

        log.debug("sysName: " + systemName + " userName: " + userName);
        if (userName != null && _tuser.containsKey(userName)) {
            throw new AudioException("Duplicate name");
        }

        switch (systemName.charAt(2)) {

            case Audio.BUFFER: {
                if (countBuffers >= MAX_BUFFERS) {
                    log.error("Maximum number of buffers reached (" + countBuffers + ") " + MAX_BUFFERS);
                    throw new AudioException("Maximum number of buffers reached (" + countBuffers + ") " + MAX_BUFFERS);
                }
                countBuffers++;
                a = activeAudioFactory.createNewBuffer(systemName, userName);
                buffers.add(a);
                break;
            }
            case Audio.LISTENER: {
                if (countListeners >= MAX_LISTENERS) {
                    log.error("Maximum number of Listeners reached (" + countListeners + ") " + MAX_LISTENERS);
                    throw new AudioException("Maximum number of Listeners reached (" + countListeners + ") " + MAX_LISTENERS);
                }
                countListeners++;
                a = activeAudioFactory.createNewListener(systemName, userName);
                listeners.add(a);
                break;
            }
            case Audio.SOURCE: {
                if (countSources >= MAX_SOURCES) {
                    log.error("Maximum number of Sources reached (" + countSources + ") " + MAX_SOURCES);
                    throw new AudioException("Maximum number of Sources reached (" + countSources + ") " + MAX_SOURCES);
                }
                countSources++;
                a = activeAudioFactory.createNewSource(systemName, userName);
                sources.add(a);
                break;
            }
            default:
                throw new IllegalArgumentException();
        }

        return a;
    }

    @Override
    @Deprecated
    public List<String> getSystemNameList(char subType) {
        Set<Audio> tempSet = getNamedBeanSet();
        List<String> out = new ArrayList<>();
        tempSet.stream().forEach((audio) -> {
            if (audio.getSubType() == subType) {
                out.add(audio.getSystemName());
            }
        });
        return out;
    }

    /** {@inheritDoc} */
    @Override
    public SortedSet<Audio> getNamedBeanSet(char subType) {
        switch (subType) {
            case Audio.BUFFER: {
                return Collections.unmodifiableSortedSet(buffers);
            }
            case Audio.LISTENER: {
                return Collections.unmodifiableSortedSet(listeners);
            }
            case Audio.SOURCE: {
                return Collections.unmodifiableSortedSet(sources);
            }
            default: {
                throw new IllegalArgumentException();
            }
        }
    }

    /**
     * Attempt to create and initialise an AudioFactory, working
     * down a preference hierarchy. Result is in activeAudioFactory.
     * Uses null implementation to always succeed
     */
    private void createFactory() {
        // was a specific implementation requested?
        // define as jmri.jmrit.audio.NullAudioFactory to get headless CI form in testing
        String className = System.getProperty("jmri.jmrit.audio.DefaultAudioManager.implementation");
        // if present, determines the active factory class
        if (className != null) {
            log.debug("Try to initialise {} from property", className);
            try {
                Class<?> c = Class.forName(className);
                if (AudioFactory.class.isAssignableFrom(c)) {
                    activeAudioFactory = (AudioFactory) c.getConstructor().newInstance();
                    if (activeAudioFactory.init()) {
                        // all OK
                        return;
                    } else {
                        log.error("Specified jmri.jmrit.audio.DefaultAudioManager.implementation value {} did not initialize, continuing", className);
                    }
                } else {
                    log.error("Specified jmri.jmrit.audio.DefaultAudioManager.implementation value {} is not a jmri.AudioFactory subclass, continuing", className);
                }
            } catch (
                    ClassNotFoundException |
                    InstantiationException |
                    IllegalAccessException |
                    java.lang.reflect.InvocationTargetException |
                    NoSuchMethodException |
                    SecurityException e) {
                log.error("Unable to instantiate AudioFactory class {} with default constructor", className);
                // and proceed to fallback choices
            }
        }
        
//      // Try to initialise LWJGL
//      log.debug("Try to initialise LWJGLAudioFactory");
//      activeAudioFactory = new LWJGLAudioFactory();
//      if (activeAudioFactory.init()) return;
//
        // Next try JOAL
        log.debug("Try to initialise JoalAudioFactory");
        activeAudioFactory = new JoalAudioFactory();
        if (activeAudioFactory.init()) return;

        // fall-back to JavaSound
        log.debug("Try to initialise JavaSoundAudioFactory");
        activeAudioFactory = new JavaSoundAudioFactory();
        if (activeAudioFactory.init()) return;

        // Finally, if JavaSound fails, fall-back to a Null sound system
        log.debug("Try to initialise NullAudioFactory");
        activeAudioFactory = new NullAudioFactory();
        activeAudioFactory.init();
        // assumed to succeed.
    }
    
    /**
     * Method used to initialise the manager and make connections
     */
    @SuppressFBWarnings(value = "ST_WRITE_TO_STATIC_FROM_INSTANCE_METHOD")
    // OK to write to static variables as we only do so if not initialised
    @Override
    public synchronized void init() {
        if (!initialised) {
        
            // create Factory of appropriate type
            createFactory();
            
            // Create default Listener and save in map
            try {
                Audio s = createNewAudio("IAL$", "Default Audio Listener");
                register(s);
            } catch (AudioException ex) {
                log.error("Error creating Default Audio Listener: " + ex);
            }

            // Register a shutdown task to ensure clean exit
            InstanceManager.getDefault(jmri.ShutDownManager.class).register(audioShutDownTask);

            initialised = true;
            if (log.isDebugEnabled()) {
                log.debug("Initialised AudioFactory type: " + activeAudioFactory.getClass().getSimpleName());
            }
        }
    }

    /**
     * {@inheritDoc}
     */
    @Override
    public boolean isInitialised() {
        return initialised;
    }

    @Override
    @SuppressFBWarnings(value = "ST_WRITE_TO_STATIC_FROM_INSTANCE_METHOD",
            justification = "Synchronized method to ensure correct counter manipulation")
<<<<<<< HEAD
    public synchronized void deregister(@Nonnull Audio s) {
        super.deregister(s);
=======
    public synchronized void deregister(Audio s) {
>>>>>>> 750a708b
        // Decrement the relevant Audio object counter
        switch (s.getSubType()) {
            case (Audio.BUFFER): {
                buffers.remove(s);
                countBuffers--;
                log.debug("Remove buffer; count: {}", countBuffers);
                break;
            }
            case (Audio.SOURCE): {
                sources.remove(s);
                countSources--;
                log.debug("Remove source; count: {}", countSources);
                break;
            }
            case (Audio.LISTENER): {
                listeners.remove(s);
                countListeners--;
                log.debug("Remove listener; count: {}", countListeners);
                break;
            }
            default:
                throw new IllegalArgumentException();
        }
        super.deregister(s);
    }

    @SuppressFBWarnings(value = "ST_WRITE_TO_STATIC_FROM_INSTANCE_METHOD",
            justification = "OK to write to static variables to record static library status")
    @Override
    public void cleanup() {
        // Shutdown AudioFactory and close the output device
        log.info("Shutting down active AudioFactory");
        InstanceManager.getDefault(jmri.ShutDownManager.class).deregister(audioShutDownTask);
        if (activeAudioFactory != null) activeAudioFactory.cleanup();
        // Reset counters
        countBuffers = 0;
        countSources = 0;
        countListeners = 0;
        // Record that we're no longer initialised
        initialised = false;
    }

    @Override
    public void dispose() {
        buffers.clear();
        sources.clear();
        listeners.clear();
        super.dispose();
    }

    @Override
    public AudioFactory getActiveAudioFactory() {
        return activeAudioFactory;
    }

    /**
     * Return the current instance of this object.
     * <p>
     * If not existing, create a new instance.
     *
     * @return reference to currently active AudioManager
     * @deprecated since 4.17.3; use {@link jmri.InstanceManager#getDefault(java.lang.Class)} instead
     */
    @Deprecated
    public static DefaultAudioManager instance() {
        return InstanceManager.getDefault(DefaultAudioManager.class);
    }

    private static final Logger log = LoggerFactory.getLogger(DefaultAudioManager.class);

}<|MERGE_RESOLUTION|>--- conflicted
+++ resolved
@@ -257,12 +257,7 @@
     @Override
     @SuppressFBWarnings(value = "ST_WRITE_TO_STATIC_FROM_INSTANCE_METHOD",
             justification = "Synchronized method to ensure correct counter manipulation")
-<<<<<<< HEAD
     public synchronized void deregister(@Nonnull Audio s) {
-        super.deregister(s);
-=======
-    public synchronized void deregister(Audio s) {
->>>>>>> 750a708b
         // Decrement the relevant Audio object counter
         switch (s.getSubType()) {
             case (Audio.BUFFER): {

# AudioTableBundle.properties
#
# Default properties for the jmri.jmrit.beantable.AudioTableAction and
# jmri.jmrit.audio.swing GUI elements

# This file is part of JMRI.
#
# JMRI is free software; you can redistribute it and/or modify it under
# the terms of version 2 of the GNU General Public License as published
# by the Free Software Foundation. See the "COPYING" file for a copy
# of this license.
#
# JMRI is distributed in the hope that it will be useful, but WITHOUT
# ANY WARRANTY; without even the implied warranty of MERCHANTABILITY or
# FITNESS FOR A PARTICULAR PURPOSE.  See the GNU General Public License
# for more details.
#
#Translated by Herv\u00e9 BLOREC <bzh56420@yahoo.fr> le 2013-8-1

# shared
LabelPosition = Position
LabelVelocity = V\u00e9locit\u00e9
LabelX = x
LabelY = y
LabelZ = z
LabelGain = Gain
UnitUnits = Unit\u00e9s
UnitU/S = Unit\u00e9s/s
UnitMS = Milli-secondes

# Auditeur seulement
LabelListener = auditeur Audio
LabelOrientation = Orientation
LabelOrientationAt = Look-at
LabelOrientationUp = Look-up
LabelMetersPerUnit = M\u00e8tres par unit\u00e9
UnitM/U = M\u00e8tres/unit\u00e9

# Tampon seulement
LabelBuffers = Tampons audio
LabelSample = Extrait sonore
LabelURL = Nom du fichier
LabelStream = Flux du fichier
#LabelFormat = Format de fichier
LabelLoopPoints = Points de boucle
LabelLoopStart = D\u00e9but
LabelLoopEnd = Fin
<<<<<<< HEAD
=======
#ButtonBrowse = Parcourir 
ToolTipButtonBrowse = Choisir un fichier Audio .WAV \u00e0 jouer
>>>>>>> 3d5670a0
TitleReadError = Fichier Erreur

# Seule source
LabelSources = Sources audio
LabelAssignedBuffer = Tampon Assign\u00e9
LabelLoop = Boucles
LabelLoopInfinite = Infini
LabelLoopMin = Minimum
LabelLoopMax = Maximale
LabelLoopDelay = Retard entre les boucles
LabelPitch = Pas
LabelDistances = Distances
LabelReferenceDistance = R\u00e9f\u00e9rence
LabelMaximumDistance = Maximum
LabelRollOffFactor = Facteur de d\u00e9croissance
LabelFadeTimes = Temps du Fondu,
LabelFadeIn = Fondu-entr\u00e9e
LabelFadeOut = Fondu-sortie
LabelPositionRelative = Position relative
<|MERGE_RESOLUTION|>--- conflicted
+++ resolved
@@ -45,11 +45,8 @@
 LabelLoopPoints = Points de boucle
 LabelLoopStart = D\u00e9but
 LabelLoopEnd = Fin
-<<<<<<< HEAD
-=======
 #ButtonBrowse = Parcourir 
 ToolTipButtonBrowse = Choisir un fichier Audio .WAV \u00e0 jouer
->>>>>>> 3d5670a0
 TitleReadError = Fichier Erreur
 
 # Seule source

package jmri.jmrit.conditional;

import java.awt.Container;
import java.awt.Dimension;
import java.awt.FlowLayout;
import java.awt.Font;
import java.awt.event.ActionEvent;
import java.awt.event.ActionListener;
import java.beans.PropertyChangeListener;
import java.util.ArrayList;
import java.util.List;
import java.util.TreeMap;
import java.util.TreeSet;

import javax.swing.BorderFactory;
import javax.swing.Box;
import javax.swing.BoxLayout;
import javax.swing.ButtonGroup;
import javax.swing.DefaultCellEditor;
import javax.swing.JButton;
import javax.swing.JComboBox;
import javax.swing.JComponent;
import javax.swing.JFileChooser;
import javax.swing.JFrame;
import javax.swing.JLabel;
import javax.swing.JOptionPane;
import javax.swing.JPanel;
import javax.swing.JRadioButton;
import javax.swing.JScrollPane;
import javax.swing.JTable;
import javax.swing.JTextField;
import javax.swing.border.Border;
import javax.swing.table.AbstractTableModel;
import javax.swing.table.TableCellEditor;
import javax.swing.table.TableColumn;
import javax.swing.table.TableColumnModel;

import org.slf4j.Logger;
import org.slf4j.LoggerFactory;

import jmri.Audio;
import jmri.Conditional;
import jmri.Conditional.Operator;
import jmri.Conditional.State;
import jmri.ConditionalAction;
import jmri.ConditionalVariable;
import jmri.InstanceManager;
import jmri.Light;
import jmri.Logix;
import jmri.NamedBean;
import jmri.Route;
import jmri.Sensor;
import jmri.SignalHead;
import jmri.SignalMast;
import jmri.Turnout;
import jmri.implementation.DefaultConditionalAction;
import jmri.jmrit.beantable.LRouteTableAction;
import jmri.jmrit.logix.OBlock;
import jmri.jmrit.logix.Warrant;
import jmri.jmrit.sensorgroup.SensorGroupFrame;
import jmri.util.FileUtil;
import jmri.util.JmriJFrame;
import jmri.util.swing.JComboBoxUtil;
import jmri.util.table.ButtonEditor;
import jmri.util.table.ButtonRenderer;

/**
 * The traditional list based conditional editor based on the original editor
 * included in LogixTableAction.
 * <p>
 * Conditionals now have two policies to trigger execution of their action
 * lists:
 * <ol>
 *   <li>the previous policy - Trigger on change of state only
 *   <li>the new default - Trigger on any enabled state calculation
 * </ol>
 * Jan 15, 2011 - Pete Cressman
 * <p>
 * Two additional action and variable name selection methods have been added:
 * <ol>
 *     <li>Single Pick List
 *     <li>Combo Box Selection
 * </ol>
 * The traditional tabbed Pick List with text entry is the default method.
 * The Options menu has been expanded to list the 3 methods.
 * Mar 27, 2017 - Dave Sand
 * <p>
 * Add a Browse Option to the Logix Select Menu. This will display a window that
 * creates a formatted list of the contents of the selected Logix with each
 * Conditional, Variable and Action. The code is courtesy of Chuck Catania and
 * is used with his permission. Apr 2, 2017 - Dave Sand
 * <p>
 * Compare with the other Conditional Edit tool {@link ConditionalTreeEdit}
 *
 * @author Dave Duchamp Copyright (C) 2007
 * @author Pete Cressman Copyright (C) 2009, 2010, 2011
 * @author Matthew Harris copyright (c) 2009
 * @author Dave Sand copyright (c) 2017
 */
public class ConditionalListEdit extends ConditionalEditBase {

    /**
     * Create a new Conditional List View editor.
     *
     * @param sName name of the Logix being edited
     */
    public ConditionalListEdit(String sName) {
        super(sName);
        makeEditLogixWindow();
    }

    public ConditionalListEdit() {
    }

    // ------------ Logix Variables ------------
    JmriJFrame _editLogixFrame = null;
    JTextField editUserName = new JTextField(20);
    JLabel status = new JLabel(" ");

    // ------------ Conditional Variables ------------
    ConditionalTableModel conditionalTableModel = null;
    Conditional _curConditional = null;
    int _conditionalRowNumber = 0;
    boolean _inReorderMode = false;
    boolean _inActReorder = false;
    boolean _inVarReorder = false;
    int _nextInOrder = 0;

    // ------------ Select Logix/Conditional Variables ------------
    JPanel _selectLogixPanel = null;
    JPanel _selectConditionalPanel = null;
    JComboBox<String> _selectLogixBox = new JComboBox<>();
    JComboBox<String> _selectConditionalBox = new JComboBox<>();
    TreeMap<String, String> _selectLogixMap = new TreeMap<>();
    ArrayList<String> _selectConditionalList = new ArrayList<>();

    // ------------ Edit Conditional Variables ------------
    boolean _inEditConditionalMode = false;
    JmriJFrame _editConditionalFrame = null;
    JTextField _conditionalUserName = new JTextField(22);
    JRadioButton _triggerOnChangeButton;

    ActionTableModel _actionTableModel = null;
    VariableTableModel _variableTableModel = null;
    JComboBox<Conditional.AntecedentOperator> _operatorBox;
    JComboBox<String> _andOperatorBox;
    JComboBox<String> _notOperatorBox;
    JTextField _antecedentField;
    JPanel _antecedentPanel;
    Conditional.AntecedentOperator _logicType = Conditional.AntecedentOperator.ALL_AND;
    String _antecedent = null;
    boolean _newItem = false; // marks a new Action or Variable object was added

    // ------------ Components of Edit Variable panes ------------
    JmriJFrame _editVariableFrame = null;
    JComboBox<Conditional.ItemType> _variableItemBox;
    JComboBox<Conditional.Type> _variableStateBox;
    JTextField _variableNameField;
    JComboBox<String> _variableCompareOpBox;
    JComboBox<String> _variableSignalBox;
    JComboBox<Conditional.Type> _variableCompareTypeBox;
    JTextField _variableData1Field;
    JTextField _variableData2Field;
    JButton _reorderVarButton;
    JPanel _variableNamePanel;
    JPanel _variableStatePanel;
    JPanel _variableComparePanel;
    JPanel _variableSignalPanel;
    JPanel _variableData1Panel;
    JPanel _variableData2Panel;
    JPanel _variableComboNamePanel;

    // ------------ Components of Edit Action panes ------------
    JmriJFrame _editActionFrame = null;
    JComboBox<Conditional.ItemType> _actionItemBox;
    JComboBox<Conditional.Action> _actionTypeBox;
    JComboBox<String> _actionBox;
    JTextField _actionNameField;
    JTextField _longActionString;
    JTextField _shortActionString;
    JComboBox<String> _actionOptionBox;
    JPanel _actionPanel;
    JPanel _actionTypePanel;
    JPanel _namePanel;
    JPanel _shortTextPanel;
    JPanel _optionPanel;
    JPanel _actionComboNamePanel;

    JButton _actionSetButton;
    JPanel _setPanel;
    JPanel _textPanel;

    // ------------ Current Variable Information ------------
    List<ConditionalVariable> _variableList;
    ConditionalVariable _curVariable;
    int _curVariableRowNumber;
    Conditional.ItemType _curVariableItem = Conditional.ItemType.NONE;
    TreeSet<String> _oldTargetNames = new TreeSet<>();

    // ------------ Current Action Information ------------
    List<ConditionalAction> _actionList;
    ConditionalAction _curAction;
    int _curActionRowNumber;
    Conditional.ItemType _curActionItem = Conditional.ItemType.NONE;

    static final int STRUT = 10;

    // ------------ Methods for Edit Logix Pane ------------

    /**
     * Create and/or initialize the Edit Logix pane.
     */
    void makeEditLogixWindow() {
        editUserName.setText(_curLogix.getUserName());
        // clear conditional table if needed
        if (conditionalTableModel != null) {
            conditionalTableModel.fireTableStructureChanged();
        }
        _inEditMode = true;
        if (_editLogixFrame == null) {
            _editLogixFrame = new JmriJFrame(Bundle.getMessage("TitleEditLogix"), false, false);  // NOI18N
            _editLogixFrame.addHelpMenu(
                    "package.jmri.jmrit.conditional.ConditionalListEditor", true);  // NOI18N
            _editLogixFrame.setLocation(100, 30);
            Container contentPane = _editLogixFrame.getContentPane();
            contentPane.setLayout(new BoxLayout(contentPane, BoxLayout.Y_AXIS));
            JPanel panel1 = new JPanel();
            panel1.setLayout(new FlowLayout());
            JLabel systemNameLabel = new JLabel(Bundle.getMessage("ColumnSystemName") + ":");  // NOI18N
            panel1.add(systemNameLabel);
            JLabel fixedSystemName = new JLabel(_curLogix.getSystemName());
            panel1.add(fixedSystemName);
            contentPane.add(panel1);
            JPanel panel2 = new JPanel();
            panel2.setLayout(new FlowLayout());
            JLabel userNameLabel = new JLabel(Bundle.getMessage("ColumnUserName") + ":");  // NOI18N
            panel2.add(userNameLabel);
            panel2.add(editUserName);
            editUserName.setToolTipText(Bundle.getMessage("LogixUserNameHint2"));  // NOI18N
            contentPane.add(panel2);
            // add table of Conditionals
            JPanel pctSpace = new JPanel();
            pctSpace.setLayout(new FlowLayout());
            pctSpace.add(new JLabel("   "));
            contentPane.add(pctSpace);
            JPanel pTitle = new JPanel();
            pTitle.setLayout(new FlowLayout());
            pTitle.add(new JLabel(Bundle.getMessage("ConditionalTableTitle")));  // NOI18N
            contentPane.add(pTitle);
            // initialize table of conditionals
            conditionalTableModel = new ConditionalTableModel();
            JTable conditionalTable = new JTable(conditionalTableModel);
            conditionalTable.setRowSelectionAllowed(false);
            TableColumnModel conditionalColumnModel = conditionalTable
                    .getColumnModel();
            TableColumn sNameColumn = conditionalColumnModel
                    .getColumn(ConditionalTableModel.SNAME_COLUMN);
            sNameColumn.setResizable(true);
            sNameColumn.setMinWidth(100);
            sNameColumn.setPreferredWidth(130);
            TableColumn uNameColumn = conditionalColumnModel
                    .getColumn(ConditionalTableModel.UNAME_COLUMN);
            uNameColumn.setResizable(true);
            uNameColumn.setMinWidth(210);
            uNameColumn.setPreferredWidth(260);
            TableColumn stateColumn = conditionalColumnModel
                    .getColumn(ConditionalTableModel.STATE_COLUMN);
            stateColumn.setResizable(true);
            stateColumn.setMinWidth(50);
            stateColumn.setMaxWidth(100);
            TableColumn buttonColumn = conditionalColumnModel
                    .getColumn(ConditionalTableModel.BUTTON_COLUMN);

            // install button renderer and editor
            ButtonRenderer buttonRenderer = new ButtonRenderer();
            conditionalTable.setDefaultRenderer(JButton.class, buttonRenderer);
            TableCellEditor buttonEditor = new ButtonEditor(new JButton());
            conditionalTable.setDefaultEditor(JButton.class, buttonEditor);
            JButton testButton = new JButton("XXXXXX");  // NOI18N
            conditionalTable.setRowHeight(testButton.getPreferredSize().height);
            buttonColumn.setMinWidth(testButton.getPreferredSize().width);
            buttonColumn.setMaxWidth(testButton.getPreferredSize().width);
            buttonColumn.setResizable(false);

            JScrollPane conditionalTableScrollPane = new JScrollPane(conditionalTable);
            Dimension dim = conditionalTable.getPreferredSize();
            dim.height = 450;
            conditionalTableScrollPane.getViewport().setPreferredSize(dim);
            contentPane.add(conditionalTableScrollPane);

            // add message area between table and buttons
            JPanel panel4 = new JPanel();
            panel4.setLayout(new BoxLayout(panel4, BoxLayout.Y_AXIS));
            JPanel panel41 = new JPanel();
            panel41.setLayout(new FlowLayout());
            panel41.add(status);
            panel4.add(panel41);
            JPanel panel42 = new JPanel();
            panel42.setLayout(new FlowLayout());
            // Conditional panel buttons - New Conditional
            JButton newConditionalButton = new JButton(Bundle.getMessage("NewConditionalButton"));  // NOI18N
            panel42.add(newConditionalButton);
            newConditionalButton.addActionListener(new ActionListener() {
                @Override
                public void actionPerformed(ActionEvent e) {
                    newConditionalPressed(e);
                }
            });
            newConditionalButton.setToolTipText(Bundle.getMessage("NewConditionalButtonHint"));  // NOI18N
            // Conditional panel buttons - Reorder
            JButton reorderButton = new JButton(Bundle.getMessage("ReorderButton"));  // NOI18N
            panel42.add(reorderButton);
            reorderButton.addActionListener(new ActionListener() {
                @Override
                public void actionPerformed(ActionEvent e) {
                    reorderPressed(e);
                }
            });
            reorderButton.setToolTipText(Bundle.getMessage("ReorderButtonHint"));  // NOI18N
            // Conditional panel buttons - Calculate
            JButton calculateButton = new JButton(Bundle.getMessage("CalculateButton"));  // NOI18N
            panel42.add(calculateButton);
            calculateButton.addActionListener(new ActionListener() {
                @Override
                public void actionPerformed(ActionEvent e) {
                    calculatePressed(e);
                }
            });
            calculateButton.setToolTipText(Bundle.getMessage("CalculateButtonHint"));  // NOI18N
            panel4.add(panel42);
            Border panel4Border = BorderFactory.createEtchedBorder();
            panel4.setBorder(panel4Border);
            contentPane.add(panel4);
            // add buttons at bottom of window
            JPanel panel5 = new JPanel();
            panel5.setLayout(new FlowLayout());
            // Bottom Buttons - Done Logix
            JButton done = new JButton(Bundle.getMessage("ButtonDone"));  // NOI18N
            panel5.add(done);
            done.addActionListener(new ActionListener() {
                @Override
                public void actionPerformed(ActionEvent e) {
                    donePressed(e);
                }
            });
            done.setToolTipText(Bundle.getMessage("DoneButtonHint"));  // NOI18N
            // Delete Logix
            JButton delete = new JButton(Bundle.getMessage("ButtonDelete"));  // NOI18N
            panel5.add(delete);
            delete.addActionListener(new ActionListener() {
                @Override
                public void actionPerformed(ActionEvent e) {
                    deletePressed(e);
                }
            });
            delete.setToolTipText(Bundle.getMessage("DeleteLogixButtonHint"));  // NOI18N
            contentPane.add(panel5);
        }

        _editLogixFrame.addWindowListener(new java.awt.event.WindowAdapter() {
            @Override
            public void windowClosing(java.awt.event.WindowEvent e) {
                if (_inEditMode) {
                    donePressed(null);
                } else {
                    finishDone();
                }
            }
        });
        _editLogixFrame.pack();
        _editLogixFrame.setVisible(true);
    }

    public void bringToFront() {
        if (_editLogixFrame != null) {
            _editLogixFrame.setVisible(true);
        }
    }

    /**
     * Display reminder to save.
     */
    @Override
    void showSaveReminder() {
        /*if (_showReminder && !_suppressReminder) {
         JOptionPane.showMessageDialog(editLogixFrame,
         Bundle.getMessage("Reminder1"),
         Bundle.getMessage("ReminderTitle"),
         JOptionPane.INFORMATION_MESSAGE);
         }*/
        if (_showReminder) {
            if (InstanceManager.getNullableDefault(jmri.UserPreferencesManager.class) != null) {
                InstanceManager.getDefault(jmri.UserPreferencesManager.class).
                        showInfoMessage(Bundle.getMessage("ReminderTitle"), // NOI18N
                                Bundle.getMessage("ReminderSaveString", // NOI18N
                                        Bundle.getMessage("MenuItemLogixTable")), // NOI18N
                                getClassName(),
                                "remindSaveLogix"); // NOI18N
            }
        }
    }

    /**
     * Respond to the Reorder Button in the Edit Logix pane.
     *
     * @param e The event heard
     */
    void reorderPressed(ActionEvent e) {
        if (checkEditConditional()) {
            return;
        }
        // Check if reorder is reasonable
        _showReminder = true;
        _nextInOrder = 0;
        _inReorderMode = true;
        status.setText(Bundle.getMessage("ReorderMessage"));  // NOI18N
        conditionalTableModel.fireTableDataChanged();
    }

    /**
     * Respond to the First/Next (Delete) Button in the Edit Logix window.
     *
     * @param row index of the row to put as next in line (instead of the one
     *            that was supposed to be next)
     */
    void swapConditional(int row) {
        _curLogix.swapConditional(_nextInOrder, row);
        _nextInOrder++;
        if (_nextInOrder >= _numConditionals) {
            _inReorderMode = false;
        }
        //status.setText("");
        conditionalTableModel.fireTableDataChanged();
    }

    /**
     * Responds to the Calculate Button in the Edit Logix window.
     *
     * @param e The event heard
     */
    void calculatePressed(ActionEvent e) {
        if (checkEditConditional()) {
            return;
        }
        // are there Conditionals to calculate?
        if (_numConditionals > 0) {
            // There are conditionals to calculate
            String cName = "";
            Conditional c = null;
            for (int i = 0; i < _numConditionals; i++) {
                cName = _curLogix.getConditionalByNumberOrder(i);
                if (cName != null) {
                    c = _conditionalManager.getBySystemName(cName);
                    if (c == null) {
                        log.error("Invalid conditional system name when calculating - " // NOI18N
                                + cName);
                    } else {
                        // calculate without taking any action
                        c.calculate(false, null);
                    }
                } else {
                    log.error("null conditional system name when calculating");  // NOI18N
                }
            }
            // force the table to update
            conditionalTableModel.fireTableDataChanged();
        }
    }

    /**
     * Respond to the Done button in the Edit Logix window.
     * <p>
     * Note: We also get here if the Edit Logix window is dismissed, or if the
     * Add button is pressed in the Logic Table with an active Edit Logix
     * window.
     *
     * @param e The event heard
     */
    void donePressed(ActionEvent e) {
        if (checkEditConditional()) {
            return;
        }
        if (_curLogix.getSystemName().equals(SensorGroupFrame.logixSysName)) {
            finishDone();
            return;
        }
        // Check if the User Name has been changed
        String uName = editUserName.getText().trim();
        if (!(uName.equals(_curLogix.getUserName()))) {
            // user name has changed - check if already in use
            if (uName.length() > 0) {
                Logix p = _logixManager.getByUserName(uName);
                if (p != null) {
                    // Logix with this user name already exists
                    log.error("Failure to update Logix with Duplicate User Name: " // NOI18N
                            + uName);
                    JOptionPane.showMessageDialog(_editLogixFrame,
                            Bundle.getMessage("Error6"),
                            Bundle.getMessage("ErrorTitle"), // NOI18N
                            JOptionPane.ERROR_MESSAGE);
                    return;
                }
            }
            // user name is unique, change it
            // user name is unique, change it
            logixData.clear();
            logixData.put("chgUname", uName);  // NOI18N
            fireLogixEvent();
        }
        // complete update and activate Logix
        finishDone();
    }

    void finishDone() {
        showSaveReminder();
        _inEditMode = false;
        if (_editLogixFrame != null) {
            _editLogixFrame.setVisible(false);
            _editLogixFrame.dispose();
            _editLogixFrame = null;
        }
        logixData.clear();
        logixData.put("Finish", _curLogix.getSystemName());   // NOI18N
        fireLogixEvent();
    }

    /**
     * Respond to the Delete button in the Edit Logix window.
     *
     * @param e The event heard
     */
    void deletePressed(ActionEvent e) {
        if (checkEditConditional()) {
            return;
        }
        if (!checkConditionalReferences(_curLogix.getSystemName())) {
            return;
        }
        _showReminder = true;
        logixData.clear();
        logixData.put("Delete", _curLogix.getSystemName());   // NOI18N
        fireLogixEvent();
        finishDone();
    }

    /**
     * Respond to the New Conditional Button in Edit Logix Window.
     *
     * @param e The event heard
     */
    void newConditionalPressed(ActionEvent e) {
        if (checkEditConditional()) {
            return;
        }
        if (_curLogix.getSystemName().equals(SensorGroupFrame.logixSysName)) {
            JOptionPane.showMessageDialog(_editLogixFrame,
                    Bundle.getMessage("Warn8", SensorGroupFrame.logixUserName, SensorGroupFrame.logixSysName),
                    Bundle.getMessage("WarningTitle"), // NOI18N
                    JOptionPane.WARNING_MESSAGE);
            return;
        }
        // make system name for new conditional
        int num = _curLogix.getNumConditionals() + 1;
        _curConditional = null;
        String cName = null;
        while (_curConditional == null) {
            cName = _curLogix.getSystemName() + "C" + Integer.toString(num);
            _curConditional = _conditionalManager.createNewConditional(cName, "");
            num++;
            if (num == 1000) {
                break;
            }
        }
        if (_curConditional == null) {
            // should never get here unless there is an assignment conflict
            log.error("Failure to create Conditional with System Name: " // NOI18N
                    + cName);
            return;
        }
        // add to Logix at the end of the calculate order
        _curLogix.addConditional(cName, -1);
        conditionalTableModel.fireTableRowsInserted(_numConditionals, _numConditionals);
        _conditionalRowNumber = _numConditionals;
        _numConditionals++;
        _showReminder = true;
        // clear action items
        _actionList = new ArrayList<>();
        _variableList = new ArrayList<>();
        _oldTargetNames.clear();
        makeEditConditionalWindow();
    }

    // ------------ Methods for Edit Conditional Pane ------------

    /**
     * Respond to Edit Button in the Conditional table of the Edit Logix Window.
     *
     * @param rx index (row number) of Conditional to be edited
     */
    void editConditionalPressed(int rx) {
        if (_inEditConditionalMode) {
            // Already editing a Conditional, ask for completion of that edit
            JOptionPane.showMessageDialog(_editConditionalFrame,
                    Bundle.getMessage("Error34", _curConditional.getSystemName()),
                    Bundle.getMessage("ErrorTitle"), // NOI18N
                    JOptionPane.ERROR_MESSAGE);
            return;
        }
        // get Conditional to edit
        _curConditional = _conditionalManager.getBySystemName(_curLogix.getConditionalByNumberOrder(rx));
        if (_curConditional == null) {
            log.error("Attempted edit of non-existant conditional.");  // NOI18N
            return;
        }
        _variableList = _curConditional.getCopyOfStateVariables();
        _conditionalRowNumber = rx;
        loadReferenceNames(_variableList, _oldTargetNames);
        // get action variables
        _actionList = _curConditional.getCopyOfActions();
        makeEditConditionalWindow();
    }

    /**
     * Check if edit of a conditional is in progress.
     *
     * @return true if this is the case, after showing dialog to user
     */
    boolean checkEditConditional() {
        if (_inEditConditionalMode) {
            // Already editing a Conditional, ask for completion of that edit
            JOptionPane.showMessageDialog(_editConditionalFrame,
                    Bundle.getMessage("Error35", _curConditional.getSystemName()), // NOI18N
                    Bundle.getMessage("ErrorTitle"), // NOI18N
                    JOptionPane.ERROR_MESSAGE);
            return true;
        }
        return false;
    }

    @Override
    boolean checkConditionalUserName(String uName, Logix logix) {
        if ((uName != null) && (!(uName.equals("")))) {
            Conditional p = _conditionalManager.getByUserName(logix, uName);
            if (p != null) {
                // Conditional with this user name already exists
                log.error("Failure to update Conditional with Duplicate User Name: " // NOI18N
                        + uName);
                JOptionPane.showMessageDialog(_editConditionalFrame,
                        Bundle.getMessage("Error10"),    // NOI18N
                        Bundle.getMessage("ErrorTitle"), // NOI18N
                        JOptionPane.ERROR_MESSAGE);
                return false;
            }
        } // else return false;
        return true;
    }

    /**
     * Check form of Conditional systemName.
     *
     * @param sName system name of bean to be checked
     * @return false if sName is empty string or null
     */
    boolean checkConditionalSystemName(String sName) {
        if ((sName != null) && (!(sName.equals("")))) {
            Conditional p = _conditionalManager.getBySystemName(sName);
            if (p != null) {
                return false;
            }
        } else {
            return false;
        }
        return true;
    }

    // ============ Edit Conditional Window and Methods ============

    /**
     * Create and/or initialize the Edit Conditional window.
     * <p>
     * Note: you can get here via the New Conditional button
     * (newConditionalPressed) or via an Edit button in the Conditional table of
     * the Edit Logix window.
     */
    void makeEditConditionalWindow() {
        // deactivate this Logix
        _curLogix.deActivateLogix();
        _conditionalUserName.setText(_curConditional.getUserName());
        if (_editConditionalFrame == null) {
            _editConditionalFrame = new JmriJFrame(Bundle.getMessage("TitleEditConditional"), false, false);  // NOI18N
            _editConditionalFrame.addHelpMenu(
                    "package.jmri.jmrit.conditional.ConditionalListEditor", true);  // NOI18N
            Container contentPane = _editConditionalFrame.getContentPane();
            contentPane.setLayout(new BoxLayout(contentPane, BoxLayout.Y_AXIS));
            JPanel panel1 = new JPanel();
            panel1.setLayout(new FlowLayout());
            panel1.add(new JLabel(Bundle.getMessage("ColumnSystemName") + ":"));  // NOI18N
            panel1.add(new JLabel(_curConditional.getSystemName()));
            contentPane.add(panel1);
            JPanel panel2 = new JPanel();
            panel2.setLayout(new FlowLayout());
            panel2.add(new JLabel(Bundle.getMessage("ColumnUserName") + ":"));  // NOI18N
            panel2.add(_conditionalUserName);
            _conditionalUserName.setToolTipText(Bundle.getMessage("ConditionalUserNameHint"));  // NOI18N
            contentPane.add(panel2);

            // add Logical Expression Section
            JPanel logicPanel = new JPanel();
            logicPanel.setLayout(new BoxLayout(logicPanel, BoxLayout.Y_AXIS));

            // add Antecedent Expression Panel - ONLY appears for MIXED operator statements
            _antecedent = _curConditional.getAntecedentExpression();
            _logicType = _curConditional.getLogicType();
            _antecedentField = new JTextField(65);
            _antecedentField.setFont(new Font("SansSerif", Font.BOLD, 14));  // NOI18N
            _antecedentPanel = makeEditPanel(_antecedentField, "LabelAntecedent", "LabelAntecedentHint");  // NOI18N

            JButton helpButton = new JButton(Bundle.getMessage("MenuHelp"));  // NOI18N
            _antecedentPanel.add(helpButton);
            helpButton.addActionListener(new ActionListener() {
                @Override
                public void actionPerformed(ActionEvent e) {
                    helpPressed(e);
                }
            });
            _antecedentPanel.add(helpButton);
            _antecedentPanel.setVisible(_logicType == Conditional.AntecedentOperator.MIXED);
            logicPanel.add(_antecedentPanel);

            // add state variable table title
            JPanel varTitle = new JPanel();
            varTitle.setLayout(new FlowLayout());
            varTitle.add(new JLabel(Bundle.getMessage("StateVariableTableTitle")));  // NOI18N
            logicPanel.add(varTitle);
            // set up state variables table
            // initialize and populate Combo boxes for table of state variables
            _notOperatorBox = new JComboBox<String>();
            _notOperatorBox.addItem(" ");
            _notOperatorBox.addItem(Bundle.getMessage("LogicNOT"));  // NOI18N

            _andOperatorBox = new JComboBox<String>();
            _andOperatorBox.addItem(Bundle.getMessage("LogicAND"));  // NOI18N
            _andOperatorBox.addItem(Bundle.getMessage("LogicOR"));   // NOI18N
            // initialize table of state variables
            _variableTableModel = new VariableTableModel();
            JTable variableTable = new JTable(_variableTableModel);
            variableTable.setRowHeight(_notOperatorBox.getPreferredSize().height);
            variableTable.setRowSelectionAllowed(false);
            int rowHeight = variableTable.getRowHeight();

            TableColumnModel variableColumnModel = variableTable.getColumnModel();

            TableColumn rowColumn = variableColumnModel.getColumn(VariableTableModel.ROWNUM_COLUMN);
            rowColumn.setResizable(false);
            rowColumn.setMaxWidth(new JTextField(3).getPreferredSize().width);

            TableColumn andColumn = variableColumnModel.getColumn(VariableTableModel.AND_COLUMN);
            andColumn.setResizable(false);
            andColumn.setCellEditor(new DefaultCellEditor(_andOperatorBox));
            andColumn.setMaxWidth(_andOperatorBox.getPreferredSize().width - 5);

            TableColumn notColumn = variableColumnModel.getColumn(VariableTableModel.NOT_COLUMN);
            notColumn.setCellEditor(new DefaultCellEditor(_notOperatorBox));
            notColumn.setMaxWidth(_notOperatorBox.getPreferredSize().width - 5);
            notColumn.setResizable(false);

            TableColumn descColumn = variableColumnModel.getColumn(VariableTableModel.DESCRIPTION_COLUMN);
            descColumn.setPreferredWidth(300);
            descColumn.setMinWidth(200);
            descColumn.setResizable(true);

            TableColumn stateColumn = variableColumnModel.getColumn(VariableTableModel.STATE_COLUMN);
            stateColumn.setResizable(true);
            stateColumn.setMinWidth(50);
            stateColumn.setMaxWidth(80);

            TableColumn triggerColumn = variableColumnModel.getColumn(VariableTableModel.TRIGGERS_COLUMN);
            triggerColumn.setResizable(true);
            triggerColumn.setMinWidth(30);
            triggerColumn.setMaxWidth(80);

            TableColumn editColumn = variableColumnModel.getColumn(VariableTableModel.EDIT_COLUMN);
            ButtonRenderer buttonRenderer = new ButtonRenderer();
            variableTable.setDefaultRenderer(JButton.class, buttonRenderer);
            TableCellEditor buttonEditor = new ButtonEditor(new JButton());
            variableTable.setDefaultEditor(JButton.class, buttonEditor);
            JButton testButton = new JButton("XXXXXX");  // NOI18N
            variableTable.setRowHeight(testButton.getPreferredSize().height);
            editColumn.setMinWidth(testButton.getPreferredSize().width);
            editColumn.setMaxWidth(testButton.getPreferredSize().width);
            editColumn.setResizable(false);

            TableColumn deleteColumn = variableColumnModel.getColumn(VariableTableModel.DELETE_COLUMN);
            // ButtonRenderer and TableCellEditor already set
            deleteColumn.setMinWidth(testButton.getPreferredSize().width);
            deleteColumn.setMaxWidth(testButton.getPreferredSize().width);
            deleteColumn.setResizable(false);
            // add a scroll pane
            JScrollPane variableTableScrollPane = new JScrollPane(variableTable);
            Dimension dim = variableTable.getPreferredSize();
            dim.height = 7 * rowHeight;
            variableTableScrollPane.getViewport().setPreferredSize(dim);

            logicPanel.add(variableTableScrollPane);

            // set up state variable buttons and logic
            JPanel panel42 = new JPanel();
            panel42.setLayout(new FlowLayout());

            //  Add State Variable
            JButton addVariableButton = new JButton(Bundle.getMessage("AddVariableButton"));  // NOI18N
            panel42.add(addVariableButton);
            addVariableButton.addActionListener(new ActionListener() {
                @Override
                public void actionPerformed(ActionEvent e) {
                    addVariablePressed(e);
                }
            });
            addVariableButton.setToolTipText(Bundle.getMessage("AddVariableButtonHint"));  // NOI18N

            JButton checkVariableButton = new JButton(Bundle.getMessage("CheckVariableButton"));  // NOI18N
            panel42.add(checkVariableButton);
            checkVariableButton.addActionListener(new ActionListener() {
                @Override
                public void actionPerformed(ActionEvent e) {
                    checkVariablePressed(e);
                }
            });
            checkVariableButton.setToolTipText(Bundle.getMessage("CheckVariableButtonHint"));  // NOI18N

            //  - Reorder variable button
            _reorderVarButton = new JButton(Bundle.getMessage("ReorderButton"));  // NOI18N
            panel42.add(_reorderVarButton);
            _reorderVarButton.addActionListener(new ActionListener() {
                @Override
                public void actionPerformed(ActionEvent e) {
                    reorderVariablePressed(e);
                }
            });
            _reorderVarButton.setToolTipText(Bundle.getMessage("ReorderButtonHint"));  // NOI18N
            _reorderVarButton.setEnabled(!(_logicType == Conditional.AntecedentOperator.MIXED));
            logicPanel.add(panel42);

            // logic type area
            _operatorBox = new JComboBox<>();
            for (Conditional.AntecedentOperator operator : Conditional.AntecedentOperator.values()) {
                _operatorBox.addItem(operator);
            }
            JPanel typePanel = makeEditPanel(_operatorBox, "LabelLogicType", "TypeLogicHint");  // NOI18N
            _operatorBox.addActionListener(new ActionListener() {
                @Override
                public void actionPerformed(ActionEvent e) {
                    logicTypeChanged(e);
                }
            });
            _operatorBox.setSelectedItem(_logicType);
            logicPanel.add(typePanel);
            logicPanel.add(Box.createHorizontalStrut(STRUT));

            Border logicPanelBorder = BorderFactory.createEtchedBorder();
            Border logicPanelTitled = BorderFactory.createTitledBorder(
                    logicPanelBorder, Bundle.getMessage("TitleLogicalExpression") + " ");  // NOI18N
            logicPanel.setBorder(logicPanelTitled);
            contentPane.add(logicPanel);
            // End of Logic Expression Section

            JPanel triggerPanel = new JPanel();
            triggerPanel.setLayout(new BoxLayout(triggerPanel, BoxLayout.Y_AXIS));
            ButtonGroup tGroup = new ButtonGroup();
            _triggerOnChangeButton = new JRadioButton(Bundle.getMessage("triggerOnChange"));  // NOI18N
            _triggerOnChangeButton.addActionListener(new ActionListener() {
                @Override
                public void actionPerformed(ActionEvent e) {
                    _actionTableModel.fireTableDataChanged();
                }
            });
            tGroup.add(_triggerOnChangeButton);
            triggerPanel.add(_triggerOnChangeButton);
            JRadioButton triggerOnAny = new JRadioButton(Bundle.getMessage("triggerOnAny"));  // NOI18N
            triggerOnAny.addActionListener(new ActionListener() {
                @Override
                public void actionPerformed(ActionEvent e) {
                    _actionTableModel.fireTableDataChanged();
                }
            });
            tGroup.add(triggerOnAny);
            triggerPanel.add(triggerOnAny);
            triggerOnAny.setSelected(true);
            JPanel trigPanel = new JPanel();
            trigPanel.add(triggerPanel);
            contentPane.add(trigPanel);
            _triggerOnChangeButton.setSelected(_curConditional.getTriggerOnChange());

            // add Action Consequents Section
            JPanel conseqentPanel = new JPanel();
            conseqentPanel.setLayout(new BoxLayout(conseqentPanel, BoxLayout.Y_AXIS));

            JPanel actTitle = new JPanel();
            actTitle.setLayout(new FlowLayout());
            actTitle.add(new JLabel(Bundle.getMessage("ActionTableTitle")));  // NOI18N
            conseqentPanel.add(actTitle);

            // set up action consequents table
            _actionTableModel = new ActionTableModel();
            JTable actionTable = new JTable(_actionTableModel);
            actionTable.setRowSelectionAllowed(false);
            actionTable.setRowHeight(testButton.getPreferredSize().height);
            JPanel actionPanel = new JPanel();
            actionPanel.setLayout(new BoxLayout(actionPanel, BoxLayout.Y_AXIS));
            JPanel actionTitle = new JPanel();
            actionTitle.setLayout(new FlowLayout());
            conseqentPanel.add(actionPanel);

            TableColumnModel actionColumnModel = actionTable.getColumnModel();

            TableColumn descriptionColumn = actionColumnModel.getColumn(
                    ActionTableModel.DESCRIPTION_COLUMN);
            descriptionColumn.setResizable(true);
            descriptionColumn.setPreferredWidth(600);
            descriptionColumn.setMinWidth(300);
            //descriptionColumn.setMaxWidth(760);

            TableColumn actionEditColumn = actionColumnModel.getColumn(ActionTableModel.EDIT_COLUMN);
            // ButtonRenderer already exists
            actionTable.setDefaultRenderer(JButton.class, buttonRenderer);
            TableCellEditor editButEditor = new ButtonEditor(new JButton());
            actionTable.setDefaultEditor(JButton.class, editButEditor);
            actionEditColumn.setMinWidth(testButton.getPreferredSize().width);
            actionEditColumn.setMaxWidth(testButton.getPreferredSize().width);
            actionEditColumn.setResizable(false);

            TableColumn actionDeleteColumn = actionColumnModel.getColumn(ActionTableModel.DELETE_COLUMN);
            // ButtonRenderer and TableCellEditor already set
            actionDeleteColumn.setMinWidth(testButton.getPreferredSize().width);
            actionDeleteColumn.setMaxWidth(testButton.getPreferredSize().width);
            actionDeleteColumn.setResizable(false);
            // add a scroll pane
            JScrollPane actionTableScrollPane = new JScrollPane(actionTable);
            dim = actionTableScrollPane.getPreferredSize();
            dim.height = 7 * rowHeight;
            actionTableScrollPane.getViewport().setPreferredSize(dim);
            conseqentPanel.add(actionTableScrollPane);

            // add action buttons to Action Section
            JPanel panel43 = new JPanel();
            panel43.setLayout(new FlowLayout());
            JButton addActionButton = new JButton(Bundle.getMessage("addActionButton"));  // NOI18N
            panel43.add(addActionButton);
            addActionButton.addActionListener(new ActionListener() {
                @Override
                public void actionPerformed(ActionEvent e) {
                    addActionPressed(e);
                }
            });

            addActionButton.setToolTipText(Bundle.getMessage("addActionButtonHint"));  // NOI18N
            conseqentPanel.add(panel43);

            //  - Reorder action button
            JButton reorderButton = new JButton(Bundle.getMessage("ReorderButton"));  // NOI18N
            panel43.add(reorderButton);
            reorderButton.addActionListener(new ActionListener() {
                @Override
                public void actionPerformed(ActionEvent e) {
                    reorderActionPressed(e);
                }
            });
            reorderButton.setToolTipText(Bundle.getMessage("ReorderButtonHint"));  // NOI18N
            conseqentPanel.add(panel43);

            Border conseqentPanelBorder = BorderFactory.createEtchedBorder();
            Border conseqentPanelTitled = BorderFactory.createTitledBorder(
                    conseqentPanelBorder, Bundle.getMessage("TitleAction"));  // NOI18N
            conseqentPanel.setBorder(conseqentPanelTitled);
            contentPane.add(conseqentPanel);
            // End of Action Consequents Section

            // Bottom Buttons - Update Conditional
            JPanel panel5 = new JPanel();
            panel5.setLayout(new FlowLayout());
            JButton updateConditional = new JButton(Bundle.getMessage("ButtonUpdate"));  // NOI18N
            panel5.add(updateConditional);
            updateConditional.addActionListener(new ActionListener() {
                @Override
                public void actionPerformed(ActionEvent e) {
                    updateConditionalPressed(e);
                }
            });
            updateConditional.setToolTipText(Bundle.getMessage("UpdateConditionalButtonHint"));  // NOI18N
            // Cancel
            JButton cancelConditional = new JButton(Bundle.getMessage("ButtonCancel"));  // NOI18N
            panel5.add(cancelConditional);
            cancelConditional.addActionListener(new ActionListener() {
                @Override
                public void actionPerformed(ActionEvent e) {
                    cancelConditionalPressed(e);
                }
            });
            cancelConditional.setToolTipText(Bundle.getMessage("CancelConditionalButtonHint"));  // NOI18N
            // Delete Conditional
            JButton deleteConditional = new JButton(Bundle.getMessage("ButtonDelete"));  // NOI18N
            panel5.add(deleteConditional);
            deleteConditional.addActionListener(new ActionListener() {
                @Override
                public void actionPerformed(ActionEvent e) {
                    deleteConditionalPressed(null);
                }
            });
            deleteConditional.setToolTipText(Bundle.getMessage("DeleteConditionalButtonHint"));  // NOI18N

            contentPane.add(panel5);
        }
        // setup window closing listener
        _editConditionalFrame.addWindowListener(
                new java.awt.event.WindowAdapter() {
            @Override
            public void windowClosing(java.awt.event.WindowEvent e) {
                cancelConditionalPressed(null);
            }
        });
        // initialize state variable table
        _variableTableModel.fireTableDataChanged();
        // initialize action variables
        _actionTableModel.fireTableDataChanged();
        _editConditionalFrame.pack();
        _editConditionalFrame.setVisible(true);
        _inEditConditionalMode = true;
        checkVariablePressed(null); // update variables to their current states
        _antecedentField.setText(translateAntecedent(_antecedent, false));

    }

    /**
     * Respond to the Add State Variable Button in the Edit Conditional window.
     *
     * @param e The event heard
     */
    void addVariablePressed(ActionEvent e) {
        if (alreadyEditingActionOrVariable()) {
            return;
        }
        if (LRouteTableAction.LOGIX_INITIALIZER.equals(_curLogix.getSystemName())) {
            JOptionPane.showMessageDialog(_editConditionalFrame,
                    Bundle.getMessage("Error49"),
                    Bundle.getMessage("ErrorTitle"), // NOI18N
                    JOptionPane.ERROR_MESSAGE);
            return;
        }
        _showReminder = true;
        _curVariableItem = Conditional.ItemType.NONE;
        ConditionalVariable variable = new ConditionalVariable();
        _variableList.add(variable);
        _newItem = true;
        int size = _variableList.size();
        // default of operator for postion 0 (row 1) is Conditional.OPERATOR_NONE
        if (size > 1) {
            if (_logicType == Conditional.AntecedentOperator.ALL_OR) {
                variable.setOpern(Conditional.Operator.OR);
            } else {
                variable.setOpern(Conditional.Operator.AND);
            }
        }
        size--;
        _variableTableModel.fireTableRowsInserted(size, size);
        makeEditVariableWindow(size);
        appendToAntecedent();
    }

    /**
     * Respond to the Check State Variable Button in the Edit Conditional
     * window.
     *
     * @param e the event heard
     */
    void checkVariablePressed(ActionEvent e) {
        for (int i = 0; i < _variableList.size(); i++) {
            _variableList.get(i).evaluate();
        }
        _variableTableModel.fireTableDataChanged();
    }

    /**
     * Respond to the Reorder Variable Button in the Edit Conditional window.
     *
     * @param e The event heard
     */
    void reorderVariablePressed(ActionEvent e) {
        if (alreadyEditingActionOrVariable()) {
            return;
        }
        _showReminder = true;
        // Check if reorder is reasonable
        if (_variableList.size() <= 1) {
            JOptionPane.showMessageDialog(_editLogixFrame,
                    Bundle.getMessage("Error51"),
                    Bundle.getMessage("ErrorTitle"), // NOI18N
                    JOptionPane.ERROR_MESSAGE);
            return;
        }
        _nextInOrder = 0;
        _inVarReorder = true;
        _variableTableModel.fireTableDataChanged();
    }

    /**
     * Respond to the First/Next (Delete) Button in the Edit Conditional window.
     *
     * @param row index of the row to put as next in line (instead of the one
     *            that was supposed to be next)
     */
    void swapVariables(int row) {
        ConditionalVariable temp = _variableList.get(row);
        for (int i = row; i > _nextInOrder; i--) {
            _variableList.set(i, _variableList.get(i - 1));
        }

        // Adjust operator type
        Operator oper;
        if (_nextInOrder == 0) {
            oper = Conditional.Operator.NONE;
        } else {
            oper = (_logicType == Conditional.AntecedentOperator.ALL_AND)
                    ? Conditional.Operator.AND
                    : Conditional.Operator.OR;
        }

        temp.setOpern(oper);
        _variableList.set(_nextInOrder, temp);
        _nextInOrder++;
        if (_nextInOrder >= _variableList.size()) {
            _inVarReorder = false;
        }
        _variableTableModel.fireTableDataChanged();
    }

    /**
     * Respond to the Negation column in the Edit Conditional window.
     *
     * @param row  index of the Conditional to change the setting on
     * @param oper NOT (i18n) as negation of condition
     */
    void variableNegationChanged(int row, String oper) {
        ConditionalVariable variable = _variableList.get(row);
        boolean state = variable.isNegated();
        if (oper == null) {
            variable.setNegation(false);
        } else {
            variable.setNegation(oper.equals(Bundle.getMessage("LogicNOT")));  // NOI18N
        }
        if (variable.isNegated() != state) {
            makeAntecedent();
        }
    }

    /**
     * Respond to the Operator column in the Edit Conditional window.
     *
     * @param row  index of the Conditional to change the setting on
     * @param oper AND or OR (i18n) as operand on the list of conditions
     */
    void variableOperatorChanged(int row, String oper) {
        ConditionalVariable variable = _variableList.get(row);
        Operator oldOper = variable.getOpern();
        if (row > 0) {
            if (oper.equals(Bundle.getMessage("LogicOR"))) {  // NOI18N
                variable.setOpern(Conditional.Operator.OR);
            } else {
                variable.setOpern(Conditional.Operator.AND);
            }
        } else {
            variable.setOpern(Conditional.Operator.NONE);
        }
        if (variable.getOpern() != oldOper) {
            makeAntecedent();
        }
    }

    /**
     * Respond to Add action button in the EditConditional window.
     *
     * @param e The event heard
     */
    void addActionPressed(ActionEvent e) {
        if (alreadyEditingActionOrVariable()) {
            return;
        }
        _showReminder = true;
        _curActionItem = Conditional.ItemType.NONE;
        _actionList.add(new DefaultConditionalAction());
        _newItem = true;
        _actionTableModel.fireTableRowsInserted(_actionList.size(),
                _actionList.size());
        makeEditActionWindow(_actionList.size() - 1);
    }

    /**
     * Respond to the Reorder Action Button in the Edit Conditional window.
     *
     * @param e The event heard
     */
    void reorderActionPressed(ActionEvent e) {
        if (alreadyEditingActionOrVariable()) {
            return;
        }
        _showReminder = true;
        // Check if reorder is reasonable
        if (_actionList.size() <= 1) {
            JOptionPane.showMessageDialog(_editLogixFrame,
                    Bundle.getMessage("Error46"),
                    Bundle.getMessage("ErrorTitle"), // NOI18N
                    JOptionPane.ERROR_MESSAGE);
            return;
        }
        _nextInOrder = 0;
        _inActReorder = true;
        _actionTableModel.fireTableDataChanged();
    }

    /**
     * Respond to the First/Next (Delete) Button in the Edit Conditional window.
     *
     * @param row index of the row to put as next in line (instead of the one
     *            that was supposed to be next)
     */
    void swapActions(int row) {
        ConditionalAction temp = _actionList.get(row);
        for (int i = row; i > _nextInOrder; i--) {
            _actionList.set(i, _actionList.get(i - 1));
        }
        _actionList.set(_nextInOrder, temp);
        _nextInOrder++;
        if (_nextInOrder >= _actionList.size()) {
            _inActReorder = false;
        }
        _actionTableModel.fireTableDataChanged();
    }

    /**
     * Respond to the Update Conditional Button in the Edit Conditional window.
     *
     * @param e The event heard
     */
    void updateConditionalPressed(ActionEvent e) {
        if (alreadyEditingActionOrVariable()) {
            return;
        }
        // clean up empty variable and actions
        if (!LRouteTableAction.LOGIX_INITIALIZER.equals(_curLogix.getSystemName())) {
            for (int i = 0; i < _variableList.size(); i++) {
                if (_variableList.get(i).getType() == Conditional.Type.NONE) {
                    _variableList.remove(i);
                    _variableTableModel.fireTableRowsDeleted(i, i);
                }
            }
        }
        for (int i = 0; i < _actionList.size(); i++) {
            if (_actionList.get(i).getType() == Conditional.Action.NONE) {
                _actionList.remove(i);
                _actionTableModel.fireTableRowsDeleted(i, i);
            }
        }

        if (_variableList.size() <= 0 && _actionList.size() <= 0) {
            deleteConditionalPressed(null);
            return;
        }
        /*  if (_curConditional==null) {
         return;
         } */
        if (_curLogix.getSystemName().equals(SensorGroupFrame.logixSysName)) {
            JOptionPane.showMessageDialog(_editConditionalFrame,
                    Bundle.getMessage("Warn8", SensorGroupFrame.logixUserName, SensorGroupFrame.logixSysName)
                    + Bundle.getMessage("Warn11", _curConditional.getUserName(), _curConditional.getSystemName()),
                    Bundle.getMessage("WarningTitle"), // NOI18N
                    JOptionPane.WARNING_MESSAGE);
            cancelConditionalPressed(null);
            return;
        }
        // Check if the User Name has been changed
        String uName = _conditionalUserName.getText();
        if (!uName.equals(_curConditional.getUserName())) {
            // user name has changed - check if already in use
            if (!checkConditionalUserName(uName, _curLogix)) {
                return;
            }
            // user name is unique or blank, change it
            _curConditional.setUserName(uName);
            conditionalTableModel.fireTableDataChanged();
        }
        if (_variableList.size() <= 0 && !_suppressReminder) {
            JOptionPane.showMessageDialog(_editLogixFrame,
                    Bundle.getMessage("Warn5", _curConditional.getUserName(), _curConditional.getSystemName()),
                    Bundle.getMessage("WarningTitle"), // NOI18N
                    JOptionPane.WARNING_MESSAGE);
        }

        if (!validateAntecedent()) {
            return;
        }
        // complete update
        _antecedent = translateAntecedent(_antecedentField.getText(), true);
        _curConditional.setStateVariables(_variableList);
        _curConditional.setAction(_actionList);
        _curConditional.setLogicType(_logicType, _antecedent);
        _curConditional.setTriggerOnChange(_triggerOnChangeButton.isSelected());
        TreeSet<String> newTargetNames = new TreeSet<String>();
        loadReferenceNames(_variableList, newTargetNames);
        updateWhereUsed(_oldTargetNames, newTargetNames, _curConditional.getSystemName());
        cancelConditionalPressed(null);
    }

    /**
     * Respond to the Cancel button in the Edit Conditional frame.
     * <p>
     * Does the cleanup from deleteConditionalPressed, updateConditionalPressed
     * and _editConditionalFrame window closer.
     *
     * @param e The event heard
     */
    void cancelConditionalPressed(ActionEvent e) {
        if (_pickTables != null) {
            _pickTables.dispose();
            _pickTables = null;
        }
        if (_editActionFrame != null) {
            cleanUpAction();
        }
        if (_editVariableFrame != null) {
            cleanUpVariable();
        }
        try {
            _curLogix.activateLogix();
        } catch (NumberFormatException nfe) {
            log.debug("NumberFormatException on activation of Logix ", nfe);  // NOI18N
            JOptionPane.showMessageDialog(_editLogixFrame,
                    Bundle.getMessage("Error4") + nfe.toString() + Bundle.getMessage("Error7"), // NOI18N
                    Bundle.getMessage("ErrorTitle"),
                    JOptionPane.ERROR_MESSAGE);  // NOI18N
        }
        // when user uses the escape key and returns to editing, interaction with
        // window closing event create strange environment
        _inEditConditionalMode = false;
        if (_editConditionalFrame != null) {
            _editConditionalFrame.setVisible(false);
            _editConditionalFrame.dispose();
            _editConditionalFrame = null;
        }
        if (_editLogixFrame != null) {
            _editLogixFrame.setVisible(true);
        }
    }

    /**
     * Respond to the Delete Conditional Button in the Edit Conditional window.
     *
     * @param sName system name of Conditional to be deleted
     */
    void deleteConditionalPressed(String sName) {
        if (_curConditional == null) {
            return;
        }
        // delete this Conditional - this is done by the parent Logix
        if (sName == null) {
            sName = _curConditional.getSystemName();
        }

        _showReminder = true;
        _curConditional = null;
        _numConditionals--;
        String[] msgs = _curLogix.deleteConditional(sName);
        if (msgs != null) {
            JOptionPane.showMessageDialog(_editLogixFrame,
                    Bundle.getMessage("Error11", (Object[]) msgs), // NOI18N
                    Bundle.getMessage("ErrorTitle"),
                    JOptionPane.ERROR_MESSAGE);  // NOI18N
        }

        // complete deletion
        cancelConditionalPressed(null);
        conditionalTableModel.fireTableRowsDeleted(_conditionalRowNumber,
                _conditionalRowNumber);
        if (_numConditionals < 1 && !_suppressReminder) {
            // warning message - last Conditional deleted
            JOptionPane.showMessageDialog(_editLogixFrame,
                    Bundle.getMessage("Warn1"),
                    Bundle.getMessage("WarningTitle"), // NOI18N
                    JOptionPane.WARNING_MESSAGE);
        }
    }

    /**
     * Respond to a change of Conditional Type in the Edit Conditional pane by
     * showing/hiding the _antecedentPanel when Mixed is selected.
     *
     * @param e The event heard
     * @return false if there is no change in operator
     */
    boolean logicTypeChanged(ActionEvent e) {
        Conditional.AntecedentOperator type =
                _operatorBox.getItemAt(_operatorBox.getSelectedIndex());
        if (type == _logicType) {
            return false;
        }
        makeAntecedent();

        if (type == Conditional.AntecedentOperator.MIXED) {
            _antecedentPanel.setVisible(true);
            _reorderVarButton.setEnabled(false);
        } else {
            Operator oper = (type == Conditional.AntecedentOperator.ALL_AND)
                    ? Conditional.Operator.AND
                    : Conditional.Operator.OR;
            for (int i = 1; i < _variableList.size(); i++) {
                _variableList.get(i).setOpern(oper);
            }
            _antecedentPanel.setVisible(false);
            _reorderVarButton.setEnabled(true);
        }

        _logicType = type;
        _variableTableModel.fireTableDataChanged();
        _editConditionalFrame.repaint();
        return true;
    }

    /**
     * Respond to Help button press in the Edit Conditional pane.
     *
     * @param e The event heard
     */
    void helpPressed(ActionEvent e) {
        JOptionPane.showMessageDialog(_editConditionalFrame,
                new String[]{
                    Bundle.getMessage("ConditionalHelpText1"), // NOI18N
                    Bundle.getMessage("ConditionalHelpText2"), // NOI18N
                    Bundle.getMessage("ConditionalHelpText3"), // NOI18N
                    Bundle.getMessage("ConditionalHelpText4"), // NOI18N
                    Bundle.getMessage("ConditionalHelpText5"), // NOI18N
                    Bundle.getMessage("ConditionalHelpText6"), // NOI18N
                    Bundle.getMessage("ConditionalHelpText7")  // NOI18N
                },
                Bundle.getMessage("MenuHelp"),
                JOptionPane.INFORMATION_MESSAGE);  // NOI18N
    }

    /**
     * Build the antecedent statement.
     */
    void makeAntecedent() {
        _antecedent = makeAntecedent(_variableList);
        _antecedentField.setText(translateAntecedent(_antecedent, false));
        _showReminder = true;
    }

    /**
     * Add a R# to the antecedent statement.
     */
    void appendToAntecedent() {
        _antecedent = appendToAntecedent(_logicType, _variableList.size(), _antecedent);
        _antecedentField.setText(translateAntecedent(_antecedent, false));
        // store in conditional
        _curConditional.setLogicType(_logicType, _antecedent);
    }

    /**
     * Check the antecedent and logic type.
     *
     * @return false if antecedent can't be validated
     */
    boolean validateAntecedent() {
        return validateAntecedent(_logicType, _antecedentField.getText(), _variableList, _curConditional);
    }

    // ============ Shared Variable and Action Methods ============

    /**
     * Check if an editing session is going on.
     * <p>
     * If it is, display a message to user and bring current editing pane to
     * front.
     *
     * @return true if an _editActionFrame or _editVariableFrame exists
     */
    boolean alreadyEditingActionOrVariable() {
        if (_editActionFrame != null) {
            // Already editing an Action, ask for completion of that edit
            JOptionPane.showMessageDialog(_editActionFrame,
                    Bundle.getMessage("Error48"),
                    Bundle.getMessage("ErrorTitle"), // NOI18N
                    JOptionPane.ERROR_MESSAGE);
            _editActionFrame.setVisible(true);
            return true;
        }
        if (_editVariableFrame != null) {
            // Already editing a state variable, ask for completion of that edit
            JOptionPane.showMessageDialog(_editVariableFrame,
                    Bundle.getMessage("Error47"),
                    Bundle.getMessage("ErrorTitle"), // NOI18N
                    JOptionPane.ERROR_MESSAGE);
            _editVariableFrame.setVisible(true);
            return true;
        }
        if (_selectionMode == SelectionMode.USEMULTI) {
            openPickListTable();
        }
        return false;
    }

    /**
     * Fetch valid appearances for a given Signal Head.
     * <p>
     * Warn if head is not found.
     *
     * @param box            the comboBox on the setup pane to fill
     * @param signalHeadName user or system name of the Signal Head
     */
    void loadJComboBoxWithHeadAppearances(JComboBox<String> box, String signalHeadName) {
        box.removeAllItems();
        log.debug("loadJComboBoxWithSignalHeadAppearances called with name: {}", signalHeadName);  // NOI18N
        SignalHead h = InstanceManager.getDefault(jmri.SignalHeadManager.class).getSignalHead(signalHeadName);
        if (h == null) {
            box.addItem(Bundle.getMessage("PromptLoadHeadName"));  // NOI18N
        } else {
            String[] v = h.getValidStateNames();
            for (int i = 0; i < v.length; i++) {
                box.addItem(v[i]);
            }
            box.setSelectedItem(h.getAppearanceName());
        }
    }

    /**
     * Fetch valid aspects for a given Signal Mast.
     * <p>
     * Warn if mast is not found.
     *
     * @param box      the comboBox on the setup pane to fill
     * @param mastName user or system name of the Signal Mast
     */
    void loadJComboBoxWithMastAspects(JComboBox<String> box, String mastName) {
        box.removeAllItems();
        log.debug("loadJComboBoxWithMastAspects called with name: {}", mastName);  // NOI18N
        SignalMast m = InstanceManager.getDefault(jmri.SignalMastManager.class).getSignalMast(mastName);
        if (m == null) {
            box.addItem(Bundle.getMessage("PromptLoadMastName"));  // NOI18N
        } else {
            java.util.Vector<String> v = m.getValidAspects();
            for (int i = 0; i < v.size(); i++) {
                box.addItem(v.get(i));
            }
            box.setSelectedItem(m.getAspect());
        }
    }

    // ------------ Build sub-panels ------------

    /**
     * Create Variable and Action editing pane top part.
     *
     * @param frame  JFrame to add to
     * @param title  property key for border title
     * @param width  fixed dimension to use
     * @param height fixed dimension to use
     * @return JPanel containing interface
     */
    JPanel makeTopPanel(JFrame frame, String title, int width, int height) {
        Container contentPane = frame.getContentPane();
        contentPane.setLayout(new BoxLayout(contentPane, BoxLayout.X_AXIS));
        contentPane.add(Box.createRigidArea(new Dimension(0, height)));
        JPanel topPanel = new JPanel();
        topPanel.setLayout(new BoxLayout(topPanel, BoxLayout.Y_AXIS));
        Border panelBorder = BorderFactory.createEtchedBorder();
        Border panelTitled = BorderFactory.createTitledBorder(panelBorder, Bundle.getMessage(title));
        topPanel.setBorder(panelTitled);
        topPanel.add(Box.createRigidArea(new Dimension(width, 0)));
        topPanel.add(Box.createVerticalGlue());
        return topPanel;
    }

    /**
     * Create Variable and Action editing pane center part.
     *
     * @param comp  Field or comboBox to include on sub pane
     * @param label property key for label
     * @param hint  property key for tooltip for this sub pane
     * @return JPanel containing interface
     */
    JPanel makeEditPanel(JComponent comp, String label, String hint) {
        JPanel panel = new JPanel();
        panel.setLayout(new BoxLayout(panel, BoxLayout.Y_AXIS));
        JPanel p = new JPanel();
        p.add(new JLabel(Bundle.getMessage(label)));
        panel.add(p);
        if (hint != null) {
            panel.setToolTipText(Bundle.getMessage(hint));
        }
        comp.setMaximumSize(comp.getPreferredSize());  // override for text fields
        panel.add(comp);
        panel.add(Box.createVerticalGlue());
        return panel;
    }

    /**
     * Create Variable and Action editing pane bottom part.
     * <p>
     * Called from {@link #makeEditVariableWindow(int)}
     *
     * @param updateListener listener for Update pressed
     * @param cancelListener listener for Cancel pressed
     * @param deleteListener listener for Delete pressed
     * @return JPanel containing Update etc. buttons
     */
    JPanel makeButtonPanel(ActionListener updateListener,
            ActionListener cancelListener,
            ActionListener deleteListener) {
        JPanel panel3 = new JPanel();
        panel3.setLayout(new BoxLayout(panel3, BoxLayout.X_AXIS));

        JButton cancelAction = new JButton(Bundle.getMessage("ButtonCancel"));  // NOI18N
        panel3.add(cancelAction);
        panel3.add(Box.createHorizontalStrut(STRUT));
        cancelAction.addActionListener(cancelListener);
        cancelAction.setToolTipText(Bundle.getMessage("CancelButtonHint"));  // NOI18N

        JButton updateAction = new JButton(Bundle.getMessage("ButtonUpdate"));  // NOI18N
        panel3.add(updateAction);
        panel3.add(Box.createHorizontalStrut(STRUT));
        updateAction.addActionListener(updateListener);
        updateAction.setToolTipText(Bundle.getMessage("UpdateButtonHint"));  // NOI18N

        JButton deleteAction = new JButton(Bundle.getMessage("ButtonDelete"));  // NOI18N
        panel3.add(deleteAction);
        deleteAction.addActionListener(deleteListener);
        deleteAction.setToolTipText(Bundle.getMessage("DeleteButtonHint"));  // NOI18N
        return panel3;
    }

    // ============ Edit Variable Window and Methods ============

    /**
     * Create and/or initialize the Edit a Variable pane.
     * <p>
     * Note: you can get here via the New Variable button (addVariablePressed)
     * or via an Edit button in the Variable table of the EditConditional
     * window.
     *
     * @param row index of item to be edited in _variableList
     */
    void makeEditVariableWindow(int row) {
        if (alreadyEditingActionOrVariable()) {
            return;
        }
        log.debug("makeEditVariableWindow: row = {}", row);
        _curVariableRowNumber = row;
        _curVariable = _variableList.get(row);
        _editVariableFrame = new JmriJFrame(Bundle.getMessage("TitleEditVariable"), true, true);  // NOI18N
        JPanel topPanel = makeTopPanel(_editVariableFrame, "TitleAntecedentPhrase", 500, 160);  // NOI18N

        Box panel1 = Box.createHorizontalBox();
        panel1.add(Box.createHorizontalGlue());
        panel1.add(Box.createHorizontalStrut(STRUT));

        // Item Type
        _variableItemBox = new JComboBox<>();
        for (Conditional.ItemType itemType : Conditional.ItemType.getStateVarList()) {
            _variableItemBox.addItem(itemType);
        }
        JComboBoxUtil.setupComboBoxMaxRows(_variableItemBox);
        panel1.add(makeEditPanel(_variableItemBox, "LabelVariableType", "VariableTypeHint"));  // NOI18N
        panel1.add(Box.createHorizontalStrut(STRUT));

        // Item Name
        _variableNameField = new JTextField(30);
        _variableNamePanel = makeEditPanel(_variableNameField, "LabelItemName", null);  // NOI18N
        _variableNamePanel.setMaximumSize(
                new Dimension(50, _variableNamePanel.getPreferredSize().height));
        _variableNamePanel.setVisible(false);
        panel1.add(_variableNamePanel);
        panel1.add(Box.createHorizontalStrut(STRUT));

        // Arbitrary name combo box to facilitate the panel construction
        if (_selectionMode == SelectionMode.USECOMBO) {
            _comboNameBox = createNameBox(Conditional.ItemType.SENSOR);
            _variableComboNamePanel = makeEditPanel(_comboNameBox, "LabelItemName", null);  // NOI18N
            _variableComboNamePanel.setVisible(false);
            panel1.add(_variableComboNamePanel);
            panel1.add(Box.createHorizontalStrut(STRUT));
        }

        // Combo box section for selecting conditional reference
        //   First box selects the Logix, the second selects the conditional within the logix
        _selectLogixBox.addItem("XXXXXXXXXXXXXXXXXXXXX");  // NOI18N
        _selectConditionalBox.addItem("XXXXXXXXXXXXXXXXXXXXX");  // NOI18N
        _selectLogixPanel = makeEditPanel(_selectLogixBox, "SelectLogix", null);  // NOI18N
        _selectConditionalPanel = makeEditPanel(_selectConditionalBox, "SelectConditional", null);  // NOI18N
        _selectLogixPanel.setVisible(false);
        _selectConditionalPanel.setVisible(false);
        panel1.add(_selectLogixPanel);
        panel1.add(_selectConditionalPanel);
        panel1.add(Box.createHorizontalStrut(STRUT));

        // State Box
        _variableStateBox = new JComboBox<>();
        _variableStateBox.addItem(Conditional.Type.XXXXXXX);
        _variableStatePanel = makeEditPanel(_variableStateBox, "LabelVariableState", "VariableStateHint");  // NOI18N
        _variableStatePanel.setVisible(false);
        panel1.add(_variableStatePanel);
        panel1.add(Box.createHorizontalStrut(STRUT));

        // Aspects
        _variableSignalBox = new JComboBox<String>();
        _variableSignalBox.addItem("XXXXXXXXX");  // NOI18N
        _variableSignalPanel = makeEditPanel(_variableSignalBox, "LabelVariableAspect", "VariableAspectHint");  // NOI18N
        _variableSignalPanel.setVisible(false);
        panel1.add(_variableSignalPanel);
        panel1.add(Box.createHorizontalStrut(STRUT));

        // Compare operator
        _variableComparePanel = new JPanel();
        _variableComparePanel.setLayout(new BoxLayout(_variableComparePanel, BoxLayout.X_AXIS));
        _variableCompareOpBox = new JComboBox<String>();
        for (int i = 1; i <= ConditionalVariable.NUM_COMPARE_OPERATIONS; i++) {
            _variableCompareOpBox.addItem(ConditionalVariable.getCompareOperationString(i));
        }
        _variableComparePanel.add(makeEditPanel(_variableCompareOpBox, "LabelCompareOp", "CompareHintMemory"));  // NOI18N
        _variableComparePanel.add(Box.createHorizontalStrut(STRUT));

        // Compare type
        _variableCompareTypeBox = new JComboBox<>();
        for (Conditional.Type t : Conditional.Type.getMemoryItems()) {
            _variableCompareTypeBox.addItem(t);
        }
        _variableComparePanel.add(makeEditPanel(_variableCompareTypeBox, "LabelCompareType", "CompareTypeHint"));  // NOI18N
        _variableComparePanel.setVisible(false);
        _variableCompareTypeBox.addActionListener(new ActionListener() {
            @Override
            public void actionPerformed(ActionEvent e) {
                compareTypeChanged(_variableCompareTypeBox.getSelectedIndex());
                _editVariableFrame.pack();
            }
        });
        panel1.add(_variableComparePanel);
        panel1.add(Box.createHorizontalStrut(STRUT));

        // Data 1
        _variableData1Field = new JTextField(30);
        _variableData1Panel = makeEditPanel(_variableData1Field, "LabelStartTime", "DataHintTime");  // NOI18N
        _variableData1Panel.setMaximumSize(
                new Dimension(45, _variableData1Panel.getPreferredSize().height));
        _variableData1Panel.setVisible(false);
        panel1.add(_variableData1Panel);
        panel1.add(Box.createHorizontalStrut(STRUT));

        // Data 2
        _variableData2Field = new JTextField(30);
        _variableData2Panel = makeEditPanel(_variableData2Field, "LabelEndTime", "DataHintTime");  // NOI18N
        _variableData2Panel.setMaximumSize(
                new Dimension(45, _variableData2Panel.getPreferredSize().height));
        _variableData2Panel.setVisible(false);
        panel1.add(_variableData2Panel);
        panel1.add(Box.createHorizontalStrut(STRUT));
        panel1.add(Box.createHorizontalGlue());
        topPanel.add(panel1);

        ActionListener updateListener = new ActionListener() {
            @Override
            public void actionPerformed(ActionEvent e) {
                updateVariablePressed();
            }
        };
        ActionListener cancelListener = new ActionListener() {
            @Override
            public void actionPerformed(ActionEvent e) {
                cancelEditVariablePressed();
            }
        };
        ActionListener deleteListener = new ActionListener() {
            @Override
            public void actionPerformed(ActionEvent e) {
                deleteVariablePressed();
            }
        };
        JPanel panel = makeButtonPanel(updateListener, cancelListener, deleteListener);
        topPanel.add(panel);
        topPanel.add(Box.createVerticalGlue());

        Container contentPane = _editVariableFrame.getContentPane();
        contentPane.add(topPanel);
        // note - this listener cannot be added before other action items
        // have been created
        _variableItemBox.addActionListener(new ActionListener() {
            @Override
            public void actionPerformed(ActionEvent e) {
                Conditional.ItemType newVariableItem = _variableItemBox.getItemAt(_variableItemBox.getSelectedIndex());
                if (log.isDebugEnabled()) {
                    log.debug("_variableItemBox Listener: new = {}, curr = {}, row = {}",  // NOI18N
                            newVariableItem, _curVariableItem, _curVariableRowNumber);
                }
                if (newVariableItem != _curVariableItem) {
                    if (_curVariableRowNumber >= 0) {
                        _curVariable = new ConditionalVariable();
                        if (_curVariableRowNumber > 0) {
                            if (_logicType == Conditional.AntecedentOperator.ALL_OR) {
                                _curVariable.setOpern(Conditional.Operator.OR);
                            } else {
                                _curVariable.setOpern(Conditional.Operator.AND);
                            }
                        }
                        _variableList.set(_curVariableRowNumber, _curVariable);
                    }
                    _curVariableItem = newVariableItem;
                }
                variableItemChanged(newVariableItem);
                _editVariableFrame.pack();
            }
        });
        // setup window closing listener
        _editVariableFrame.addWindowListener(
                new java.awt.event.WindowAdapter() {
            @Override
            public void windowClosing(java.awt.event.WindowEvent e) {
                cancelEditVariablePressed();
            }
        });
        _curVariableItem = _curVariable.getType().getItemType();
        initializeStateVariables();
        _editVariableFrame.pack();
        _editVariableFrame.setVisible(true);
    }

    // ------------ Main Variable methods ------------

    /**
     * Set display to show current state variable (_curVariable) parameters.
     */
    void initializeStateVariables() {
        Conditional.Type testType = _curVariable.getType();
        Conditional.ItemType itemType = testType.getItemType();
        if (log.isDebugEnabled()) {
            log.debug("initializeStateVariables: itemType = {}, testType = {}", itemType, testType);  // NOI18N
        }
        if (testType == Conditional.Type.NONE) {
            return;
        }
        // set item - _variableItemBox Listener will call variableItemChanged
        _variableItemBox.setSelectedItem(itemType);
        switch (itemType) {
            case SENSOR:
            case TURNOUT:
            case LIGHT:
            case CONDITIONAL:
            case WARRANT:
                _variableStateBox.setSelectedItem(testType);
                _variableNameField.setText(_curVariable.getName());
                break;

            case SIGNALHEAD:
                _variableStateBox.setSelectedItem(testType);
                _variableNameField.setText(_curVariable.getName());
                if (Conditional.Type.isSignalHeadApperance(testType)) {
                    _variableStateBox.setSelectedItem(Conditional.Type.SIGNAL_HEAD_APPEARANCE_EQUALS);
                    loadJComboBoxWithHeadAppearances(_variableSignalBox, _curVariable.getName());
                    _variableSignalBox.setSelectedItem(_curVariable.getType());
                    _variableSignalPanel.setVisible(true);
                }
                break;

            case SIGNALMAST:
                // set display to show current state variable (curVariable) parameters
                _variableStateBox.setSelectedItem(testType);
                _variableNameField.setText(_curVariable.getName());
                if (testType == Conditional.Type.SIGNAL_MAST_ASPECT_EQUALS) {
                    loadJComboBoxWithMastAspects(_variableSignalBox, _curVariable.getName());
                    _variableSignalBox.setSelectedItem(_curVariable.getDataString());
                    _variableSignalPanel.setVisible(true);
                }
                break;

            case MEMORY:
                _variableCompareTypeBox.setSelectedIndex(
                        Conditional.Type.getIndexInList(Conditional.Type.getMemoryItems(), testType));
                _variableNameField.setText(_curVariable.getName());
                int num1 = _curVariable.getNum1() - 1;
                if (num1 == -1) {  // former code was only equals
                    num1 = ConditionalVariable.EQUAL - 1;
                }
                _variableCompareOpBox.setSelectedIndex(num1);
                _variableData1Field.setText(_curVariable.getDataString());
                break;

            case CLOCK:
                int time = _curVariable.getNum1();
                _variableData1Field.setText(formatTime(time / 60, time - ((time / 60) * 60)));
                time = _curVariable.getNum2();
                _variableData2Field.setText(formatTime(time / 60, time - ((time / 60) * 60)));
                _variableNameField.setText("");
                break;

            case OBLOCK:
                _variableNameField.setText(_curVariable.getName());
                //_variableStateBox.removeAllItems();
                for (Conditional.Type type : Conditional.Type.getOBlockItems()) {
                    _variableStateBox.addItem(type);
                    if (type.toString().equals(OBlock.getLocalStatusName(_curVariable.getDataString()))) {
                        _variableStateBox.setSelectedItem(type);
                    }
                }
//                Iterator<String> names = OBlock.getLocalStatusNames();
//                while (names.hasNext()) {
//                    _variableStateBox.addItem(names.next());
//                }
//                _variableStateBox.setSelectedItem(OBlock.getLocalStatusName(_curVariable.getDataString()));
                _variableStateBox.setVisible(true);
                break;

            case ENTRYEXIT:
                _variableNameField.setText(_curVariable.getBean().getUserName());
                _variableStateBox.setSelectedItem(testType);
                _variableStateBox.setVisible(true);
                break;

            default:
                break;
        }
        _editVariableFrame.pack();
        _editVariableFrame.transferFocusBackward();
    }

    /**
     * Respond to change in variable item chosen in the State Variable Table in
     * the Edit Conditional pane.
     * <p>
     * Also used to set up for Edit of a Conditional with state variables.
     *
     * @param itemType value representing the newly selected Conditional type,
     *                 i.e. ITEM_TYPE_SENSOR
     */
    private void variableItemChanged(Conditional.ItemType itemType) {
        Conditional.Type testType = _curVariable.getType();
        if (log.isDebugEnabled()) {
            log.debug("variableItemChanged: itemType = {}, testType = {}", itemType, testType);  // NOI18N
        }
        _variableNamePanel.setVisible(false);
        _variableStatePanel.setVisible(false);
        _variableComparePanel.setVisible(false);
        _variableSignalPanel.setVisible(false);
        _variableData1Panel.setVisible(false);
        _variableData2Panel.setVisible(false);
        _selectLogixPanel.setVisible(false);
        _selectConditionalPanel.setVisible(false);
        _variableStateBox.removeAllItems();
        _variableNameField.removeActionListener(variableSignalHeadNameListener);
        _variableNameField.removeActionListener(variableSignalMastNameListener);
        _variableStateBox.removeActionListener(variableSignalTestStateListener);
        _selectLogixBox.removeActionListener(selectLogixBoxListener);
        _selectConditionalBox.removeActionListener(selectConditionalBoxListener);

        if (_selectionMode == SelectionMode.USECOMBO) {
            _variableComboNamePanel.setVisible(false);
        } else if (_selectionMode == SelectionMode.USESINGLE) {
            createSinglePanelPickList(itemType, new PickSingleListener(_variableNameField, itemType), false);
        } else {
            // Default and USEMULTI
            setPickListTab(itemType, false);
        }

        switch (itemType) {
            case NONE:
                return;
            case SENSOR:
                _variableNamePanel.setToolTipText(Bundle.getMessage("NameHintSensor"));  // NOI18N
                for (Conditional.Type type : Conditional.Type.getSensorItems()) {
                    _variableStateBox.addItem(type);
                }
                _variableStatePanel.setVisible(true);
                _variableNamePanel.setVisible(true);
                setVariableNameBox(itemType);
                break;

            case TURNOUT:
                _variableNamePanel.setToolTipText(Bundle.getMessage("NameHintTurnout"));  // NOI18N
                for (Conditional.Type type : Conditional.Type.getTurnoutItems()) {
                    _variableStateBox.addItem(type);
                }
                _variableNamePanel.setVisible(true);
                _variableStatePanel.setVisible(true);
                setVariableNameBox(itemType);
                break;

            case LIGHT:
                _variableNamePanel.setToolTipText(Bundle.getMessage("NameHintLight"));  // NOI18N
                for (Conditional.Type type : Conditional.Type.getLightItems()) {
                    _variableStateBox.addItem(type);
                }
                _variableStatePanel.setVisible(true);
                _variableNamePanel.setVisible(true);
                setVariableNameBox(itemType);
                break;

            case SIGNALHEAD:
                _variableNameField.addActionListener(variableSignalHeadNameListener);
                _variableStateBox.addActionListener(variableSignalTestStateListener);
                loadJComboBoxWithHeadAppearances(_variableSignalBox, _variableNameField.getText().trim());

                for (Conditional.Type type : Conditional.Type.getSignalHeadStateMachineItems()) {
                    _variableStateBox.addItem(type);
                }
                _variableNamePanel.setToolTipText(Bundle.getMessage("NameHintSignal"));  // NOI18N
                _variableNamePanel.setVisible(true);
                _variableStatePanel.setVisible(true);
                if (testType == Conditional.Type.SIGNAL_HEAD_APPEARANCE_EQUALS) {
                    _variableSignalPanel.setVisible(true);
                } else {
                    _variableSignalPanel.setVisible(false);
                }
                setVariableNameBox(itemType);
                break;

            case SIGNALMAST:
                _variableNameField.addActionListener(variableSignalMastNameListener);
                _variableStateBox.addActionListener(variableSignalTestStateListener);
                loadJComboBoxWithMastAspects(_variableSignalBox, _variableNameField.getText().trim());

                for (Conditional.Type type : Conditional.Type.getSignalMastItems()) {
                    _variableStateBox.addItem(type);
                }
                _variableNamePanel.setToolTipText(Bundle.getMessage("NameHintSignalMast"));  // NOI18N
                _variableNamePanel.setVisible(true);
                _variableStatePanel.setVisible(true);
                if (testType == Conditional.Type.SIGNAL_MAST_ASPECT_EQUALS) {
                    _variableSignalPanel.setVisible(true);
                } else {
                    _variableSignalPanel.setVisible(false);
                }
                setVariableNameBox(itemType);
                break;

            case MEMORY:
                JPanel p = (JPanel) _variableData1Panel.getComponent(0);
                JLabel l = (JLabel) p.getComponent(0);
                if ((testType == Conditional.Type.MEMORY_COMPARE)
                        || (testType == Conditional.Type.MEMORY_COMPARE_INSENSITIVE)) {
                    l.setText(Bundle.getMessage("LabelMemoryValue"));  // NOI18N
                    _variableData1Panel.setToolTipText(Bundle.getMessage("DataHintMemory"));  // NOI18N
                } else {
                    l.setText(Bundle.getMessage("LabelLiteralValue"));  // NOI18N
                    _variableData1Panel.setToolTipText(Bundle.getMessage("DataHintValue"));  // NOI18N
                }
                _variableNamePanel.setToolTipText(Bundle.getMessage("NameHintMemory"));  // NOI18N
                _variableNamePanel.setVisible(true);
                _variableData1Panel.setToolTipText(Bundle.getMessage("DataHintMemory"));  // NOI18N
                _variableData1Panel.setVisible(true);
                _variableComparePanel.setVisible(true);
                setVariableNameBox(itemType);
                break;

            case CONDITIONAL:
                _variableNamePanel.setToolTipText(Bundle.getMessage("NameHintConditional"));  // NOI18N
                _selectLogixBox.addActionListener(selectLogixBoxListener);
                _selectConditionalBox.addActionListener(selectConditionalBoxListener);
                for (Conditional.Type type : Conditional.Type.getConditionalItems()) {
                    _variableStateBox.addItem(type);
                }
                // Load the Logix and Conditional combo boxes
                loadSelectLogixBox();
                _selectLogixPanel.setPreferredSize(_selectLogixBox.getPreferredSize());
                _selectConditionalPanel.setPreferredSize(_selectConditionalBox.getPreferredSize());
                _selectLogixPanel.setVisible(true);
                _selectConditionalPanel.setVisible(true);
                _variableStatePanel.setVisible(true);
                break;

            case WARRANT:
                _variableNamePanel.setToolTipText(Bundle.getMessage("NameHintWarrant"));  // NOI18N
                for (Conditional.Type type : Conditional.Type.getWarrantItems()) {
                    _variableStateBox.addItem(type);
                }
                _variableNamePanel.setVisible(true);
                _variableStatePanel.setVisible(true);
                setVariableNameBox(itemType);
                break;

            case CLOCK:
                p = (JPanel) _variableData1Panel.getComponent(0);
                l = (JLabel) p.getComponent(0);
                l.setText(Bundle.getMessage("LabelStartTime"));  // NOI18N
                _variableData1Panel.setToolTipText(Bundle.getMessage("DataHintTime"));  // NOI18N
                _variableData1Panel.setVisible(true);
                _variableData2Panel.setVisible(true);
                break;

            case OBLOCK:
                _variableNamePanel.setToolTipText(Bundle.getMessage("NameHintOBlock"));  // NOI18N
                _variableNamePanel.setVisible(true);
                _variableStateBox.removeAllItems();
                for (Conditional.Type type : Conditional.Type.getOBlockItems()) {
                    _variableStateBox.addItem(type);
                }
//                Iterator<String> names = OBlock.getLocalStatusNames();
//                while (names.hasNext()) {
//                    _variableStateBox.addItem(names.next());
//                }
                _variableStatePanel.setVisible(true);
                setVariableNameBox(itemType);
                break;

            case ENTRYEXIT:
                _variableNamePanel.setToolTipText(Bundle.getMessage("NameHintEntryExit"));  // NOI18N
                _variableNameField.setText(_curVariable.getName());
                for (Conditional.Type type : Conditional.Type.getEntryExitItems()) {
                    _variableStateBox.addItem(type);
                }
                _variableStatePanel.setVisible(true);
                _variableNamePanel.setVisible(true);
                setVariableNameBox(itemType);
                break;

            default:
                break;
        }
        _variableStateBox.setMaximumSize(_variableStateBox.getPreferredSize());
    }

    /**
     * Update the name combo box selection based on the current contents of the
     * name field.
     *
     * @since 4.7.3
     * @param itemType The type of name box to be created.
     */
    void setVariableNameBox(Conditional.ItemType itemType) {
        if (_selectionMode != SelectionMode.USECOMBO) {
            return;
        }
        _comboNameBox = createNameBox(itemType);
        if (_comboNameBox == null) {
            return;
        }
        _comboNameBox.addActionListener(new NameBoxListener(_variableNameField));
        _comboNameBox.setSelectedItemByName(_curVariable.getName());
        _variableComboNamePanel.remove(1);
        _variableComboNamePanel.add(_comboNameBox, null, 1);
        _variableNamePanel.setVisible(false);
        _variableComboNamePanel.setVisible(true);
    }

    // ------------ Variable detail methods ------------

    /**
     * Respond to Update Variable button in the Edit Action pane.
     */
    void updateVariablePressed() {
        if (!validateVariable()) {
            _editVariableFrame.toFront();
            return;
        }
        _variableTableModel.fireTableRowsUpdated(_curVariableRowNumber, _curVariableRowNumber);
        cleanUpVariable();
        if (_editConditionalFrame != null) {
            _editConditionalFrame.setVisible(true);
        }
    }

    /**
     * Respond to Cancel action button and window closer of the Edit Variable
     * pane.
     * <p>
     * Also does cleanup of Update and Delete Variable buttons.
     */
    void cancelEditVariablePressed() {
        if (_newItem) {
            deleteVariablePressed(_curVariableRowNumber);
        } else {
            cleanUpVariable();
        }
        if (_editConditionalFrame != null) {
            _editConditionalFrame.setVisible(true);
        }
    }

    /**
     * Clean up Update and Delete Variable buttons.
     */
    void cleanUpVariable() {
        _newItem = false;
        if (_editVariableFrame != null) {
            _editVariableFrame.setVisible(false);
            _editVariableFrame.dispose();
            _editVariableFrame = null;
            closeSinglePanelPickList();
        }
        _curVariableRowNumber = -1;
    }

    /**
     * Respond to Delete action button in the Edit Variable window.
     */
    void deleteVariablePressed() {
        deleteVariablePressed(_curVariableRowNumber);
    }

    /**
     * Respond to the Delete Button in the State Variable Table of the Edit
     * Conditional window.
     *
     * @param row index in table of variable to be deleted
     */
    void deleteVariablePressed(int row) {
        if (row != _curVariableRowNumber && alreadyEditingActionOrVariable()) {
            return;
        }
        if (_variableList.size() < 1 && !_suppressReminder) {
            // warning message - last State Variable deleted
            JOptionPane.showMessageDialog(_editConditionalFrame,
                    Bundle.getMessage("Warn3"),
                    Bundle.getMessage("WarningTitle"), // NOI18N
                    JOptionPane.WARNING_MESSAGE);
        }
        // move remaining state variables if needed
        _variableList.remove(row);
        _variableTableModel.fireTableRowsDeleted(row, row);
        makeAntecedent();
        cleanUpVariable();
        if (_editConditionalFrame != null) {
            _editConditionalFrame.setVisible(true);
        }
        _showReminder = true;
    }

    /**
     * Check if Memory type in a Conditional was changed by the user.
     * <p>
     * Update GUI if it has. Called from {@link #makeEditVariableWindow(int)}
     *
     * @param selection index of the currently selected type in the
     *                  _variableCompareTypeBox
     */
    private void compareTypeChanged(int selection) {
        JPanel p = (JPanel) _variableData1Panel.getComponent(0);
        JLabel l = (JLabel) p.getComponent(0);
        Conditional.Type testType = Conditional.Type.getMemoryItems().get(selection);
        if ((testType == Conditional.Type.MEMORY_COMPARE)
                || (testType == Conditional.Type.MEMORY_COMPARE_INSENSITIVE)) {
            l.setText(Bundle.getMessage("LabelMemoryValue"));  // NOI18N
            _variableData1Panel.setToolTipText(Bundle.getMessage("DataHintMemory"));  // NOI18N
        } else {
            l.setText(Bundle.getMessage("LabelLiteralValue"));  // NOI18N
            _variableData1Panel.setToolTipText(Bundle.getMessage("DataHintValue"));  // NOI18N
        }
    }

    /**
     * Load the Logix selection box. Set the selection to the current Logix.
     *
     * @since 4.7.4
     */
    void loadSelectLogixBox() {
        // Get the current Logix name for selecting the current combo box row
        String cdlName = _curVariable.getName();
        String lgxName;
        if (cdlName.length() == 0 || (_curVariable.getType() != Conditional.Type.CONDITIONAL_TRUE
                && _curVariable.getType() != Conditional.Type.CONDITIONAL_FALSE)) {
            // Use the current logix name for "add" state variable
            lgxName = _curLogix.getSystemName();
        } else {
            Logix x = _conditionalManager.getParentLogix(cdlName);
            if (x == null) {
                log.error("Unable to find the Logix for {}, using the current Logix", cdlName);  // NOI18N
                lgxName = _curLogix.getSystemName();
            } else {
                lgxName = x.getSystemName();
            }
        }

        _selectLogixBox.removeAllItems();
        _selectLogixMap.clear();

        // Create Logix list sorted by a custom display name
        String itemKey = "";
        for (Logix lgx : _logixManager.getNamedBeanSet()) {
            String sName = lgx.getSystemName();
            if (sName.equals("SYS")) {  // NOI18N
                // Cannot refer to sensor name groups
                continue;
            }
            String uName = lgx.getUserName();
            String itemName = "";
            if (uName == null || uName.length() < 1) {
                itemName = sName;
            } else {
                itemName = uName + " ( " + sName + " )";
            }
            _selectLogixMap.put(itemName, sName);
            if (lgxName.equals(sName)) {
                itemKey = itemName;
            }
        }

        // Load the combo box
        for (String item : _selectLogixMap.keySet()) {
            _selectLogixBox.addItem(item);
        }

        JComboBoxUtil.setupComboBoxMaxRows(_selectLogixBox);
        _selectLogixBox.setSelectedItem(itemKey);
        loadSelectConditionalBox(lgxName);
    }

    /**
     * Load the Conditional selection box. The first row is a prompt.
     *
     * @since 4.7.4
     * @param logixName The Logix system name for selecting the owned
     *                  Conditionals
     */
    void loadSelectConditionalBox(String logixName) {
        // Get the current Conditional name for selecting the current combo box row
        String cdlName = _curVariable.getName();

        _selectConditionalBox.removeAllItems();
        _selectConditionalList.clear();

        // Create the first row
        String itemKey = Bundle.getMessage("SelectFirstRow");  // NOI18N
        _selectConditionalBox.addItem(itemKey);
        _selectConditionalList.add("-None-");  // NOI18N

        Logix x = _logixManager.getBySystemName(logixName);
        if (x == null) {
            log.error("Logix '{}' not found while building the conditional list", logixName);  // NOI18N
            return;
        }
        if (x.getNumConditionals() == 0) {
            return;
        }
        for (String cName : _conditionalManager.getSystemNameListForLogix(x)) {
            Conditional c = _conditionalManager.getConditional(cName);
            if (_curConditional.getSystemName().equals(c.getSystemName())) {
                // Don't add myself to the list
                continue;
            }
            String uName = c.getUserName();
            String itemName = "";
            if (uName == null || uName.length() < 1) {
                itemName = cName;
            } else {
                itemName = uName + " ( " + cName + " )";
            }
            _selectConditionalBox.addItem(itemName);
            _selectConditionalList.add(cName);
            if (cdlName.equals(cName)) {
                itemKey = itemName;
            }
        }
        JComboBoxUtil.setupComboBoxMaxRows(_selectConditionalBox);
        _selectConditionalBox.setSelectedItem(itemKey);
    }

    // ------------ Variable update processes ------------

    /**
     * Validate Variable data from Edit Variable Window, and transfer it to
     * current action object as appropriate.
     * <p>
     * Messages are sent to the user for any errors found. This routine returns
     * false immediately after finding the first error, even if there might be
     * more errors.
     *
     * @return true if all data checks out OK, otherwise false
     */
    boolean validateVariable() {
        String name = _variableNameField.getText().trim();
        _variableNameField.setText(name);
        _curVariable.setDataString("");
        _curVariable.setNum1(0);
        _curVariable.setNum2(0);
        Conditional.ItemType itemType = _variableItemBox.getItemAt(_variableItemBox.getSelectedIndex());
        Conditional.Type testType = Conditional.Type.NONE;
        switch (itemType) {
            case SENSOR:
            case TURNOUT:
            case LIGHT:
            case SIGNALHEAD:
            case SIGNALMAST:
            case CONDITIONAL:
            case WARRANT:
            case ENTRYEXIT:
                testType = _variableStateBox.getItemAt(_variableStateBox.getSelectedIndex());
                break;
            case MEMORY:
                testType = _variableCompareTypeBox.getItemAt(_variableCompareTypeBox.getSelectedIndex());
                break;
            case CLOCK:
                testType = Conditional.Type.FAST_CLOCK_RANGE;
                break;
            case OBLOCK:
                testType = Conditional.Type.BLOCK_STATUS_EQUALS;
                break;
            default:
                JOptionPane.showMessageDialog(_editConditionalFrame,
                        Bundle.getMessage("ErrorVariableType"),
                        Bundle.getMessage("ErrorTitle"), // NOI18N
                        JOptionPane.ERROR_MESSAGE);
                return false;
        }
        _curVariable.setType(testType);
        log.debug("validateVariable: itemType= {}, testType= {}", itemType, testType);  // NOI18N
        switch (itemType) {
            case SENSOR:
                name = validateSensorReference(name);
                if (name == null) {
                    return false;
                }
                break;
            case TURNOUT:
                name = validateTurnoutReference(name);
                if (name == null) {
                    return false;
                }
                break;
            case CONDITIONAL:
                name = validateConditionalReference(name);
                if (name == null) {
                    return false;
                }
                _curVariable.setName(name);
                Conditional c = _conditionalManager.getBySystemName(name);
                if (c == null) {
                    return false;
                }
                String uName = c.getUserName();
                if (uName == null || uName.isEmpty()) {
                    _curVariable.setGuiName(c.getSystemName());
                } else {
                    _curVariable.setGuiName(uName);
                }
                break;
            case LIGHT:
                name = validateLightReference(name);
                if (name == null) {
                    return false;
                }
                break;
            case MEMORY:
                name = validateMemoryReference(name);
                if (name == null) {
                    return false;
                }
                String name2 = _variableData1Field.getText();
                if ((testType == Conditional.Type.MEMORY_COMPARE)
                        || (testType == Conditional.Type.MEMORY_COMPARE_INSENSITIVE)) {
                    name2 = validateMemoryReference(name2);
                    if (name2 == null) {
                        return false;
                    }
                }
                _curVariable.setDataString(name2);
                _curVariable.setNum1(_variableCompareOpBox.getSelectedIndex() + 1);
                break;
            case CLOCK:
                int beginTime = parseTime(_variableData1Field.getText());
                if (beginTime < 0) {
                    // parse error occurred - message has been sent
                    return (false);
                }
                int endTime = parseTime(_variableData2Field.getText());
                if (endTime < 0) {
                    return (false);
                }
                // set beginning and end time (minutes since midnight)
                _curVariable.setNum1(beginTime);
                _curVariable.setNum2(endTime);
                name = "Clock";  // NOI18N
                break;
            case SIGNALHEAD:
                name = validateSignalHeadReference(name);
                if (name == null) {
                    return false;
                }
                if (testType == Conditional.Type.SIGNAL_HEAD_APPEARANCE_EQUALS) {
                    String appStr = (String) _variableSignalBox.getSelectedItem();
                    Conditional.Type type = ConditionalVariable.stringToVariableTest(appStr);
                    if (type == Conditional.Type.ERROR) {
                        JOptionPane.showMessageDialog(_editConditionalFrame,
                                Bundle.getMessage("ErrorAppearance"),
                                Bundle.getMessage("ErrorTitle"), // NOI18N
                                JOptionPane.ERROR_MESSAGE);
                        return false;
                    }
                    _curVariable.setType(type);
                    _curVariable.setDataString(appStr);
                    log.debug("SignalHead \"{}\" of type '{}' _variableSignalBox.getSelectedItem()= {}",
                            name, testType, _variableSignalBox.getSelectedItem()); // NOI18N
                }
                break;
            case SIGNALMAST:
                name = validateSignalMastReference(name);
                if (name == null) {
                    return false;
                }
                if (testType == Conditional.Type.SIGNAL_MAST_ASPECT_EQUALS) {
                    if (_variableSignalBox.getSelectedIndex() < 0) {
                        JOptionPane.showMessageDialog(_editConditionalFrame,
                                Bundle.getMessage("ErrorAspect"),
                                Bundle.getMessage("ErrorTitle"), // NOI18N
                                JOptionPane.ERROR_MESSAGE);
                        return false;
                    }
                    // save the selected aspect for comparison
                    _curVariable.setDataString((String) _variableSignalBox.getSelectedItem());
                    //                _curVariable.setType(ConditionalVariable.stringToVariableTest(appStr));
                }
                break;
            case WARRANT:
                name = validateWarrantReference(name);
                if (name == null) {
                    return false;
                }
                break;
            case OBLOCK:
                name = validateOBlockReference(name);
                if (name == null) {
                    return false;
                }
                String str = _variableStateBox.getSelectedItem().toString();
                _curVariable.setDataString(OBlock.getSystemStatusName(str));
                log.debug("OBlock \"{}\" of type '{}' _variableStateBox.getSelectedItem()= {}",
                        name, testType, _variableStateBox.getSelectedItem()); // NOI18N
                break;
            case ENTRYEXIT:
                name = validateEntryExitReference(name);
                if (name == null) {
                    return false;
                }
                break;
            default:
                JOptionPane.showMessageDialog(_editConditionalFrame,
                        Bundle.getMessage("ErrorVariableType"),
                        Bundle.getMessage("ErrorTitle"), // NOI18N
                        JOptionPane.ERROR_MESSAGE);
                return false;
        }
        _curVariable.setName(name);
        boolean result = _curVariable.evaluate();
        log.debug("State Variable \"{}\" of type '{}' state= {} type= {}",  // NOI18N
                name, testType.getTestTypeString(), result, _curVariable.getType());
        if (_curVariable.getType() == Conditional.Type.NONE) {
            JOptionPane.showMessageDialog(_editConditionalFrame,
                    Bundle.getMessage("ErrorVariableState"),
                    Bundle.getMessage("ErrorTitle"), // NOI18N
                    JOptionPane.ERROR_MESSAGE);
            return false;
        }
        return (true);
    }

    // ------------ Variable detail listeners ------------

    transient ActionListener variableSignalTestStateListener = new ActionListener() {
        @Override
        public void actionPerformed(ActionEvent e) {
            log.debug("variableSignalTestStateListener fires; _variableItemBox.getSelectedIndex()= \"{}\" _variableStateBox.getSelectedIndex()= \"{}\"", // NOI18N
                    _variableItemBox.getSelectedIndex(), _variableStateBox.getSelectedIndex());

            Conditional.ItemType itemType = _variableItemBox.getItemAt(_variableItemBox.getSelectedIndex());

            if (_variableStateBox.getSelectedIndex() == 1) {
                if (itemType == Conditional.ItemType.SIGNALHEAD) {
                    loadJComboBoxWithHeadAppearances(_variableSignalBox, _variableNameField.getText().trim());
                    _variableSignalPanel.setVisible(true);
                } else if (itemType == Conditional.ItemType.SIGNALMAST) {
                    loadJComboBoxWithMastAspects(_variableSignalBox, _variableNameField.getText().trim());
                    _variableSignalPanel.setVisible(true);
                } else {
                    _variableSignalPanel.setVisible(false);
                }
            } else {
                _variableSignalPanel.setVisible(false);
            }

            _variableSignalBox.setMaximumSize(_variableSignalBox.getPreferredSize());
            if (_editVariableFrame != null) {
                _editVariableFrame.pack();
            }
        }
    };

    transient ActionListener variableSignalHeadNameListener = new ActionListener() {
        @Override
        public void actionPerformed(ActionEvent e) {
            // fired when signal head name changes, but only
            // while in signal head mode
            log.debug("variableSignalHeadNameListener fires; _variableNameField: {}", _variableNameField.getText().trim());
            loadJComboBoxWithHeadAppearances(_variableSignalBox, _variableNameField.getText().trim());
        }
    };

    transient ActionListener variableSignalMastNameListener = new ActionListener() {
        @Override
        public void actionPerformed(ActionEvent e) {
            // fired when signal mast name changes, but only
            // while in signal mast mode
            log.debug("variableSignalMastNameListener fires; _variableNameField: {}", _variableNameField.getText().trim());  // NOI18N
            loadJComboBoxWithMastAspects(_variableSignalBox, _variableNameField.getText().trim());
        }
    };

    transient ActionListener selectLogixBoxListener = new ActionListener() {
        @Override
        public void actionPerformed(ActionEvent e) {
            String lgxItem = (String) _selectLogixBox.getSelectedItem();
            if (lgxItem != null) {
                String lgxName = _selectLogixMap.get(lgxItem);
                if (lgxName != null) {
                    loadSelectConditionalBox(lgxName);
                }
            }
        }
    };

    transient ActionListener selectConditionalBoxListener = new ActionListener() {
        @Override
        public void actionPerformed(ActionEvent e) {
            int cdlIndex = _selectConditionalBox.getSelectedIndex();
            if (cdlIndex > 0 && cdlIndex < _selectConditionalList.size()) {
                String cdlName = _selectConditionalList.get(cdlIndex);
                _variableNameField.setText(cdlName);
            }
        }
    };

    // ============ Edit Action Window and Methods ============

    /**
     * Create and/or initialize the Edit Action window.
     * <p>
     * Note: you can get here via the New Action button (addActionPressed) or
     * via an Edit button in the Action table of the EditConditional window.
     *
     * @param row index in the table of the Action to be edited
     */
    void makeEditActionWindow(int row) {
        if (alreadyEditingActionOrVariable()) {
            return;
        }
        log.debug("makeEditActionWindow: row = {}", row);
        _curActionRowNumber = row;
        _curAction = _actionList.get(row);
        _editActionFrame = new JmriJFrame(Bundle.getMessage("TitleEditAction"), true, true);  // NOI18N
        JPanel topPanel = makeTopPanel(_editActionFrame, "TitleConsequentPhrase", 600, 160);  // NOI18N

        Box panel1 = Box.createHorizontalBox();
        panel1.add(Box.createHorizontalGlue());

        _actionItemBox = new JComboBox<>();
        for (Conditional.ItemType itemType : Conditional.ItemType.values()) {
            _actionItemBox.addItem(itemType);
        }
        JComboBoxUtil.setupComboBoxMaxRows(_actionItemBox);
        panel1.add(makeEditPanel(_actionItemBox, "LabelActionItem", "ActionItemHint"));  // NOI18N
        panel1.add(Box.createHorizontalStrut(STRUT));

        _actionNameField = new JTextField(30);
        _namePanel = makeEditPanel(_actionNameField, "LabelItemName", null);  // NOI18N
        _namePanel.setMaximumSize(
                new Dimension(50, _namePanel.getPreferredSize().height));
        _namePanel.setVisible(false);
        panel1.add(_namePanel);
        panel1.add(Box.createHorizontalStrut(STRUT));

        // Arbitrary name combo box to facilitate the panel construction
        if (_selectionMode == SelectionMode.USECOMBO) {
            _comboNameBox = createNameBox(Conditional.ItemType.SENSOR);
            _actionComboNamePanel = makeEditPanel(_comboNameBox, "LabelItemName", null);  // NOI18N
            _actionComboNamePanel.setVisible(false);
            panel1.add(_actionComboNamePanel);
            panel1.add(Box.createHorizontalStrut(STRUT));
        }

        _actionTypeBox = new JComboBox<>();
        _actionTypeBox.addItem(Conditional.Action.NONE);
        _actionTypePanel = makeEditPanel(_actionTypeBox, "LabelActionType", "ActionTypeHint");  // NOI18N
        _actionTypePanel.setVisible(false);
        panel1.add(_actionTypePanel);
        panel1.add(Box.createHorizontalStrut(STRUT));

        _actionBox = new JComboBox<String>();
        _actionBox.addItem("");
        _actionPanel = makeEditPanel(_actionBox, "LabelActionType", "ActionTypeHint");  // NOI18N
        _actionPanel.setVisible(false);
        panel1.add(_actionPanel);
        panel1.add(Box.createHorizontalStrut(STRUT));

        _shortActionString = new JTextField(15);
        _shortTextPanel = makeEditPanel(_shortActionString, "LabelActionText", null);  // NOI18N
        _shortTextPanel.setMaximumSize(
                new Dimension(25, _shortTextPanel.getPreferredSize().height));
        _shortTextPanel.add(Box.createVerticalGlue());
        _shortTextPanel.setVisible(false);
        panel1.add(_shortTextPanel);
        panel1.add(Box.createHorizontalStrut(STRUT));

        _actionOptionBox = new JComboBox<String>();
        for (int i = 1; i <= Conditional.NUM_ACTION_OPTIONS; i++) {
            _actionOptionBox.addItem(DefaultConditionalAction.getOptionString(i, _triggerOnChangeButton.isSelected()));
        }
        _optionPanel = makeEditPanel(_actionOptionBox, "LabelActionOption", "ActionOptionHint");  // NOI18N
        _optionPanel.setVisible(false);
        panel1.add(_optionPanel);
        panel1.add(Box.createHorizontalStrut(STRUT));

        panel1.add(Box.createHorizontalGlue());
        topPanel.add(panel1);
        topPanel.add(Box.createVerticalStrut(5));
        topPanel.add(Box.createVerticalGlue());

        Box panel2 = Box.createHorizontalBox();
        panel2.add(Box.createHorizontalGlue());

        _setPanel = new JPanel();
        _setPanel.setLayout(new BoxLayout(_setPanel, BoxLayout.Y_AXIS));
        JPanel p = new JPanel();
        p.add(new JLabel(Bundle.getMessage("LabelActionFile")));  // NOI18N
        _setPanel.add(p);
        _actionSetButton = new JButton("..."); // "File" replaced by ...
        _actionSetButton.addActionListener(new ActionListener() {
            @Override
            public void actionPerformed(ActionEvent e) {
                validateAction();
                setFileLocation(e);
            }
        });
        _actionSetButton.setMaximumSize(_actionSetButton.getPreferredSize());
        _setPanel.add(_actionSetButton);
        _actionSetButton.setToolTipText(Bundle.getMessage("FileButtonHint"));  // NOI18N
        _setPanel.add(Box.createVerticalGlue());
        _setPanel.setVisible(false);
        panel2.add(_setPanel);
        panel2.add(Box.createHorizontalStrut(5));

        _longActionString = new JTextField(50);
        _textPanel = makeEditPanel(_longActionString, "LabelActionText", null);  // NOI18N
        _textPanel.setMaximumSize(
                new Dimension(80, _textPanel.getPreferredSize().height));
        _textPanel.add(Box.createVerticalGlue());
        _textPanel.setVisible(false);
        panel2.add(_textPanel);
        panel2.add(Box.createHorizontalGlue());
        topPanel.add(panel2);
        topPanel.add(Box.createVerticalStrut(5));
        topPanel.add(Box.createVerticalGlue());

        ActionListener updateListener = new ActionListener() {
            @Override
            public void actionPerformed(ActionEvent e) {
                updateActionPressed();
            }
        };
        ActionListener cancelListener = new ActionListener() {
            @Override
            public void actionPerformed(ActionEvent e) {
                cancelEditActionPressed();
            }
        };
        ActionListener deleteListener = new ActionListener() {
            @Override
            public void actionPerformed(ActionEvent e) {
                deleteActionPressed();
            }
        };
        JPanel panel = makeButtonPanel(updateListener, cancelListener, deleteListener);
        topPanel.add(panel);
        topPanel.add(Box.createVerticalGlue());

        Container contentPane = _editActionFrame.getContentPane();
        contentPane.add(topPanel);
        // note - this listener cannot be added until all items are entered into _actionItemBox
        _actionItemBox.addActionListener(new ActionListener() {
            @Override
            public void actionPerformed(ActionEvent e) {
                Conditional.ItemType newActionItem = _actionItemBox.getItemAt(_actionItemBox.getSelectedIndex());
                log.debug("_actionItemBox Listener: new = {}, curr = {}, row = {}",  // NOI18N
                        newActionItem, _curActionItem, _curActionRowNumber);
                if (newActionItem != _curActionItem) {
                    if (_curActionRowNumber >= 0) {
                        _curAction = new DefaultConditionalAction();
                        _actionList.set(_curActionRowNumber, _curAction);
                    }
                    _curActionItem = newActionItem;
                }
                actionItemChanged(newActionItem);
                _editActionFrame.pack();
            }
        });
        // setup window closing listener
        _editActionFrame.addWindowListener(
                new java.awt.event.WindowAdapter() {
            @Override
            public void windowClosing(java.awt.event.WindowEvent e) {
                cancelEditActionPressed();
            }
        });
        _curActionItem = _curAction.getType().getItemType();
        initializeActionVariables();
        _editActionFrame.setVisible(true);
        _editActionFrame.pack();
    }

    // ------------ Main Action methods ------------

    /**
     * Set display to show current action (curAction) parameters.
     */
    void initializeActionVariables() {
        Conditional.Action actionType = _curAction.getType();
        Conditional.ItemType itemType = actionType.getItemType();
        if (log.isDebugEnabled()) {
            log.debug("initializeActionVariables: itemType = {}, actionType = {}", itemType, actionType);  // NOI18N
        }
        if (actionType == Conditional.Action.NONE) {
            return;
        }
        _actionItemBox.setSelectedItem(itemType);
        _actionNameField.setText(_curAction.getDeviceName());
        switch (itemType) {
            case SENSOR:
                _actionTypeBox.setSelectedItem(actionType);
                if ((actionType == Conditional.Action.RESET_DELAYED_SENSOR)
                        || (actionType == Conditional.Action.DELAYED_SENSOR)) {
                    _shortActionString.setText(_curAction.getActionString());
                }
                if (actionType == Conditional.Action.SET_SENSOR
                        || actionType == Conditional.Action.DELAYED_SENSOR
                        || actionType == Conditional.Action.RESET_DELAYED_SENSOR) {
                    if (_curAction.getActionData() == Sensor.ACTIVE) {
                        _actionBox.setSelectedIndex(0);
                    } else if (_curAction.getActionData() == Sensor.INACTIVE) {
                        _actionBox.setSelectedIndex(1);
                    } else if (_curAction.getActionData() == Route.TOGGLE) {
                        _actionBox.setSelectedIndex(2);
                    }
                }
                break;

            case TURNOUT:
                _actionTypeBox.setSelectedItem(actionType);
                if ((actionType == Conditional.Action.RESET_DELAYED_TURNOUT)
                        || (actionType == Conditional.Action.DELAYED_TURNOUT)) {
                    _shortActionString.setText(_curAction.getActionString());
                }
                if ((actionType == Conditional.Action.SET_TURNOUT)
                        || (actionType == Conditional.Action.RESET_DELAYED_TURNOUT)
                        || (actionType == Conditional.Action.DELAYED_TURNOUT)) {
                    if (_curAction.getActionData() == Turnout.CLOSED) {
                        _actionBox.setSelectedIndex(0);
                    } else if (_curAction.getActionData() == Turnout.THROWN) {
                        _actionBox.setSelectedIndex(1);
                    } else if (_curAction.getActionData() == Route.TOGGLE) {
                        _actionBox.setSelectedIndex(2);
                    }
                } else if (actionType == Conditional.Action.LOCK_TURNOUT) {
                    if (_curAction.getActionData() == Turnout.UNLOCKED) {
                        _actionBox.setSelectedIndex(0);
                    } else if (_curAction.getActionData() == Turnout.LOCKED) {
                        _actionBox.setSelectedIndex(1);
                    } else if (_curAction.getActionData() == Route.TOGGLE) {
                        _actionBox.setSelectedIndex(2);
                    }
                }
                break;

            case LIGHT:
                _actionTypeBox.setSelectedItem(actionType);
                if (actionType == Conditional.Action.SET_LIGHT) {
                    if (_curAction.getActionData() == Light.ON) {
                        _actionBox.setSelectedIndex(0);
                    } else if (_curAction.getActionData() == Light.OFF) {
                        _actionBox.setSelectedIndex(1);
                    } else if (_curAction.getActionData() == Route.TOGGLE) {
                        _actionBox.setSelectedIndex(2);
                    }
                } else if ((actionType == Conditional.Action.SET_LIGHT_INTENSITY)
                        || (actionType == Conditional.Action.SET_LIGHT_TRANSITION_TIME)) {
                    _shortActionString.setText(_curAction.getActionString());
                }
                break;

            case CLOCK:
                _actionTypeBox.setSelectedItem(actionType);
                if (actionType == Conditional.Action.SET_FAST_CLOCK_TIME) {
                    int time = _curAction.getActionData();
                    _longActionString.setText(formatTime(time / 60, time - ((time / 60) * 60)));
                    _actionNameField.setText("");
                }
                break;

            case MEMORY:
                _actionTypeBox.setSelectedItem(actionType);
                _shortActionString.setText(_curAction.getActionString());
                break;


            case WARRANT:
                _actionTypeBox.setSelectedItem(actionType);
                if (actionType == Conditional.Action.CONTROL_TRAIN) {
                    if (_curAction.getActionData() == Warrant.HALT) {
                        _actionBox.setSelectedIndex(0);
                    } else if (_curAction.getActionData() == Warrant.RESUME) {
                        _actionBox.setSelectedIndex(1);
                    } else if (_curAction.getActionData() == Warrant.ABORT) {
                        _actionBox.setSelectedIndex(2);
                    }
                } else if (actionType == Conditional.Action.SET_TRAIN_ID
                        || actionType == Conditional.Action.SET_TRAIN_NAME
                        || actionType == Conditional.Action.THROTTLE_FACTOR) {
                    _shortActionString.setText(_curAction.getActionString());
                }
                break;

            case OBLOCK:
                _actionTypeBox.setSelectedItem(actionType);
                if (actionType == Conditional.Action.SET_BLOCK_VALUE) {
                    _shortActionString.setText(_curAction.getActionString());
                }
                break;

            case ENTRYEXIT:
                _actionTypeBox.setSelectedItem(actionType);
                _actionNameField.setText(_curAction.getBean().getUserName());
                break;

            case AUDIO:
                _actionTypeBox.setSelectedItem(actionType);
                if (actionType == Conditional.Action.PLAY_SOUND) {
                    _longActionString.setText(_curAction.getActionString());
                } else if (actionType == Conditional.Action.CONTROL_AUDIO) {
                    switch (_curAction.getActionData()) {
                        case Audio.CMD_PLAY:
                            _actionBox.setSelectedIndex(0);
                            break;
                        case Audio.CMD_STOP:
                            _actionBox.setSelectedIndex(1);
                            break;
                        case Audio.CMD_PLAY_TOGGLE:
                            _actionBox.setSelectedIndex(2);
                            break;
                        case Audio.CMD_PAUSE:
                            _actionBox.setSelectedIndex(3);
                            break;
                        case Audio.CMD_RESUME:
                            _actionBox.setSelectedIndex(4);
                            break;
                        case Audio.CMD_PAUSE_TOGGLE:
                            _actionBox.setSelectedIndex(5);
                            break;
                        case Audio.CMD_REWIND:
                            _actionBox.setSelectedIndex(6);
                            break;
                        case Audio.CMD_FADE_IN:
                            _actionBox.setSelectedIndex(7);
                            break;
                        case Audio.CMD_FADE_OUT:
                            _actionBox.setSelectedIndex(8);
                            break;
                        case Audio.CMD_RESET_POSITION:
                            _actionBox.setSelectedIndex(9);
                            break;
                        default:
                            log.warn("Unexpected _curAction.getActionData() of {}", _curAction.getActionData());  // NOI18N
                            break;
                    }
                }
                break;

            case SCRIPT:
                _actionTypeBox.setSelectedItem(actionType);
                if (actionType == Conditional.Action.RUN_SCRIPT) {
                    _longActionString.setText(_curAction.getActionString());
                } else if (actionType == Conditional.Action.JYTHON_COMMAND) {
                    _shortActionString.setText(_curAction.getActionString());
                }
                break;

            case SIGNALHEAD:
            case SIGNALMAST:
            case LOGIX:
            case OTHER: // ACTION_TRIGGER_ROUTE
                _actionTypeBox.setSelectedItem(actionType);
                break;

            default:
                log.error("Unhandled type: {}", itemType);  // NOI18N
                break;
        }
        _actionOptionBox.setSelectedIndex(_curAction.getOption() - 1);
        _editActionFrame.pack();
        _editActionFrame.transferFocusBackward();
    }

    /**
     * Respond to a change in an Action Type comboBox on the Edit Conditional
     * Action pane.
     * <p>
     * Set components visible for the selected type.
     *
     * @param type index of the newly selected Action type
     */
    void actionItemChanged(Conditional.ItemType type) {
        Conditional.Action actionType = _curAction.getType();
        if (log.isDebugEnabled()) {
            log.debug("actionItemChanged: itemType = {}, actionType = {}", type, actionType);  // NOI18N
        }
        _actionTypeBox.removeActionListener(_actionTypeListener);
        _actionTypePanel.setVisible(false);
        _setPanel.setVisible(false);
        _shortTextPanel.setVisible(false);
        _shortActionString.setText("");
        _textPanel.setVisible(false);
        _longActionString.setText("");
        _namePanel.setVisible(false);
        _actionPanel.setVisible(false);
        _optionPanel.setVisible(false);
        Conditional.ItemType itemType = actionType.getItemType();
        if (type == Conditional.ItemType.NONE && itemType == Conditional.ItemType.NONE) {
            return;
        }
        _actionTypePanel.setVisible(true);
        _actionTypeBox.removeAllItems();
        _actionBox.removeAllItems();
        if (type != Conditional.ItemType.NONE) {  // actionItem listener choice overrides current item
            itemType = type;
        }
        if (itemType != actionType.getItemType()) {
            actionType = Conditional.Action.NONE;    // chosen item type does not support action type
        }
        if (actionType != Conditional.Action.NONE) {
            _optionPanel.setVisible(true);    // item type compatible with action type
        }
        _actionTypeBox.addItem(Conditional.Action.NONE);
        _actionNameField.removeActionListener(actionSignalHeadNameListener);
        _actionNameField.removeActionListener(actionSignalMastNameListener);

        if (_selectionMode == SelectionMode.USECOMBO) {
            _actionComboNamePanel.setVisible(false);
        } else if (_selectionMode == SelectionMode.USESINGLE) {
            createSinglePanelPickList(itemType, new PickSingleListener(_actionNameField, itemType), true);
        } else {
            // Default and USEMULTI
            setPickListTab(itemType, true);
        }

        switch (itemType) {
            case TURNOUT:
                for (Conditional.Action action : Conditional.Action.getTurnoutItems()) {
                    _actionTypeBox.addItem(action);
                }
                if ((actionType == Conditional.Action.RESET_DELAYED_TURNOUT)
                        || (actionType == Conditional.Action.DELAYED_TURNOUT)) {
                    JPanel p = (JPanel) _shortTextPanel.getComponent(0);
                    JLabel l = (JLabel) p.getComponent(0);
                    l.setText(Bundle.getMessage("LabelDelayTime"));  // NOI18N
                    _shortTextPanel.setToolTipText(Bundle.getMessage("DataHintDelayedTurnout"));  // NOI18N
                    _shortTextPanel.setVisible(true);
                }
                JPanel panel = (JPanel) _actionPanel.getComponent(0);
                JLabel label = (JLabel) panel.getComponent(0);
                if ((actionType == Conditional.Action.SET_TURNOUT)
                        || (actionType == Conditional.Action.RESET_DELAYED_TURNOUT)
                        || (actionType == Conditional.Action.DELAYED_TURNOUT)) {
                    label.setText(Bundle.getMessage("LabelActionTurnout"));  // NOI18N
                    _actionBox.addItem(Bundle.getMessage("TurnoutStateClosed"));  // NOI18N
                    _actionBox.addItem(Bundle.getMessage("TurnoutStateThrown"));  // NOI18N
                    _actionBox.addItem(Bundle.getMessage("Toggle"));  // NOI18N
                    _actionPanel.setToolTipText(Bundle.getMessage("TurnoutSetHint"));  // NOI18N
                    _actionPanel.setVisible(true);
                } else if (actionType == Conditional.Action.LOCK_TURNOUT) {
                    label.setText(Bundle.getMessage("LabelActionLock"));  // NOI18N
                    _actionBox.addItem(Bundle.getMessage("TurnoutUnlock"));  // NOI18N
                    _actionBox.addItem(Bundle.getMessage("TurnoutLock"));  // NOI18N
                    _actionBox.addItem(Bundle.getMessage("Toggle"));  // NOI18N
                    _actionPanel.setToolTipText(Bundle.getMessage("LockSetHint"));  // NOI18N
                    _actionPanel.setVisible(true);
                }
                _namePanel.setToolTipText(Bundle.getMessage("NameHintTurnout"));  // NOI18N
                _namePanel.setVisible(true);
                setActionNameBox(itemType);
                break;

            case SENSOR:
                for (Conditional.Action action : Conditional.Action.getSensorItems()) {
                    _actionTypeBox.addItem(action);
                }
                if ((actionType == Conditional.Action.RESET_DELAYED_SENSOR)
                        || (actionType == Conditional.Action.DELAYED_SENSOR)) {
                    JPanel p = (JPanel) _shortTextPanel.getComponent(0);
                    JLabel l = (JLabel) p.getComponent(0);
                    l.setText(Bundle.getMessage("LabelDelayTime"));  // NOI18N
                    _shortTextPanel.setToolTipText(Bundle.getMessage("DataHintDelayedTurnout"));  // NOI18N
                    _shortTextPanel.setVisible(true);
                }
                if ((actionType == Conditional.Action.SET_SENSOR)
                        || (actionType == Conditional.Action.RESET_DELAYED_SENSOR)
                        || (actionType == Conditional.Action.DELAYED_SENSOR)) {
                    JPanel p = (JPanel) _actionPanel.getComponent(0);
                    JLabel l = (JLabel) p.getComponent(0);
                    l.setText(Bundle.getMessage("LabelActionSensor"));  // NOI18N
                    _actionBox.addItem(Bundle.getMessage("SensorStateActive"));  // NOI18N
                    _actionBox.addItem(Bundle.getMessage("SensorStateInactive"));  // NOI18N
                    _actionBox.addItem(Bundle.getMessage("Toggle"));  // NOI18N
                    _actionPanel.setToolTipText(Bundle.getMessage("SensorSetHint"));  // NOI18N
                    _actionPanel.setVisible(true);
                }
                _namePanel.setToolTipText(Bundle.getMessage("NameHintSensor"));  // NOI18N
                _namePanel.setVisible(true);
                setActionNameBox(itemType);
                break;

            case SIGNALHEAD:
                _actionNameField.addActionListener(actionSignalHeadNameListener);

                for (Conditional.Action action : Conditional.Action.getSignalHeadItems()) {
                    _actionTypeBox.addItem(action);
                }
                if (actionType == Conditional.Action.SET_SIGNAL_APPEARANCE) {
                    JPanel p = (JPanel) _actionPanel.getComponent(0);
                    JLabel l = (JLabel) p.getComponent(0);
                    l.setText(Bundle.getMessage("LabelActionSignal"));  // NOI18N

                    loadJComboBoxWithHeadAppearances(_actionBox, _actionNameField.getText().trim());

                    _actionPanel.setToolTipText(Bundle.getMessage("SignalSetHint"));  // NOI18N
                    _actionPanel.setVisible(true);
                }
                _namePanel.setToolTipText(Bundle.getMessage("NameHintSignal"));  // NOI18N
                _namePanel.setVisible(true);
                setActionNameBox(itemType);
                break;

            case SIGNALMAST:
                _actionNameField.addActionListener(actionSignalMastNameListener);

                for (Conditional.Action action : Conditional.Action.getSignalMastItems()) {
                    _actionTypeBox.addItem(action);
                }
                if (actionType == Conditional.Action.SET_SIGNALMAST_ASPECT) {
                    JPanel p = (JPanel) _actionPanel.getComponent(0);
                    JLabel l = (JLabel) p.getComponent(0);
                    l.setText(Bundle.getMessage("LabelSignalAspect"));  // NOI18N

                    loadJComboBoxWithMastAspects(_actionBox, _actionNameField.getText().trim());

                    _actionPanel.setToolTipText(Bundle.getMessage("SignalMastSetHint"));  // NOI18N
                    _actionPanel.setVisible(true);
                }
                _namePanel.setToolTipText(Bundle.getMessage("NameHintSignalMast"));  // NOI18N
                _namePanel.setVisible(true);
                setActionNameBox(itemType);
                break;

            case LIGHT:
                for (Conditional.Action action : Conditional.Action.getLightItems()) {
                    _actionTypeBox.addItem(action);
                }
                if (actionType == Conditional.Action.SET_LIGHT_INTENSITY) {
                    JPanel p = (JPanel) _shortTextPanel.getComponent(0);
                    JLabel l = (JLabel) p.getComponent(0);
                    l.setText(Bundle.getMessage("LabelLightIntensity"));  // NOI18N
                    _shortTextPanel.setToolTipText(Bundle.getMessage("DataHintLightIntensity"));  // NOI18N
                    _shortTextPanel.setVisible(true);
                } else if (actionType == Conditional.Action.SET_LIGHT_TRANSITION_TIME) {
                    JPanel p = (JPanel) _shortTextPanel.getComponent(0);
                    JLabel l = (JLabel) p.getComponent(0);
                    l.setText(Bundle.getMessage("LabelTransitionTime"));  // NOI18N
                    _shortTextPanel.setToolTipText(Bundle.getMessage("DataHintLightTransitionTime"));  // NOI18N
                    _shortTextPanel.setVisible(true);
                } else if (actionType == Conditional.Action.SET_LIGHT) {
                    JPanel p = (JPanel) _actionPanel.getComponent(0);
                    JLabel l = (JLabel) p.getComponent(0);
                    l.setText(Bundle.getMessage("LabelActionLight"));  // NOI18N
                    _actionBox.addItem(Bundle.getMessage("LightOn"));  // NOI18N
                    _actionBox.addItem(Bundle.getMessage("LightOff"));  // NOI18N
                    _actionBox.addItem(Bundle.getMessage("Toggle"));
                    _actionPanel.setToolTipText(Bundle.getMessage("LightSetHint"));  // NOI18N
                    _actionPanel.setVisible(true);
                }
                _namePanel.setToolTipText(Bundle.getMessage("NameHintLight"));  // NOI18N
                _namePanel.setVisible(true);
                setActionNameBox(itemType);
                break;

            case MEMORY:
                for (Conditional.Action action : Conditional.Action.getMemoryItems()) {
                    _actionTypeBox.addItem(action);
                }
                JPanel p = (JPanel) _shortTextPanel.getComponent(0);
                JLabel l = (JLabel) p.getComponent(0);
                if (actionType == Conditional.Action.COPY_MEMORY) {
                    _shortTextPanel.setToolTipText(Bundle.getMessage("DataHintToMemory"));  // NOI18N
                    l.setText(Bundle.getMessage("LabelMemoryLocation"));  // NOI18N
                } else {
                    _shortTextPanel.setToolTipText(Bundle.getMessage("DataHintMemory"));  // NOI18N
                    l.setText(Bundle.getMessage("LabelValue"));
                }
                _shortTextPanel.setVisible(true);
                _namePanel.setToolTipText(Bundle.getMessage("NameHintMemory"));  // NOI18N
                _namePanel.setVisible(true);
                setActionNameBox(itemType);
                break;

            case CLOCK:
                for (Conditional.Action action : Conditional.Action.getClockItems()) {
                    _actionTypeBox.addItem(action);
                }
                if (actionType == Conditional.Action.SET_FAST_CLOCK_TIME) {
                    p = (JPanel) _textPanel.getComponent(0);
                    l = (JLabel) p.getComponent(0);
                    l.setText(Bundle.getMessage("LabelSetTime"));  // NOI18N
                    _textPanel.setToolTipText(Bundle.getMessage("DataHintTime"));  // NOI18N
                    _textPanel.setVisible(true);
                }
                break;

            case LOGIX:
                for (Conditional.Action action : Conditional.Action.getLogixItems()) {
                    _actionTypeBox.addItem(action);
                }
                _namePanel.setToolTipText(Bundle.getMessage("NameHintLogix"));  // NOI18N
                _namePanel.setVisible(true);
                setActionNameBox(itemType);
                break;

            case WARRANT:
                for (Conditional.Action action : Conditional.Action.getWarrantItems()) {
                    _actionTypeBox.addItem(action);
                }
                _namePanel.setToolTipText(Bundle.getMessage("NameHintWarrant"));  // NOI18N
                _namePanel.setVisible(true);
                if (actionType == Conditional.Action.CONTROL_TRAIN) {
                    p = (JPanel) _actionPanel.getComponent(0);
                    l = (JLabel) p.getComponent(0);
                    _actionBox.addItem(Bundle.getMessage("WarrantHalt"));  // NOI18N
                    _actionBox.addItem(Bundle.getMessage("WarrantResume"));  // NOI18N
                    _actionBox.addItem(Bundle.getMessage("WarrantAbort"));  // NOI18N
                    l.setText(Bundle.getMessage("LabelControlTrain"));  // NOI18N
                    _actionPanel.setVisible(true);
                } else if (actionType == Conditional.Action.SET_TRAIN_ID
                        || actionType == Conditional.Action.SET_TRAIN_NAME
                        || actionType == Conditional.Action.THROTTLE_FACTOR) {
                    p = (JPanel) _shortTextPanel.getComponent(0);
                    l = (JLabel) p.getComponent(0);
                    if (actionType == Conditional.Action.SET_TRAIN_ID) {
                        _shortTextPanel.setToolTipText(Bundle.getMessage("DataHintTrainId"));  // NOI18N
                        l.setText(Bundle.getMessage("LabelTrainId"));
                    } else if (actionType == Conditional.Action.SET_TRAIN_NAME) {
                        _shortTextPanel.setToolTipText(Bundle.getMessage("DataHintTrainName"));  // NOI18N
                        l.setText(Bundle.getMessage("LabelTrainName"));
                    } else { // must be Conditional.ACTION_THROTTLE_FACTOR, so treat as such
                        _shortTextPanel.setToolTipText(Bundle.getMessage("DataHintThrottleFactor"));  // NOI18N
                        l.setText(Bundle.getMessage("LabelThrottleFactor"));  // NOI18N
                    }
                    _shortTextPanel.setVisible(true);
                }
                setActionNameBox(itemType);
                break;

            case OBLOCK:
                for (Conditional.Action action : Conditional.Action.getOBlockItems()) {
                    _actionTypeBox.addItem(action);
                }
                _namePanel.setToolTipText(Bundle.getMessage("NameHintOBlock"));  // NOI18N
                _namePanel.setVisible(true);
                if (actionType == Conditional.Action.SET_BLOCK_VALUE) {
                    p = (JPanel) _shortTextPanel.getComponent(0);
                    l = (JLabel) p.getComponent(0);
                    _shortTextPanel.setToolTipText(Bundle.getMessage("DataHintBlockValue"));  // NOI18N
                    l.setText(Bundle.getMessage("LabelBlockValue"));  // NOI18N
                    _shortTextPanel.setVisible(true);
                }
                setActionNameBox(itemType);
                break;

            case ENTRYEXIT:
                for (Conditional.Action action : Conditional.Action.getEntryExitItems()) {
                    _actionTypeBox.addItem(action);
                }
                _namePanel.setToolTipText(Bundle.getMessage("NameHintEntryExit"));  // NOI18N
                _namePanel.setVisible(true);
                setActionNameBox(itemType);
                break;

            case AUDIO:
                for (Conditional.Action action : Conditional.Action.getAudioItems()) {
                    _actionTypeBox.addItem(action);
                }
                if (actionType == Conditional.Action.PLAY_SOUND) {
                    p = (JPanel) _textPanel.getComponent(0);
                    l = (JLabel) p.getComponent(0);
                    l.setText(Bundle.getMessage("LabelSetFile"));  // NOI18N
                    _textPanel.setToolTipText(Bundle.getMessage("SetHintSound"));  // NOI18N
                    _textPanel.setVisible(true);
                    _setPanel.setVisible(true);
                } else if (actionType == Conditional.Action.CONTROL_AUDIO) {
                    p = (JPanel) _actionPanel.getComponent(0);
                    l = (JLabel) p.getComponent(0);
                    l.setText(Bundle.getMessage("LabelActionAudio"));  // NOI18N
                    _actionBox.addItem(Bundle.getMessage("AudioSourcePlay"));  // NOI18N
                    _actionBox.addItem(Bundle.getMessage("AudioSourceStop"));  // NOI18N
                    _actionBox.addItem(Bundle.getMessage("AudioSourcePlayToggle"));  // NOI18N
                    _actionBox.addItem(Bundle.getMessage("AudioSourcePause"));  // NOI18N
                    _actionBox.addItem(Bundle.getMessage("AudioSourceResume"));  // NOI18N
                    _actionBox.addItem(Bundle.getMessage("AudioSourcePauseToggle"));  // NOI18N
                    _actionBox.addItem(Bundle.getMessage("AudioSourceRewind"));  // NOI18N
                    _actionBox.addItem(Bundle.getMessage("AudioSourceFadeIn"));  // NOI18N
                    _actionBox.addItem(Bundle.getMessage("AudioSourceFadeOut"));  // NOI18N
                    _actionBox.addItem(Bundle.getMessage("AudioResetPosition"));  // NOI18N
                    _actionPanel.setToolTipText(Bundle.getMessage("SetHintAudio"));  // NOI18N
                    _actionPanel.setVisible(true);
                    _namePanel.setToolTipText(Bundle.getMessage("NameHintAudio"));  // NOI18N
                    _namePanel.setVisible(true);
                }
                break;

            case SCRIPT:
                for (Conditional.Action action : Conditional.Action.getScriptItems()) {
                    _actionTypeBox.addItem(action);
                }
                if (actionType == Conditional.Action.RUN_SCRIPT) {
                    p = (JPanel) _textPanel.getComponent(0);
                    l = (JLabel) p.getComponent(0);
                    l.setText(Bundle.getMessage("LabelSetFile"));  // NOI18N
                    _textPanel.setToolTipText(Bundle.getMessage("SetHintScript"));  // NOI18N
                    _textPanel.setVisible(true);
                    _setPanel.setVisible(true);
                } else if (actionType == Conditional.Action.JYTHON_COMMAND) {
                    p = (JPanel) _shortTextPanel.getComponent(0);
                    l = (JLabel) p.getComponent(0);
                    l.setText(Bundle.getMessage("LabelScriptCommand"));  // NOI18N
                    _shortTextPanel.setToolTipText(Bundle.getMessage("SetHintJythonCmd"));  // NOI18N
                    _shortTextPanel.setVisible(true);
                }
                break;

            case OTHER:
                for (Conditional.Action action : Conditional.Action.getOtherItems()) {
                    _actionTypeBox.addItem(action);
                }
                if (actionType == Conditional.Action.TRIGGER_ROUTE) {
                    _namePanel.setToolTipText(Bundle.getMessage("NameHintRoute"));  // NOI18N
                    _namePanel.setVisible(true);
                    setActionNameBox(itemType);
                }
                break;
            default:
                break;
        }
        _actionTypeBox.setMaximumSize(_actionTypeBox.getPreferredSize());
        _actionBox.setMaximumSize(_actionBox.getPreferredSize());
        _actionTypeListener.setItemType(itemType);
        _actionTypeBox.addActionListener(_actionTypeListener);
        _editActionFrame.pack(); // TODO fit all components
    }

    /**
     * Update the name combo box selection based on the current contents of the
     * name field. Called by {@link #actionItemChanged(Conditional.ItemType)}.
     *
     * @since 4.7.3
     * @param itemType The type of name box to be created.
     */
    void setActionNameBox(Conditional.ItemType itemType) {
        if (_selectionMode != SelectionMode.USECOMBO) {
            return;
        }
        _comboNameBox = createNameBox(itemType);
        if (_comboNameBox == null) {
            return;
        }
        _comboNameBox.setSelectedItemByName(_curAction.getDeviceName());
        _comboNameBox.addActionListener(new NameBoxListener(_actionNameField));
        _actionComboNamePanel.remove(1);
        _actionComboNamePanel.add(_comboNameBox, null, 1);
        _namePanel.setVisible(false);
        _actionComboNamePanel.setVisible(true);
    }

    // ------------ Action detail methods ------------

    /**
     * Respond to Update Action button in the Edit Action pane.
     */
    void updateActionPressed() {
        if (!validateAction()) {
            _editActionFrame.toFront();
            return;
        }
        _actionTableModel.fireTableRowsUpdated(_curActionRowNumber, _curActionRowNumber);
        cleanUpAction();
        if (_editConditionalFrame != null) {
            _editConditionalFrame.setVisible(true);
        }
    }

    /**
     * Respond to Cancel action button and window closer of the Edit Action
     * window.
     * <p>
     * Also does cleanup of Update and Delete buttons.
     */
    void cancelEditActionPressed() {
        if (_newItem) {
            deleteActionPressed(_curActionRowNumber);
        } else {
            cleanUpAction();
        }
        if (_editConditionalFrame != null) {
            _editConditionalFrame.setVisible(true);
        }
    }

    /**
     * Clean up Update and Delete Action buttons.
     */
    void cleanUpAction() {
        _newItem = false;
        if (_editActionFrame != null) {
            _actionTypeBox.removeActionListener(_actionTypeListener);
            _editActionFrame.setVisible(false);
            _editActionFrame.dispose();
            _editActionFrame = null;
            closeSinglePanelPickList();
        }
        _curActionRowNumber = -1;
    }

    /**
     * Respond to Delete action button in the Edit Action window.
     */
    void deleteActionPressed() {
        deleteActionPressed(_curActionRowNumber);
    }

    /**
     * Respond to Delete action button in an action row of the Edit Conditional
     * pane.
     *
     * @param row index in table of action to be deleted
     */
    void deleteActionPressed(int row) {
        if (row != _curActionRowNumber && alreadyEditingActionOrVariable()) {
            return;
        }
        _actionList.remove(row);
        _actionTableModel.fireTableRowsDeleted(row, row);
        cleanUpAction();
        if (_editConditionalFrame != null) {
            _editConditionalFrame.setVisible(true);
        }
        _showReminder = true;
    }

    JFileChooser sndFileChooser = null;
    JFileChooser scriptFileChooser = null;
    JFileChooser defaultFileChooser = null;

    /**
     * Respond to the [...] button in the Edit Action window action section.
     * <p>
     * Ask user to select an audio or python script file on disk.
     *
     * @param e the event heard
     */
    void setFileLocation(ActionEvent e) {
        ConditionalAction action = _actionList.get(_curActionRowNumber);
        JFileChooser currentChooser;
        Conditional.Action actionType = action.getType();
        if (actionType == Conditional.Action.PLAY_SOUND) {
            if (sndFileChooser == null) {
                sndFileChooser = new JFileChooser(System.getProperty("user.dir") // NOI18N
                        + java.io.File.separator + "resources" // NOI18N
                        + java.io.File.separator + "sounds");  // NOI18N
                jmri.util.FileChooserFilter filt = new jmri.util.FileChooserFilter("wav sound files");  // NOI18N
                filt.addExtension("wav");  // NOI18N
                sndFileChooser.setFileFilter(filt);
            }
            currentChooser = sndFileChooser;
        } else if (actionType == Conditional.Action.RUN_SCRIPT) {
            if (scriptFileChooser == null) {
                scriptFileChooser = new JFileChooser(FileUtil.getScriptsPath());
                jmri.util.FileChooserFilter filt = new jmri.util.FileChooserFilter("Python script files");  // NOI18N
                filt.addExtension("py");  // NOI18N
                scriptFileChooser.setFileFilter(filt);
            }
            currentChooser = scriptFileChooser;
        } else {
            log.warn("Unexpected actionType[" + actionType.name() + "] = " + actionType.toString());  // NOI18N
            if (defaultFileChooser == null) {
                defaultFileChooser = new JFileChooser(FileUtil.getUserFilesPath());
                defaultFileChooser.setFileFilter(new jmri.util.NoArchiveFileFilter());
            }
            currentChooser = defaultFileChooser;
        }

        currentChooser.rescanCurrentDirectory();
        int retVal = currentChooser.showOpenDialog(null);
        // handle selection or cancel
        if (retVal == JFileChooser.APPROVE_OPTION) {
            // set selected file location in data string
            try {
                _longActionString.setText(FileUtil.getPortableFilename(currentChooser.getSelectedFile().getCanonicalPath()));
            } catch (java.io.IOException ex) {
                if (log.isDebugEnabled()) {
                    log.error("exception setting file location: " + ex);  // NOI18N
                }
                _longActionString.setText("");
            }
        }
    }

    /*.*
     * Convert user setting in Conditional Action configuration pane to integer
     * for processing.
     *
     * @param itemType            value for current item type
     * @param actionTypeSelection index of selected item in configuration
     *                            comboBox
     * @return integer representing the selected action
     */
/*
    static Conditional.Action getActionTypeFromBox(Conditional.ItemType itemType, int actionTypeSelection) {
//        if (itemType < 0 || actionTypeSelection < 0) {
//            return Conditional.Action.NONE;
//        }
        if (actionTypeSelection < 0) {
            return Conditional.Action.NONE;
        }
        switch (itemType) {
            case SENSOR:
                return Conditional.Action.getSensorItems().get(actionTypeSelection);
            case TURNOUT:
                return Conditional.Action.getTurnoutItems().get(actionTypeSelection);
            case LIGHT:
                return Conditional.Action.getLightItems().get(actionTypeSelection);
            case SIGNALHEAD:
                return Conditional.Action.getSignalHeadItems().get(actionTypeSelection);
            case SIGNALMAST:
                return Conditional.Action.getSignalMastItems().get(actionTypeSelection);
            case MEMORY:
                return Conditional.Action.getMemoryItems().get(actionTypeSelection);
            case LOGIX:
                return Conditional.Action.getLogixItems().get(actionTypeSelection);
            case WARRANT:
                return Conditional.Action.getWarrantItems().get(actionTypeSelection);
            case OBLOCK:
                return Conditional.Action.getOBlockItems().get(actionTypeSelection);
            case CLOCK:
                return Conditional.Action.getClockItems().get(actionTypeSelection);
            case AUDIO:
                return Conditional.Action.getAudioItems().get(actionTypeSelection);
            case SCRIPT:
                return Conditional.Action.getScriptItems().get(actionTypeSelection);
            case OTHER:
                return Conditional.Action.getOtherItems().get(actionTypeSelection);
            case ENTRYEXIT:
                return Conditional.Action.getEntryExitItems().get(actionTypeSelection);
            default:
                // fall through
                break;
        }
        return Conditional.Action.NONE;
    }
*/
    // ------------ Action update processes ------------

    /**
     * Validate Action data from Edit Action Window, and transfer it to current
     * action object as appropriate.
     * <p>
     * Messages are sent to the user for any errors found. This routine returns
     * false immediately after finding an error, even if there might be more
     * errors.
     *
     * @return true if all data checks out OK, otherwise false
     */
    boolean validateAction() {
        Conditional.ItemType itemType = _actionItemBox.getItemAt(_actionItemBox.getSelectedIndex());
        Conditional.Action actionType = Conditional.Action.NONE;
        Conditional.Action selection = _actionTypeBox.getItemAt(_actionTypeBox.getSelectedIndex());
        if (selection == Conditional.Action.NONE) {
            JOptionPane.showMessageDialog(_editConditionalFrame,
                    Bundle.getMessage("makeSelection"), // NOI18N
                    Bundle.getMessage("WarningTitle"),
                    JOptionPane.WARNING_MESSAGE);  // NOI18N
            return false;
        }
        String name = _actionNameField.getText().trim();
        String actionString = _shortActionString.getText().trim();
        _curAction.setActionString("");
        _curAction.setActionData(-1);
        boolean referenceByMemory = false;
        if (name.length() > 0 && name.charAt(0) == '@') {
            String memName = name.substring(1);
            if (!confirmIndirectMemory(memName)) {
                return false;
            }
            memName = validateMemoryReference(memName);
            if (memName == null) {
                return false;
            }
            referenceByMemory = true;
        }
        switch (itemType) {
            case SENSOR:
                if (!referenceByMemory) {
                    name = validateSensorReference(name);
                    if (name == null) {
                        return false;
                    }
                }
                actionType = selection;
                if ((actionType == Conditional.Action.RESET_DELAYED_SENSOR)
                        || (actionType == Conditional.Action.DELAYED_SENSOR)) {
                    if (!validateTimeReference(actionType, actionString)) {
                        return (false);
                    }
                    _curAction.setActionString(actionString);
                }
                if ((actionType == Conditional.Action.SET_SENSOR)
                        || (actionType == Conditional.Action.RESET_DELAYED_SENSOR)
                        || (actionType == Conditional.Action.DELAYED_SENSOR)) {
                    if (_actionBox.getSelectedIndex() == 0) {
                        _curAction.setActionData(Sensor.ACTIVE);
                    } else if (_actionBox.getSelectedIndex() == 1) {
                        _curAction.setActionData(Sensor.INACTIVE);
                    } else {
                        _curAction.setActionData(Route.TOGGLE);
                    }
                }
                _actionNameField.setText(name);
                _curAction.setDeviceName(name);
                break;
            case TURNOUT:
                if (!referenceByMemory) {
                    name = validateTurnoutReference(name);
                    if (name == null) {
                        return false;
                    }
                }
                actionType = selection;
                if ((actionType == Conditional.Action.RESET_DELAYED_TURNOUT)
                        || (actionType == Conditional.Action.DELAYED_TURNOUT)) {
                    if (!validateTimeReference(actionType, actionString)) {
                        return (false);
                    }
                    _curAction.setActionString(actionString);
                }
                if ((actionType == Conditional.Action.SET_TURNOUT)
                        || (actionType == Conditional.Action.RESET_DELAYED_TURNOUT)
                        || (actionType == Conditional.Action.DELAYED_TURNOUT)) {
                    if (_actionBox.getSelectedIndex() == 0) {
                        _curAction.setActionData(Turnout.CLOSED);
                    } else if (_actionBox.getSelectedIndex() == 1) {
                        _curAction.setActionData(Turnout.THROWN);
                    } else {
                        _curAction.setActionData(Route.TOGGLE);
                    }
                } else if (actionType == Conditional.Action.LOCK_TURNOUT) {
                    if (_actionBox.getSelectedIndex() == 0) {
                        _curAction.setActionData(Turnout.UNLOCKED);
                    } else if (_actionBox.getSelectedIndex() == 1) {
                        _curAction.setActionData(Turnout.LOCKED);
                    } else {
                        _curAction.setActionData(Route.TOGGLE);
                    }
                }
                _actionNameField.setText(name);
                _curAction.setDeviceName(name);
                break;
            case LIGHT:
                if (!referenceByMemory) {
                    name = validateLightReference(name);
                    if (name == null) {
                        return false;
                    }
                }
                actionType = selection;
                if (actionType == Conditional.Action.SET_LIGHT_INTENSITY) {
                    Light lgtx = getLight(name);
                    // check if light user name was entered
                    if (lgtx == null) {
                        return false;
                    }
                    if (!lgtx.isIntensityVariable()) {
                        JOptionPane.showMessageDialog(_editConditionalFrame,
                                Bundle.getMessage("Error45", name), // NOI18N
                                Bundle.getMessage("ErrorTitle"),
                                JOptionPane.ERROR_MESSAGE);  // NOI18N
                        return (false);
                    }
                    if (!validateIntensityReference(actionType, actionString)) {
                        return (false);
                    }
                    _curAction.setActionString(actionString);
                } else if (actionType == Conditional.Action.SET_LIGHT_TRANSITION_TIME) {
                    Light lgtx = getLight(name);
                    // check if light user name was entered
                    if (lgtx == null) {
                        return false;
                    }
                    if (!lgtx.isTransitionAvailable()) {
                        JOptionPane.showMessageDialog(_editConditionalFrame,
                                Bundle.getMessage("Error40", name), // NOI18N
                                Bundle.getMessage("ErrorTitle"),
                                JOptionPane.ERROR_MESSAGE);  // NOI18N
                        return (false);
                    }
                    if (!validateTimeReference(actionType, actionString)) {
                        return (false);
                    }
                    _curAction.setActionString(actionString);
                } else if (actionType == Conditional.Action.SET_LIGHT) {
                    if (_actionBox.getSelectedIndex() == 0) {
                        _curAction.setActionData(Light.ON);
                    } else if (_actionBox.getSelectedIndex() == 1) {
                        _curAction.setActionData(Light.OFF);
                    } else {
                        _curAction.setActionData(Route.TOGGLE);
                    }
                }
                _actionNameField.setText(name);
                _curAction.setDeviceName(name);
                break;
            case SIGNALHEAD:
                if (!referenceByMemory) {
                    name = validateSignalHeadReference(name);
                    if (name == null) {
                        return false;
                    }
                }
                actionType = selection;
                if (actionType == Conditional.Action.SET_SIGNAL_APPEARANCE) {
                    String appStr = (String) _actionBox.getSelectedItem();
                    _curAction.setActionData(DefaultConditionalAction.stringToActionData(appStr));
                    _curAction.setActionString(appStr);
                }
                _actionNameField.setText(name);
                _curAction.setDeviceName(name);
                break;
            case SIGNALMAST:
                if (!referenceByMemory) {
                    name = validateSignalMastReference(name);
                    if (name == null) {
                        return false;
                    }
                }
                actionType = selection;
                if (actionType == Conditional.Action.SET_SIGNALMAST_ASPECT) {
                    _curAction.setActionString((String) _actionBox.getSelectedItem());
                }
                _actionNameField.setText(name);
                _curAction.setDeviceName(name);
                break;
            case MEMORY:
                if (referenceByMemory) {
                    JOptionPane.showMessageDialog(_editActionFrame,
                            Bundle.getMessage("Warn6"),
                            Bundle.getMessage("WarningTitle"), // NOI18N
                            JOptionPane.WARNING_MESSAGE);
                    return false;
                }
                name = validateMemoryReference(name);
                if (name == null) {
                    return false;
                }
                actionType = selection;
                if (actionType == Conditional.Action.COPY_MEMORY) {
                    actionString = validateMemoryReference(actionString);
                    if (actionString == null) {
                        return false;
                    }
                }
                _actionNameField.setText(name);
                _curAction.setDeviceName(name);
                _curAction.setActionString(actionString);
                break;
            case LOGIX:
                if (!referenceByMemory) {
                    name = validateLogixReference(name);
                    if (name == null) {
                        return false;
                    }
                }
                actionType = selection;
                _actionNameField.setText(name);
                _curAction.setDeviceName(name);
                break;
            case WARRANT:
                if (!referenceByMemory) {
                    name = validateWarrantReference(name);
                    if (name == null) {
                        return false;
                    }
                }
                actionType = selection;
                _actionNameField.setText(name);
                _curAction.setDeviceName(name);
                if (actionType == Conditional.Action.CONTROL_TRAIN) {
                    if (_actionBox.getSelectedIndex() == 0) {
                        _curAction.setActionData(Warrant.HALT);
                    } else if (_actionBox.getSelectedIndex() == 1) {
                        _curAction.setActionData(Warrant.RESUME);
                    } else {
                        _curAction.setActionData(Warrant.ABORT);
                    }
                } else if (actionType == Conditional.Action.SET_TRAIN_ID
                        || actionType == Conditional.Action.SET_TRAIN_NAME
                        || actionType == Conditional.Action.THROTTLE_FACTOR) {
                    _curAction.setActionString(actionString);
                }
                break;
            case OBLOCK:
                if (!referenceByMemory) {
                    name = validateOBlockReference(name);
                    if (name == null) {
                        return false;
                    }
                }
                actionType = selection;
                _actionNameField.setText(name);
                _curAction.setDeviceName(name);
                if (actionType == Conditional.Action.SET_BLOCK_VALUE) {
                    _curAction.setActionString(actionString);
                }
                break;
            case ENTRYEXIT:
                if (!referenceByMemory) {
                    name = validateEntryExitReference(name);
                    if (name == null) {
                        return false;
                    }
                }
                actionType = selection;
                _actionNameField.setText(name);
                _curAction.setDeviceName(name);
                break;
            case CLOCK:
                actionType = selection;
                if (actionType == Conditional.Action.SET_FAST_CLOCK_TIME) {
                    int time = parseTime(_longActionString.getText().trim());
                    if (time < 0) {
                        return (false);
                    }
                    _curAction.setActionData(time);
                }
                break;
            case AUDIO:
                actionType = selection;
                if (actionType == Conditional.Action.PLAY_SOUND) {
                    _curAction.setActionString(_longActionString.getText().trim());
                } else if (actionType == Conditional.Action.CONTROL_AUDIO) {
                    if (!referenceByMemory) {
                        name = validateAudioReference(name);
                        if (name == null) {
                            return false;
                        }
                    }
                    _actionNameField.setText(name);
                    _curAction.setDeviceName(name);
                    switch (_actionBox.getSelectedIndex()) {
                        case 0:
                            _curAction.setActionData(Audio.CMD_PLAY);
                            break;
                        case 1:
                            _curAction.setActionData(Audio.CMD_STOP);
                            break;
                        case 2:
                            _curAction.setActionData(Audio.CMD_PLAY_TOGGLE);
                            break;
                        case 3:
                            _curAction.setActionData(Audio.CMD_PAUSE);
                            break;
                        case 4:
                            _curAction.setActionData(Audio.CMD_RESUME);
                            break;
                        case 5:
                            _curAction.setActionData(Audio.CMD_PAUSE_TOGGLE);
                            break;
                        case 6:
                            _curAction.setActionData(Audio.CMD_REWIND);
                            break;
                        case 7:
                            _curAction.setActionData(Audio.CMD_FADE_IN);
                            break;
                        case 8:
                            _curAction.setActionData(Audio.CMD_FADE_OUT);
                            break;
                        case 9:
                            _curAction.setActionData(Audio.CMD_RESET_POSITION);
                            break;
                        default:
                            log.warn("Unexpected _actionBox.getSelectedIndex() of {}", _actionBox.getSelectedIndex());  // NOI18N
                            break;
                    }
                }
                break;
            case SCRIPT:
                actionType = selection;
                if (actionType == Conditional.Action.RUN_SCRIPT) {
                    _curAction.setActionString(_longActionString.getText().trim());
                } else if (actionType == Conditional.Action.JYTHON_COMMAND) {
                    _curAction.setActionString(_shortActionString.getText().trim());
                }
                break;
            case OTHER:
                actionType = selection;
                if (actionType == Conditional.Action.TRIGGER_ROUTE) {
                    if (!referenceByMemory) {
                        name = validateRouteReference(name);
                        if (name == null) {
                            return false;
                        }
                    }
                    _actionNameField.setText(name);
                    _curAction.setDeviceName(name);
                }
                break;
            default:
                break;
        }
        _curAction.setType(actionType);
        if (actionType != Conditional.Action.NONE) {
            _curAction.setOption(_actionOptionBox.getSelectedIndex() + 1);
        } else {
            _curAction.setOption(0);
        }
        _editActionFrame.pack();
        return (true);
    }

    // ------------ Action detail listeners ------------
    /**
     * Listener for _actionTypeBox.
     */
    class ActionTypeListener implements ActionListener {

        Conditional.ItemType _itemType;

        @Override
        public void actionPerformed(ActionEvent e) {
            Conditional.ItemType select1 = _actionItemBox.getItemAt(_actionItemBox.getSelectedIndex());
            Conditional.Action select2 = _actionTypeBox.getItemAt(_actionTypeBox.getSelectedIndex());
            log.debug("ActionTypeListener: actionItemType= {}, _itemType= {}, action= {}",
                    select1, _itemType, select2);  // NOI18N
            if (select1 != _itemType) {
                log.debug("ActionTypeListener actionItem selection ({}) != expected actionItem ({})",
                        select1, _itemType);  // NOI18N
            }
            if (_curAction != null) {
                if (select1 != Conditional.ItemType.NONE && _itemType == select1) {
                    _curAction.setType(select2);
                    if (select1 == _itemType) {
                        String text = _actionNameField.getText();
                        if (text != null && text.length() > 0) {
                            _curAction.setDeviceName(text);
                        }
                    }
                    actionItemChanged(_itemType);
                    initializeActionVariables();
                }
            }
        }

        public void setItemType(Conditional.ItemType type) {
            _itemType = type;
        }
    }
    ActionTypeListener _actionTypeListener = new ActionTypeListener();

    transient ActionListener actionSignalHeadNameListener = new ActionListener() {
        @Override
        public void actionPerformed(ActionEvent e) {
            // fired when signal head name changes, but only
            // while in signal head mode
            log.debug("actionSignalHeadNameListener fires; _actionNameField: {}", _actionNameField.getText().trim());  // NOI18N
            loadJComboBoxWithHeadAppearances(_actionBox, _actionNameField.getText().trim());
        }
    };

    transient ActionListener actionSignalMastNameListener = new ActionListener() {
        @Override
        public void actionPerformed(ActionEvent e) {
            // fired when signal mast name changes, but only
            // while in signal mast mode
            log.debug("actionSignalMastNameListener fires; _actionNameField: {}", _actionNameField.getText().trim());  // NOI18N
            loadJComboBoxWithMastAspects(_actionBox, _actionNameField.getText().trim());
        }
    };

    // ------------ Table Models ------------

    /**
     * Table model for Conditionals in the Edit Logix pane.
     */
    public class ConditionalTableModel extends AbstractTableModel implements
            PropertyChangeListener {

        public static final int SNAME_COLUMN = 0;

        public static final int UNAME_COLUMN = 1;

        public static final int STATE_COLUMN = 2;

        public static final int BUTTON_COLUMN = 3;

        public ConditionalTableModel() {
            super();
            _conditionalManager.addPropertyChangeListener(this);
            updateConditionalListeners();
        }

        synchronized void updateConditionalListeners() {
            // first, remove listeners from the individual objects
            String sNam = "";
            Conditional c = null;
            _numConditionals = _curLogix.getNumConditionals();
            for (int i = 0; i < _numConditionals; i++) {
                // if object has been deleted, it's not here; ignore it
                sNam = _curLogix.getConditionalByNumberOrder(i);
                c = _conditionalManager.getBySystemName(sNam);
                if (c != null) {
                    c.removePropertyChangeListener(this);
                }
            }
            // and add them back in
            for (int i = 0; i < _numConditionals; i++) {
                sNam = _curLogix.getConditionalByNumberOrder(i);
                c = _conditionalManager.getBySystemName(sNam);
                if (c != null) {
                    c.addPropertyChangeListener(this);
                }
            }
        }

        @Override
        public void propertyChange(java.beans.PropertyChangeEvent e) {
            if (e.getPropertyName().equals("length")) {  // NOI18N
                // a new NamedBean is available in the manager
                updateConditionalListeners();
                fireTableDataChanged();
            } else if (matchPropertyName(e)) {
                // a value changed.
                fireTableDataChanged();
            }
        }

        /**
         * Check if this property event is announcing a change this table should
         * display.
         * <p>
         * Note that events will come both from the NamedBeans and from the
         * manager.
         *
         * @param e the event heard
         * @return true if a change in State or Appearance was heard
         */
        boolean matchPropertyName(java.beans.PropertyChangeEvent e) {
            return (e.getPropertyName().contains("State") ||     // NOI18N
                    e.getPropertyName().contains("Appearance")); // NOI18N
        }

        @Override
        public Class<?> getColumnClass(int c) {
            if (c == BUTTON_COLUMN) {
                return JButton.class;
            }
            return String.class;
        }

        @Override
        public int getColumnCount() {
            return 4;
        }

        @Override
        public int getRowCount() {
            return (_numConditionals);
        }

        @Override
        public boolean isCellEditable(int r, int c) {
            if (!_inReorderMode) {
                return ((c == UNAME_COLUMN) || (c == BUTTON_COLUMN));
            } else if (c == BUTTON_COLUMN) {
                return (r >= _nextInOrder);
            }
            return false;
        }

        @Override
        public String getColumnName(int col) {
            switch (col) {
                case SNAME_COLUMN:
                    return Bundle.getMessage("ColumnSystemName");  // NOI18N
                case UNAME_COLUMN:
                    return Bundle.getMessage("ColumnUserName");  // NOI18N
                case BUTTON_COLUMN:
                    return ""; // no label
                case STATE_COLUMN:
                    return Bundle.getMessage("ColumnState");  // NOI18N
                default:
                    return "";
            }
        }

        @edu.umd.cs.findbugs.annotations.SuppressFBWarnings(value = "DB_DUPLICATE_SWITCH_CLAUSES",
                justification = "better to keep cases in column order rather than to combine")
        public int getPreferredWidth(int col) {
            switch (col) {
                case SNAME_COLUMN:
                case BUTTON_COLUMN:
                    return new JTextField(6).getPreferredSize().width;
                case UNAME_COLUMN:
                    return new JTextField(17).getPreferredSize().width;
                case STATE_COLUMN:
                    return new JTextField(12).getPreferredSize().width;
                default:
                    return new JTextField(5).getPreferredSize().width;
            }
        }

        @Override
        public Object getValueAt(int row, int col) {
            if ((row > _numConditionals) || (_curLogix == null)) {
                return null;
            }
            switch (col) {
                case BUTTON_COLUMN:
                    if (!_inReorderMode) {
                        return Bundle.getMessage("ButtonEdit");  // NOI18N
                    } else if (_nextInOrder == 0) {
                        return Bundle.getMessage("ButtonFirst");  // NOI18N
                    } else if (_nextInOrder <= row) {
                        return Bundle.getMessage("ButtonNext");  // NOI18N
                    } else {
                        return Integer.toString(row + 1);
                    }
                case SNAME_COLUMN:
                    return _curLogix.getConditionalByNumberOrder(row);
                case UNAME_COLUMN: {
                    //log.debug("ConditionalTableModel: {}", _curLogix.getConditionalByNumberOrder(row));  // NOI18N
                    Conditional c = _conditionalManager.getBySystemName(
                            _curLogix.getConditionalByNumberOrder(row));
                    if (c != null) {
                        return c.getUserName();
                    }
                    return "";
                }
                case STATE_COLUMN:
                    Conditional c = _conditionalManager.getBySystemName(
                            _curLogix.getConditionalByNumberOrder(row));
                    if (c != null) {
                        int curState = c.getState();
                        if (curState == Conditional.TRUE) {
                            return Bundle.getMessage("True");  // NOI18N
                        }
                        if (curState == Conditional.FALSE) {
                            return Bundle.getMessage("False");  // NOI18N
                        }
                    }
                    return Bundle.getMessage("BeanStateUnknown");  // NOI18N
                default:
                    return Bundle.getMessage("BeanStateUnknown");  // NOI18N
            }
        }

        @Override
        public void setValueAt(Object value, int row, int col) {
            if ((row > _numConditionals) || (_curLogix == null)) {
                return;
            }
            if (col == BUTTON_COLUMN) {
                if (_inReorderMode) {
                    swapConditional(row);
                } else if (_curLogix.getSystemName().equals(SensorGroupFrame.logixSysName)) {
                    JOptionPane.showMessageDialog(_editConditionalFrame,
                            Bundle.getMessage("Warn8", SensorGroupFrame.logixUserName, SensorGroupFrame.logixSysName),
                            Bundle.getMessage("WarningTitle"),
                            JOptionPane.WARNING_MESSAGE);  // NOI18N
                } else {
                    // Use separate Runnable so window is created on top
                    class WindowMaker implements Runnable {

                        private int _row;

                        WindowMaker(int r) {
                            _row = r;
                        }

                        @Override
                        public void run() {
                            editConditionalPressed(_row);
                        }
                    }
                    WindowMaker t = new WindowMaker(row);
                    javax.swing.SwingUtilities.invokeLater(t);
                }
            } else if (col == UNAME_COLUMN) {
                String uName = (String) value;
                Conditional cn = _conditionalManager.getByUserName(_curLogix, uName);
                if (cn == null) {
                    String sName = _curLogix.getConditionalByNumberOrder(row);
                    Conditional cdl = _conditionalManager.getBySystemName(sName);
<<<<<<< HEAD
                    cdl.setUserName(uName.trim()); // N11N
                    fireTableRowsUpdated(row, row);
=======
                    cdl.setUserName(uName);
                    fireTableRowsUpdated(rx, rx);
>>>>>>> 2929ba29

                    // Update any conditional references
                    ArrayList<String> refList = InstanceManager.getDefault(jmri.ConditionalManager.class).getWhereUsed(sName);
                    if (refList != null) {
                        for (String ref : refList) {
                            Conditional cRef = _conditionalManager.getBySystemName(ref);
                            List<ConditionalVariable> varList = cRef.getCopyOfStateVariables();
                            for (ConditionalVariable var : varList) {
                                // Find the affected conditional variable
                                if (var.getName().equals(sName)) {
                                    if (uName.length() > 0) {
                                        var.setGuiName(uName);
                                    } else {
                                        var.setGuiName(sName);
                                    }
                                }
                            }
                            cRef.setStateVariables(varList);
                        }
                    }
                } else {
                    // Duplicate user name
                    String svName = _curLogix.getConditionalByNumberOrder(row);
                    if (cn != _conditionalManager.getBySystemName(svName)) {
                        messageDuplicateConditionalUserName(cn.getSystemName());
                    }
                }
            }
        }
    }

    /**
     * Table model for State Variables in Edit Conditional pane.
     */
    public class VariableTableModel extends AbstractTableModel {

        public static final int ROWNUM_COLUMN = 0;

        public static final int AND_COLUMN = 1;

        public static final int NOT_COLUMN = 2;

        public static final int DESCRIPTION_COLUMN = 3;

        public static final int STATE_COLUMN = 4;

        public static final int TRIGGERS_COLUMN = 5;

        public static final int EDIT_COLUMN = 6;

        public static final int DELETE_COLUMN = 7;

        @Override
        public Class<?> getColumnClass(int c) {
            switch (c) {
                case ROWNUM_COLUMN:
                    return String.class;
                case AND_COLUMN:
                    return JComboBox.class;
                case NOT_COLUMN:
                    return JComboBox.class;
                case DESCRIPTION_COLUMN:
                    return String.class;
                case STATE_COLUMN:
                    return String.class;
                case TRIGGERS_COLUMN:
                    return Boolean.class;
                case EDIT_COLUMN:
                case DELETE_COLUMN:
                    return JButton.class;
                default:
                    // fall through
                    break;
            }
            return String.class;
        }

        @Override
        public int getColumnCount() {
            return 8;
        }

        @Override
        public int getRowCount() {
            return _variableList.size();
        }

        @Override
        public boolean isCellEditable(int r, int c) {
            switch (c) {
                case ROWNUM_COLUMN:
                case DESCRIPTION_COLUMN:
                case STATE_COLUMN:
                    return (false);
                case AND_COLUMN:
                    return (_logicType == Conditional.AntecedentOperator.MIXED);
                case NOT_COLUMN:
                case TRIGGERS_COLUMN:
                    return (true);
                case EDIT_COLUMN:
                    if (_inVarReorder) {
                        return false;
                    }
                    return (true);
                case DELETE_COLUMN:
                    if (_inVarReorder && r < _nextInOrder) {
                        return false;
                    }
                    return true;
                default:
                    // fall through
                    break;
            }
            return false;
        }

        @Override
        public String getColumnName(int col) {
            switch (col) {
                case ROWNUM_COLUMN:
                    return (Bundle.getMessage("ColumnLabelRow"));  // NOI18N
                case AND_COLUMN:
                    return (Bundle.getMessage("ColumnLabelOperator"));  // NOI18N
                case NOT_COLUMN:
                    return (Bundle.getMessage("ColumnLabelNot"));  // NOI18N
                case DESCRIPTION_COLUMN:
                    return (Bundle.getMessage("ColumnLabelDescription"));  // NOI18N
                case STATE_COLUMN:
                    return (Bundle.getMessage("ColumnState"));  // NOI18N
                case TRIGGERS_COLUMN:
                    return (Bundle.getMessage("ColumnLabelTriggersCalculation"));  // NOI18N
                case EDIT_COLUMN:
                    return "";
                case DELETE_COLUMN:
                    return "";
                default:
                    // fall through
                    break;
            }
            return "";
        }

        public int getPreferredWidth(int col) {
            if (col == DESCRIPTION_COLUMN) {
                return 500;
            }
            return 10;
        }

        @Override
        public Object getValueAt(int row, int col) {
            if (row >= _variableList.size()) {
                return null;
            }
            ConditionalVariable variable = _variableList.get(row);
            switch (col) {
                case ROWNUM_COLUMN:
                    return ("R" + (row + 1)); //NOI18N
                case AND_COLUMN:
                    if (row == 0) { //removed: || _logicType == Conditional.MIXED
                        return "";
                    }
                    return variable.getOpernString(); // also display Operand selection when set to Mixed
                case NOT_COLUMN:
                    if (variable.isNegated()) {
                        return Bundle.getMessage("LogicNOT");  // NOI18N
                    }
                    break;
                case DESCRIPTION_COLUMN:
                    return variable.toString();
                case STATE_COLUMN:
                    switch (variable.getState()) {
                        case Conditional.TRUE:
                            return Bundle.getMessage("True");  // NOI18N
                        case Conditional.FALSE:
                            return Bundle.getMessage("False");  // NOI18N
                        case NamedBean.UNKNOWN:
                            return Bundle.getMessage("BeanStateUnknown");  // NOI18N
                        default:
                            log.warn("Unhandled state type: {}", variable.getState());  // NOI18N
                            break;
                    }
                    break;
                case TRIGGERS_COLUMN:
                    return variable.doTriggerActions();
                case EDIT_COLUMN:
                    return Bundle.getMessage("ButtonEdit");  // NOI18N
                case DELETE_COLUMN:
                    if (!_inVarReorder) {
                        return Bundle.getMessage("ButtonDelete");  // NOI18N
                    } else if (_nextInOrder == 0) {
                        return Bundle.getMessage("ButtonFirst");  // NOI18N
                    } else if (_nextInOrder <= row) {
                        return Bundle.getMessage("ButtonNext");  // NOI18N
                    }
                    return Integer.toString(row + 1);
                default:
                    break;
            }
            return null;
        }

        @Override
        public void setValueAt(Object value, int row, int col) {
            if (row >= _variableList.size()) {
                return;
            }
            ConditionalVariable variable = _variableList.get(row);
            switch (col) {
                case AND_COLUMN:
                    variableOperatorChanged(row, (String) value);
                    break;
                case NOT_COLUMN:
                    variableNegationChanged(row, (String) value);
                    break;
                case STATE_COLUMN:
                    String state = ((String) value);
                    if (state.equals(Bundle.getMessage("True").toUpperCase().trim())) {  // NOI18N
                        variable.setState(State.TRUE.getIntValue());
                    } else if (state.equals(Bundle.getMessage("False").toUpperCase().trim())) {  // NOI18N
                        variable.setState(State.FALSE.getIntValue());
                    } else {
                        variable.setState(State.UNKNOWN.getIntValue());
                    }
                    break;
                case TRIGGERS_COLUMN:
                    variable.setTriggerActions(!variable.doTriggerActions());
                    break;
                case EDIT_COLUMN:
                    if (LRouteTableAction.LOGIX_INITIALIZER.equals(_curLogix.getSystemName())) {
                        JOptionPane.showMessageDialog(_editConditionalFrame,
                                Bundle.getMessage("Error49"),
                                Bundle.getMessage("ErrorTitle"), // NOI18N
                                JOptionPane.ERROR_MESSAGE);
                        break;
                    }
                    // Use separate Runnable so window is created on top
                    class WindowMaker implements Runnable {

                        int row;

                        WindowMaker(int r) {
                            row = r;
                        }

                        @Override
                        public void run() {
                            makeEditVariableWindow(row);
                        }
                    }
                    WindowMaker t = new WindowMaker(row);
                    javax.swing.SwingUtilities.invokeLater(t);
                    break;
                case DELETE_COLUMN:
                    if (_inVarReorder) {
                        swapVariables(row);
                    } else {
                        deleteVariablePressed(row);
                    }
                    break;
                default:
                    break;
            }
        }
    }

    /**
     * Table model for Actions in Edit Conditional pane.
     */
    public class ActionTableModel extends AbstractTableModel {

        public static final int DESCRIPTION_COLUMN = 0;

        public static final int EDIT_COLUMN = 1;

        public static final int DELETE_COLUMN = 2;

        @Override
        public Class<?> getColumnClass(int c) {
            if (c == EDIT_COLUMN || c == DELETE_COLUMN) {
                return JButton.class;
            }
            return super.getColumnClass(c);
        }

        @Override
        public int getColumnCount() {
            return 3;
        }

        @Override
        public int getRowCount() {
            return _actionList.size();
        }

        @Override
        public boolean isCellEditable(int r, int c) {
            if (c == DESCRIPTION_COLUMN) {
                return false;
            }
            if (_inActReorder && (c == EDIT_COLUMN || r < _nextInOrder)) {
                return false;
            }
            return true;
        }

        @Override
        public String getColumnName(int col) {
            if (col == DESCRIPTION_COLUMN) {
                return Bundle.getMessage("LabelActionDescription");  // NOI18N
            }
            return "";
        }

        public int getPreferredWidth(int col) {
            if (col == DESCRIPTION_COLUMN) {
                return 680;
            }
            return 20;
        }

        @Override
        public Object getValueAt(int row, int col) {
            if (row >= _actionList.size()) {
                return null;
            }
            switch (col) {
                case DESCRIPTION_COLUMN:
                    ConditionalAction action = _actionList.get(row);
                    return action.description(_triggerOnChangeButton.isSelected());
                case EDIT_COLUMN:
                    return Bundle.getMessage("ButtonEdit");  // NOI18N
                case DELETE_COLUMN:
                    if (!_inActReorder) {
                        return Bundle.getMessage("ButtonDelete");  // NOI18N
                    } else if (_nextInOrder == 0) {
                        return Bundle.getMessage("ButtonFirst");  // NOI18N
                    } else if (_nextInOrder <= row) {
                        return Bundle.getMessage("ButtonNext");  // NOI18N
                    }
                    return Integer.toString(row + 1);
                default:
                    // fall through
                    break;
            }
            return null;
        }

        @Override
        public void setValueAt(Object value, int row, int col) {
            if (col == EDIT_COLUMN) {
                // Use separate Runnable so window is created on top
                class WindowMaker implements Runnable {

                    private int _row;

                    WindowMaker(int r) {
                        _row = r;
                    }

                    @Override
                    public void run() {
                        makeEditActionWindow(_row);
                    }
                }
                WindowMaker t = new WindowMaker(row);
                javax.swing.SwingUtilities.invokeLater(t);
            } else if (col == DELETE_COLUMN) {
                if (_inActReorder) {
                    swapActions(row);
                } else {
                    deleteActionPressed(row);
                }
            }
        }
    }

    @Override
    protected String getClassName() {
        return ConditionalListEdit.class.getName();
    }

    private final static Logger log = LoggerFactory.getLogger(ConditionalListEdit.class);

}<|MERGE_RESOLUTION|>--- conflicted
+++ resolved
@@ -4209,13 +4209,8 @@
                 if (cn == null) {
                     String sName = _curLogix.getConditionalByNumberOrder(row);
                     Conditional cdl = _conditionalManager.getBySystemName(sName);
-<<<<<<< HEAD
-                    cdl.setUserName(uName.trim()); // N11N
+                    cdl.setUserName(uName);
                     fireTableRowsUpdated(row, row);
-=======
-                    cdl.setUserName(uName);
-                    fireTableRowsUpdated(rx, rx);
->>>>>>> 2929ba29
 
                     // Update any conditional references
                     ArrayList<String> refList = InstanceManager.getDefault(jmri.ConditionalManager.class).getWhereUsed(sName);

--- conflicted
+++ resolved
@@ -303,19 +303,6 @@
                     }
                     continue;
                 }
-<<<<<<< HEAD
-                // activeSeg
-                if (stopSegmentId != _segmentId) {
-                    // No longer in active segment, do the end process
-                    setEnd(stop, true);
-                    break;
-                } else {
-                    drawLine(stop);
-                    if (_lastStop) {
-                        // At the end, do the end process
-                        setEnd(stop, false);
-                        break;
-=======
 
                 if (activeSeg) {
                     if (stopSegmentId != _segmentId) {
@@ -330,7 +317,6 @@
                             setEnd(stop, false);
                             break;
                         }
->>>>>>> 7e363ef2
                     }
                 }
             }
@@ -679,4 +665,5 @@
     }
 
     private final static org.slf4j.Logger log = org.slf4j.LoggerFactory.getLogger(TimeTableGraphCommon.class);
+
 }
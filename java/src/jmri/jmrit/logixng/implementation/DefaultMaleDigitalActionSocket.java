--- conflicted
+++ resolved
@@ -38,14 +38,12 @@
 
         ConditionalNG conditionalNG = getConditionalNG();
 
-<<<<<<< HEAD
         log.warn("");
         log.warn("this: {}", this);
         log.warn("this.getConditionalNG(): {}", this.getConditionalNG());
         log.warn("conditionalNG: {}", conditionalNG);
         log.warn("conditionalNG.getStack(): {}", conditionalNG.getStack());
-=======
->>>>>>> 664a1c34
+
         int currentStackPos = conditionalNG.getStack().getCount();
 
         try {

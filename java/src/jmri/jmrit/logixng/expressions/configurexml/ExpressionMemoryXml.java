package jmri.jmrit.logixng.expressions.configurexml;

import jmri.*;
import jmri.configurexml.JmriConfigureXmlException;
import jmri.jmrit.logixng.DigitalExpressionManager;
import jmri.jmrit.logixng.NamedBeanAddressing;
import jmri.jmrit.logixng.NamedTable;
import jmri.jmrit.logixng.NamedTableManager;
import jmri.jmrit.logixng.expressions.ExpressionMemory;
import jmri.jmrit.logixng.util.configurexml.LogixNG_SelectTableXml;
import jmri.jmrit.logixng.util.parser.ParserException;

import org.jdom2.Element;

/**
 * Handle XML configuration for ExpressionMemory objects.
 *
 * @author Bob Jacobsen Copyright: Copyright (c) 2004, 2008, 2010
 * @author Daniel Bergqvist Copyright (C) 2019
 */
public class ExpressionMemoryXml extends jmri.managers.configurexml.AbstractNamedBeanManagerConfigXML {

    public ExpressionMemoryXml() {
    }

    /**
     * Default implementation for storing the contents of a ExpressionMemory
     *
     * @param o Object to store, of type ExpressionMemory
     * @return Element containing the complete info
     */
    @Override
    public Element store(Object o) {
        ExpressionMemory p = (ExpressionMemory) o;

        LogixNG_SelectTableXml selectTableXml = new LogixNG_SelectTableXml();

        Element element = new Element("ExpressionMemory");
        element.setAttribute("class", this.getClass().getName());
        element.addContent(new Element("systemName").addContent(p.getSystemName()));

        storeCommon(p, element);

        var memory = p.getMemory();
        if (memory != null) {
            element.addContent(new Element("memory").addContent(memory.getName()));
        }
        var otherMemory = p.getOtherMemory();
        if (otherMemory != null) {
            element.addContent(new Element("otherMemory").addContent(otherMemory.getName()));
        }

        String variableName = p.getLocalVariable();
        if (variableName != null) {
            element.addContent(new Element("variable").addContent(variableName));
        }

        element.addContent(new Element("compareTo").addContent(p.getCompareTo().name()));
        element.addContent(new Element("memoryOperation").addContent(p.getMemoryOperation().name()));
        element.addContent(new Element("caseInsensitive").addContent(p.getCaseInsensitive() ? "yes" : "no"));

        element.addContent(new Element("constant").addContent(p.getConstantValue()));
        element.addContent(new Element("regEx").addContent(p.getRegEx()));

<<<<<<< HEAD
        element.addContent(selectTableXml.store(p.getSelectTable()));
=======

        Element tableElement = new Element("table");
        element.addContent(tableElement);

        Element tableNameElement = new Element("tableName");
        tableNameElement.addContent(new Element("addressing").addContent(p.getTableNameAddressing().name()));
        var table = p.getTable();
        if (table != null) {
            tableNameElement.addContent(new Element("name").addContent(table.getName()));
        }
        tableNameElement.addContent(new Element("reference").addContent(p.getTableNameReference()));
        tableNameElement.addContent(new Element("localVariable").addContent(p.getTableNameLocalVariable()));
        tableNameElement.addContent(new Element("formula").addContent(p.getTableNameFormula()));
        tableElement.addContent(tableNameElement);

        Element tableRowElement = new Element("row");
        tableRowElement.addContent(new Element("addressing").addContent(p.getTableRowAddressing().name()));
        tableRowElement.addContent(new Element("name").addContent(p.getTableRowName()));
        tableRowElement.addContent(new Element("reference").addContent(p.getTableRowReference()));
        tableRowElement.addContent(new Element("localVariable").addContent(p.getTableRowLocalVariable()));
        tableRowElement.addContent(new Element("formula").addContent(p.getTableRowFormula()));
        tableElement.addContent(tableRowElement);

        Element tableColumnElement = new Element("column");
        tableColumnElement.addContent(new Element("addressing").addContent(p.getTableColumnAddressing().name()));
        tableColumnElement.addContent(new Element("name").addContent(p.getTableColumnName()));
        tableColumnElement.addContent(new Element("reference").addContent(p.getTableColumnReference()));
        tableColumnElement.addContent(new Element("localVariable").addContent(p.getTableColumnLocalVariable()));
        tableColumnElement.addContent(new Element("formula").addContent(p.getTableColumnFormula()));
        tableElement.addContent(tableColumnElement);
>>>>>>> c9c2bff7

        return element;
    }

    @Override
    public boolean load(Element shared, Element perNode) throws JmriConfigureXmlException {
        String sys = getSystemName(shared);
        String uname = getUserName(shared);
        ExpressionMemory h = new ExpressionMemory(sys, uname);

        LogixNG_SelectTableXml selectTableXml = new LogixNG_SelectTableXml();

        loadCommon(h, shared);

        Element memoryName = shared.getChild("memory");
        if (memoryName != null) {
            Memory m = InstanceManager.getDefault(MemoryManager.class).getMemory(memoryName.getTextTrim());
            if (m != null) h.setMemory(m);
            else h.removeMemory();
        }

        Element otherMemoryName = shared.getChild("otherMemory");
        if (otherMemoryName != null) {
            Memory m = InstanceManager.getDefault(MemoryManager.class).getMemory(otherMemoryName.getTextTrim());
            if (m != null) h.setOtherMemory(m);
            else h.removeOtherMemory();
        }

        Element variableName = shared.getChild("variable");
        if (variableName != null) {
            h.setLocalVariable(variableName.getTextTrim());
        }

        Element constant = shared.getChild("constant");
        if (constant != null) {
            h.setConstantValue(constant.getText());
        }

        Element regEx = shared.getChild("regEx");
        if (regEx != null) {
            h.setRegEx(regEx.getText());
        }

        Element memoryOperation = shared.getChild("memoryOperation");
        if (memoryOperation != null) {
            h.setMemoryOperation(ExpressionMemory.MemoryOperation.valueOf(memoryOperation.getTextTrim()));
        }

        Element compareTo = shared.getChild("compareTo");
        if (compareTo != null) {
            h.setCompareTo(ExpressionMemory.CompareTo.valueOf(compareTo.getTextTrim()));
        }

        Element caseInsensitive = shared.getChild("caseInsensitive");
        if (caseInsensitive != null) {
            h.setCaseInsensitive("yes".equals(caseInsensitive.getTextTrim()));
        } else {
            h.setCaseInsensitive(false);
        }

        selectTableXml.load(shared.getChild("table"), h.getSelectTable());

        InstanceManager.getDefault(DigitalExpressionManager.class).registerExpression(h);
        return true;
    }

//    private final static org.slf4j.Logger log = org.slf4j.LoggerFactory.getLogger(ExpressionTurnoutXml.class);
}<|MERGE_RESOLUTION|>--- conflicted
+++ resolved
@@ -62,40 +62,7 @@
         element.addContent(new Element("constant").addContent(p.getConstantValue()));
         element.addContent(new Element("regEx").addContent(p.getRegEx()));
 
-<<<<<<< HEAD
         element.addContent(selectTableXml.store(p.getSelectTable()));
-=======
-
-        Element tableElement = new Element("table");
-        element.addContent(tableElement);
-
-        Element tableNameElement = new Element("tableName");
-        tableNameElement.addContent(new Element("addressing").addContent(p.getTableNameAddressing().name()));
-        var table = p.getTable();
-        if (table != null) {
-            tableNameElement.addContent(new Element("name").addContent(table.getName()));
-        }
-        tableNameElement.addContent(new Element("reference").addContent(p.getTableNameReference()));
-        tableNameElement.addContent(new Element("localVariable").addContent(p.getTableNameLocalVariable()));
-        tableNameElement.addContent(new Element("formula").addContent(p.getTableNameFormula()));
-        tableElement.addContent(tableNameElement);
-
-        Element tableRowElement = new Element("row");
-        tableRowElement.addContent(new Element("addressing").addContent(p.getTableRowAddressing().name()));
-        tableRowElement.addContent(new Element("name").addContent(p.getTableRowName()));
-        tableRowElement.addContent(new Element("reference").addContent(p.getTableRowReference()));
-        tableRowElement.addContent(new Element("localVariable").addContent(p.getTableRowLocalVariable()));
-        tableRowElement.addContent(new Element("formula").addContent(p.getTableRowFormula()));
-        tableElement.addContent(tableRowElement);
-
-        Element tableColumnElement = new Element("column");
-        tableColumnElement.addContent(new Element("addressing").addContent(p.getTableColumnAddressing().name()));
-        tableColumnElement.addContent(new Element("name").addContent(p.getTableColumnName()));
-        tableColumnElement.addContent(new Element("reference").addContent(p.getTableColumnReference()));
-        tableColumnElement.addContent(new Element("localVariable").addContent(p.getTableColumnLocalVariable()));
-        tableColumnElement.addContent(new Element("formula").addContent(p.getTableColumnFormula()));
-        tableElement.addContent(tableColumnElement);
->>>>>>> c9c2bff7
 
         return element;
     }

--- conflicted
+++ resolved
@@ -67,29 +67,16 @@
         return _state;
     }
     
-<<<<<<< HEAD
-    /** {@inheritDoc} */
-    @Override
-    public void setTriggerOnChange(boolean triggerOnChange) {
-        _triggerOnChange = triggerOnChange;
-=======
-    
     /** {@inheritDoc} */
     @Override
     public Lock getLock() {
         return _lock;
->>>>>>> 5df3b6fd
     }
     
     /** {@inheritDoc} */
     @Override
-<<<<<<< HEAD
-    public boolean getTriggerOnChange() {
-        return _triggerOnChange;
-=======
     public void setLock(Lock lock) {
         _lock = lock;
->>>>>>> 5df3b6fd
     }
     
     public String getNewSocketName() {

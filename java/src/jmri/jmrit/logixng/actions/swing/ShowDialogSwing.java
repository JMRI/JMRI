package jmri.jmrit.logixng.actions.swing;

import java.awt.BorderLayout;
import java.awt.Dimension;
import java.awt.event.ActionEvent;
import java.util.*;

import javax.annotation.CheckForNull;
import javax.annotation.Nonnull;
import javax.swing.*;
import javax.swing.table.TableColumn;

import jmri.InstanceManager;
import jmri.jmrit.logixng.*;
import jmri.jmrit.logixng.actions.ShowDialog;
import jmri.jmrit.logixng.actions.ShowDialog.Button;
import jmri.jmrit.logixng.util.parser.*;
import jmri.util.table.ButtonEditor;
import jmri.util.table.ButtonRenderer;

/**
 * Configures an ShowDialog object with a Swing JPanel.
 *
 * @author Daniel Bergqvist Copyright 2021
 */
public class ShowDialogSwing extends AbstractDigitalActionSwing {

    private List<ButtonCheckBox> _buttonCheckBoxes;
    private JComboBox<ShowDialog.FormatType> _formatType;
    private JTextField _format;
    private JTable _showDialogTable;
    private ShowDialogTableModel _showDialogTableModel;
    private JCheckBox _modalCheckBox;
    private JCheckBox _multiLineCheckBox;
    private JTextField _localVariableForSelectedButton;
    private JTextField _localVariableForInputString;

    @Override
    protected void createPanel(@CheckForNull Base object, @Nonnull JPanel buttonPanel) {
        if ((object != null) && (! (object instanceof ShowDialog))) {
            throw new IllegalArgumentException("object is not a ShowDialog: " + object.getClass().getName());
        }
        ShowDialog showDialog = (ShowDialog)object;

        panel = new JPanel();

        panel.setLayout(new BoxLayout(panel, BoxLayout.Y_AXIS));


        JPanel buttonCheckBoxPanel = new JPanel();
        buttonCheckBoxPanel.setBorder(BorderFactory.createTitledBorder(
                Bundle.getMessage("ShowDialog_Buttons")));
        _buttonCheckBoxes = new ArrayList<>();
        for (Button button : ShowDialog.Button.values()) {
            ButtonCheckBox buttonCheckBox =
                    new ButtonCheckBox(button,
                            new JCheckBox(Integer.toString(button.getValue())
                                    + ": " + button.toString()));
            _buttonCheckBoxes.add(buttonCheckBox);
            buttonCheckBoxPanel.add(buttonCheckBox._checkBox);
            if ((showDialog != null) && (showDialog.getEnabledButtons().contains(button))) {
                buttonCheckBox._checkBox.setSelected(true);
            }
        }
        panel.add(buttonCheckBoxPanel);


        JPanel formatTypePanel = new JPanel();
        _formatType = new JComboBox<>();
        for (ShowDialog.FormatType formatType : ShowDialog.FormatType.values()) {
            _formatType.addItem(formatType);
        }
        formatTypePanel.add(new JLabel(Bundle.getMessage("ShowDialog_FormatType")));
        formatTypePanel.add(_formatType);
        panel.add(formatTypePanel);

        JPanel formatPanel = new JPanel();
        _format = new JTextField(40);
        formatPanel.add(new JLabel(Bundle.getMessage("ShowDialog_Format")));
        formatPanel.add(_format);
        panel.add(formatPanel);


<<<<<<< HEAD
        JPanel tablePanel = new JPanel();
=======
>>>>>>> 2b1e6a0c
        _showDialogTable = new JTable();

        if (showDialog != null) {
            List<ShowDialog.Data> dataList
                    = new ArrayList<>(showDialog.getDataList());

            _showDialogTableModel = new ShowDialogTableModel(dataList);
        } else {
            _showDialogTableModel = new ShowDialogTableModel(null);
        }

        _showDialogTable.setModel(_showDialogTableModel);
        _showDialogTable.setDefaultRenderer(ShowDialog.DataType.class,
                new ShowDialogTableModel.CellRenderer());
        _showDialogTable.setDefaultEditor(ShowDialog.DataType.class,
                new ShowDialogTableModel.DataTypeCellEditor());
        _showDialogTableModel.setColumnsForComboBoxes(_showDialogTable);
        _showDialogTable.setDefaultRenderer(JButton.class, new ButtonRenderer());
        _showDialogTable.setDefaultEditor(JButton.class, new ButtonEditor(new JButton()));

        JButton testButton = new JButton("XXXXXX");  // NOI18N
        _showDialogTable.setRowHeight(testButton.getPreferredSize().height);
        TableColumn deleteColumn = _showDialogTable.getColumnModel()
                .getColumn(ShowDialogTableModel.COLUMN_DUMMY);
        deleteColumn.setMinWidth(testButton.getPreferredSize().width);
        deleteColumn.setMaxWidth(testButton.getPreferredSize().width);
        deleteColumn.setResizable(false);

        // The dummy column is used to be able to force update of the
        // other columns when the panel is closed.
        TableColumn dummyColumn = _showDialogTable.getColumnModel()
                .getColumn(ShowDialogTableModel.COLUMN_DUMMY);
        dummyColumn.setMinWidth(0);
        dummyColumn.setPreferredWidth(0);
        dummyColumn.setMaxWidth(0);

        JScrollPane scrollpane = new JScrollPane(_showDialogTable);
        scrollpane.setPreferredSize(new Dimension(400, 200));
<<<<<<< HEAD
        tablePanel.add(scrollpane, BorderLayout.CENTER);
        panel.add(tablePanel);
=======
        panel.add(scrollpane);
>>>>>>> 2b1e6a0c

        // Add parameter
        JButton add = new JButton(Bundle.getMessage("ShowDialog_TableAdd"));
        buttonPanel.add(add);
        add.addActionListener((ActionEvent e) -> {
            _showDialogTableModel.add();
        });


        _modalCheckBox = new JCheckBox(Bundle.getMessage("ShowDialog_Modal"));
        panel.add(_modalCheckBox);

        _multiLineCheckBox = new JCheckBox(Bundle.getMessage("ShowDialog_Multiline"));
        panel.add(_multiLineCheckBox);

        panel.add(new JLabel(Bundle.getMessage("ShowDialog_MultilineHelp")));


        JPanel localVariableForSelectedButtonPanel = new JPanel();
        _localVariableForSelectedButton = new JTextField(20);
        localVariableForSelectedButtonPanel.add(new JLabel(Bundle.getMessage("ShowDialog_LocalVariableForSelectedButton")));
        localVariableForSelectedButtonPanel.add(_localVariableForSelectedButton);
        panel.add(localVariableForSelectedButtonPanel);

        JPanel localVariableForInputStringPanel = new JPanel();
        _localVariableForInputString = new JTextField(20);
        localVariableForInputStringPanel.add(new JLabel(Bundle.getMessage("ShowDialog_LocalVariableForInputString")));
        localVariableForInputStringPanel.add(_localVariableForInputString);
        panel.add(localVariableForInputStringPanel);


        if (showDialog != null) {
            _modalCheckBox.setSelected(showDialog.getModal());
            _multiLineCheckBox.setSelected(showDialog.getMultiLine());
            _localVariableForSelectedButton.setText(showDialog.getLocalVariableForSelectedButton());
            _localVariableForInputString.setText(showDialog.getLocalVariableForInputString());
            _formatType.setSelectedItem(showDialog.getFormatType());
            _format.setText(showDialog.getFormat());
        }
    }

    /** {@inheritDoc} */
    @Override
    public boolean validate(@Nonnull List<String> errorMessages) {
        boolean result = true;
        boolean hasEnabledButton = false;
        for (ButtonCheckBox buttonCheckBox : _buttonCheckBoxes) {
            hasEnabledButton |= buttonCheckBox._checkBox.isSelected();
        }
        if (!hasEnabledButton) {
            errorMessages.add(Bundle.getMessage("ShowDialog_ErrorNoEnabledButton"));
            result = false;
        }

        for (ShowDialog.Data data : _showDialogTableModel.getDataList()) {
            if (data.getDataType() == ShowDialog.DataType.Formula) {
                try {
                    Map<String, Variable> variables = new HashMap<>();
                    RecursiveDescentParser parser = new RecursiveDescentParser(variables);
                    parser.parseExpression(data.getData());
                } catch (ParserException e) {
                    errorMessages.add(e.getLocalizedMessage());
                    result = false;
                }
            }
        }
        return result;
    }

    /** {@inheritDoc} */
    @Override
    public MaleSocket createNewObject(@Nonnull String systemName, @CheckForNull String userName) {
        ShowDialog action = new ShowDialog(systemName, userName);
        updateObject(action);
        return InstanceManager.getDefault(DigitalActionManager.class).registerAction(action);
    }

    /** {@inheritDoc} */
    @Override
    public void updateObject(@Nonnull Base object) {
        if (! (object instanceof ShowDialog)) {
            throw new IllegalArgumentException("object is not a ShowDialog: " + object.getClass().getName());
        }
        ShowDialog showDialog = (ShowDialog)object;


        Set<Button> enabledButtons = showDialog.getEnabledButtons();
        enabledButtons.clear();

        for (ButtonCheckBox buttonCheckBox : _buttonCheckBoxes) {
            if (buttonCheckBox._checkBox.isSelected()) {
                enabledButtons.add(buttonCheckBox._button);
            }
        }


        showDialog.setLocalVariableForSelectedButton(_localVariableForSelectedButton.getText());
        showDialog.setLocalVariableForInputString(_localVariableForInputString.getText());

        showDialog.setFormatType(_formatType.getItemAt(_formatType.getSelectedIndex()));
        showDialog.setFormat(_format.getText());


        showDialog.setModal(_modalCheckBox.isSelected());
        showDialog.setMultiLine(_multiLineCheckBox.isSelected());

        showDialog.setFormatType(_formatType.getItemAt(_formatType.getSelectedIndex()));
        showDialog.setFormat(_format.getText());


        // Do this to force update of the table
        _showDialogTable.editCellAt(0, 2);

        showDialog.getDataList().clear();

        for (ShowDialog.Data data : _showDialogTableModel.getDataList()) {
            showDialog.getDataList().add(data);
        }
    }

    /** {@inheritDoc} */
    @Override
    public String toString() {
        return Bundle.getMessage("ShowDialog_Short");
    }

<<<<<<< HEAD
    @Override
    public void setDefaultValues() {
        boolean hasEnabledButton = false;
        for (ButtonCheckBox buttonCheckBox : _buttonCheckBoxes) {
            hasEnabledButton |= buttonCheckBox._checkBox.isSelected();
        }
        if (!hasEnabledButton) {
            _buttonCheckBoxes.get(0)._checkBox.setSelected(true);
        }
    }

=======
>>>>>>> 2b1e6a0c
    @Override
    public void dispose() {
    }


    private static class ButtonCheckBox {

        private final Button _button;
        private final JCheckBox _checkBox;

        private ButtonCheckBox(Button button, JCheckBox checkBox) {
            this._button = button;
            this._checkBox = checkBox;
        }

    }

}<|MERGE_RESOLUTION|>--- conflicted
+++ resolved
@@ -81,10 +81,6 @@
         panel.add(formatPanel);
 
 
-<<<<<<< HEAD
-        JPanel tablePanel = new JPanel();
-=======
->>>>>>> 2b1e6a0c
         _showDialogTable = new JTable();
 
         if (showDialog != null) {
@@ -123,12 +119,7 @@
 
         JScrollPane scrollpane = new JScrollPane(_showDialogTable);
         scrollpane.setPreferredSize(new Dimension(400, 200));
-<<<<<<< HEAD
-        tablePanel.add(scrollpane, BorderLayout.CENTER);
-        panel.add(tablePanel);
-=======
         panel.add(scrollpane);
->>>>>>> 2b1e6a0c
 
         // Add parameter
         JButton add = new JButton(Bundle.getMessage("ShowDialog_TableAdd"));
@@ -255,7 +246,6 @@
         return Bundle.getMessage("ShowDialog_Short");
     }
 
-<<<<<<< HEAD
     @Override
     public void setDefaultValues() {
         boolean hasEnabledButton = false;
@@ -267,8 +257,6 @@
         }
     }
 
-=======
->>>>>>> 2b1e6a0c
     @Override
     public void dispose() {
     }

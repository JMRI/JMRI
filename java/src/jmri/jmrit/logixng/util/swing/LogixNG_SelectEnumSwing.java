--- conflicted
+++ resolved
@@ -192,7 +192,6 @@
         _selectTableSwing.updateObject(selectEnum.getSelectTable());
     }
 
-<<<<<<< HEAD
     public boolean isEnumSelected(E e) {
         if (_tabbedPane.getSelectedComponent() == _panelDirect) {
             return _enumComboBox.getItemAt(_enumComboBox.getSelectedIndex()) == e;
@@ -207,7 +206,8 @@
         } else {
             return true;
         }
-=======
+    }
+
     public NamedBeanAddressing getAddressing() {
         if (_tabbedPane.getSelectedComponent() == _panelDirect) {
             return NamedBeanAddressing.Direct;
@@ -228,7 +228,6 @@
 
     public E getEnum() {
         return _enumComboBox.getItemAt(_enumComboBox.getSelectedIndex());
->>>>>>> 626c8a97
     }
 
     public void dispose() {

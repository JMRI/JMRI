--- conflicted
+++ resolved
@@ -197,12 +197,11 @@
 
 Error_ConditionalNGInEditMode   = Edit ConditionalNG(s) in progress. Please complete edit of any ConditionalNGs and try again.
 
-<<<<<<< HEAD
+
 TreeEditor_Info                 = Information
 TreeEditor_RootHasNoPopupMenu   = The root item has no popup menu
-=======
+
 LogixNG_Initialization_ButtonAddLogixNG         = Add initialization LogixNG
 LogixNG_Initialization_ErrorTitle               = Error
 LogixNG_Initialization_ErrorLogixNG_Exists      = The LogixNG is already in the initialization table
-LogixNG_Initialization_ErrorNoLogixNG_Selected  = No LogixNG is selected
->>>>>>> c4f3ac8b
+LogixNG_Initialization_ErrorNoLogixNG_Selected  = No LogixNG is selected
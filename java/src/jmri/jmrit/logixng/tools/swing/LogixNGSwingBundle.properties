# LogixNGSwingBundle.properties
#
# Default properties for the jmri.jmrit.logixng.tools.swing.LogixNGSwingBundle

MenuLogixNG                 = LogixNG
MenuLogixNGEditor           = LogixNG Editor
MenuStartLogixNG            = Start LogixNG
MenuStopLogixNG             = Stop LogixNG
MenuLogixNGInitializationTable  = LogixNG Initialization table
MenuTimeDiagram             = Time Diagram
MenuImportLogix             = Import Logix
MenuOpenClipboard           = Open clipboard

ButtonMoveUp                = Move up
ButtonMoveDown              = Move down

# Reorder Table Buttons
ButtonFirst = First
ButtonNext = Next
ReorderMessage = Please press First, then Next, Next, ... in desired order.

TitleError                  = Error
TitleStartupSettingsPanel   = Startup
TitlePluginClassesPanel     = Plugin Classes
TitleTimeDiagramColorsPanel = Time Diagram Colors
TitleImportLogix            = Import Logix
TitleClipboardEditor        = Clipboard
TitleComment                = Comment

LabelStartLogixNGOnLoad     = Start LogixNGs on load
LabelInstallDebugger        = Install debugger
LabelShowSystemUserNames    = Show system names and user names
LabelTreeEditorHighlightRow = Highlight row in ConditionalNG editor
LabelShowSystemNameInException = Show system names in exceptions

ToolTipStartLogixNGOnLoad   = Should LogixNG start when the panels are loaded?
ToolTipLabelInstallDebugger = Install the debugger?
ToolTipLabeShowSystemUserNames  = Should system names and user names be visible for actions and expressions?
ToolTipTreeEditorHighlightRow = Should highlight row in ConditionalNG editor?
ToolTipShowSystemNameInException = Should system names be shown in exceptions?

LabelButtonAddJarFile       = Add JAR File
LabelButtonRemoveJarFile    = Remove JAR File

LabelButtonAddExpressionPlugin      = Add Expression
LabelButtonRemoveExpressionPlugin   = Remove Expression
LabelButtonAddActionPlugin          = Add Action
LabelButtonRemoveActionPlugin       = Remove Action

AddLogixNGDialogTitle       = Add LogixNG
AddConditionalNGDialogTitle = Add ConditionalNG

RenameSocketDialogTitle             = Rename socket {0}
AddMaleSocketDialogTitle            = Add {0}
AddMaleSocketDialogTitleWithType    = Add {0} - {1}
EditMaleSocketDialogTitle           = Edit {0}
EditMaleSocketDialogTitleWithType   = Edit {0} - {1}
EditLocalVariablesDialogTitle       = Edit local variables for {0}
EditCommentDialogTitle              = Edit comment

CloseWindow                 = Close window

AddMessage1                 = Please enter system name and user name, then
AddMessage2                 = click [Create].

TitleEditLogixNG            = Edit LogixNG {0}
TitleEditLogixNG2           = Edit LogixNG {0} - {1}
TitleEditConditionalNG      = Edit ConditionalNG {0}
TitleEditConditionalNG2     = Edit ConditionalNG {0} - {1}
TitleEditModule             = Edit Module {0}
TitleEditModule2            = Edit Module {0} - {1}
<<<<<<< HEAD
TitleEditPositionable       = Edit Inline ConditionalNG
=======
TitleDebugConditionalNG     = Debug ConditionalNG {0}
TitleDebugConditionalNG2    = Debug ConditionalNG {0} - {1}
TitleDebugConditionalNG_Module      = Debug ConditionalNG {0} - Current Module {1}
TitleDebugConditionalNG2_Module     = Debug ConditionalNG {0} - {1} - Current Module {2}
TitleDebugConditionalNG_Module2     = Debug ConditionalNG {0} - Current Module {1} - {2}
TitleDebugConditionalNG2_Module2    = Debug ConditionalNG {0} - {1} - Current Module {2} - {3}
>>>>>>> dd3443bb

SocketName                  = Socket name
Category                    = Category
Type                        = Type
CategoryNamesHint           = Select the category
TypeNamesHint               = Select the type of item
LabelAutoSysName            = Automatically generate System Name
SystemName                  = System name
UserName                    = User name
Comment                     = Comment
LogixNGSystemNameHint       = Enter system name, e.g. IQ45
SystemNameHint              = Enter system name, e.g. {0}
UserNameHint                = Enter user name, e.g. Signal 2 Control
CommentHint                 = Enter a comment

CreateButtonHint            = Press to create
EditButtonHint              = Press to save

Import_WhichLogix           = Which Logixs to import?
Import_WhichLogix_All       = Import all Logixs
Import_WhichLogix_AllActive = Import all active Logixs (not supported yet)
Import_WhichLogix_Selected  = Import selected Logixs (not supported yet)
Import_WhatToDo             = What to do with the Logixs after the import?
Import_WhatToDo_Nothing     = Nothing
Import_WhatToDo_Disable     = Disable the Logixs (not supported yet)
Import_WhatToDo_Delete      = Delete the Logixs - Warning! (not supported yet)
Import_IncludeSystemLogixs  = Import system Logixs also?
Import_SelectLogix          = Select which Logixs to import
Import_WarningMessage       = Warning
Import_WarningMessage_Long  = <html><table width="600">                     \
The import tool will do its best to import the requested                    \
Logixs to LogixNG. But LogixNG works in a different way                     \
than Logix and therefore there may be subtle differences                    \
between the original Logix and the imported LogixNG                         \
<p>&nbsp;<p>                                                                \
Also, there may be special Logixs not known to the import                   \
tool that should not be imported to LogixNG, for example                    \
the Logix that handles sensor groups. The import tool                       \
knows about some of these Logix (SYS, RTX and USS CTC), but there           \
may be others not known to the import tool.                                 \
</table></html>

Import_ButtonImport         = Import
TitleLogixsImportSuccess    = The import was successful
LogixsAreImported           = The Logixs are imported
TitleLogixImportError       = The import failed
ImportLogixColumnError      = Error

LogixNGUserNameHint2 = Enter new user name for LogixNG, e.g. Signal 2 Control
# ConditionalNGSystemName = ConditionalNG System Name
# ConditionalNGUserName = ConditionalNG User Name
# ConditionalNGUserNameHint = Enter User Name for ConditionalNG, e.g. 'Signal 2 Red'
# SinglePickFrame = Single Pick List

DeleteLogixNGButtonHint = Press to delete this LogixNG and all its ConditionalNGs

ConditionalNGTableTitle = ConditionalNGs (in Order of Calculation)

NewConditionalNGButton = New ConditionalNG
NewConditionalNGButtonHint = Press for window to create a new ConditionalNG
ExecuteButton = Execute
ExecuteButtonHint = Press to execute all the ConditionalNGs
ReorderButton = Reorder
ReorderButtonHint = Press then click in right column in order desired (disabled while type is Mixed)
DoneButtonHint = Press to save any user name changes and return to Logix Table
ShowStartupThreadCheckBox = Show startup thread

ValidateErrorMessage    = <html>Invalid data entered<br><br>{0}
ValidateErrorTitle      = Data is not valid

ValidateFemaleSocketMessage = The socket name "{0}" is not valid
ValidateFemaleSocketTitle   = Error


# Errors when deleting a bean
DeletePrompt                = Are you sure you want to delete {0}?
DeleteWithChildrenPrompt    = Are you sure you want to delete {0} and its children?
VetoDeleteBean              = {0} {1} Can not be deleted\n{2}

PopupMenuRenameSocket   = Rename socket
PopupMenuAdd        = Add
PopupMenuEdit       = Edit
PopupMenuRemove     = Remove
PopupMenuCut        = Cut
PopupMenuCopy       = Copy
PopupMenuPaste      = Paste
PopupMenuPasteCopy  = Paste copy
PopupMenuEnable     = Enable
PopupMenuDisable    = Disable
PopupMenuLock       = Lock
PopupMenuUnlock     = Unlock
PopupMenuExpandTree = Expand tree
PopupMenuLocalVariables = Local variables
PopupMenuChangeUsername = Change user name

ColumnVariableName  = Name
ColumnVariableType  = Type
ColumnVariableData  = Data
ColumnVariableMenu  = Menu

ColumnSymbolName    = Name
ColumnSymbolValue   = Value

TableMenuSelect     = Select
TableMenuDelete     = Delete
TableMenuMoveUp     = Move Up
TableMenuMoveDown   = Move Down

TableAddVariable    = Add variable

ButtonEditComment   = Edit comment
ButtonFunctionHelp  = Formula functions

ModuleEditor_RootSocket_Short   = -
ModuleEditor_RootSocket_Long    = - {0}

VariableNameIsEmpty         = The name of the variable is empty

ColumnParameterName         = Name
ColumnInputParameterType    = Input type
ColumnInputParameterData    = Input data
ColumnOutputParameterType   = Output type
ColumnOutputParameterData   = Output data

ConditionalNG_Table_ColumnThreadName    = Thread
ConditionalNG_Table_ButtonDebug         = Debug
ConditionalNG_Table_ButtonEditThreads   = Edit threads

EditThreadsDialog_Title                 = Edit threads
EditThreadsDialog_StartupThreadName     = Startup thread: {0}
EditThreadsDialog_ButtonAddThread       = Add thread
EditThreadsDialog_ButtonSelectThread    = Select thread

EditThreadsDialog_ErrorTitle                    = Error
EditThreadsDialog_ErrorThreadNameAlreadyExists  = There is already a thread with the name "{0}"

Debug_MenuDebug                 = Debug
Debug_MenuItem_Execute          = Execute
Debug_MenuItem_Run              = Run
Debug_MenuItem_StepOver         = Step over
Debug_MenuItem_StepInto         = Step into

PopupMenuBreakpointBefore       = Breakpoint before
PopupMenuBreakpointAfter        = Breakpoint after

Error_ConditionalNGInEditMode   = Edit ConditionalNG(s) in progress. Please complete edit of any ConditionalNGs and try again.


TreeEditor_Info                 = Information
TreeEditor_RootHasNoPopupMenu   = The root item has no popup menu
TreeEditor_ChangeSystemNode     = This node is owned and maintained by the system. Do you want to change it?
TreeEditor_PopupLockTitle       = Popup Menu Locked
TreeEditor_PopupLockMessage     = The line item popup (right click) menu\nis locked while a dialog is open.


TreePane_System                 = System

LogixNG_Initialization_ButtonAddLogixNG         = Add initialization LogixNG
LogixNG_Initialization_ErrorTitle               = Error
LogixNG_Initialization_ErrorLogixNG_Exists      = The LogixNG is already in the initialization table
LogixNG_Initialization_ErrorNoLogixNG_Selected  = No LogixNG is selected

TableEditor_TableType           = Table type
TableEditor_CsvFile             = CSV table
TableEditor_UnknownTableType    = Unknown table type
TableEditor_FileName            = File name
TableEditor_CopyToClipboard     = Copy to clipboard
TableEditor_Csv_Type            = CSV Type

TableEditor_Error_FileNotFound  = File not found: {0}<|MERGE_RESOLUTION|>--- conflicted
+++ resolved
@@ -69,16 +69,13 @@
 TitleEditConditionalNG2     = Edit ConditionalNG {0} - {1}
 TitleEditModule             = Edit Module {0}
 TitleEditModule2            = Edit Module {0} - {1}
-<<<<<<< HEAD
 TitleEditPositionable       = Edit Inline ConditionalNG
-=======
 TitleDebugConditionalNG     = Debug ConditionalNG {0}
 TitleDebugConditionalNG2    = Debug ConditionalNG {0} - {1}
 TitleDebugConditionalNG_Module      = Debug ConditionalNG {0} - Current Module {1}
 TitleDebugConditionalNG2_Module     = Debug ConditionalNG {0} - {1} - Current Module {2}
 TitleDebugConditionalNG_Module2     = Debug ConditionalNG {0} - Current Module {1} - {2}
 TitleDebugConditionalNG2_Module2    = Debug ConditionalNG {0} - {1} - Current Module {2} - {3}
->>>>>>> dd3443bb
 
 SocketName                  = Socket name
 Category                    = Category

# NamedBeanBundle.properties
#
# Default properties for the jmri package of JMRI
#
# This resource bundle should only be referenced via the Bundle class tree,
# see http://jmri.org/help/en/html/doc/Technical/I8N.shtml
# for more information.  At some later date
# the name of this bundle will change

BeanStateInconsistent            = Inconsistent
BeanStateUnknown                 = Unknown
BeanStateUnexpected              = Unexpected value: {0}
BeanStateThrown                  = Thrown
BeanStateClosed                  = Closed

BeanNameTurnout                  = Turnout
BeanNameTurnouts                 = Turnouts
BeanNameSensor                   = Sensor
BeanNameSensors                  = Sensors
BeanNameSignalHead               = Signal Head
BeanNameSignalHeads              = Signal Heads
BeanNameSignalMast               = Signal Mast
BeanNameSignalMasts              = Signal Masts
BeanNameMemory                   = Memory
BeanNameMemories                 = Memories
BeanNameReporter                 = Reporter
BeanNameReporters                = Reporters
BeanNameIdTag                    = IdTag
BeanNameIdTags                   = IdTags
BeanNameLight                    = Light
BeanNameLights                   = Lights
BeanNameVariableLight            = Variable light
BeanNameVariableLights           = Variable lights
BeanNameLogix                    = Logix
BeanNameLogixes                  = Logixes
BeanNameLRoute                   = LRoute
BeanNameLRoutes                  = LRoutes
BeanNameRoute                    = Route
BeanNameRoutes                   = Routes
BeanNameBlock                    = Block
BeanNameBlocks                   = Blocks
BeanNameConditional              = Conditional
BeanNameConditionals             = Conditionals
BeanNameSection                  = Section
BeanNameSections                 = Sections
BeanNameAudio                    = Audio
BeanNameAudios                   = Audios
BeanNameTransit                  = Transit
BeanNameTransits                 = Transits
BeanNameSignalSystem             = Signaling System
BeanNameSignalSystems            = Signaling Systems
BeanNameSignalMastLogic          = Signal Mast Logic
BeanNameSignalMastLogics         = Signal Mast Logics
BeanNameSignalAppMap             = Signal Mast Appearance Map
BeanNameSignalAppMaps            = Signal Mast Appearance Maps
BeanNameSignalGroup              = Signal Group
BeanNameSignalGroups             = Signal Groups
BeanNameWarrant                  = Warrant
BeanNameWarrants                 = Warrants
BeanNameOBlock                   = Occupancy Block
BeanNameOBlocks                  = Occupancy Blocks
BeanNamePortal                   = Portal
BeanNamePortals                  = Portals
BeanNameEntryExit                = Entry Exit
BeanNameEntryExits               = Entry Exits
BeanNameAnalogIO                 = Analog I/O
BeanNameAnalogIOs                = Analog I/Os
BeanNameMeter                    = Meter
BeanNameMeters                   = Meters
BeanNameNamedTable               = Named table
BeanNameNamedTables              = Names tables
BeanNameStringIO                 = String I/O
BeanNameStringIOs                = String I/Os
FastClock                        = Fast Clock
FastClocks                       = Fast Clocks
Script                           = Script
Scripts                          = Scripts
BeanName                         = Named Bean
BeanNames                        = Named Beans

# common name keys
LabelSystemName                  = System Name:
LabelUserName                    = User Name:
LabelDisplayName                 = Display Name:
ColumnSystemName                 = System Name
ColumnUserName                   = User Name
# for beantable, signalling and conditional, Xnet
ColumnState                      = State
ColumnSpeed                      = Speed
ColumnDelete                     = Delete
# use the MakeLabel key to add a localized interpunction after the above (or any other) item
# called in code as Bundle.getMessage("MakeLabel", Bundle.getMessage("BeanName")) so translation must include {0}
MakeLabel                        = {0}:

StateOff                         = Off
StateOn                          = On
LightStateIntermediate           = Intermediate
LightStateTransitioning          = Transitioning
LightStateTransitioningToFullOn  = Transitioning to Full On
LightStateTransitioningHigher    = Transitioning Higher
LightStateTransitioningLower     = Transitioning Lower
LightStateTransitioningToFullOff = Transitioning to Full Off

IdTagReporterStateSeen           = ID Tag Seen
IdTagReporterStateUnSeen         = No Recent ID Tag

TurnoutStateClosed               = Closed
StateClosedShort                 = C
TurnoutStateThrown               = Thrown
StateThrownShort                 = T

TurnoutOperationOff              = Off
TurnoutOperationDefault          = Use Global Default
TurnoutOperationRaw              = Raw
TurnoutOperationSensor           = Sensor
TurnoutOperationNoFeedback       = NoFeedback
UseGlobal                        = Use {0}

SensorStateActive                = Active
SensorStateInactive              = Inactive
MultiSensorPosition              = Position

#Logix Table items
LogicAND                         = AND
LogicOR                          = OR
LogicNOT                         = NOT
LogicMixed                       = Mixed
True                             = True
False                            = False

plainIcon                        = Icon
background                       = Background Image

#Tab names in jmrit.signalling.SignallingPanel, also in EntryExitBundle.properties
Blocks                           = Blocks
Turnouts                         = Turnouts
Sensors                          = Sensors
SignalMasts                      = Signal Masts
SignalHeads                      = Signal Heads
Signals                          = Signals
Paths                            = Paths
Reporters                        = Reporters
Memories                         = Memories
Lights                           = Lights

SignalHeadStateRed               = Red
SignalHeadStateYellow            = Yellow
SignalHeadStateGreen             = Green
SignalHeadStateLunar             = Lunar
SignalHeadStateDark              = Dark
SignalHeadStateLit               = Lit
SignalHeadStateFlashingRed       = Flashing Red
SignalHeadStateFlashingYellow    = Flashing Yellow
SignalHeadStateFlashingGreen     = Flashing Green
SignalHeadStateFlashingLunar     = Flashing Lunar
SignalHeadStateHeld              = Held
# Lit/Held Mast has a different conjugation in French etc.
SignalMastStateLit               = Lit
SignalMastStateHeld              = Held

TrackClear                       = Clear
TrackOccupied                    = Occupied
TrackAllocated                   = Allocated
TrackCurrentPosition             = Current Position
TrackDoNotUse                    = Out Of Service
TrackError                       = Track Power Error
StateReserved                    = Reserved
StateFree                        = Free

# very simple default signal system definitions
SignalAspectDefaultRed           = Stop
SignalAspectDefaultYellow        = Approach
SignalAspectDefaultGreen         = Clear
SignalAspectKey                  = Speed
# next three need aspect names from above after underscore
SignalAspect_Speed_Stop          = 0
SignalAspect_Speed_Approach      = 30
SignalAspect_Speed_Clear         = 60

# Cardinal directions, used in Operations and LayoutEditor, Path
East                             = East
West                             = West
North                            = North
South                            = South
# Ordinal directions, used in Path
NorthEast                        = Northeast
NorthWest                        = Northwest
SouthEast                        = Southeast
SouthWest                        = Southwest
# other directions
Clockwise                        = CW
CounterClockwise                 = CCW
Leftward                         = Left
Rightward                        = Right
# horizontal alignment (for Palette editors)
left                             = Left
right                            = Right
center                           = Center

# Used in the Editors for a Slip Icon Edit
LowerWestToUpperEast             = Lower West To Upper East
UpperWestToLowerEast             = Upper West To Lower East
LowerWestToLowerEast             = Lower West To Lower East
UpperWestToUpperEast             = Upper West To Upper East
Slip                             = Slip
Upper                            = Upper Exit
Lower                            = Lower Exit
Middle                           = Middle Exit

# Programming status and errors
StatusOK                         = OK;
# terminate new strings with "; " please, and add a unique error number
NoLocoDetected                   = No locomotive detected (301);
ProgrammerBusy                   = Programmer busy (302);
NotImplemented                   = Requested operation not implemented in command station (303);
UserAborted                      = Aborted by user (304);
ConfirmFailed                    = Confirm failed (305);
FailedTimeout                    = Timeout talking to command station (306);
UnknownError                     = Unknown error (307);
NoAck                            = No acknowledge from locomotive (308);
ProgrammingShort                 = Short circuit on programming track (309);
SequenceError                    = Programming Operation Sequence Error (310);
CommError                        = Communications Error Between PC and command station (311);

# Speed Step Names
SpeedStep128            = 128 SS
SpeedStep28             = 28 SS
SpeedStep27             = 27 SS
SpeedStep14             = 14 SS
SpeedStepUnknown        = Unknown
SpeedStep32TMCC         = 32 SS (TMCC)
SpeedStep28Motorola     = 28 SS (Motorola)
SpeedStepIncremental    = Incremental

# Protocol names
ProtocolDCC                      = DCC
ProtocolDCC_Long                 = DCC Long
ProtocolDCC_Short                = DCC Short
ProtocolSelectrix                = Selectrix
ProtocolMotorola                 = Motorola
ProtocolM4                       = M4
ProtocolMFX                      = MFX
ProtocolOpenLCB                  = OpenLCB
ProtocolLGB                      = LGB

# ProgrammerMode values
NONE                             = (None)
None                             = None
REGISTERMODE                     = Register
PAGEMODE                         = Paged
DIRECTBITMODE                    = Direct Bit
DIRECTBYTEMODE                   = Direct Byte
DIRECTMODE                       = Direct
ADDRESSMODE                      = Address
OPSBYTEMODE                      = Ops Byte
OPSBITMODE                       = Ops Bit
OPSACCBYTEMODE                   = Ops Accessory Byte
OPSACCBITMODE                    = Ops Accessory Bit
OPSACCEXTBYTEMODE                = Ops Accessory Extended Byte
OPSACCEXTBITMODE                 = Ops Accessory Extended Bit

# Application status & general info, from apps.AppsBundle
ConnectionFailed                 = {0}: ERROR {1} using {2}
ConnectionSucceeded              = {0}\: using {1} on {2}
ConnectionListReadError          = Unable to read connections list
DefaultVersionCredit             = JMRI\u00ae version {0}
JavaVersionCredit                = Java version {0} ({1})
Copyright                        = Copyright \u00a9 {0} JMRI Community

<<<<<<< HEAD
=======
MenuWindow                       = Window
MenuItemMinimize                 = Minimize

>>>>>>> 66d592ec
MenuFile                         = File
MenuEdit                         = Edit
MenuItemCut                      = Cut
MenuItemCopy                     = Copy
MenuItemCopyAll                  = Copy all
MenuItemPaste                    = Paste
MenuItemPrintSummary             = Print Summary...
MenuItemPreviewSummary           = Print Preview Summary...
PrintTable                       = Print Table
PreviewTable                     = Print Preview Table
MenuItemStore                    = Store
MenuItemLoad                     = Load
FileMenuItemLoad                 = Load table content and panels...
FileMenuItemStore                = Store ALL table content and panels...
FileMenuItemHistory              = Show file history

<<<<<<< HEAD
MenuWindow                       = Window
MenuItemMinimize                 = Minimize

# from jmrit/Bundle, to access from jmrix/nce as well
MenuTools                        = Tools

MenuHelp                         = Help
MenuItemWindowHelp               = Window Help...
MenuItemHelp                     = General Help...
MenuItemLicense                  = License...
MenuItemLocations                = Locations...
MenuItemCheckUpdates             = Check for Updates
MenuItemContext                  = Context...
MenuItemConsole                  = System Console...
MenuItemAbout                    = About

=======
MenuHelp                         = Help
MenuItemWindowHelp               = Window Help
MenuItemHelp                     = General Help
MenuItemLicense                  = License
MenuItemFileLocations            = File Locations
MenuItemCheckUpdates             = Check for Updates
MenuItemContext                  = Context
MenuItemConsole                  = System Console
MenuItemAbout                    = About

# Titles used on Help menu frames
TitleAbout                      = About {0}
TitlePreferences                = Preferences
TitleContext                    = JMRI Context
TitleUpdate                     = Check for JMRI Updates
TitleConsole                    = JMRI System Console
TitleLicense                    = JMRI License
TitleFileLocations              = JMRI File Locations
TitleFileHistory                = JMRI File History

>>>>>>> 66d592ec
# Block items
InUseSensorBlockVeto             = Sensor is in use by Block "{0}"
VetoFoundInBlocks                = Found in the following Blocks
VetoWillBeRemovedFromBlock       = It will be removed from the block

Forward                          = Forward
Reverse                          = Reverse
Blocking                         = Blocking
Stopping                         = Stopping

VetoBlockingSensor               = Is in use as a {1} {2} {0} in Section {3}
VetoBlockInSection               = Block is in use with Section "{0}"

VetoTransitSection               = Is in use with Transit {0}

# Generic Dialogs
UnsavedChangesMessage            = <html><b>{0} has unsaved changes.</b><br>Do you want to save them?</html>
UnsavedChangesTitle              = Unsaved Changes
FileOverwriteWarning             = File {0} already exists.\nOverwrite it?
OverwriteFile                    = Overwrite file?
# shown on Prefs | Messages | AudioTable (AudioTableAction.java)
# for jmrit.Beantable and jmrix.ecos
MessageRememberSetting           = Remember this setting for next time?
DeleteAsk                        = Always Ask
DeleteNever                      = Never Delete
DeleteAlways                     = Delete without Prompting
DeleteItemInUse                  = When Deleting an item that is in use

# Generic Profile Information
ActiveProfile                    = Active Profile: {0}
FailedProfile                    = (Profile Loading Failed)

# Buttons used in multiple jmri.* packages
ButtonOK                         = OK
ButtonAcceptAll                  = Accept All
ButtonCancel                     = Cancel
ButtonDelete                     = Delete
ButtonClear                      = Clear
ButtonDone                       = Done
ButtonEdit                       = Edit
ButtonApply                      = Apply
ButtonSelect                     = Select
ButtonCopy                       = Copy
ButtonSet                        = Set
ButtonReset                      = Reset
ButtonSearch                     = Search
ButtonUpdate                     = Update
ButtonSave                       = Save
ButtonSaveUser                   = Store with Panels...
ButtonSaveConfig                 = Store Config Only...
ButtonLoad_                      = Load...
ButtonStore_                     = Store...
ButtonSend                       = Send
ButtonDownload                   = Download
ButtonNo                         = No
ButtonYes                        = Yes
ButtonClose                      = Close
ButtonOpen                       = Open
ButtonDisable                    = Disable
# jmrix and symbolic prog items
ButtonRead                       = Read
ButtonWrite                      = Write
ButtonPrint                      = Print
ButtonStop                       = Stop
ButtonStart                      = Start
ButtonCreate                     = Create
# jmrit.ConditionalEdit Buttons
ButtonUp                         = Up
ButtonDown                       = Down
ButtonHelp                       = Help
ButtonToggle                     = Toggle
Toggle                           = Toggle
ButtonCheck                      = Check State

Renameddd                        = Rename...
Duplicateddd                     = Duplicate...

TooltipOpenFile                  = Select {0} file from disk

WarningTitle                     = Warning
ErrorTitle                       = Error
QuestionTitle                    = Question
ReminderTitle                    = Reminder
MessageTitle                     = Message

# not a question but a label on a checkbox that is off or on
DontRemind                       = Do not remind me again

# Beantable (SML edit), jmrit (roster) and jmrix (cmri) items
Show                             = Show
ThrottleTitle                    = Throttle
RosterTitle                      = Roster

# Power states
PowerStateOn                     = On
PowerStateOff                    = Off
PowerStateUnknown                = Unknown
InitialStateOn                   = ON
InitialStateOff                  = OFF
AllOn                            = All On
AllOff                           = All Off

# NmraPacket messages
DccToStringFormat                = {0} type: {1} to addr {2}

# Pull-up/Pull-down resistance names.
PullResistanceUp                 = Pull-up Resistor Enabled
PullResistanceDown               = Pull-down Resistor Enabled
PullResistanceOff                = No Pull-up/Pull-down

# Specifically for AbstractLoaderPane
StatusFileNotFound               = File Not Found

# server preferences, keys used in jmris, jmrit and jmrix
LabelPort                        = Port Number
ErrorConvertNumberX              = Unable to convert {0} to a valid Hardware Address
#Preferences label for startup checkbox
LabelStartup                     = Start automatically with application
#Button text for starting server
StartServer                      = Start Server
#Button text for stopping server
StopServer                       = Stop Server

# Manual operation/configuration, used in Warrants, Operations, jmrix.lenz
Manual                           = Manual
Automatic                        = Auto
rsType                           = Locomotive
FunctionMomentary                = Momentary
FunctionContinuous               = Continuous

# Keys used in both jmri.jmrix and jmri.jmrit
SendPacketTitle                  = Send Packet
PacketLabel                      = Packet:
SendToolTip                      = Send the specified packet (message)
EnterHexToolTip                  = Enter command as hex string (0xnnn)
EnterHexBytesToolTip             = Enter command as hexadecimal bytes separated by a space, for example: 82 7D
EnterNumber1to9999ToolTip        = Enter a number from 1 to 9999

# interface colors
# these are used in Display/PositionableProperties, Operations and signaling/EntryExit and util
Color                            = Color
Black                            = Black
DarkGray                         = Dark Gray
Gray                             = Gray
LightGray                        = Light Gray
White                            = White
Red                              = Red
Pink                             = Pink
Yellow                           = Yellow
Green                            = Green
Orange                           = Orange
Blue                             = Blue
Magenta                          = Magenta
Cyan                             = Cyan
Brown                            = Brown
ColorClear                       = Clear

# states
StateUnknown                     = Unknown
StateFalse                       = False
StateTrue                        = True

# item types
ItemTypeNone                     = None
ItemTypeSensor                   = Sensor
ItemTypeTurnout                  = Turnout
ItemTypeLight                    = Light
ItemTypeSignalHead               = Signal Head
ItemTypeSignalMast               = Signal Mast
ItemTypeMemory                   = Memory
ItemTypeConditional              = Conditional
ItemTypeLogix                    = Logix
ItemTypeWarrant                  = Warrant
ItemTypeClock                    = Clock
ItemTypeOBlock                   = OBlock
ItemTypeEntryExit                = Entry Exit
ItemTypeStateVar                 = State Variable
ItemTypeAudio                    = Audio
ItemTypeScript                   = Script
ItemTypeOther                    = Other

# AnalogIO absolute or relative enum
AnalogIO_Absolute                = Absolute
AnalogIO_Relative                = Relative

# Generic invalid system name format errors
InvalidSystemNameMatchesPrefix       = System name "{0}" is missing suffix.
InvalidSystemNameInvalidPrefix       = System name must start with "{0}".
InvalidSystemNameProxyCantMatch      = Cannot find manager for "{0}".
InvalidBeanSystemNameEmpty           = {0} System Name cannot be empty.
# System specific system name format errors
InvalidSystemNameTrailingWhitespace  = System name "{0}" contains trailing white space characters, but should not.
InvalidSystemNameNotUpperCase        = System name "{0}" contains lowercase characters, but must be all uppercase.
InvalidSystemNameNotInteger          = "{0}" must be an integer after "{1}".
InvalidSystemNameIntegerLessThan     = Number in "{0}" must be greater than or equal to {1}.
InvalidSystemNameIntegerGreaterThan  = Number in "{0}" must be less than or equal to {1}.
InvalidSystemNameCharacter           = System name "{0}" contains invalid character "{1}".
InvalidSystemNameCustom              = {0}
InvalidSystemName                    = Invalid System Name "{0}"
InvalidSystemNameMin1Number          = System name "{0}" must contain at least 1 number.
InvalidSytemNameAlreadyExists        = {0} System Name "{1}" already exists.
InvalidUserNameAlreadyExists         = {0} User Name "{1}" already exists.

# Ideally this kind of failure would be parsed into something more specific
InvalidSystemNameFailedRegex         = "{0}" did not match regular expression "{1}".
InvalidNextValidTenInUse             = 10 {0} starting at {1} up to {2} already in use.

FeedbackModeJmri        = JMRI
FeedbackModeLayout      = Layout

# Shared by jmri.configurexml.LoadXmlConfigAction and jmri.jmrit.display.EditorManager.
DuplicateLoadSkip  = Skip the Duplicate Load Dialog<|MERGE_RESOLUTION|>--- conflicted
+++ resolved
@@ -267,12 +267,9 @@
 JavaVersionCredit                = Java version {0} ({1})
 Copyright                        = Copyright \u00a9 {0} JMRI Community
 
-<<<<<<< HEAD
-=======
 MenuWindow                       = Window
 MenuItemMinimize                 = Minimize
 
->>>>>>> 66d592ec
 MenuFile                         = File
 MenuEdit                         = Edit
 MenuItemCut                      = Cut
@@ -289,24 +286,6 @@
 FileMenuItemStore                = Store ALL table content and panels...
 FileMenuItemHistory              = Show file history
 
-<<<<<<< HEAD
-MenuWindow                       = Window
-MenuItemMinimize                 = Minimize
-
-# from jmrit/Bundle, to access from jmrix/nce as well
-MenuTools                        = Tools
-
-MenuHelp                         = Help
-MenuItemWindowHelp               = Window Help...
-MenuItemHelp                     = General Help...
-MenuItemLicense                  = License...
-MenuItemLocations                = Locations...
-MenuItemCheckUpdates             = Check for Updates
-MenuItemContext                  = Context...
-MenuItemConsole                  = System Console...
-MenuItemAbout                    = About
-
-=======
 MenuHelp                         = Help
 MenuItemWindowHelp               = Window Help
 MenuItemHelp                     = General Help
@@ -327,7 +306,6 @@
 TitleFileLocations              = JMRI File Locations
 TitleFileHistory                = JMRI File History
 
->>>>>>> 66d592ec
 # Block items
 InUseSensorBlockVeto             = Sensor is in use by Block "{0}"
 VetoFoundInBlocks                = Found in the following Blocks

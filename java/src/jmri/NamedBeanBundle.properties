--- conflicted
+++ resolved
@@ -63,10 +63,7 @@
 Turnouts = Turnouts
 Sensors = Sensors
 SignalMasts = Signal Masts
-<<<<<<< HEAD
-=======
 SignalHeads = Signal Heads
->>>>>>> 88f3e5f2
 
 SignalHeadStateRed = Red
 SignalHeadStateYellow = Yellow

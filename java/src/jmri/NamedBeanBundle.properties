# NamedBeanBundle.properties
#
# Default properties for the jmri package of JMRI
#
# This resource bundle should only be referenced via the Bundle class tree,
# see http://jmri.org/help/en/html/doc/Technical/I8N.shtml
# for more information.  At some later date
# the name of this bundle will change

BeanStateInconsistent   = Inconsistent
BeanStateUnknown        = Unknown
BeanStateUnexpected     = Unexpected value: {0}
BeanStateThrown         = Thrown
BeanStateClosed         = Closed

BeanNameTurnout         = Turnout
BeanNameSensor          = Sensor
BeanNameSignalHead      = Signal Head
BeanNameSignalMast      = Signal Mast
BeanNameMemory          = Memory
BeanNameReporter        = Reporter
BeanNameLight           = Light
BeanNameLogix           = Logix
BeanNameLRoute          = LRoute
BeanNameRoute           = Route
BeanNameBlock           = Block
BeanNameConditional     = Conditional
BeanNameSection         = Section
BeanNameAudio           = Audio
BeanNameTransit         = Transit
BeanNameSignalSystem    = Signaling System
BeanNameSignalMastLogic = Signal Mast Logic
BeanNameSignalAppMap    = Signal Mast Appearance Map
BeanNameSignalGroup     = Signal Group
BeanNameWarrant         = Warrant
BeanNameOBlock          = Occupancy Block
BeanNamePortal          = Portal
BeanNameEntryExit       = Entry Exit
BeanNameStringIO        = String I/O
# not a real bean but form for LogixTableAction
EntryExit               = Entry Exit
FastClock               = Fast Clock
Script  = Script
BeanName                = Named Bean

# common name keys
LabelSystemName         = System Name:
LabelUserName           = User Name:
ColumnSystemName        = System Name
ColumnUserName          = User Name
# for beantable, signalling and conditional, Xnet
ColumnState             = State
ColumnSpeed             = Speed
ColumnDelete            = Delete
# use the MakeLabel key to add a localized interpunction after the above (or any other) item
# called in code as Bundle.getMessage("MakeLabel", Bundle.getMessage("BeanName")) so translation must include {0}
MakeLabel               = {0}:

StateOff                = Off
StateOn                 = On
LightStateIntermediate  = Intermediate
LightStateTransitioning = Transitioning
LightStateTransitioningToFullOn = Transitioning to Full On
LightStateTransitioningHigher = Transitioning Higher
LightStateTransitioningLower = Transitioning Lower
LightStateTransitioningToFullOff = Transitioning to Full Off

TurnoutStateClosed      = Closed
StateClosedShort        = C
TurnoutStateThrown      = Thrown
StateThrownShort        = T

TurnoutOperationOff     = Off
TurnoutOperationDefault = Use Global Default
TurnoutOperationRaw     = Raw
TurnoutOperationSensor  = Sensor
TurnoutOperationNoFeedback = NoFeedback
UseGlobal               = Use {0}

SensorStateActive       = Active
SensorStateInactive     = Inactive
MultiSensorPosition     = Position

#Logix Table items
LogicAND                = AND
LogicOR                 = OR
LogicNOT                = NOT
LogicMixed              = Mixed
True                    = True
False                   = False

plainIcon               = Icon
background              = Background Image

#Tab names in jmrit.signalling.SignallingPanel, also in EntryExitBundle.properties
Blocks                  = Blocks
Turnouts                = Turnouts
Sensors                 = Sensors
SignalMasts             = Signal Masts
SignalHeads             = Signal Heads
Reporters               = Reporters
Memories                = Memories
Lights                  = Lights

SignalHeadStateRed      = Red
SignalHeadStateYellow   = Yellow
SignalHeadStateGreen    = Green
SignalHeadStateLunar    = Lunar
SignalHeadStateDark     = Dark
SignalHeadStateLit      = Lit
SignalHeadStateFlashingRed = Flashing Red
SignalHeadStateFlashingYellow = Flashing Yellow
SignalHeadStateFlashingGreen = Flashing Green
SignalHeadStateFlashingLunar = Flashing Lunar
SignalHeadStateHeld     = Held
# Lit/Held Mast has a different conjugation in French etc.
SignalMastStateLit      = Lit
SignalMastStateHeld     = Held

TrackClear              = Clear
TrackOccupied           = Occupied
TrackAllocated          = Allocated
TrackCurrentPosition    = Current Position
TrackDoNotUse           = Out Of Service
TrackError              = Track Power Error
StateReserved           = Reserved
StateFree               = Free

# very simple default signal system definitions
SignalAspectDefaultRed  = Stop
SignalAspectDefaultYellow = Approach
SignalAspectDefaultGreen = Clear
SignalAspectKey         = Speed
# next three need aspect names from above after underscore
SignalAspect_Speed_Stop = 0
SignalAspect_Speed_Approach = 30
SignalAspect_Speed_Clear = 60

# Cardinal directions, used in Operations and LayoutEditor, Path
East                    = East
West                    = West
North                   = North
South                   = South
<<<<<<< HEAD

# Ordinal directions, used in Path
NorthEast               = Northeast
NorthWest               = Northwest
SouthEast               = Southeast
SouthWest               = Southwest

=======
Clockwise               = CW
CounterClockwise        = CCW
Leftward                = Left
Rightward               = Right
# horizontal alignment (for Palette editors)
left                    = Left
right                   = Right
center                  = Center
>>>>>>> 61d825cd
# Used in the Editors for a Slip Icon Edit
LowerWestToUpperEast    = Lower West To Upper East
UpperWestToLowerEast    = Upper West To Lower East
LowerWestToLowerEast    = Lower West To Lower East
UpperWestToUpperEast    = Upper West To Upper East
Slip                    = Slip
Upper                   = Upper Exit
Lower                   = Lower Exit
Middle                  = Middle Exit

# Programming status and errors
StatusOK                = OK;
# terminate new strings with "; " please, and add a unique error number
NoLocoDetected          = No locomotive detected (301);
ProgrammerBusy          = Programmer busy (302);
NotImplemented          = Requested operation not implemented in command station (303);
UserAborted             = Aborted by user (304);
ConfirmFailed           = Confirm failed (305);
FailedTimeout           = Timeout talking to command station (306);
UnknownError            = Unknown error (307);
NoAck                   = No acknowledge from locomotive (308);
ProgrammingShort        = Short circuit on programming track (309);
SequenceError           = Programming Operation Sequence Error (310);
CommError               = Communications Error Between PC and command station (311);

# Protocol names
ProtocolDCC             = DCC
ProtocolDCC_Long        = DCC Long
ProtocolDCC_Short       = DCC Short
ProtocolSelectrix       = Selectrix
ProtocolMotorola        = Motorola
ProtocolM4              = M4
ProtocolMFX             = MFX
ProtocolOpenLCB         = OpenLCB
ProtocolLGB             = LGB

# ProgrammerMode values
NONE                    = (None)
None                    = None
REGISTERMODE            = Register
PAGEMODE                = Paged
DIRECTBITMODE           = Direct Bit
DIRECTBYTEMODE          = Direct Byte
DIRECTMODE              = Direct
ADDRESSMODE             = Address
OPSBYTEMODE             = Ops Byte
OPSBITMODE              = Ops Bit
OPSACCBYTEMODE          = Ops Accessory Byte
OPSACCBITMODE           = Ops Accessory Bit
OPSACCEXTBYTEMODE       = Ops Accessory Extended Byte
OPSACCEXTBITMODE        = Ops Accessory Extended Bit

# Application status & general info, from apps.AppsBundle
TitleAbout              = About {0}
ConnectionFailed        = {0}: ERROR {1} using {2}
ConnectionSucceeded     = {0}\: using {1} on {2}
ConnectionListReadError = Unable to read connections list
DefaultVersionCredit    = JMRI\u00ae version {0}
JavaVersionCredit       = Java version {0} ({1})
Copyright               = Copyright \u00a9 {0} JMRI Community

MenuWindow              = Window
MenuItemMinimize        = Minimize
MenuHelp                = Help
MenuItemWindowHelp      = Window Help...
MenuItemHelp            = General Help...
MenuItemLicense         = License...
MenuItemLocations       = Locations...
MenuItemCheckUpdates    = Check for Updates
MenuItemContext         = Context...
MenuItemConsole         = System console...
MenuItemAbout           = About
MenuFile                = File
MenuEdit                = Edit
MenuItemCut             = Cut
MenuItemCopy            = Copy
MenuItemCopyAll         = Copy all
MenuItemPaste           = Paste

# Block items
InUseSensorBlockVeto    = Sensor is in use by Block "{0}"
VetoFoundInBlocks       = Found in the following Blocks
VetoWillBeRemovedFromBlock = It will be removed from the block

Forward                 = Forward
Reverse                 = Reverse
Blocking                = Blocking
Stopping                = Stopping

VetoBlockingSensor      = Is in use as a {1} {2} {0} in Section {3}
VetoBlockInSection      = Block is in use with Section "{0}"

VetoTransitSection      = Is in use with Transit {0}

# Generic Dialogs
UnsavedChangesMessage   = <html><b>{0} has unsaved changes.</b><br>Do you want to save them?</html>
UnsavedChangesTitle     = Unsaved Changes
FileOverwriteWarning    = File {0} already exists.\nOverwrite it?
OverwriteFile           = Overwrite file?
# shown on Prefs | Messages | AudioTable (AudioTableAction.java)
# for jmrit.Beantable and jmrix.ecos
MessageRememberSetting  = Remember this setting for next time?
DeleteAsk               = Always Ask
DeleteNever             = Never Delete
DeleteAlways            = Delete without Prompting
DeleteItemInUse         = When Deleting an item that is in use

# Generic Profile Information
ActiveProfile           = Active Profile: {0}
FailedProfile           = (Profile Loading Failed)

# Buttons used in multiple jmri.* packages
ButtonOK                = OK
ButtonAcceptAll         = Accept All
ButtonCancel            = Cancel
ButtonDelete            = Delete
ButtonClear             = Clear
ButtonDone              = Done
ButtonEdit              = Edit
ButtonApply             = Apply
ButtonSelect            = Select
ButtonCopy              = Copy
ButtonSet               = Set
ButtonReset             = Reset
ButtonSearch            = Search
ButtonUpdate            = Update
ButtonSave              = Save
ButtonSaveUser          = Save with Panels...
ButtonSaveConfig        = Save Config Only...
ButtonSend              = Send
ButtonNo                = No
ButtonYes               = Yes
ButtonClose             = Close
ButtonOpen              = Open
ButtonDisable           = Disable
# jmrix and symbolic prog items
ButtonRead              = Read
ButtonWrite             = Write
ButtonPrint             = Print
ButtonStop              = Stop
ButtonStart             = Start
ButtonCreate            = Create
# jmrit.ConditionalEdit Buttons
ButtonUp                = Up
ButtonDown              = Down
ButtonHelp              = Help
ButtonToggle            = Toggle
Toggle                  = Toggle
ButtonCheck             = Check State

Renameddd               = Rename...
Duplicateddd            = Duplicate...

TooltipOpenFile         = Select {0} file from disk

WarningTitle            = Warning
ErrorTitle              = Error
QuestionTitle           = Question
ReminderTitle           = Reminder
MessageTitle            = Message

# Beantable (SML edit), jmrit (roster) and jmrix (cmri) items
Show                    = Show
ThrottleTitle           = Throttle
RosterTitle             = Roster

# Power states
PowerStateOn            = On
PowerStateOff           = Off
PowerStateUnknown       = Unknown
InitialStateOn          = ON
InitialStateOff         = OFF

# NmraPacket messages
DccToStringFormat       = {0} type: {1} to addr {2}

# Pull-up/Pull-down resistance names.
PullResistanceUp        = Pull-up Resistor Enabled
PullResistanceDown      = Pull-down Resistor Enabled
PullResistanceOff       = No Pull-up/Pull-down

# Specifically for AbstractLoaderPane
StatusFileNotFound      = File Not Found

# server preferences, keys used in jmris, jmrit and jmrix
LabelPort               = Port Number
ErrorConvertNumberX     = Unable to convert {0} to a valid Hardware Address
#Preferences label for startup checkbox
LabelStartup            = Start automatically with application
#Button text for starting server
StartServer             = Start Server
#Button text for stopping server
StopServer              = Stop Server

# Manual operation/configuration, used in Warrants, Operations, jmrix.lenz
Manual                  = Manual
Automatic               = Auto
rsType                  = Locomotive
FunctionMomentary       = Momentary
FunctionContinuous      = Continuous

# Keys used in both jmri.jmrix and jmri.jmrit
SendPacketTitle         = Send Packet
PacketLabel             = Packet:
SendToolTip             = Send the specified packet (message)
EnterHexToolTip         = Enter command as hex string (0xnnn)
EnterHexBytesToolTip    = Enter command as hexadecimal bytes separated by a space, for example: 82 7D

# interface colors
# these are used in Display/PositionableProperties, Operations and signaling/EntryExit and util
Color           = Color
Black           = Black
DarkGray        = Dark Gray
Gray            = Gray
LightGray       = Light Gray
White           = White
Red             = Red
Pink            = Pink
Yellow          = Yellow
Green           = Green
Orange          = Orange
Blue            = Blue
Magenta         = Magenta
Cyan            = Cyan
Brown           = Brown
ColorClear      = Clear

# states
StateUnknown    = Unknown
StateFalse      = False
StateTrue       = True

# item types
ItemTypeNone        = None
ItemTypeSensor      = Sensor
ItemTypeTurnout     = Turnout
ItemTypeLight       = Light
ItemTypeSignalHead  = Signal Head
ItemTypeSignalMast  = Signal Mast
ItemTypeMemory      = Memory
ItemTypeConditional = Conditional
ItemTypeLogix       = Logix
ItemTypeWarrant     = Warrant
ItemTypeClock       = Clock
ItemTypeOBlock      = OBlock
ItemTypeEntryExit   = Entry Exit
ItemTypeStateVar    = State Variable
ItemTypeAudio       = Audio
ItemTypeScript      = Script
ItemTypeOther       = Other

# AnalogIO absolute or relative enum
AnalogIO_Absolute   = Absolute
AnalogIO_Relative   = Relative<|MERGE_RESOLUTION|>--- conflicted
+++ resolved
@@ -141,15 +141,12 @@
 West                    = West
 North                   = North
 South                   = South
-<<<<<<< HEAD
-
 # Ordinal directions, used in Path
 NorthEast               = Northeast
 NorthWest               = Northwest
 SouthEast               = Southeast
 SouthWest               = Southwest
-
-=======
+# other directions
 Clockwise               = CW
 CounterClockwise        = CCW
 Leftward                = Left
@@ -158,7 +155,7 @@
 left                    = Left
 right                   = Right
 center                  = Center
->>>>>>> 61d825cd
+
 # Used in the Editors for a Slip Icon Edit
 LowerWestToUpperEast    = Lower West To Upper East
 UpperWestToLowerEast    = Upper West To Lower East

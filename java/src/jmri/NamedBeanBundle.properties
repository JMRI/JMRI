--- conflicted
+++ resolved
@@ -63,10 +63,7 @@
 Turnouts = Turnouts
 Sensors = Sensors
 SignalMasts = Signal Masts
-<<<<<<< HEAD
-=======
 SignalHeads = Signal Heads
->>>>>>> b72890cd
 
 SignalHeadStateRed = Red
 SignalHeadStateYellow = Yellow

--- conflicted
+++ resolved
@@ -219,24 +219,12 @@
 DefaultVersionCredit    = JMRI\u00ae versie {0}
 JavaVersionCredit       = Java versie {0} ({1})
 
-MenuFile                = Archief
-MenuEdit                = Wijzig
-MenuItemCut             = Knip
-MenuItemCopy            = Kopieer
-MenuItemPaste           = Plak
-MenuItemPrintSummary    = Druk samenvatting af...
-MenuItemPreviewSummary  = Samenvatting voorvertoning...
-MenuItemStore           = Bewaar
-
 MenuWindow              = Venster
 MenuItemMinimize        = Minimaliseer
 
-<<<<<<< HEAD
 # from jmrit/Bundle, to access from jmrix/nce as well
 MenuTools               = Gereedschap
 
-=======
->>>>>>> 66d592ec
 MenuHelp                = Help
 MenuItemWindowHelp      = Vensterhelp
 MenuItemHelp            = Algemene Help
@@ -246,9 +234,6 @@
 MenuItemContext         = Systeemcontext
 MenuItemConsole         = Uitvoervenster
 MenuItemAbout           = Over
-<<<<<<< HEAD
-=======
-
 
 # Titles used on Help menu frames
 TitleAbout              = Over {0}
@@ -271,7 +256,6 @@
 FileMenuItemLoad        = Laad tabellen en panelen...
 FileMenuItemStore       = Bewaar ALLE tabellen en panelen...
 FileMenuItemHistory     = Toon bestandsgeschiedenis
->>>>>>> 66d592ec
 
 # Block items
 InUseSensorBlockVeto    = Terugmelder is al in gebruik bij Blok "{0}"

--- conflicted
+++ resolved
@@ -10,16 +10,9 @@
 MenuItemMinimize = Minimise
 
 BeanNameSignalSystem = Signalling System
-<<<<<<< HEAD
-=======
-# running direction
 
-# Cardinal directions - overrule US english terms in jmri.NamedBeanBundle
-North               = Up
-South               = Down
 # horizontal alignment (for Palette editors)
 center              = Centre
->>>>>>> 61d825cd
 
 # Activating the next line (UK English "forwards" instead of US "forward") will cause jmri.jmrix.lenz.XNetMessageTest to fail on Jenkins
 # Forward = Forwards

package jmri.jmrix.serialsensor;

import java.io.DataInputStream;
import java.io.DataOutputStream;
import java.io.IOException;
import java.io.InputStream;
import java.util.Arrays;
import java.util.ResourceBundle;
import java.util.TooManyListenersException;
import jmri.InstanceManager;
import jmri.JmriException;
import jmri.Sensor;
import jmri.jmrix.AbstractSerialPortController;
import jmri.jmrix.SystemConnectionMemo;
import org.slf4j.Logger;
import org.slf4j.LoggerFactory;
import purejavacomm.CommPortIdentifier;
import purejavacomm.NoSuchPortException;
import purejavacomm.PortInUseException;
import purejavacomm.SerialPort;
import purejavacomm.SerialPortEvent;
import purejavacomm.SerialPortEventListener;
import purejavacomm.UnsupportedCommOperationException;

/**
 * Implements SerialPortAdapter for connecting to two sensors via the serial
 * port. Sensor "1" will be via DCD, and sensor "2" via DSR
 *
 * @author	Bob Jacobsen Copyright (C) 2003
 */
public class SerialSensorAdapter extends AbstractSerialPortController {

    SerialPort activeSerialPort = null;

    public SerialSensorAdapter() {
        super(new SystemConnectionMemo("S", Bundle.getMessage("TypeSerial")) {

            @Override
            protected ResourceBundle getActionModelResourceBundle() {
                return null;
            }
        });
    }

    @Override
    public void configure() {
        log.debug("Configure doesn't do anything here");
    }

    @Override
    public String openPort(String portName, String appName) {
        // open the port, check ability to set moderators
        try {
            // get and open the primary port
            CommPortIdentifier portID = CommPortIdentifier.getPortIdentifier(portName);
            try {
                activeSerialPort = (SerialPort) portID.open(appName, 2000);  // name of program, msec to wait
            } catch (PortInUseException p) {
                return handlePortBusy(p, portName, log);
            }

            // try to set it for communication via SerialDriver
            try {
                activeSerialPort.setSerialPortParams(9600, SerialPort.DATABITS_8, SerialPort.STOPBITS_1, SerialPort.PARITY_NONE);
            } catch (UnsupportedCommOperationException e) {
                log.error("Cannot set serial parameters on port {}: {}", portName, e.getMessage());
                return "Cannot set serial parameters on port " + portName + ": " + e.getMessage();
            }

            // disable flow control; hardware lines used for signaling, XON/XOFF might appear in data
            // set RTS active low, DTR inactive high
            configureLeadsAndFlowControl(activeSerialPort, 0, true, false);

            // set timeout
            // activeSerialPort.enableReceiveTimeout(1000);
            log.debug("Serial timeout was observed as: {} {}", activeSerialPort.getReceiveTimeout()
                    + " " + activeSerialPort.isReceiveTimeoutEnabled());

            // arrange to notify of sensor changes
            activeSerialPort.addEventListener(new SerialPortEventListener() {
                @Override
                public void serialEvent(SerialPortEvent e) {
                    int type = e.getEventType();
                    switch (type) {
                        case SerialPortEvent.DSR:
                            log.info("SerialEvent: DSR is {}", e.getNewValue());
                            notify("1", e.getNewValue());
                            return;
                        case SerialPortEvent.CD:
                            log.info("SerialEvent: CD is {}", e.getNewValue());
                            notify("2", e.getNewValue());
                            return;
                        case SerialPortEvent.CTS:
                            log.info("SerialEvent: CTS is {}", e.getNewValue());
                            notify("3", e.getNewValue());
                            return;
                        default:
                            if (log.isDebugEnabled()) {
                                log.debug("SerialEvent of type: {} value: {}", type, e.getNewValue());
                            }
                            return;
                    }
                }

                /**
                 * Do a sensor change on the event queue
                 */
                public void notify(String sensor, boolean value) {
                    javax.swing.SwingUtilities.invokeLater(new SerialNotifier(sensor, value));
                }
            });
            // turn on notification
            activeSerialPort.notifyOnCTS(true);
            activeSerialPort.notifyOnDSR(true);
            activeSerialPort.notifyOnCarrierDetect(true);

            // get and save stream
            serialStream = activeSerialPort.getInputStream();

            // purge contents, if any
            purgeStream(serialStream);

            // report status?
            if (log.isInfoEnabled()) {
                log.info(portName + " port opened at "
                        + activeSerialPort.getBaudRate() + " baud, sees "
                        + " DTR: " + activeSerialPort.isDTR()
                        + " RTS: " + activeSerialPort.isRTS()
                        + " DSR: " + activeSerialPort.isDSR()
                        + " CTS: " + activeSerialPort.isCTS()
                        + "  CD: " + activeSerialPort.isCD()
                );
            }

            opened = true;

        } catch (NoSuchPortException ex1) {
            log.error("No such port {} ", portName, ex1);
            return "No such port " + portName + ": " + ex1;
        } catch (TooManyListenersException ex3) {
            log.error("Too Many Listeners on port {} ", portName, ex3);
            return "Too Many Listeners on port " + portName + ": " + ex3;
        } catch (IOException ex4) {
            log.error("I/O error on port {} ", portName, ex4);
            return "I/O error on port " + portName + ": " + ex4;
        }

        return null; // indicates OK return
    }

    @Override
    public DataInputStream getInputStream() {
        if (!opened) {
            log.error("getInputStream called before load(), stream not available");
            return null;
        }
        return new DataInputStream(serialStream);
    }

    @Override
    public DataOutputStream getOutputStream() {
        if (!opened) {
            log.error("getOutputStream called before load(), stream not available");
        }
        try {
            return new DataOutputStream(activeSerialPort.getOutputStream());
        } catch (java.io.IOException e) {
            log.error("getOutputStream exception: ", e);
        }
        return null;
    }

    @Override
    public boolean status() {
        return opened;
    }

    /**
     * {@inheritDoc}
     * Currently only 19,200 bps.
     */
    @Override
    public String[] validBaudRates() {
        return new String[]{"9,600 bps"};
    }

    /**
     * {@inheritDoc}
     */
    @Override
    public int[] validBaudNumbers() {
        return new int[]{9600};
    }

<<<<<<< HEAD
    /**
     * Set the baud rate. This currently does nothing, as there's only one
     * possible value
=======
    @Override
    public int defaultBaudIndex() {
        return 0;
    }

    /**
     * {@inheritDoc}
     * This currently does nothing, as there's only one
     * possible value.
>>>>>>> dc1d38e4
     */
    @Override
    public void configureBaudRate(String rate) {
    }

    // private control members
    private boolean opened = false;
    InputStream serialStream = null;

    /**
     * Do a sensor change on the event queue.
     */
    public void notify(String sensor, boolean value) {
    }

    /**
     * Internal class to remember the Message object and destination listener
     * when a message is queued for notification.
     */
    static class SerialNotifier implements Runnable {

        String mSensor;
        boolean mValue;

        SerialNotifier(String pSensor, boolean pValue) {
            mSensor = pSensor;
            mValue = pValue;
        }

        @Override
        public void run() {
            log.debug("serial sensor notify starts");
            int value = Sensor.INACTIVE;
            if (mValue) {
                value = Sensor.ACTIVE;
            }
            try {
                InstanceManager.sensorManagerInstance().provideSensor(mSensor)
                        .setKnownState(value);
            } catch (JmriException | IllegalArgumentException e) {
                log.error("Exception setting state: ", e);
            }
        }
    }

    private final static Logger log = LoggerFactory.getLogger(SerialSensorAdapter.class);

}<|MERGE_RESOLUTION|>--- conflicted
+++ resolved
@@ -192,11 +192,6 @@
         return new int[]{9600};
     }
 
-<<<<<<< HEAD
-    /**
-     * Set the baud rate. This currently does nothing, as there's only one
-     * possible value
-=======
     @Override
     public int defaultBaudIndex() {
         return 0;
@@ -206,7 +201,6 @@
      * {@inheritDoc}
      * This currently does nothing, as there's only one
      * possible value.
->>>>>>> dc1d38e4
      */
     @Override
     public void configureBaudRate(String rate) {

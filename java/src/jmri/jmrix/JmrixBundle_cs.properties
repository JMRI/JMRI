# JmrixBundle_cs.properties
#
# Translation:  Petr Sidlo
# Czech properties for the jmri.jmrix classes

noneSelected            = (nic vybr\u00e1no)
noPortsFound            = (nenalezen \u017e\u00e1dn\u00fd port!)
none                    = (nic)

HostFieldLabel                  = IP adresa/Host Name:
HostFieldToolTip                = IP adresa pro \u00faplnou manu\u00e1ln\u00ed konfiguraci. Voliteln\u00e9 hostname pro ZeroConf/mDNS configuraci.
PortFieldLabel                  = TCP/UDP Port:
PortFieldToolTip                = Port adresa nastaven\u00ed TCP p\u0159ipojen\u00ed
AutoConfigLabel                 = Automatick\u00e1 konfigurace
AdNameFieldLabel                = Advertisement identifik\u00e1tor:
AdNameFieldToolTip              = P\u0159edpokl\u00e1dan\u00fd ZeroConf/mDNS Advertisement identifik\u00e1tor
ServiceTypeFieldLabel           = Service Type n\u00e1zev:
ServiceTypeFieldToolTip         = ZeroConf/mDNS service type.

# AbstractMonFrame
ButtonClearScreen       = Smazat obrazovku
ButtonFreezeScreen      = Zmazit obrazovku
ButtonAddMessage        = P\u0159idat zpr\u00e1vu
ButtonStartLogging      = Start logov\u00e1n\u00ed
ButtonStopLogging       = Stop logov\u00e1n\u00ed
ButtonShowRaw           = Uk\u00e1zat raw data
ButtonShowTimestamps    = Uk\u00e1zat timestamps
ButtonWindowOnTop       = Okno v\u017edy naho\u0159e
ButtonAutoScroll        = Automatick\u00e9 rolov\u00e1n\u00ed
ButtonChooseLogFile     = Zvolte log soubor

LabelFilterBytes        = Filtrovat byty:

TooltipClearMonHistory  = Smazat historii monitorov\u00e1n\u00ed
TooltipStopScroll       = Zastavit rolov\u00e1n\u00ed obrazovky
TooltipAddMessage       = P\u0159idat textovou zpr\u00e1vu do logu
TooltipMonTextPane      = Informace monitovovan\u00e9ho p\u0159\u00edkazu a odpov\u011bdi se zobraz\u00ed zde
TooltipEntryPane=Zadejte text zde, potom klikem na tla\u010d\u00edtko [{0}] za\u010dle\u0148te do logu
TooltipFilter           = Zadejte hodnoty byt\u016f, kter\u00e9 maj\u00ed b\u00fdt skryty, odd\u011blen\u00e9 mezerami
TooltipStartLogging     = Start logov\u00e1n\u00ed do souboru
TooltipStopLogging      = Stop logov\u00e1n\u00ed do souboru
TooltipShowRaw          = Pokud je za\u0161krtnuto, tak zobraz\u00ed raw provoz v hex
TooltipShowTimestamps   = Pokud je za\u0161krtnuto, tak zobraz\u00ed timestamps p\u0159ed ka\u017edou zpr\u00e1vou
TooltipWindowOnTop      = Pokud je za\u0161krtnuto, tak toto okno bude zobrazeno v\u017edy nad ostatn\u00edmi okny
TooltipAutoScroll       = Pokud je za\u0161krtnuto, tak bude v\u017edy srolov\u00e1no na posledn\u00ed z\u00e1pis logu
TooltipChooseLogFile    = Klikn\u011bte zde pro v\u00fdb\u011br nov\u00e9ho souboru pro v\u00fdstup logu

#JmrixConfigPane
SystemManufacturer = V\u00fdrobce p\u0159ipojen\u00ed
SystemConnection = Syst\u00e9m p\u0159ipojen\u00ed
Settings = Nastaven\u00ed

#JmrixAbstractConnectionConfig (item on the above ConfigPane)
AdditionalConnectionSettings = Dopl\u0148kov\u00e1 nastaven\u00ed p\u0159ipojen\u00ed
ConnectionPrefix = P\u0159edpona p\u0159ipojen\u00ed:
ConnectionName=N\u00e1zev p\u0159ipojen\u00ed:

# From AbstractLoaderPane and loconet/downloader/LoaderPane
ButtonLoad = St\u00e1hnout
ButtonVerify = Ov\u011b\u0159it
ButtonAbort = P\u0159eru\u0161it

LabelInpFile = Vstupn\u00ed soubor:
LabelBitMode = Form\u00e1t souboru:

StatusSelectFile    = Klikni Vybrat pro v\u00fdb\u011br souboru firmware
StatusReadFile      = Klikni \u010c\u00edst pro \u010dten\u00ed souboru firmware
StatusDoDownload    = Klikni St\u00e1hnout pro sta\u017een\u00ed souboru nov\u00e9ho firmware
StatusDownloading   = Aktualizace za\u0159\u00edzen\u00ed firmware...
StatusVerifying     = Ov\u011b\u0159ov\u00e1n\u00ed za\u0159\u00edzen\u00ed firmware...
StatusAbort         = <html><font color="#FF0000">Operace p\u0159eru\u0161ena</html>
StatusDone          = Operace kompletn\u00ed

TipSelectButton = Klikni zde pro v\u00fdb\u011br souboru pro \u010dten\u00ed

TipLoadDisabled = Tla\u010d\u00edtko je nep\u0159\u00edstupn\u00e9 dokud se nep\u0159e\u010dte datov\u00fd soubor
TipLoadEnabled = Klikni zde pro sta\u017een\u00ed produktu

TipVerifyDisabled = Tla\u010d\u00edtko je nep\u0159\u00edstupn\u00e9 dokud se nep\u0159e\u010dte datov\u00fd soubor
TipVerifyEnabled = Klikni zde pro ov\u011b\u0159en\u00ed pam\u011bti produktu

TipAbortDisabled = Tla\u010d\u00edtko je nep\u0159\u00edstupn\u00e9 dokud nebude ukon\u010deno stahov\u00e1n\u00ed nebo ov\u011b\u0159ena operace
TipAbortEnabled = Klikni zde pro p\u0159eru\u0161en\u00ed stahov\u00e1n\u00ed nebo ov\u011b\u0159en\u00ed operace

TipDisabledDownload = Tla\u010d\u00edtko je nep\u0159\u00edstupn\u00e9 b\u011bhem stahov\u00e1n\u00ed

Button16bit = 16 bit
Button24bit = 24 bit

FileFilterLabel = Firmware soubory ({0})

#Title message used at the top of modal dialog boxes when an error occurs

ErrorNoInputFile = <html><font color="#FF0000">Mus\u00edte vybrat vstupn\u00ed soubor.</html>
ErrorFileNotFound = <html><font color="#FF0000">Soubor nenalezen.</html>
ErrorFileContentsError = <html><font color="#FF0000">Obsah souboru firmware je nesrozumiteln\u00fd t\u00edmto readerem.</html>
ErrorFileReadError = <html><font color\="\#FF0000">Soubor firmware nem\u016f\u017ee b\u00fdt p\u0159e\u010dten.</html>
ErrorInvalidParameter = <html><font color\="\#FF0000">Neplatn\u00fd parametr(y) v\u00fd\u0161e.</html>
ErrorEmptyFirmwareFile = <html><font color="#ff0000">Nen\u00ed \u017e\u00e1dn\u00e1 firmware informace pro odesl\u00e1n\u00ed.</html>

# Note - The following message will be used when a firmware update file is read
#       if the tool is not able to properly interpret the value assigned to
#       a key/value pair.  The {0} parameter will be replaced with the value
#       which cannot be interpreted.  The {1} will be replaced with the
#       associated key name.
ErrorInvalidOptionInFile = <html><font color="#FF0000">Neplatn\u00e1 hodnota pro <b>{1}</b> kl\u00ed\u010d ve vstupn\u00edm souboru:</html>\n<html><font color="#000000">{0}</html>

# Note - The following message will be used when a Download or Verify operation
#       is requested and the tool finds that one of the values in the GUI has
#       an invalid value.  The {0} parameter will be replaced with the Key name.
#       The {1} parameter will be replaced with the invalid value from the GUI
#       field.
ErrorInvalidValueInGUI = <html><font color\="\#FF0000">Neplatn\u00fd <b>{0}</b> </html>\n<html><font color\="\#010101">{1}</html>

# Startup Exceptions
# Error creating single connection {0} - UserName, {1} - SystemName
ErrorSingleConnection = Nemohu vytvo\u0159it p\u0159ipojen\u00ed "{0}" ({1}).
# Multiple connections error
ErrorMultipleConnections = Nemohu vytvo\u0159it v\u00edcen\u00e1sobn\u00e9 p\u0159ipojen\u00ed.
#error message displayed when serial port not found while loading config
SerialPortNotFound=Serial port {0} not found.
#Message displayed when serial port is present but locked by other program
SerialPortInUse=Serial port {0} is in use.
#Wrap an expection's description in html and indent
ErrorSubException=<html>&nbsp;&nbsp;&nbsp;&nbsp;{0}</html>

# Command/Packet frame items
MenuItemSendCommand         = Poslat p\u0159\u00edkaz
<<<<<<< HEAD
#Error message displayed on start if internal connection has all defaults.
ManagerDefaultSelector.AllInternal=All defaults are assigned to an internal connection.
DefaultStatusText=P\u0159ipraven
=======
DefaultStatusText           = P\u0159ipraven

# Lenz XpressNet/Roco Z21 shared config items
ButtonResetDefaults         = V\u00fdchoz\u00ed
UseDefaultValue             = Resetovat na tov\u00e1rn\u00ed nastaven\u00ed
>>>>>>> 5320992a
<|MERGE_RESOLUTION|>--- conflicted
+++ resolved
@@ -126,14 +126,11 @@
 
 # Command/Packet frame items
 MenuItemSendCommand         = Poslat p\u0159\u00edkaz
-<<<<<<< HEAD
+DefaultStatusText           = P\u0159ipraven
+
 #Error message displayed on start if internal connection has all defaults.
 ManagerDefaultSelector.AllInternal=All defaults are assigned to an internal connection.
-DefaultStatusText=P\u0159ipraven
-=======
-DefaultStatusText           = P\u0159ipraven
 
 # Lenz XpressNet/Roco Z21 shared config items
 ButtonResetDefaults         = V\u00fdchoz\u00ed
 UseDefaultValue             = Resetovat na tov\u00e1rn\u00ed nastaven\u00ed
->>>>>>> 5320992a

# JmrixBundle_cs.properties
#
# Translation:  Petr Sidlo
# Czech properties for the jmri.jmrix classes

noneSelected            = (nic vybr\u00e1no)
noPortsFound            = (nenalezen \u017e\u00e1dn\u00fd port!)
none                    = (nic)

HostFieldLabel                  = IP adresa/Host Name:
HostFieldToolTip                = IP adresa pro \u00faplnou manu\u00e1ln\u00ed konfiguraci. Voliteln\u00e9 hostname pro ZeroConf/mDNS configuraci.
PortFieldLabel                  = TCP/UDP Port:
PortFieldToolTip                = Port adresa nastaven\u00ed TCP p\u0159ipojen\u00ed
AutoConfigLabel                 = Automatick\u00e1 konfigurace
AdNameFieldLabel                = Advertisement identifik\u00e1tor:
AdNameFieldToolTip              = P\u0159edpokl\u00e1dan\u00fd ZeroConf/mDNS Advertisement identifik\u00e1tor
ServiceTypeFieldLabel           = Service Type n\u00e1zev:
ServiceTypeFieldToolTip         = ZeroConf/mDNS service type.

# AbstractMonFrame
ButtonClearScreen       = Smazat obrazovku
ButtonFreezeScreen      = Zmazit obrazovku
ButtonAddMessage        = P\u0159idat zpr\u00e1vu
ButtonStartLogging      = Start logov\u00e1n\u00ed
ButtonStopLogging       = Stop logov\u00e1n\u00ed
ButtonShowRaw           = Uk\u00e1zat raw data
ButtonShowTimestamps    = Uk\u00e1zat timestamps
ButtonWindowOnTop       = Okno v\u017edy naho\u0159e
ButtonAutoScroll        = Automatick\u00e9 rolov\u00e1n\u00ed
ButtonChooseLogFile     = Zvolte log soubor

LabelFilterBytes        = Filtrovat byty:

TooltipClearMonHistory  = Smazat historii monitorov\u00e1n\u00ed
TooltipStopScroll       = Zastavit rolov\u00e1n\u00ed obrazovky
TooltipAddMessage       = P\u0159idat textovou zpr\u00e1vu do logu
TooltipMonTextPane      = Informace monitovovan\u00e9ho p\u0159\u00edkazu a odpov\u011bdi se zobraz\u00ed zde
TooltipEntryPane=Zadejte text zde, potom klikem na tla\u010d\u00edtko [{0}] za\u010dle\u0148te do logu
TooltipFilter           = Zadejte hodnoty byt\u016f, kter\u00e9 maj\u00ed b\u00fdt skryty, odd\u011blen\u00e9 mezerami
TooltipStartLogging     = Start logov\u00e1n\u00ed do souboru
TooltipStopLogging      = Stop logov\u00e1n\u00ed do souboru
TooltipShowRaw          = Pokud je za\u0161krtnuto, tak zobraz\u00ed raw provoz v hex
TooltipShowTimestamps   = Pokud je za\u0161krtnuto, tak zobraz\u00ed timestamps p\u0159ed ka\u017edou zpr\u00e1vou
TooltipWindowOnTop      = Pokud je za\u0161krtnuto, tak toto okno bude zobrazeno v\u017edy nad ostatn\u00edmi okny
TooltipAutoScroll       = Pokud je za\u0161krtnuto, tak bude v\u017edy srolov\u00e1no na posledn\u00ed z\u00e1pis logu
TooltipChooseLogFile    = Klikn\u011bte zde pro v\u00fdb\u011br nov\u00e9ho souboru pro v\u00fdstup logu

#JmrixConfigPane
SystemManufacturer = V\u00fdrobce p\u0159ipojen\u00ed
SystemConnection = Syst\u00e9m p\u0159ipojen\u00ed
Settings = Nastaven\u00ed

#JmrixAbstractConnectionConfig (item on the above ConfigPane)
AdditionalConnectionSettings = Dopl\u0148kov\u00e1 nastaven\u00ed p\u0159ipojen\u00ed
ConnectionPrefix = P\u0159edpona p\u0159ipojen\u00ed:
ConnectionName=N\u00e1zev p\u0159ipojen\u00ed:

# From AbstractLoaderPane and loconet/downloader/LoaderPane
ButtonLoad = St\u00e1hnout
ButtonVerify = Ov\u011b\u0159it
ButtonAbort = P\u0159eru\u0161it

LabelInpFile = Vstupn\u00ed soubor:
LabelBitMode = Form\u00e1t souboru:

StatusSelectFile    = Klikni Vybrat pro v\u00fdb\u011br souboru firmware
StatusReadFile      = Klikni \u010c\u00edst pro \u010dten\u00ed souboru firmware
StatusDoDownload    = Klikni St\u00e1hnout pro sta\u017een\u00ed souboru nov\u00e9ho firmware
StatusDownloading   = Aktualizace za\u0159\u00edzen\u00ed firmware...
StatusVerifying     = Ov\u011b\u0159ov\u00e1n\u00ed za\u0159\u00edzen\u00ed firmware...
StatusAbort         = <html><font color="#FF0000">Operace p\u0159eru\u0161ena</html>
StatusDone          = Operace kompletn\u00ed

TipSelectButton = Klikni zde pro v\u00fdb\u011br souboru pro \u010dten\u00ed

TipLoadDisabled = Tla\u010d\u00edtko je nep\u0159\u00edstupn\u00e9 dokud se nep\u0159e\u010dte datov\u00fd soubor
TipLoadEnabled = Klikni zde pro sta\u017een\u00ed produktu

TipVerifyDisabled = Tla\u010d\u00edtko je nep\u0159\u00edstupn\u00e9 dokud se nep\u0159e\u010dte datov\u00fd soubor
TipVerifyEnabled = Klikni zde pro ov\u011b\u0159en\u00ed pam\u011bti produktu

TipAbortDisabled = Tla\u010d\u00edtko je nep\u0159\u00edstupn\u00e9 dokud nebude ukon\u010deno stahov\u00e1n\u00ed nebo ov\u011b\u0159ena operace
TipAbortEnabled = Klikni zde pro p\u0159eru\u0161en\u00ed stahov\u00e1n\u00ed nebo ov\u011b\u0159en\u00ed operace

TipDisabledDownload = Tla\u010d\u00edtko je nep\u0159\u00edstupn\u00e9 b\u011bhem stahov\u00e1n\u00ed

Button16bit = 16 bit
Button24bit = 24 bit

FileFilterLabel = Firmware soubory ({0})

#Title message used at the top of modal dialog boxes when an error occurs

ErrorNoInputFile = <html><font color="#FF0000">Mus\u00edte vybrat vstupn\u00ed soubor.</html>
ErrorFileNotFound = <html><font color="#FF0000">Soubor nenalezen.</html>
ErrorFileContentsError = <html><font color="#FF0000">Obsah souboru firmware je nesrozumiteln\u00fd t\u00edmto readerem.</html>
ErrorFileReadError = <html><font color\="\#FF0000">Soubor firmware nem\u016f\u017ee b\u00fdt p\u0159e\u010dten.</html>
ErrorInvalidParameter = <html><font color\="\#FF0000">Neplatn\u00fd parametr(y) v\u00fd\u0161e.</html>
ErrorEmptyFirmwareFile = <html><font color="#ff0000">Nen\u00ed \u017e\u00e1dn\u00e1 firmware informace pro odesl\u00e1n\u00ed.</html>

# Note - The following message will be used when a firmware update file is read
#       if the tool is not able to properly interpret the value assigned to
#       a key/value pair.  The {0} parameter will be replaced with the value
#       which cannot be interpreted.  The {1} will be replaced with the
#       associated key name.
ErrorInvalidOptionInFile = <html><font color="#FF0000">Neplatn\u00e1 hodnota pro <b>{1}</b> kl\u00ed\u010d ve vstupn\u00edm souboru:</html>\n<html><font color="#000000">{0}</html>

# Note - The following message will be used when a Download or Verify operation
#       is requested and the tool finds that one of the values in the GUI has
#       an invalid value.  The {0} parameter will be replaced with the Key name.
#       The {1} parameter will be replaced with the invalid value from the GUI
#       field.
ErrorInvalidValueInGUI = <html><font color\="\#FF0000">Neplatn\u00fd <b>{0}</b> </html>\n<html><font color\="\#010101">{1}</html>

# Startup Exceptions
# Error creating single connection {0} - UserName, {1} - SystemName
ErrorSingleConnection = Nemohu vytvo\u0159it p\u0159ipojen\u00ed "{0}" ({1}).
# Multiple connections error
ErrorMultipleConnections = Nemohu vytvo\u0159it v\u00edcen\u00e1sobn\u00e9 p\u0159ipojen\u00ed.
#error message displayed when serial port not found while loading config
SerialPortNotFound=Serial port {0} not found.
#Message displayed when serial port is present but locked by other program
SerialPortInUse=Serial port {0} is in use.
#Wrap an expection's description in html and indent
ErrorSubException=<html>&nbsp;&nbsp;&nbsp;&nbsp;{0}</html>
<<<<<<< HEAD
#Error message displayed on start if internal connection has all defaults.
ManagerDefaultSelector.AllInternal=All defaults are assigned to an internal connection.
=======

# Command/Packet frame items
MenuItemSendCommand         = Poslat p\u0159\u00edkaz
>>>>>>> f639a589
<|MERGE_RESOLUTION|>--- conflicted
+++ resolved
@@ -123,11 +123,8 @@
 SerialPortInUse=Serial port {0} is in use.
 #Wrap an expection's description in html and indent
 ErrorSubException=<html>&nbsp;&nbsp;&nbsp;&nbsp;{0}</html>
-<<<<<<< HEAD
-#Error message displayed on start if internal connection has all defaults.
-ManagerDefaultSelector.AllInternal=All defaults are assigned to an internal connection.
-=======
 
 # Command/Packet frame items
 MenuItemSendCommand         = Poslat p\u0159\u00edkaz
->>>>>>> f639a589
+#Error message displayed on start if internal connection has all defaults.
+ManagerDefaultSelector.AllInternal=All defaults are assigned to an internal connection.
package jmri.jmrix.direct.serial;

import java.io.DataInputStream;
import java.io.DataOutputStream;
import java.io.IOException;
import java.io.InputStream;
import java.io.OutputStream;
import java.util.Enumeration;
import java.util.Vector;
import jmri.jmrix.direct.PortController;
import jmri.jmrix.direct.TrafficController;
import org.slf4j.Logger;
import org.slf4j.LoggerFactory;
import purejavacomm.CommPortIdentifier;
import purejavacomm.NoSuchPortException;
import purejavacomm.PortInUseException;
import purejavacomm.SerialPort;
import purejavacomm.UnsupportedCommOperationException;

/**
 * Implements SerialPortAdapter for direct serial drive
 * <P>
 * Normally controlled by the SerialDriverFrame class.
 * <P>
 * The current implementation only handles the 19,200 baud rate, and does not
 * use any other options at configuration time.
 *
 *
 * @author	Bob Jacobsen Copyright (C) 2001, 2002, 2004
 */
public class SerialDriverAdapter extends PortController implements jmri.jmrix.SerialPortAdapter {

    Vector<String> portNameVector = null;
    SerialPort activeSerialPort = null;

    @Override
    public Vector<String> getPortNames() {
        // first, check that the comm package can be opened and ports seen
        portNameVector = new Vector<>();
        Enumeration<CommPortIdentifier> portIDs = CommPortIdentifier.getPortIdentifiers();
        // find the names of suitable ports
        while (portIDs.hasMoreElements()) {
            CommPortIdentifier id = portIDs.nextElement();
            // filter out line printers 
            if (id.getPortType() != CommPortIdentifier.PORT_PARALLEL) // accumulate the names in a vector
            {
                portNameVector.addElement(id.getName());
            }
        }
        return portNameVector;
    }

    @Override
    public String openPort(String portName, String appName) {
        try {
            // get and open the primary port
            CommPortIdentifier portID = CommPortIdentifier.getPortIdentifier(portName);
            try {
                activeSerialPort = (SerialPort) portID.open(appName, 2000);  // name of program, msec to wait
            } catch (PortInUseException p) {
                return handlePortBusy(p, portName, log);
            }

            // try to set it for 17240, then 16457 baud, then 19200 if needed
            try {
                activeSerialPort.setSerialPortParams(17240, SerialPort.DATABITS_8, SerialPort.STOPBITS_1, SerialPort.PARITY_NONE);
            } catch (UnsupportedCommOperationException e) {
                // assume that's a baudrate problem, fall back.
                log.warn("attempting to fall back to 16457 baud after 17240 failed");
                try {
                    activeSerialPort.setSerialPortParams(16457, SerialPort.DATABITS_8, SerialPort.STOPBITS_1, SerialPort.PARITY_NONE);
                } catch (UnsupportedCommOperationException e2) {
                    log.warn("trouble setting 16457 baud");
                    activeSerialPort.setSerialPortParams(19200, SerialPort.DATABITS_8, SerialPort.STOPBITS_1, SerialPort.PARITY_NONE);
                    javax.swing.JOptionPane.showMessageDialog(null,
                            "Failed to set the correct baud rate. Port is set to "
                            + activeSerialPort.getBaudRate()
                            + " baud. See the README file for more info.",
                            "Connection failed", javax.swing.JOptionPane.ERROR_MESSAGE);
                }
            }

            // set RTS high, DTR low in case power is needed
            activeSerialPort.setRTS(true);          // not connected in some serial ports and adapters
            activeSerialPort.setDTR(false);         // pin 1 in DIN8; on main connector, this is DTR

            // disable flow control; hardware lines used for signaling, XON/XOFF might appear in data
            activeSerialPort.setFlowControlMode(0);

            // activeSerialPort.enableReceiveTimeout(1000);
            log.debug("Serial timeout was observed as: " + activeSerialPort.getReceiveTimeout()
                    + " " + activeSerialPort.isReceiveTimeoutEnabled());

            // get and save stream
            serialInStream = activeSerialPort.getInputStream();
            serialOutStream = activeSerialPort.getOutputStream();

            // port is open, start work on the stream
            // purge contents, if any
            int count = serialInStream.available();
            log.debug("input stream shows " + count + " bytes available");
            while (count > 0) {
                serialInStream.skip(count);
                count = serialInStream.available();
            }

            // report status?
            if (log.isInfoEnabled()) {
                log.info(portName + " port opened at "
                        + activeSerialPort.getBaudRate() + " baud, sees "
                        + " DTR: " + activeSerialPort.isDTR()
                        + " RTS: " + activeSerialPort.isRTS()
                        + " DSR: " + activeSerialPort.isDSR()
                        + " CTS: " + activeSerialPort.isCTS()
                        + "  CD: " + activeSerialPort.isCD()
                );
            }
<<<<<<< HEAD
=======
            return null;
        }
    }

    public String openPort(String portName, String appName) {
        try {
            // this has to work through one of two sets of class. If
            // Serialio.SerialConfig exists on this machine, we use that
            // else we revert to gnu.io
            try {
                Class.forName("Serialio.SerialConfig");
                log.debug("openPort using SerialIO");
                InnerSerial inner = new InnerSerial();
                String result = inner.openPort(portName, appName);
                if (result != null) {
                    return result;
                }
            } catch (ClassNotFoundException e) {
                log.debug("openPort using gnu.io");
                InnerJavaComm inner = new InnerJavaComm();
                String result = inner.openPort(portName, appName);
                if (result != null) {
                    return result;
                }
            } catch (java.lang.UnsatisfiedLinkError e) {
                log.debug("openPort using gnu.io");
                InnerJavaComm inner = new InnerJavaComm();
                String result = inner.openPort(portName, appName);
                if (result != null) {
                    return result;
                }
            }

            // port is open, regardless of method, start work on the stream
            
            // purge contents, if any
            purgeStream(serialInStream);
>>>>>>> a5c4d884

            opened = true;

        } catch (NoSuchPortException p) {
            return handlePortNotFound(p, portName, log);
        } catch (UnsupportedCommOperationException | IOException ex) {
            log.error("Unexpected exception while opening port " + portName + " trace follows: " + ex);
            ex.printStackTrace();
            return "Unexpected error while opening port " + portName + ": " + ex;
        }

        return null; // normal termination
    }

    /**
     * set up all of the other objects to operate with direct drive on this port
     */
    @Override
    public void configure() {
        // connect to the traffic controller
        TrafficController.instance().connectPort(this);

        // initialize any managers this protocol provides
        jmri.InstanceManager.setCommandStation(TrafficController.instance());

        // mention as available
        jmri.jmrix.direct.ActiveFlag.setActive();

    }

    // base class methods for the PortController interface
    @Override
    public DataInputStream getInputStream() {
        if (!opened) {
            log.error("getInputStream called before load(), stream not available");
            return null;
        }
        return new DataInputStream(serialInStream);
    }

    @Override
    public DataOutputStream getOutputStream() {
        if (!opened) {
            log.error("getOutputStream called before load(), stream not available");
        }
        return new DataOutputStream(serialOutStream);
    }

    @Override
    public boolean status() {
        return opened;
    }

    /**
     * Get an array of valid baud rates. This is currently only 19,200 bps
     */
    @Override
    public String[] validBaudRates() {
        return new String[]{"19,200 bps"};
    }

    // private control members
    private boolean opened = false;
    InputStream serialInStream = null;
    OutputStream serialOutStream = null;

    /**
     * @deprecated JMRI Since 4.4 instance() shouldn't be used, convert to JMRI multi-system support structure
     */
    @Deprecated
    static public SerialDriverAdapter instance() {
        if (mInstance == null) {
            mInstance = new SerialDriverAdapter();
        }
        return mInstance;
    }
    /**
     * @deprecated JMRI Since 4.4 instance() shouldn't be used, convert to JMRI multi-system support structure
     */
    @Deprecated
    static SerialDriverAdapter mInstance = null;

    private final static Logger log = LoggerFactory.getLogger(SerialDriverAdapter.class.getName());

}<|MERGE_RESOLUTION|>--- conflicted
+++ resolved
@@ -115,46 +115,6 @@
                         + "  CD: " + activeSerialPort.isCD()
                 );
             }
-<<<<<<< HEAD
-=======
-            return null;
-        }
-    }
-
-    public String openPort(String portName, String appName) {
-        try {
-            // this has to work through one of two sets of class. If
-            // Serialio.SerialConfig exists on this machine, we use that
-            // else we revert to gnu.io
-            try {
-                Class.forName("Serialio.SerialConfig");
-                log.debug("openPort using SerialIO");
-                InnerSerial inner = new InnerSerial();
-                String result = inner.openPort(portName, appName);
-                if (result != null) {
-                    return result;
-                }
-            } catch (ClassNotFoundException e) {
-                log.debug("openPort using gnu.io");
-                InnerJavaComm inner = new InnerJavaComm();
-                String result = inner.openPort(portName, appName);
-                if (result != null) {
-                    return result;
-                }
-            } catch (java.lang.UnsatisfiedLinkError e) {
-                log.debug("openPort using gnu.io");
-                InnerJavaComm inner = new InnerJavaComm();
-                String result = inner.openPort(portName, appName);
-                if (result != null) {
-                    return result;
-                }
-            }
-
-            // port is open, regardless of method, start work on the stream
-            
-            // purge contents, if any
-            purgeStream(serialInStream);
->>>>>>> a5c4d884
 
             opened = true;
 

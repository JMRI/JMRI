package jmri.jmrix.direct.serial;

import java.io.DataInputStream;
import java.io.DataOutputStream;
import java.io.IOException;
import java.io.InputStream;
import java.io.OutputStream;
import java.util.Enumeration;
import java.util.Vector;
import jmri.jmrix.direct.PortController;
import jmri.jmrix.direct.TrafficController;
import org.slf4j.Logger;
import org.slf4j.LoggerFactory;
import purejavacomm.CommPortIdentifier;
import purejavacomm.NoSuchPortException;
import purejavacomm.PortInUseException;
import purejavacomm.SerialPort;
import purejavacomm.UnsupportedCommOperationException;

/**
 * Implements SerialPortAdapter for direct serial drive
 * <P>
 * Normally controlled by the SerialDriverFrame class.
 * <P>
 * The current implementation only handles the 19,200 baud rate, and does not
 * use any other options at configuration time.
 *
 *
 * @author Bob Jacobsen Copyright (C) 2001, 2002, 2004
 */
public class SerialDriverAdapter extends PortController implements jmri.jmrix.SerialPortAdapter {

    Vector<String> portNameVector = null;
    SerialPort activeSerialPort = null;

    @Override
    public Vector<String> getPortNames() {
        // first, check that the comm package can be opened and ports seen
        portNameVector = new Vector<>();
        Enumeration<CommPortIdentifier> portIDs = CommPortIdentifier.getPortIdentifiers();
        // find the names of suitable ports
        while (portIDs.hasMoreElements()) {
            CommPortIdentifier id = portIDs.nextElement();
            // filter out line printers 
            if (id.getPortType() != CommPortIdentifier.PORT_PARALLEL) // accumulate the names in a vector
            {
                portNameVector.addElement(id.getName());
            }
        }
        return portNameVector;
    }

<<<<<<< HEAD
    @Override
    public String openPort(String portName, String appName) {
        try {
=======
    class InnerSerial {

        public Vector<String> getPortNames() {
            // first, check that the comm package can be opened and ports seen
            portNameVector = new Vector<String>();
            try {
                String[] names = SerialPortLocal.getPortList();
                // accumulate the names in a vector
                for (int i = 0; i < names.length; i++) {
                    portNameVector.addElement(names[i]);
                }
            } catch (java.io.IOException e) {
                log.error("IO exception listing ports: " + e);
            }
            return portNameVector;
        }

        public String openPort(String portName, String appName) throws java.io.IOException {
            // get and open the primary port
            SerialConfig config = new SerialConfig(portName);

            // try to set it for 16457 baud, then fall back if needed
            config.setBitRate(16457);
            config.setDataBits(SerialConfig.LN_8BITS);
            config.setStopBits(SerialConfig.ST_1BITS);
            config.setParity(SerialConfig.PY_NONE);
            config.setHandshake(SerialConfig.HS_NONE);
            Serialio.SerialPort activeSerialPort = new SerialPortLocal(config);

            // set RTS high, DTR low to power the MS100
            activeSerialPort.setRTS(true);  // not connected in some serial ports and adapters
            activeSerialPort.setDTR(false);  // pin 1 in DIN8; on main connector, this is DTR

            // get and save stream
            serialInStream = new SerInputStream(activeSerialPort);
            serialOutStream = new SerOutputStream(activeSerialPort);

            // report status
            if (log.isInfoEnabled()) {
                log.info(portName + " port opened, sees "
                        + " DSR: " + activeSerialPort.sigDSR()
                        + " CTS: " + activeSerialPort.sigCTS()
                        + "  CD: " + activeSerialPort.sigCD()
                );
            }
            return null;
        }
    }

    class InnerJavaComm {

        @SuppressWarnings("unchecked")
        public Vector<String> getPortNames() {
            // first, check that the comm package can be opened and ports seen
            portNameVector = new Vector<String>();
            Enumeration<CommPortIdentifier> portIDs = CommPortIdentifier.getPortIdentifiers();
            // find the names of suitable ports
            while (portIDs.hasMoreElements()) {
                CommPortIdentifier id = portIDs.nextElement();
                // accumulate the names in a vector
                portNameVector.addElement(id.getName());
            }
            return portNameVector;
        }

        public String openPort(String portName, String appName) throws gnu.io.NoSuchPortException, gnu.io.UnsupportedCommOperationException,
                java.io.IOException {
>>>>>>> 202c9ee3
            // get and open the primary port
            CommPortIdentifier portID = CommPortIdentifier.getPortIdentifier(portName);
            try {
                activeSerialPort = (SerialPort) portID.open(appName, 2000);  // name of program, msec to wait
            } catch (PortInUseException p) {
                return handlePortBusy(p, portName, log);
            }

            // try to set it for 17240, then 16457 baud, then 19200 if needed
            try {
                activeSerialPort.setSerialPortParams(17240, SerialPort.DATABITS_8, SerialPort.STOPBITS_1, SerialPort.PARITY_NONE);
            } catch (UnsupportedCommOperationException e) {
                // assume that's a baudrate problem, fall back.
                log.warn("attempting to fall back to 16457 baud after 17240 failed");
                try {
                    activeSerialPort.setSerialPortParams(16457, SerialPort.DATABITS_8, SerialPort.STOPBITS_1, SerialPort.PARITY_NONE);
                } catch (UnsupportedCommOperationException e2) {
                    log.warn("trouble setting 16457 baud");
                    activeSerialPort.setSerialPortParams(19200, SerialPort.DATABITS_8, SerialPort.STOPBITS_1, SerialPort.PARITY_NONE);
                    javax.swing.JOptionPane.showMessageDialog(null,
                            "Failed to set the correct baud rate. Port is set to "
                            + activeSerialPort.getBaudRate()
                            + " baud. See the README file for more info.",
                            "Connection failed", javax.swing.JOptionPane.ERROR_MESSAGE);
                }
            }

            // set RTS high, DTR low in case power is needed
            activeSerialPort.setRTS(true);          // not connected in some serial ports and adapters
            activeSerialPort.setDTR(false);         // pin 1 in DIN8; on main connector, this is DTR

            // disable flow control; hardware lines used for signaling, XON/XOFF might appear in data
            activeSerialPort.setFlowControlMode(0);

            // activeSerialPort.enableReceiveTimeout(1000);
            log.debug("Serial timeout was observed as: " + activeSerialPort.getReceiveTimeout()
                    + " " + activeSerialPort.isReceiveTimeoutEnabled());

            // get and save stream
            serialInStream = activeSerialPort.getInputStream();
            serialOutStream = activeSerialPort.getOutputStream();

            // port is open, start work on the stream
            // purge contents, if any
            int count = serialInStream.available();
            log.debug("input stream shows " + count + " bytes available");
            while (count > 0) {
                serialInStream.skip(count);
                count = serialInStream.available();
            }

            // report status?
            if (log.isInfoEnabled()) {
                log.info(portName + " port opened at "
                        + activeSerialPort.getBaudRate() + " baud, sees "
                        + " DTR: " + activeSerialPort.isDTR()
                        + " RTS: " + activeSerialPort.isRTS()
                        + " DSR: " + activeSerialPort.isDSR()
                        + " CTS: " + activeSerialPort.isCTS()
                        + "  CD: " + activeSerialPort.isCD()
                );
            }
 
        } catch (NoSuchPortException p) {
            return handlePortNotFound(p, portName, log);
        } catch (UnsupportedCommOperationException | IOException ex) {
            log.error("Unexpected exception while opening port " + portName + " trace follows: " + ex);
            ex.printStackTrace();
            return "Unexpected error while opening port " + portName + ": " + ex;
        }

        return null; // normal termination
    }

    /**
     * set up all of the other objects to operate with direct drive on this port
     */
    @Override
    public void configure() {
        // connect to the traffic controller
        TrafficController.instance().connectPort(this);

        // initialize any managers this protocol provides
        jmri.InstanceManager.setCommandStation(TrafficController.instance());

        // mention as available
        jmri.jmrix.direct.ActiveFlag.setActive();

    }

    // base class methods for the PortController interface
    @Override
    public DataInputStream getInputStream() {
        if (!opened) {
            log.error("getInputStream called before load(), stream not available");
            return null;
        }
        return new DataInputStream(serialInStream);
    }

    @Override
    public DataOutputStream getOutputStream() {
        if (!opened) {
            log.error("getOutputStream called before load(), stream not available");
        }
        return new DataOutputStream(serialOutStream);
    }

    @Override
    public boolean status() {
        return opened;
    }

    /**
     * Get an array of valid baud rates. This is currently only 19,200 bps
     */
    @Override
    public String[] validBaudRates() {
        return new String[]{"19,200 bps"};
    }

    // private control members
    private boolean opened = false;
    InputStream serialInStream = null;
    OutputStream serialOutStream = null;

    /**
     * @deprecated JMRI Since 4.4 instance() shouldn't be used, convert to JMRI multi-system support structure
     */
    @Deprecated
    static public SerialDriverAdapter instance() {
        if (mInstance == null) {
            mInstance = new SerialDriverAdapter();
        }
        return mInstance;
    }
    /**
     * @deprecated JMRI Since 4.4 instance() shouldn't be used, convert to JMRI multi-system support structure
     */
    @Deprecated
    static SerialDriverAdapter mInstance = null;

    private final static Logger log = LoggerFactory.getLogger(SerialDriverAdapter.class.getName());

}<|MERGE_RESOLUTION|>--- conflicted
+++ resolved
@@ -50,79 +50,9 @@
         return portNameVector;
     }
 
-<<<<<<< HEAD
     @Override
     public String openPort(String portName, String appName) {
         try {
-=======
-    class InnerSerial {
-
-        public Vector<String> getPortNames() {
-            // first, check that the comm package can be opened and ports seen
-            portNameVector = new Vector<String>();
-            try {
-                String[] names = SerialPortLocal.getPortList();
-                // accumulate the names in a vector
-                for (int i = 0; i < names.length; i++) {
-                    portNameVector.addElement(names[i]);
-                }
-            } catch (java.io.IOException e) {
-                log.error("IO exception listing ports: " + e);
-            }
-            return portNameVector;
-        }
-
-        public String openPort(String portName, String appName) throws java.io.IOException {
-            // get and open the primary port
-            SerialConfig config = new SerialConfig(portName);
-
-            // try to set it for 16457 baud, then fall back if needed
-            config.setBitRate(16457);
-            config.setDataBits(SerialConfig.LN_8BITS);
-            config.setStopBits(SerialConfig.ST_1BITS);
-            config.setParity(SerialConfig.PY_NONE);
-            config.setHandshake(SerialConfig.HS_NONE);
-            Serialio.SerialPort activeSerialPort = new SerialPortLocal(config);
-
-            // set RTS high, DTR low to power the MS100
-            activeSerialPort.setRTS(true);  // not connected in some serial ports and adapters
-            activeSerialPort.setDTR(false);  // pin 1 in DIN8; on main connector, this is DTR
-
-            // get and save stream
-            serialInStream = new SerInputStream(activeSerialPort);
-            serialOutStream = new SerOutputStream(activeSerialPort);
-
-            // report status
-            if (log.isInfoEnabled()) {
-                log.info(portName + " port opened, sees "
-                        + " DSR: " + activeSerialPort.sigDSR()
-                        + " CTS: " + activeSerialPort.sigCTS()
-                        + "  CD: " + activeSerialPort.sigCD()
-                );
-            }
-            return null;
-        }
-    }
-
-    class InnerJavaComm {
-
-        @SuppressWarnings("unchecked")
-        public Vector<String> getPortNames() {
-            // first, check that the comm package can be opened and ports seen
-            portNameVector = new Vector<String>();
-            Enumeration<CommPortIdentifier> portIDs = CommPortIdentifier.getPortIdentifiers();
-            // find the names of suitable ports
-            while (portIDs.hasMoreElements()) {
-                CommPortIdentifier id = portIDs.nextElement();
-                // accumulate the names in a vector
-                portNameVector.addElement(id.getName());
-            }
-            return portNameVector;
-        }
-
-        public String openPort(String portName, String appName) throws gnu.io.NoSuchPortException, gnu.io.UnsupportedCommOperationException,
-                java.io.IOException {
->>>>>>> 202c9ee3
             // get and open the primary port
             CommPortIdentifier portID = CommPortIdentifier.getPortIdentifier(portName);
             try {
@@ -185,7 +115,7 @@
                         + "  CD: " + activeSerialPort.isCD()
                 );
             }
- 
+
         } catch (NoSuchPortException p) {
             return handlePortNotFound(p, portName, log);
         } catch (UnsupportedCommOperationException | IOException ex) {
@@ -250,7 +180,8 @@
     OutputStream serialOutStream = null;
 
     /**
-     * @deprecated JMRI Since 4.4 instance() shouldn't be used, convert to JMRI multi-system support structure
+     * @deprecated JMRI Since 4.4 instance() shouldn't be used, convert to JMRI
+     * multi-system support structure
      */
     @Deprecated
     static public SerialDriverAdapter instance() {
@@ -260,7 +191,8 @@
         return mInstance;
     }
     /**
-     * @deprecated JMRI Since 4.4 instance() shouldn't be used, convert to JMRI multi-system support structure
+     * @deprecated JMRI Since 4.4 instance() shouldn't be used, convert to JMRI
+     * multi-system support structure
      */
     @Deprecated
     static SerialDriverAdapter mInstance = null;

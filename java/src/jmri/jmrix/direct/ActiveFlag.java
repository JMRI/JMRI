--- conflicted
+++ resolved
@@ -8,10 +8,7 @@
  * number of unneeded class loadings.
  *
  * @author	Bob Jacobsen Copyright (C) 2003
-<<<<<<< HEAD
  * @deprecated since 4.5.1
-=======
->>>>>>> 5f85b89a
  */
 @Deprecated
 abstract public class ActiveFlag {

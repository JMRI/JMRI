--- conflicted
+++ resolved
@@ -31,16 +31,9 @@
   */
 public class AddRosterEntryToEcos extends AbstractAction {
 
-    /**
-<<<<<<< HEAD
-     *
-     */
-    private static final long serialVersionUID = 6450950718541666730L;
     private EcosLocoAddressManager objEcosLocoManager;
 
     /**
-=======
->>>>>>> 01d50cb9
      * @param s Name of this action, e.g. in menus
      */
     public AddRosterEntryToEcos(String s, EcosSystemConnectionMemo memo) {

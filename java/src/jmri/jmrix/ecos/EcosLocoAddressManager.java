--- conflicted
+++ resolved
@@ -94,19 +94,9 @@
         return s;
     }
 
-    @Override
-<<<<<<< HEAD
+
+    @Override
     @Nonnull
-    @Deprecated  // will be removed when superclass method is removed due to @Override
-    public String[] getSystemNameArray() {
-        jmri.util.Log4JUtil.deprecationWarning(log, "getSystemNameArray");        
-        return new String[0];
-    }
-
-    @Override
-    @Nonnull
-=======
->>>>>>> 2d508f8c
     @Deprecated  // will be removed when Manager method is removed due to @Override
     public List<String> getSystemNameList() {
         return new ArrayList<String>();

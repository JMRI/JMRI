--- conflicted
+++ resolved
@@ -214,10 +214,7 @@
 99:3 (Feedback module 99, input 3)<br>\
 enter as number from 1 to 1024 (inclusive).
 
-<<<<<<< HEAD
 # XNetStreamPort items
 XNetStreamName                           = XpressNet (via Stream)
-=======
 # LIUSB-Ethernet items
-BroadcastPortLabel                          = Broadcast Port:
->>>>>>> 7c76bc2c
+BroadcastPortLabel                          = Broadcast Port:
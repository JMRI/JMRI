--- conflicted
+++ resolved
@@ -194,15 +194,9 @@
             // perhaps no loco present? Fail back to end of programming
             progState = NOTPROGRAMMING;
             if (getCanRead()) {
-<<<<<<< HEAD
-                progListener.programmingOpReply(value, jmri.ProgListener.FailedTimeout);
-            } else {
-                progListener.programmingOpReply(value, jmri.ProgListener.OK);
-=======
                notifyProgListenerEnd(progListener,value,jmri.ProgListener.FailedTimeout);
             } else {
                notifyProgListenerEnd(progListener,value,jmri.ProgListener.OK);
->>>>>>> 974e2de7
             }
         }
     }

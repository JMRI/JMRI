package jmri.jmrix.lenz;

import java.util.ArrayList;
import java.util.List;
import javax.annotation.Nonnull;

import jmri.AddressedProgrammer;
import jmri.ProgListener;
import jmri.ProgrammerException;
import jmri.ProgrammingMode;

/**
 * Provides an Ops mode programming interface for XpressNet Currently only Byte
 * mode is implemented, though XpressNet also supports bit mode writes for POM
 *
 * @see jmri.Programmer
 * @author Paul Bender Copyright (C) 2003-2010
 * @author Girgio Terdina Copyright (C) 2007
 */
public class XNetOpsModeProgrammer extends jmri.jmrix.AbstractProgrammer implements XNetListener, AddressedProgrammer {

    protected final int mAddressHigh;
    protected final int mAddressLow;
    protected final int mAddress;
    protected int progState = NOTPROGRAMMING;
    protected int value;
    protected jmri.ProgListener progListener = null;

    // possible states.
    static protected final int NOTPROGRAMMING = 0; // is notProgramming
    static protected final int REQUESTSENT = 1; // read/write command sent, waiting reply

    protected XNetTrafficController tc;

    public XNetOpsModeProgrammer(int pAddress, XNetTrafficController controller) {
        tc = controller;
        if (log.isDebugEnabled()) {
            log.debug("Creating Ops Mode Programmer for Address {}", pAddress);
        }
        mAddressLow = LenzCommandStation.getDCCAddressLow(pAddress);
        mAddressHigh = LenzCommandStation.getDCCAddressHigh(pAddress);
        mAddress = pAddress;
        if (log.isDebugEnabled()) {
            log.debug("High Address: {} Low Address: {}", mAddressHigh, mAddressLow);
        }
        // register as a listener
        tc.addXNetListener(XNetInterface.COMMINFO | XNetInterface.CS_INFO, this);
    }

    /**
     * {@inheritDoc}
     *
     * Send an ops-mode write request to the Xpressnet.
     */
    @Override
    synchronized public void writeCV(String CVname, int val, ProgListener p) throws ProgrammerException {
        final int CV = Integer.parseInt(CVname);
        XNetMessage msg = XNetMessage.getWriteOpsModeCVMsg(mAddressHigh, mAddressLow, CV, val);
        tc.sendXNetMessage(msg, this);
        /* we need to save the programer and value so we can send messages
         back to the screen when the programming screen when we receive
         something from the command station */
        progListener = p;
        value = val;
        progState = REQUESTSENT;
        restartTimer(msg.getTimeout());
    }

    /**
     * {@inheritDoc}
     */
    @Override
    synchronized public void readCV(String CVname, ProgListener p) throws ProgrammerException {
        final int CV = Integer.parseInt(CVname);
        XNetMessage msg = XNetMessage.getVerifyOpsModeCVMsg(mAddressHigh, mAddressLow, CV, value);
        tc.sendXNetMessage(msg, this);
        /* we need to save the programer and value so we can send messages 
         back to the screen when the programming screen when we receive
         something from the command station */
        progListener = p;
        progState = REQUESTSENT;
        restartTimer(msg.getTimeout());
    }

    /**
     * {@inheritDoc}
     */
    @Override
    public void confirmCV(String CVname, int val, ProgListener p) throws ProgrammerException {
        int CV = Integer.parseInt(CVname);
        XNetMessage msg = XNetMessage.getVerifyOpsModeCVMsg(mAddressHigh, mAddressLow, CV, val);
        tc.sendXNetMessage(msg, this);
        /* we need to save the programer and value so we can send messages 
         back to the screen when the programming screen when we receive
         something from the command station */
        progListener = p;
        value = val;
        progState = REQUESTSENT;
        restartTimer(msg.getTimeout());
    }

    /**
     * {@inheritDoc}
     *
     * Types implemented here.
     */
    @Override
    @Nonnull
    public List<ProgrammingMode> getSupportedModes() {
        List<ProgrammingMode> ret = new ArrayList<>();
        ret.add(ProgrammingMode.OPSBYTEMODE);
        return ret;
    }

    /**
     * {@inheritDoc}
     *
     * Can this ops-mode programmer read back values?
     * Indirectly we can, though this requires an external display
     * (a Lenz LRC120) and enabling railcom.
     *
     * @return true to allow us to trigger an ops mode read
     */
    @Override
    public boolean getCanRead() {
        // An operations mode read can be triggered on command
        // stations which support Operations Mode Writes (LZ100,
<<<<<<< HEAD
        // LZV100, MultiMouse).  Whether or not the operation produces
        // a result depends on additional external hardware (a booster 
        // with an enabled  RailCom cutout (LV102 or similar) and a 
=======
        // LZV100,MultiMouse).  Whether or not the operation produces
        // a result depends on additional external hardware (a booster
        // with an enabled  RailCom cutout (LV102 or similar) and a
>>>>>>> 561dda39
        // RailCom receiver circuit (LRC120 or similar)).
        // We have no way of determining if the required external
        // hardware is present, so we return true for all command
        // stations on which the Operations Mode Programmer is enabled.

        // yes, we just call the superclass method.  Leave this in place
        // so the comments and javadoc above make sense.
        return super.getCanRead();
    }


    /**
     * {@inheritDoc}
     */
    @Override
    synchronized public void message(XNetReply l) {
        if (progState == NOTPROGRAMMING) {
            // We really don't care about any messages unless we send a
            // request, so just ignore anything that comes in
        } else if (progState == REQUESTSENT) {
            if (l.isOkMessage()) {
                // Before we set the programmer state to not programming,
                // delay for a short time to give the decoder a chance to
                // process the request.
                new jmri.util.WaitHandler(this,250);
                progState = NOTPROGRAMMING;
                stopTimer();
                notifyProgListenerEnd(progListener,value,jmri.ProgListener.OK);
            } else {
                /* this is an error */
                if (l.isRetransmittableErrorMsg()) {
                    // just ignore this, since we are retransmitting
                    // the message.
                } else if (l.getElement(0) == XNetConstants.CS_INFO
                        && l.getElement(1) == XNetConstants.CS_NOT_SUPPORTED) {
                    progState = NOTPROGRAMMING;
                    stopTimer();
                    notifyProgListenerEnd(progListener,value,jmri.ProgListener.NotImplemented);
                } else {
                    /* this is an unknown error */
                    progState = NOTPROGRAMMING;
                    stopTimer();
                    notifyProgListenerEnd(progListener,value,jmri.ProgListener.UnknownError);
                }
            }
        }
    }

    /**
     * {@inheritDoc}
     */
    @Override
    public boolean getLongAddress() {
        return true;
    }

    /**
     * {@inheritDoc}
     */
    @Override
    public int getAddressNumber() {
        return mAddress;
    }

    /**
     * {@inheritDoc}
     */
    @Override
    public String getAddress() {
        return "" + getAddressNumber() + " " + getLongAddress();
    }

    /**
     * {@inheritDoc}
     */
    @Override
    public synchronized void message(XNetMessage l) {
    }

    /**
     * {@inheritDoc}
     *
     * Handle a timeout notification
     */
    @Override
    public void notifyTimeout(XNetMessage msg) {
        if (log.isDebugEnabled()) {
            log.debug("Notified of timeout on message{}", msg.toString());
        }
    }

    /**
     * {@inheritDoc}
     */
    @Override
    synchronized protected void timeout() {
        if (progState != NOTPROGRAMMING) {
            // we're programming, time to stop
            if (log.isDebugEnabled()) {
                log.debug("timeout!");
            }
            // perhaps no loco present? Fail back to end of programming
            progState = NOTPROGRAMMING;
            if (getCanRead()) {
               notifyProgListenerEnd(progListener,value,jmri.ProgListener.FailedTimeout);
            } else {
               notifyProgListenerEnd(progListener,value,jmri.ProgListener.OK);
            }
        }
    }

    @Override
    public Configurator getConfigurator() {
        return new XNetOpsConfigurator();
    }

    /**
     * This class is used by tests.
     */
    public static class XNetOpsConfigurator implements Configurator {
    }

    // initialize logging
    private final static org.slf4j.Logger log = org.slf4j.LoggerFactory.getLogger(XNetOpsModeProgrammer.class);

}<|MERGE_RESOLUTION|>--- conflicted
+++ resolved
@@ -125,15 +125,9 @@
     public boolean getCanRead() {
         // An operations mode read can be triggered on command
         // stations which support Operations Mode Writes (LZ100,
-<<<<<<< HEAD
         // LZV100, MultiMouse).  Whether or not the operation produces
         // a result depends on additional external hardware (a booster 
         // with an enabled  RailCom cutout (LV102 or similar) and a 
-=======
-        // LZV100,MultiMouse).  Whether or not the operation produces
-        // a result depends on additional external hardware (a booster
-        // with an enabled  RailCom cutout (LV102 or similar) and a
->>>>>>> 561dda39
         // RailCom receiver circuit (LRC120 or similar)).
         // We have no way of determining if the required external
         // hardware is present, so we return true for all command

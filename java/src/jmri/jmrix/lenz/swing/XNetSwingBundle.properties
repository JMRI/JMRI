--- conflicted
+++ resolved
@@ -2,10 +2,6 @@
 #
 # Default properties for the jmri.jmrix.lenz.swing package
 
-<<<<<<< HEAD
-PacketGenFrameTitle = Send XPressNet Packet
-=======
 PacketGenFrameTitle = Send XpressNet Packet
->>>>>>> 2a392d36
 XNetMonFrameTitle = XpressNet Traffic
 SystemInfoFrameTitle = XpressNet System Information
--- conflicted
+++ resolved
@@ -1,13 +1,8 @@
 # LV102Bundle_fr.properties
 #
-<<<<<<< HEAD
-# French properties for the jmri.jmrix.lenz.lv102 configuration utility
-# Translated by Blorec Herv\u00e9 bzh56420@yahoo.fr 2014-1-13
-=======
 # Revision $Revision$
 #Translated  by Blorec Herv\u00e9 bzh56420@yahoo.fr 2014-1-13
 # Default properties for the jmri.jmrix.lenz.lv102 configuration utility
->>>>>>> 3d5670a0
 
 # First, we have the various GUI elements with associated names
 LV102Power = Configuration Booster/Centrale d'alimentation :

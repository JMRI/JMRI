--- conflicted
+++ resolved
@@ -53,11 +53,7 @@
         log.debug("Created XNetSystemConnectionMemo");
     }
 
-<<<<<<< HEAD
-    jmri.jmrix.swing.ComponentFactory cf;
-=======
     private jmri.jmrix.swing.ComponentFactory cf;
->>>>>>> 41664208
 
     /**
      * Provide access to the TrafficController for this particular connection.

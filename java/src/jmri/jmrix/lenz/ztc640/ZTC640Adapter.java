--- conflicted
+++ resolved
@@ -190,23 +190,10 @@
 
         } catch (NoSuchPortException p) {
             return handlePortNotFound(p, portName, log);
-<<<<<<< HEAD
         } catch (IOException | TooManyListenersException ex) {
             log.error("Unexpected exception while opening port " + portName + " trace follows: " + ex);
-=======
-        } catch (IOException ex) {
-            log.error("IO exception while opening port " + portName + " trace follows: " + ex);
->>>>>>> a5c4d884
             ex.printStackTrace();
             return "IO Exception while opening port " + portName + ": " + ex;
-        } catch (java.util.TooManyListenersException tmlex) {
-            log.error("Too Many Listeners exception while opening port " + portName + " trace follows: " + tmlex);
-            tmlex.printStackTrace();
-            return "Too Many Listeners Exception while opening port " + portName + ": " + tmlex;
-        } catch (gnu.io.UnsupportedCommOperationException ucex) {
-            log.error("unsupported Comm Operation exception while opening port " + portName + " trace follows: " + ucex);
-            ucex.printStackTrace();
-            return "Unsupported Comm Exception while opening port " + portName + ": " + ucex;
         }
 
         return null; // normal operation

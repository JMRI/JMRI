--- conflicted
+++ resolved
@@ -194,21 +194,10 @@
 
         } catch (NoSuchPortException p) {
             return handlePortNotFound(p, portName, log);
-<<<<<<< HEAD
         } catch (IOException | TooManyListenersException ex) {
             log.error("Unexpected exception while opening port " + portName + " trace follows: " + ex);
             ex.printStackTrace();
             return "Unexpected error while opening port " + portName + ": " + ex;
-=======
-        } catch (IOException ioe) {
-            log.error("IOException exception while opening port " + portName + " trace follows: " + ioe);
-            ioe.printStackTrace();
-            return "IO exception while opening port " + portName + ": " + ioe;
-        } catch (java.util.TooManyListenersException tmle) {
-            log.error("TooManyListenersException while opening port " + portName + " trace follows: " + tmle);
-            tmle.printStackTrace();
-            return "Too Many Listeners exception while opening port " + portName + ": " + tmle;
->>>>>>> a5c4d884
         }
 
         return null; // normal operation

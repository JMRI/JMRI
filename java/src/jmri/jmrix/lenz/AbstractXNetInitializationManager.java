--- conflicted
+++ resolved
@@ -17,11 +17,7 @@
 @Deprecated
 public abstract class AbstractXNetInitializationManager {
 
-<<<<<<< HEAD
-    protected XNetSystemConnectionMemo systemMemo;
-=======
     protected final XNetSystemConnectionMemo systemMemo;
->>>>>>> 41664208
 
     /**
      * Define timeout used during initialization

--- conflicted
+++ resolved
@@ -25,7 +25,6 @@
 import org.slf4j.Logger;
 import org.slf4j.LoggerFactory;
 
-
 /**
  * Provide access to a simulated DCC++ system.
  *
@@ -63,7 +62,6 @@
     //keep track of speed, direction and functions for each loco address
     private LinkedHashMap<Integer,Integer> locoSpeedByte = new LinkedHashMap<Integer,Integer>();
     private LinkedHashMap<Integer,Integer> locoFunctions = new LinkedHashMap<Integer,Integer>();
-
 
     public DCCppSimulatorAdapter() {
         setPort(Bundle.getMessage("None"));
@@ -623,12 +621,8 @@
                 reply = DCCppReply.parseDCCppReply("= B PROG");
                 break;
 
-<<<<<<< HEAD
             case DCCppConstants.LCD_TEXT_CMD:
-=======
-            case DCCppConstants.LCD_MESSAGE_CMD:
->>>>>>> 6bf4d0e5
-                log.debug("LCD_MESSAGE_CMD detected");
+                log.debug("LCD_TEXT_CMD detected");
                 DateTimeFormatter formatter = DateTimeFormatter.ofPattern("yyyy-MM-dd HH:mm:ss a");
                 LocalDateTime now = LocalDateTime.now();
                 String dateTimeString = now.format(formatter);

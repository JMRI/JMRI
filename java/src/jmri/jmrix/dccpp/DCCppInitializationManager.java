--- conflicted
+++ resolved
@@ -37,14 +37,9 @@
 	    code_build = systemMemo.getDCCppTrafficController().getCommandStation().getCodeBuildDate();
 	}
 	/* First, we load things that should work on all systems */
-<<<<<<< HEAD
-	if (systemMemo.getPowerManager() == null)
-	    log.error("Power Manager not (yet) created!");
-=======
 	if (systemMemo.getPowerManager() == null) {
 	    log.error("Power Manager not (yet) created!");
 	}
->>>>>>> 5a237668
 	jmri.InstanceManager.setPowerManager(systemMemo.getPowerManager());
 	if (jmri.InstanceManager.powerManagerInstance() == null) {
 	    log.error("Power Manager not accessible!");

package jmri.jmrix.dccpp;

import jmri.GlobalProgrammerManager;
import org.slf4j.Logger;
import org.slf4j.LoggerFactory;

/**
 * This class performs Command Station dependant initialization for DCC++. It
 * adds the appropriate Managers via the Initialization Manager based on the
 * Command Station Type.
 *
 * @author Paul Bender Copyright (C) 2003-2010
 * @author Giorgio Terdina Copyright (C) 2007
 * @author Mark Underwood Copyright (C) 2015
 *
 * Based on XNetInitializationManager by Paul Bender and Giorgio Terdina
 */
public class DCCppInitializationManager extends AbstractDCCppInitializationManager {

    public DCCppInitializationManager(DCCppSystemConnectionMemo memo) {
        super(memo);
    }

    @Override
    protected void init() {
        if (log.isDebugEnabled()) {
            log.debug("Init called");
        }

        String base_station = "Unknown";
        String code_build = "Unknown";

        if (systemMemo.getDCCppTrafficController().getCommandStation() != null) {
            base_station = systemMemo.getDCCppTrafficController().getCommandStation().getBaseStationType();
        }
        if (systemMemo.getDCCppTrafficController().getCommandStation() != null) {
            code_build = systemMemo.getDCCppTrafficController().getCommandStation().getCodeBuildDate();
        }
        /* First, we load things that should work on all systems */
        if (systemMemo.getPowerManager() == null) {
            log.error("Power Manager not (yet) created!");
        }
        jmri.InstanceManager.store(systemMemo.getPowerManager(), jmri.PowerManager.class);
        if (jmri.InstanceManager.getNullableDefault(jmri.PowerManager.class) == null) {
            log.error("Power Manager not accessible!");
        } else {
            log.debug("Power Manager: {}", jmri.InstanceManager.getDefault(jmri.PowerManager.class));
        }
        jmri.InstanceManager.setThrottleManager(systemMemo.getThrottleManager());
        /* Next we check the command station type, and add the
           apropriate managers */
 /* If we still don't  know what we have, load everything */
        if (log.isDebugEnabled()) {
            log.debug("Command Station is type {} build {}", base_station, code_build);
        }
        systemMemo.setProgrammerManager(new DCCppProgrammerManager(new DCCppProgrammer(systemMemo.getDCCppTrafficController()), systemMemo));
        if (systemMemo.getProgrammerManager().isAddressedModePossible()) {
            jmri.InstanceManager.setAddressedProgrammerManager(systemMemo.getProgrammerManager());
        }
        if (systemMemo.getProgrammerManager().isGlobalProgrammerAvailable()) {
            jmri.InstanceManager.store(systemMemo.getProgrammerManager(), GlobalProgrammerManager.class);
        }
        systemMemo.setCommandStation(systemMemo.getDCCppTrafficController().getCommandStation());
<<<<<<< HEAD
        jmri.InstanceManager.setCommandStation(systemMemo.getCommandStation());
=======
        //jmri.InstanceManager.setCommandStation(systemMemo.getCommandStation());
        /* the consist manager has to be set up AFTER the programmer, to
           prevent the default consist manager from being loaded on top of it */
        //systemMemo.setConsistManager(new jmri.jmrix.dccpp.DCCppConsistManager(systemMemo));
        //jmri.InstanceManager.setConsistManager(systemMemo.getConsistManager());
>>>>>>> c47242fb
        systemMemo.setTurnoutManager(new jmri.jmrix.dccpp.DCCppTurnoutManager(systemMemo.getDCCppTrafficController(), systemMemo.getSystemPrefix()));
        jmri.InstanceManager.setTurnoutManager(systemMemo.getTurnoutManager());
        systemMemo.setLightManager(new jmri.jmrix.dccpp.DCCppLightManager(systemMemo.getDCCppTrafficController(), systemMemo.getSystemPrefix()));
        jmri.InstanceManager.setLightManager(systemMemo.getLightManager());
        systemMemo.setSensorManager(new jmri.jmrix.dccpp.DCCppSensorManager(systemMemo.getDCCppTrafficController(), systemMemo.getSystemPrefix()));
        jmri.InstanceManager.setSensorManager(systemMemo.getSensorManager());
        systemMemo.setMultiMeter(new DCCppMultiMeter(systemMemo));
        jmri.InstanceManager.store(systemMemo.getMultiMeter(), jmri.MultiMeter.class);

        log.debug("DCC++ Initialization Complete");
    }

    private final static Logger log = LoggerFactory.getLogger(DCCppInitializationManager.class);

}<|MERGE_RESOLUTION|>--- conflicted
+++ resolved
@@ -61,15 +61,7 @@
             jmri.InstanceManager.store(systemMemo.getProgrammerManager(), GlobalProgrammerManager.class);
         }
         systemMemo.setCommandStation(systemMemo.getDCCppTrafficController().getCommandStation());
-<<<<<<< HEAD
-        jmri.InstanceManager.setCommandStation(systemMemo.getCommandStation());
-=======
         //jmri.InstanceManager.setCommandStation(systemMemo.getCommandStation());
-        /* the consist manager has to be set up AFTER the programmer, to
-           prevent the default consist manager from being loaded on top of it */
-        //systemMemo.setConsistManager(new jmri.jmrix.dccpp.DCCppConsistManager(systemMemo));
-        //jmri.InstanceManager.setConsistManager(systemMemo.getConsistManager());
->>>>>>> c47242fb
         systemMemo.setTurnoutManager(new jmri.jmrix.dccpp.DCCppTurnoutManager(systemMemo.getDCCppTrafficController(), systemMemo.getSystemPrefix()));
         jmri.InstanceManager.setTurnoutManager(systemMemo.getTurnoutManager());
         systemMemo.setLightManager(new jmri.jmrix.dccpp.DCCppLightManager(systemMemo.getDCCppTrafficController(), systemMemo.getSystemPrefix()));

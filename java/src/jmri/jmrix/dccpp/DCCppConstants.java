--- conflicted
+++ resolved
@@ -84,10 +84,7 @@
     public final static String TRACK_POWER_REGEX = "\\s*[0,1]\\s*";
     public final static String READ_TRACK_CURRENT_REGEX = "\\s*c\\s*";
     public final static String READ_CS_STATUS_REGEX = "\\s*s\\s*";
-<<<<<<< HEAD
-=======
     public final static String QUERY_SENSOR_REGEX = "\\s*q\\s*(\\d+)\\s*";
->>>>>>> 5a237668
     public final static String WRITE_DCC_PACKET_MAIN_REGEX = "\\s*M\\s*(\\d+)\\s+(\\d+)\\s+(\\d+)\\s+((\\d+)\\s+)?((\\d+)\\s+)?(\\d+)*\\s*";
     public final static String WRITE_DCC_PACKET_PROG_REGEX = "\\s*P\\s*(\\d+)\\s+(\\d+)\\s+(\\d+)\\s+((\\d+)\\s+)?((\\d+)\\s+)?(\\d+)*\\s*";
     public final static String GET_FREE_MEMORY_REGEX = "\\s*f\\s*";
@@ -98,11 +95,8 @@
     public final static String PROGRAM_REPLY_REGEX = "\\s*r\\s*(\\d+)\\|(\\d+)\\|(\\d+)\\s+(\\d+)(\\s+(\\d+))?\\s*";
     public final static String CURRENT_REPLY_REGEX = "\\s*a\\s*(\\d+)";
     public final static String TRACK_POWER_REPLY_REGEX = "\\s*p\\s*([0,1])\\s*";
-<<<<<<< HEAD
-=======
     public final static String SENSOR_REPLY_REGEX = "\\s*Q\\s*(\\d+)\\s+([0,1])\\s*";
     public final static String BROKEN_SENSOR_REPLY_REGEX = "\\s*(\\d+)\\s*";
->>>>>>> 5a237668
 
     // Misc standard values
     public final static char WHITESPACE = ' ';
@@ -123,11 +117,8 @@
     public final static String ACCESSORY_OFF    = "0";
     public final static String POWER_ON         = "1";
     public final static String POWER_OFF        = "0";
-<<<<<<< HEAD
-=======
     public final static String SENSOR_ON        = "1";
     public final static String SENSOR_OFF       = "0";
->>>>>>> 5a237668
 
     // Various min/max values for messages
     public final static int MAX_SENSOR_NUMBER = 2048; // TODO: Check this

--- conflicted
+++ resolved
@@ -306,13 +306,8 @@
             case DCCppConstants.TRACKMANAGER_CMD:
                 text = "TrackManager:" + toString();
                 break;
-<<<<<<< HEAD
             case DCCppConstants.LCD_TEXT_CMD:
-                text = "LCD Msg '" + getLCDTextString() + "', disp " + getLCDDisplayNumString() + ", line " + getLCDLineNumString();
-=======
-            case DCCppConstants.LCD_MESSAGE_CMD:
-                text = "LCD Msg '" + getLCDMessageString() + "', disp " + getLCDDisplayNumString() + ", line " + getLCDLineNumString();
->>>>>>> 6bf4d0e5
+                text = "LCD Text '" + getLCDTextString() + "', disp " + getLCDDisplayNumString() + ", line " + getLCDLineNumString();
                 break;
                 
             default:

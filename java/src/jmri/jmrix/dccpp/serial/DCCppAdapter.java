--- conflicted
+++ resolved
@@ -7,7 +7,6 @@
 import java.io.InputStream;
 import java.io.InputStreamReader;
 import java.util.Arrays;
-import java.util.TooManyListenersException;
 import jmri.jmrix.dccpp.DCCppCommandStation;
 import jmri.jmrix.dccpp.DCCppInitializationManager;
 import jmri.jmrix.dccpp.DCCppSerialPortController;
@@ -19,8 +18,6 @@
 import purejavacomm.NoSuchPortException;
 import purejavacomm.PortInUseException;
 import purejavacomm.SerialPort;
-import purejavacomm.SerialPortEvent;
-import purejavacomm.SerialPortEventListener;
 import purejavacomm.UnsupportedCommOperationException;
 
 /**
@@ -89,121 +86,11 @@
             }
             if (log.isDebugEnabled()) {
                 // report additional status
-<<<<<<< HEAD
-                log.debug(" port flow control shows "
-                          + (activeSerialPort.getFlowControlMode() == SerialPort.FLOWCONTROL_RTSCTS_OUT ? "hardware flow control" : "no flow control"));
-            }
-            // arrange to notify later
-            activeSerialPort.addEventListener(new SerialPortEventListener() {
-                    @Override
-                    public void serialEvent(SerialPortEvent e) {
-                        int type = e.getEventType();
-                        switch (type) {
-                        case SerialPortEvent.DATA_AVAILABLE:
-                            if (log.isDebugEnabled()) {
-                                log.debug("SerialEvent: DATA_AVAILABLE is " + e.getNewValue());
-                            }
-                            return;
-                        case SerialPortEvent.OUTPUT_BUFFER_EMPTY:
-                            if (log.isDebugEnabled()) {
-                                log.debug("SerialEvent: OUTPUT_BUFFER_EMPTY is " + e.getNewValue());
-                            }
-                            setOutputBufferEmpty(true);
-                            return;
-                        case SerialPortEvent.CTS:
-                            if (log.isDebugEnabled()) {
-                                log.debug("SerialEvent: CTS is " + e.getNewValue());
-                            }
-                            return;
-                        case SerialPortEvent.DSR:
-                            if (log.isDebugEnabled()) {
-                                log.debug("SerialEvent: DSR is " + e.getNewValue());
-                            }
-                            return;
-                        case SerialPortEvent.RI:
-                            if (log.isDebugEnabled()) {
-                                log.debug("SerialEvent: RI is " + e.getNewValue());
-                            }
-                            return;
-                        case SerialPortEvent.CD:
-                            if (log.isDebugEnabled()) {
-                                log.debug("SerialEvent: CD is " + e.getNewValue());
-                            }
-                            return;
-                        case SerialPortEvent.OE:
-                            if (log.isDebugEnabled()) {
-                                log.debug("SerialEvent: OE (overrun error) is " + e.getNewValue());
-                            }
-                            return;
-                        case SerialPortEvent.PE:
-                            if (log.isDebugEnabled()) {
-                                log.debug("SerialEvent: PE (parity error) is " + e.getNewValue());
-                            }
-                            return;
-                        case SerialPortEvent.FE:
-                            if (log.isDebugEnabled()) {
-                                log.debug("SerialEvent: FE (framing error) is " + e.getNewValue());
-                            }
-                            return;
-                        case SerialPortEvent.BI:
-                            if (log.isDebugEnabled()) {
-                                log.debug("SerialEvent: BI (break interrupt) is " + e.getNewValue());
-                            }
-                            return;
-                        default:
-                            if (log.isDebugEnabled()) {
-                                log.debug("SerialEvent of unknown type: " + type + " value: " + e.getNewValue());
-                            }
-                            return;
-                        }
-                    }
-                }
-                );
-            try {
-                activeSerialPort.notifyOnFramingError(true);
-            } catch (Exception e) {
-                if (log.isDebugEnabled()) {
-                    log.debug("Could not notifyOnFramingError: " + e);
-                }
-            }
-
-            try {
-                activeSerialPort.notifyOnBreakInterrupt(true);
-            } catch (Exception e) {
-                if (log.isDebugEnabled()) {
-                    log.debug("Could not notifyOnBreakInterrupt: " + e);
-                }
-            }
-
-            try {
-                activeSerialPort.notifyOnParityError(true);
-            } catch (Exception e) {
-                if (log.isDebugEnabled()) {
-                    log.debug("Could not notifyOnParityError: " + e);
-                }
-            }
-
-            try {
-                activeSerialPort.notifyOnOutputEmpty(true);
-            } catch (Exception e) {
-                if (log.isDebugEnabled()) {
-                    log.debug("Could not notifyOnOutputEmpty: " + e);
-                }
-            }
-
-            try {
-                activeSerialPort.notifyOnOverrunError(true);
-            } catch (Exception e) {
-                if (log.isDebugEnabled()) {
-                    log.debug("Could not notifyOnOverrunError: " + e);
-                }
-=======
                 log.debug(" port flow control shows " // NOI18N
                         + (activeSerialPort.getFlowControlMode() == SerialPort.FLOWCONTROL_RTSCTS_OUT ? "hardware flow control" : "no flow control")); // NOI18N
 
                 // log events
                 setPortEventLogging(activeSerialPort);
->>>>>>> a2453469
             }
 
             opened = true;
@@ -211,14 +98,8 @@
         } catch (NoSuchPortException p) {
 
             return handlePortNotFound(p, portName, log);
-<<<<<<< HEAD
-        } catch (IOException | TooManyListenersException ex) {
+        } catch (IOException ex) {
             log.error("Unexpected exception while opening port {}", portName, ex);
-=======
-        } catch (IOException ex) {
-            log.error("Unexpected exception while opening port " + portName + " trace follows: " + ex);
-            ex.printStackTrace();
->>>>>>> a2453469
             return "Unexpected error while opening port " + portName + ": " + ex;
         }
 

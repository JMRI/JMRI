// DCCppAdapter.java
package jmri.jmrix.dccpp.serial;

import purejavacomm.CommPortIdentifier;
<<<<<<< HEAD
=======
import purejavacomm.NoSuchPortException;
>>>>>>> c471ec78
import purejavacomm.PortInUseException;
import purejavacomm.SerialPort;
import purejavacomm.SerialPortEvent;
import purejavacomm.SerialPortEventListener;
<<<<<<< HEAD
=======
import purejavacomm.UnsupportedCommOperationException;
>>>>>>> c471ec78
import java.io.DataInputStream;
import java.io.BufferedReader;
import java.io.InputStreamReader;
import java.io.DataOutputStream;
import java.io.IOException;
import java.io.InputStream;
import java.util.TooManyListenersException;
import jmri.jmrix.dccpp.DCCppCommandStation;
import jmri.jmrix.dccpp.DCCppSerialPortController;
import jmri.jmrix.dccpp.DCCppTrafficController;
import jmri.jmrix.dccpp.DCCppPacketizer;
import jmri.jmrix.dccpp.DCCppInitializationManager;
/*
 * TODO: Replace these with DCC++ equivalents
 *
import jmri.jmrix.lenz.XNetInitializationManager;
*/
import jmri.util.SerialUtil;
import org.slf4j.Logger;
import org.slf4j.LoggerFactory;

/**
 * Provide access to DCC++ via a FTDI Virtual Comm Port.
 * Normally controlled by the lenz.liusb.LIUSBFrame class.
 *
 * @author	Mark Underwood Copyright (C) 2015
 * @version	$Revision$
 *
 * Based on jmri.jmirx.lenz.liusb.LIUSBAdapter by Paul Bender
 */
public class DCCppAdapter extends DCCppSerialPortController implements jmri.jmrix.SerialPortAdapter {

    public DCCppAdapter() {
        super();
        option1Name = "FlowControl";
        options.put(option1Name, new Option("DCC++ connection uses : ", validOption1));
        this.manufacturerName = jmri.jmrix.DCCManufacturerList.DCCPP;
    }

    public String openPort(String portName, String appName) {
        // open the port in DCC++ mode, check ability to set moderators
        try {
            // get and open the primary port
            CommPortIdentifier portID = CommPortIdentifier.getPortIdentifier(portName);
            try {
                activeSerialPort = (SerialPort) portID.open(appName, 2000);  // name of program, msec to wait
            } catch (PortInUseException p) {
                return handlePortBusy(p, portName, log);
            }
            // try to set it for DCC++
            try {
                setSerialPort();
<<<<<<< HEAD
            } catch (purejavacomm.UnsupportedCommOperationException e) {
=======
            } catch (UnsupportedCommOperationException e) {
>>>>>>> c471ec78
                log.error("Cannot set serial parameters on port " + portName + ": " + e.getMessage());
                return "Cannot set serial parameters on port " + portName + ": " + e.getMessage();
            }

            // set timeout
            try {
                activeSerialPort.enableReceiveTimeout(10);
                log.debug("Serial timeout was observed as: " + activeSerialPort.getReceiveTimeout()
                        + " " + activeSerialPort.isReceiveTimeoutEnabled());
            } catch (Exception et) {
                log.info("failed to set serial timeout: " + et);
            }

            // get and save stream
            serialStream = activeSerialPort.getInputStream();

            // purge contents, if any
            int count = serialStream.available();
            log.debug("input stream shows " + count + " bytes available");
            while (count > 0) {
                serialStream.skip(count);
                count = serialStream.available();
            }

            // report status?
            if (log.isInfoEnabled()) {
                // report now
                log.info(portName + " port opened at "
                        + activeSerialPort.getBaudRate() + " baud with"
                        + " DTR: " + activeSerialPort.isDTR()
                        + " RTS: " + activeSerialPort.isRTS()
                        + " DSR: " + activeSerialPort.isDSR()
                        + " CTS: " + activeSerialPort.isCTS()
                        + "  CD: " + activeSerialPort.isCD()
                );
            }
            if (log.isDebugEnabled()) {
                // report additional status
                log.debug(" port flow control shows "
                        + (activeSerialPort.getFlowControlMode() == SerialPort.FLOWCONTROL_RTSCTS_OUT ? "hardware flow control" : "no flow control"));
            }
            // arrange to notify later
            activeSerialPort.addEventListener(new SerialPortEventListener() {
                public void serialEvent(SerialPortEvent e) {
                    int type = e.getEventType();
                    switch (type) {
                        case SerialPortEvent.DATA_AVAILABLE:
                            if (log.isDebugEnabled()) {
                                log.debug("SerialEvent: DATA_AVAILABLE is " + e.getNewValue());
                            }
                            return;
                        case SerialPortEvent.OUTPUT_BUFFER_EMPTY:
                            if (log.isDebugEnabled()) {
                                log.debug("SerialEvent: OUTPUT_BUFFER_EMPTY is " + e.getNewValue());
                            }
                            setOutputBufferEmpty(true);
                            return;
                        case SerialPortEvent.CTS:
                            if (log.isDebugEnabled()) {
                                log.debug("SerialEvent: CTS is " + e.getNewValue());
                            }
                            return;
                        case SerialPortEvent.DSR:
                            if (log.isDebugEnabled()) {
                                log.debug("SerialEvent: DSR is " + e.getNewValue());
                            }
                            return;
                        case SerialPortEvent.RI:
                            if (log.isDebugEnabled()) {
                                log.debug("SerialEvent: RI is " + e.getNewValue());
                            }
                            return;
                        case SerialPortEvent.CD:
                            if (log.isDebugEnabled()) {
                                log.debug("SerialEvent: CD is " + e.getNewValue());
                            }
                            return;
                        case SerialPortEvent.OE:
                            if (log.isDebugEnabled()) {
                                log.debug("SerialEvent: OE (overrun error) is " + e.getNewValue());
                            }
                            return;
                        case SerialPortEvent.PE:
                            if (log.isDebugEnabled()) {
                                log.debug("SerialEvent: PE (parity error) is " + e.getNewValue());
                            }
                            return;
                        case SerialPortEvent.FE:
                            if (log.isDebugEnabled()) {
                                log.debug("SerialEvent: FE (framing error) is " + e.getNewValue());
                            }
                            return;
                        case SerialPortEvent.BI:
                            if (log.isDebugEnabled()) {
                                log.debug("SerialEvent: BI (break interrupt) is " + e.getNewValue());
                            }
                            return;
                        default:
                            if (log.isDebugEnabled()) {
                                log.debug("SerialEvent of unknown type: " + type + " value: " + e.getNewValue());
                            }
                            return;
                    }
                }
            }
            );
            try {
                activeSerialPort.notifyOnFramingError(true);
            } catch (Exception e) {
                if (log.isDebugEnabled()) {
                    log.debug("Could not notifyOnFramingError: " + e);
                }
            }

            try {
                activeSerialPort.notifyOnBreakInterrupt(true);
            } catch (Exception e) {
                if (log.isDebugEnabled()) {
                    log.debug("Could not notifyOnBreakInterrupt: " + e);
                }
            }

            try {
                activeSerialPort.notifyOnParityError(true);
            } catch (Exception e) {
                if (log.isDebugEnabled()) {
                    log.debug("Could not notifyOnParityError: " + e);
                }
            }

            try {
                activeSerialPort.notifyOnOutputEmpty(true);
            } catch (Exception e) {
                if (log.isDebugEnabled()) {
                    log.debug("Could not notifyOnOutputEmpty: " + e);
                }
            }

            try {
                activeSerialPort.notifyOnOverrunError(true);
            } catch (Exception e) {
                if (log.isDebugEnabled()) {
                    log.debug("Could not notifyOnOverrunError: " + e);
                }
            }

            opened = true;

<<<<<<< HEAD
        } catch (purejavacomm.NoSuchPortException p) {
=======
        } catch (NoSuchPortException p) {
>>>>>>> c471ec78
            return handlePortNotFound(p, portName, log);
        } catch (IOException | TooManyListenersException ex) {
            log.error("Unexpected exception while opening port " + portName + " trace follows: " + ex);
            ex.printStackTrace();
            return "Unexpected error while opening port " + portName + ": " + ex;
        }

        return null; // normal operation
    }

    /**
     * set up all of the other objects to operate with a DCC++ Device connected to this
     * port
     */
    public void configure() {
        // connect to a packetizing traffic controller
	DCCppTrafficController packets = new DCCppPacketizer(new DCCppCommandStation());
        packets.connectPort(this);

        // start operation
        // packets.startThreads();
        this.getSystemConnectionMemo().setDCCppTrafficController(packets);

        new DCCppInitializationManager(this.getSystemConnectionMemo());

        jmri.jmrix.dccpp.ActiveFlag.setActive();
    }

    // base class methods for the XNetSerialPortController interface
    public BufferedReader getInputStreamBR() {
        if (!opened) {
            log.error("getInputStream called before load(), stream not available");
            return null;
        }
        return new BufferedReader(new InputStreamReader(serialStream));
    }

    public DataInputStream getInputStream() {
	//log.error("Not Using DataInputStream version anymore!");
    	//return(null);
        if (!opened) {
            log.error("getInputStream called before load(), stream not available");
        }
        try {
            return new DataInputStream(activeSerialPort.getInputStream());
        } catch (java.io.IOException e) {
            log.error("getInputStream exception: " + e.getMessage());
        }
        return null;
    }

    public DataOutputStream getOutputStream() {
        if (!opened) {
            log.error("getOutputStream called before load(), stream not available");
        }
        try {
            return new DataOutputStream(activeSerialPort.getOutputStream());
        } catch (java.io.IOException e) {
            log.error("getOutputStream exception: " + e.getMessage());
        }
        return null;
    }

    public boolean status() {
        return opened;
    }

    /**
     * Local method to do specific configuration
     */
<<<<<<< HEAD
    protected void setSerialPort() throws purejavacomm.UnsupportedCommOperationException {
=======
    protected void setSerialPort() throws UnsupportedCommOperationException {
>>>>>>> c471ec78
        // find the baud rate value, configure comm options
        int baud = validSpeedValues[0];  // default, but also defaulted in the initial value of selectedSpeed
        for (int i = 0; i < validSpeeds.length; i++) {
            if (validSpeeds[i].equals(mBaudRate)) {
                baud = validSpeedValues[i];
            }
        }
        SerialUtil.setSerialPortParams(activeSerialPort, baud,
                SerialPort.DATABITS_8,
                SerialPort.STOPBITS_1,
                SerialPort.PARITY_NONE);

        // set RTS high, DTR high - done early, so flow control can be configured after
        activeSerialPort.setRTS(true);		// not connected in some serial ports and adapters
        activeSerialPort.setDTR(true);		// pin 1 in DIN8; on main connector, this is DTR

        // find and configure flow control
        //int flow = SerialPort.FLOWCONTROL_RTSCTS_OUT; // default, but also deftaul for getOptionState(option1Name)
        int flow = SerialPort.FLOWCONTROL_NONE; // default, but also deftaul for getOptionState(option1Name)
        if (!getOptionState(option1Name).equals(validOption1[0])) {
            flow = 0;
        }
        activeSerialPort.setFlowControlMode(flow);
        //if (getOptionState(option2Name).equals(validOption2[0]))
        //    checkBuffer = true;
    }

    /**
     * Get an array of valid baud rates. This is currently just a message saying
     * its fixed
     */
    @edu.umd.cs.findbugs.annotations.SuppressWarnings(value = "EI_EXPOSE_REP") // OK to expose array instead of copy until Java 1.6
    public String[] validBaudRates() {
        return validSpeeds;
    }

    protected String[] validSpeeds = new String[]{"115,200 baud"};
    protected int[] validSpeedValues = new int[]{115200};

    // meanings are assigned to these above, so make sure the order is consistent
    protected String[] validOption1 = new String[]{"hardware flow control", "no flow control"};

    private boolean opened = false;
    InputStream serialStream = null;

    @Deprecated
	static public DCCppAdapter instance() {
        if (mInstance == null) {
            mInstance = new DCCppAdapter();
        }
        return mInstance;
    }
    static volatile DCCppAdapter mInstance = null; // TODO: Rename this?

    static Logger log = LoggerFactory.getLogger(DCCppAdapter.class.getName());

}<|MERGE_RESOLUTION|>--- conflicted
+++ resolved
@@ -2,18 +2,12 @@
 package jmri.jmrix.dccpp.serial;
 
 import purejavacomm.CommPortIdentifier;
-<<<<<<< HEAD
-=======
 import purejavacomm.NoSuchPortException;
->>>>>>> c471ec78
 import purejavacomm.PortInUseException;
 import purejavacomm.SerialPort;
 import purejavacomm.SerialPortEvent;
 import purejavacomm.SerialPortEventListener;
-<<<<<<< HEAD
-=======
 import purejavacomm.UnsupportedCommOperationException;
->>>>>>> c471ec78
 import java.io.DataInputStream;
 import java.io.BufferedReader;
 import java.io.InputStreamReader;
@@ -66,11 +60,7 @@
             // try to set it for DCC++
             try {
                 setSerialPort();
-<<<<<<< HEAD
-            } catch (purejavacomm.UnsupportedCommOperationException e) {
-=======
             } catch (UnsupportedCommOperationException e) {
->>>>>>> c471ec78
                 log.error("Cannot set serial parameters on port " + portName + ": " + e.getMessage());
                 return "Cannot set serial parameters on port " + portName + ": " + e.getMessage();
             }
@@ -219,11 +209,7 @@
 
             opened = true;
 
-<<<<<<< HEAD
-        } catch (purejavacomm.NoSuchPortException p) {
-=======
         } catch (NoSuchPortException p) {
->>>>>>> c471ec78
             return handlePortNotFound(p, portName, log);
         } catch (IOException | TooManyListenersException ex) {
             log.error("Unexpected exception while opening port " + portName + " trace follows: " + ex);
@@ -240,7 +226,7 @@
      */
     public void configure() {
         // connect to a packetizing traffic controller
-	DCCppTrafficController packets = new DCCppPacketizer(new DCCppCommandStation());
+        DCCppTrafficController packets = new DCCppPacketizer(new DCCppCommandStation());
         packets.connectPort(this);
 
         // start operation
@@ -262,8 +248,8 @@
     }
 
     public DataInputStream getInputStream() {
-	//log.error("Not Using DataInputStream version anymore!");
-    	//return(null);
+        //log.error("Not Using DataInputStream version anymore!");
+        //return(null);
         if (!opened) {
             log.error("getInputStream called before load(), stream not available");
         }
@@ -294,11 +280,7 @@
     /**
      * Local method to do specific configuration
      */
-<<<<<<< HEAD
-    protected void setSerialPort() throws purejavacomm.UnsupportedCommOperationException {
-=======
     protected void setSerialPort() throws UnsupportedCommOperationException {
->>>>>>> c471ec78
         // find the baud rate value, configure comm options
         int baud = validSpeedValues[0];  // default, but also defaulted in the initial value of selectedSpeed
         for (int i = 0; i < validSpeeds.length; i++) {
@@ -345,7 +327,7 @@
     InputStream serialStream = null;
 
     @Deprecated
-	static public DCCppAdapter instance() {
+    static public DCCppAdapter instance() {
         if (mInstance == null) {
             mInstance = new DCCppAdapter();
         }

--- conflicted
+++ resolved
@@ -226,11 +226,7 @@
      */
     public void configure() {
         // connect to a packetizing traffic controller
-<<<<<<< HEAD
-        DCCppTrafficController packets = new DCCppPacketizer(new DCCppCommandStation());
-=======
 	DCCppTrafficController packets = new SerialDCCppPacketizer(new DCCppCommandStation());
->>>>>>> 29c87b65
         packets.connectPort(this);
 
         // start operation

package jmri.jmrix.dccpp;

import jmri.implementation.AbstractTurnout;
import org.slf4j.Logger;
import org.slf4j.LoggerFactory;

/**
 * Extends jmri.AbstractTurnout for DCCpp layouts
 * <p>
 * Turnouts on DCC++ are controlled (as of V1.5 Firmware)
 * with unidirectional Stationary Decoder commands, or with bidirectional
 * (predefined) Turnout commands, or with bidirectional (predefined) Output
 * commands.
 * 
 * DCC++ Has three ways to activate a turnout (output)
 * <ul>
 * <li> Accessory Command "a" : sends a DCC packet to a stationary decoder
 *      out there on the bus somewhere. NO RETURN VALUE to JMRI.
 * </li>
 * <li> Turnout Command "T" : Looks up a DCC address from an internal table
 *      in the Base Station and sends that Stationary Decoder a packet.  Returns
 *      a (basically faked) "H" response to JMRI indicating the (supposed)
 *      current state of the turnout.  Or "X" if the indexed turnout is not in
 *      the list.
 * </li>
 * <li> Output Command "z" : Looks up a Base Station Arduino Pin number from
 *      an internal lookup table, and sets/toggles the state of that pin.  
 *      Returns a "Y" response indicating the actual state of the pin.  Or "X"
 *      if the indexed pin is not in the list.
 * </li>
 * </ul>
 * 
 * The DCCppTurnout supports three types of feedback:
 * <ul>
 * <li> DIRECT:  No actual feedback, uses Stationary Decoder command and
 *      fakes the response.
 * </li>
 * <li> MONITORING: Uses the Turnout command, lets the Base Station
 *      fake the response :) 
 * </li>
 * <li> EXACT: Uses the Output command to directly address an Arduino pin.
 * </li>
 * </ul>
 *
 * It also supports "NO FEEDBACK" by treating it like "DIRECT".
 * 
 * Turnout operation on DCC++ based systems goes through the following
 * sequence:
 * <ul>
 * <li> set the commanded state, and, Send request to command station to start
 * sending DCC operations packet to track</li>
 * </ul>
 *
 * @author Bob Jacobsen Copyright (C) 2001
 * @author Paul Bender Copyright (C) 2003-2010
 * @author Mark Underwood Copyright (C) 2015
 *
 * Based on lenz.XNetTurnout by Bob Jacobsen and Paul Bender
 */
public class DCCppTurnout extends AbstractTurnout implements DCCppListener {

    /* State information */
    protected static final int COMMANDSENT = 2;
    protected static final int STATUSREQUESTSENT = 4;
    protected static final int IDLE = 0;
    protected int internalState = IDLE;

    /* Static arrays to hold DCC++ specific feedback mode information */
    static String[] modeNames = null;
    static int[] modeValues = null;

    //@SuppressFBWarnings(value = "IS2_INCONSISTENT_SYNC")
    //protected int _mThrown = jmri.Turnout.THROWN;
    //@SuppressFBWarnings(value = "IS2_INCONSISTENT_SYNC")
    //protected int _mClosed = jmri.Turnout.CLOSED;

    protected String _prefix = "DCCPP"; // default
    protected DCCppTrafficController tc = null;

    public DCCppTurnout(String prefix, int pNumber, DCCppTrafficController controller) {  // a human-readable turnout number must be specified!
        super(prefix + "T" + pNumber);
        tc = controller;
        _prefix = prefix;
        mNumber = pNumber; // this is the address.

        /* Add additional feedback types information */
        // Note DIRECT, ONESENSOR and TWOSENSOR are already OR'ed in.
        _validFeedbackTypes |= MONITORING;   // uses the Turnout command <T...>
        _validFeedbackTypes |= EXACT; // uses the Output command <z...>
        
        // Default feedback mode is DIRECT
        _activeFeedbackType = DIRECT;
        
        setModeInformation(_validFeedbackNames, _validFeedbackModes);
        
        // set the mode names and values based on the static values.
        _validFeedbackNames = getModeNames();
        _validFeedbackModes = getModeValues();
        
        // Register to get property change information from the superclass
        _stateListener = new DCCppTurnoutStateListener(this);
        this.addPropertyChangeListener(_stateListener);
        // Finally, request the current state from the layout.
        tc.getTurnoutReplyCache().requestCachedStateFromLayout(this);
    }

    //Set the mode information for DCC++ Turnouts.
    synchronized static private void setModeInformation(String[] feedbackNames, int[] feedbackModes) {
        // if it hasn't been done already, create static arrays to hold 
        // the DCC++ specific feedback information.
        if (modeNames == null) {
            if (feedbackNames.length != feedbackModes.length) {
                log.error("int and string feedback arrays different length");
            }
            // NOTE: What we are doing here is tacking extra modes to the list
            // *beyond* the defaults of DIRECT, ONESENSOR and TWOSENSOR
            modeNames = new String[feedbackNames.length + 2];
            modeValues = new int[feedbackNames.length + 2];
            for (int i = 0; i < feedbackNames.length; i++) {
                modeNames[i] = feedbackNames[i];
                modeValues[i] = feedbackModes[i];
            }
            modeNames[feedbackNames.length] = "BSTURNOUT";
            modeValues[feedbackNames.length] = MONITORING;
            modeNames[feedbackNames.length+1] = "BSOUTPUT";
            modeValues[feedbackNames.length+1] = EXACT;
        }
    }

    static int[] getModeValues() {
        return modeValues;
    }

    static String[] getModeNames() {
        return modeNames;
    }

    public int getNumber() {
        return mNumber;
    }

    /**
     * Set the Commanded State.
     * This method overides {@link jmri.implementation.AbstractTurnout#setCommandedState(int)}.
     */
    @Override
    public void setCommandedState(int s) {
        log.debug("set commanded state for turnout {} to {}", getSystemName(), s);

        synchronized (this) {
            newCommandedState(s);
        }
        forwardCommandChangeToLayout(s);
        // Only set the known state to inconsistent if we actually expect a response
        // from the Base Station
        if (_activeFeedbackType == EXACT || _activeFeedbackType == MONITORING) {
            synchronized (this) {
                newKnownState(INCONSISTENT);
            }
        } else if( _activeFeedbackType == DIRECT ){
            synchronized (this) {
                newKnownState(s);
            }
        }
    }

    /**
     * {@inheritDoc}
     * Sends a DCC++ command.
     */
    @Override
    synchronized protected void forwardCommandChangeToLayout(int s) {
        DCCppMessage msg;
        if (s != CLOSED && s != THROWN) {
            log.warn("Turnout {}: state {} not forwarded to layout.", mNumber, s);
            return;
        }
        // newState = TRUE if s == THROWN ...
        // ... unless we are inverted, then newState = TRUE if s == CLOSED
        boolean newState = (s == THROWN);
        if (getInverted()) {
            newState = !newState;
        }
        switch (_activeFeedbackType) {
<<<<<<< HEAD
            case EXACT: // Use <z ... > command
                // mNumber is the index ID into the Base Station's internal table of outputs.
                // Convert the integer Turnout value to boolean for DCC++ internal code.
                // Assume if it's not THROWN (true), it must be CLOSED (false).
                // Note for Outputs (EXACT mode), LOW is THROWN, HIGH is CLOSED
                // As defined in DCC++ Base Station SerialCommand.cpp, so newstate
                // is inverted when making the message
                msg = DCCppMessage.makeOutputCmdMsg(mNumber, !newState);
                internalState = COMMANDSENT;
                break;
            case MONITORING: // Use <T ... > command
                // mNumber is the index ID into the Base Station's internal table of Turnouts.
                // Convert the integer Turnout value to boolean for DCC++ internal code.
                // Assume if it's not THROWN (true), it must be CLOSED (false).
                msg = DCCppMessage.makeTurnoutCommandMsg(mNumber, newState);
                internalState = COMMANDSENT;
                break;
            default: // DIRECT -- use <a ... > command
                // mNumber is the DCC address of the device.
                // Convert the integer Turnout value to boolean for DCC++ internal code.
                // Assume if it's not THROWN (true), it must be CLOSED (false).
                msg = DCCppMessage.makeAccessoryDecoderMsg(mNumber, newState);
            internalState = IDLE;
                break;
=======
        case EXACT: // Use <z ... > command
            // mNumber is the index ID into the Base Station's internal table of outputs.
            // Convert the integer Turnout value to boolean for DCC++ internal code.
            // Assume if it's not THROWN (true), it must be CLOSED (false).
            // Note for Outputs (EXACT mode), LOW is THROWN, HIGH is CLOSED
            // As defined in DCC++ Base Station SerialCommand.cpp, so newstate
            // is inverted when making the message 
            msg = DCCppMessage.makeOutputCmdMsg(mNumber, !newstate);
            internalState = COMMANDSENT;
            break;
        case MONITORING: // Use <T ... > command
            // mNumber is the index ID into the Base Station's internal table of Turnouts.
            // Convert the integer Turnout value to boolean for DCC++ internal code.
            // Assume if it's not THROWN (true), it must be CLOSED (false).
            msg = DCCppMessage.makeTurnoutCommandMsg(mNumber, newstate);
            internalState = COMMANDSENT;
            break;
        default: // DIRECT -- use <a ... > command
            // mNumber is the DCC address of the device.
            // Convert the integer Turnout value to boolean for DCC++ internal code.
            // Assume if it's not THROWN (true), it must be CLOSED (false).
            msg = DCCppMessage.makeAccessoryDecoderMsg(mNumber, newstate);
            internalState = IDLE;
            break;
            
>>>>>>> b30e9695
        }
        log.debug("Sending Message: {}", msg.toString());
        tc.sendDCCppMessage(msg, null);  // status returned via manager
    }
    
    @Override
    protected void turnoutPushbuttonLockout(boolean _pushButtonLockout) {
        log.debug("Send command to {} Pushbutton {}T{}", (_pushButtonLockout ? "Lock" : "Unlock"), _prefix, mNumber);
    }
    
    /**
     * request an update on status by sending a DCC++ message
     */
    @Override
    public void requestUpdateFromLayout() {
        // This will handle query for ONESENSOR and TWOSENSOR feedback modes.
        super.requestUpdateFromLayout();
        // (02/2017) Yes it does... using the <s> command or possibly
        // some others.  TODO: Plumb this in... IFF it is needed.
        /*
        // DCCppMessage msg = DCCppMessage.getFeedbackRequestMsg(mNumber,
        //         ((mNumber - 1) % 4) < 2);
        // synchronized (this) {
        //     internalState = STATUSREQUESTSENT;
        // }
        // tc.sendDCCppMessage(msg, null); //status is returned via the manager.
        */

    }

    @Override
    public boolean canInvert() {
        return true;
    }

    /**
     * initmessage is a package proteceted class which allows the Manger to send
     * a feedback message at initilization without changing the state of the
     * turnout with respect to whether or not a feedback request was sent. This
     * is used only when the turnout is created by on layout feedback.
     *
     * @param l Init message
     */
    synchronized void initmessage(DCCppReply l) {
        int oldState = internalState;
        message(l);
        internalState = oldState;
    }

    /*
     *  Handle an incoming message from the DCC++
     */
    @Override
    synchronized public void message(DCCppReply l) {
        log.debug("received message: {}", l);

        switch (getFeedbackMode()) {
        case EXACT:
            handleExactModeFeedback(l);
            break;
        case MONITORING:
            handleMonitoringModeFeedback(l);
            break;
        case DIRECT:
        default:
            // Default is direct mode - we should never get here, actually.
        }
    }

    // listen for the messages to the LI100/LI101
    @Override
    public void message(DCCppMessage l) {
    }

    // Handle a timeout notification
    @Override
    public void notifyTimeout(DCCppMessage msg) {
        if (log.isDebugEnabled()) {
            log.debug("Notified of timeout on message {}", msg.toString());
        }
    }

    /*
     *  With Monitoring Mode feedback, if we see a feedback message, we 
     *  interpret that message and use it to display our feedback. 
     *  <p>
     *  After we send a request to operate a turnout, We ask the command 
     *  station to stop sending information to the stationary decoder
     *  when the either a feedback message or an "OK" message is received.
     *
     *  @param l a {@link DCCppReply} message
     */
    synchronized private void handleMonitoringModeFeedback(DCCppReply l) {
        log.debug("Handle Message for turnout {} in MONITORING feedback mode", mNumber);
        if (l.isTurnoutReply() && (l.getTOIDInt() == mNumber)) {
           if (l.getTOIsThrown()) {
               log.debug("Turnout is Thrown. Inverted = {}", (getInverted() ? "True" : "False"));
               synchronized (this) {
                   newCommandedState(getInverted() ? CLOSED : THROWN);
                   newKnownState(getCommandedState());
               }
           } else if (l.getTOIsClosed()) {
               log.debug("Turnout is Closed. Inverted = {}", (getInverted() ? "True" : "False"));
               synchronized (this) {
                   newCommandedState(getInverted() ? THROWN : CLOSED);
                   newKnownState(getCommandedState());
               }
           }
           internalState = IDLE;
        }
        return;
    }
    
    synchronized private void handleExactModeFeedback(DCCppReply l) {
        /* 
           Note for Outputs (EXACT mode), LOW is THROWN, HIGH is CLOSED
           As defined in DCC++ Base Station SerialCommand.cpp
        */
        log.debug("Handle Message for turnout {} in EXACT feedback mode", mNumber);
        if (l.isOutputCmdReply() && (l.getOutputNumInt() == mNumber)) {
           if (l.getOutputIsLow()) {
               log.debug("Turnout is Thrown. Inverted = {}", (getInverted() ? "True" : "False"));
               synchronized (this) {
                   newCommandedState(getInverted() ? CLOSED : THROWN);
                   newKnownState(getCommandedState());
               }
           } else if (l.getOutputIsHigh()) {
               log.debug("Turnout is Closed. Inverted = {}", (getInverted() ? "True" : "False"));
               synchronized (this) {
                   newCommandedState(getInverted() ? THROWN : CLOSED);
                   newKnownState(getCommandedState());
               }
           }
           internalState = IDLE;
        }
        return;
    }
 
    @Override
    public void dispose() {
        this.removePropertyChangeListener(_stateListener);
        super.dispose();
    }
    
    // Internal class to use for listening to state changes
    private static class DCCppTurnoutStateListener implements java.beans.PropertyChangeListener {
        
        DCCppTurnout _turnout = null;
        
        DCCppTurnoutStateListener(DCCppTurnout turnout) {
            _turnout = turnout;
        }
        
        /*
         * If we're  not using DIRECT feedback mode, we need to listen for 
         * state changes to know when to send an OFF message after we set the 
         * known state
         * If we're using DIRECT mode, all of this is handled from the 
         * outgoing Messages
         */
        @Override
        public void propertyChange(java.beans.PropertyChangeEvent event) {
            log.debug("propertyChange called");
            // If we're using DIRECT feedback mode, we don't care what we see here
            if (_turnout.getFeedbackMode() != DIRECT) {
                if (log.isDebugEnabled()) {
                    log.debug("propertyChange Not Direct Mode property: {} old value {} new value {}", event.getPropertyName(), event.getOldValue(), event.getNewValue());
                }
                if (event.getPropertyName().equals("KnownState")) {
                    // Check to see if this is a change in the status 
                    // triggered by a device on the layout, or a change in 
                    // status we triggered.
                    int oldKnownState = ((Integer) event.getOldValue()).intValue();
                    int curKnownState = ((Integer) event.getNewValue()).intValue();
                    log.debug("propertyChange KnownState - old value {} new value {}", oldKnownState, curKnownState);
                    if (curKnownState != INCONSISTENT
                        && _turnout.getCommandedState() == oldKnownState) {
                        // This was triggered by feedback on the layout, change 
                        // the commanded state to reflect the new Known State
                        if (log.isDebugEnabled()) {
                            log.debug("propertyChange CommandedState: {}", _turnout.getCommandedState());
                        }
                        _turnout.newCommandedState(curKnownState);
                    } else {
                        // Since we always set the KnownState to 
                        // INCONSISTENT when we send a command, If the old 
                        // known state is INCONSISTENT, we just want to send 
                        // an off message
                        if (oldKnownState == INCONSISTENT) {
                            if (log.isDebugEnabled()) {
                                log.debug("propertyChange CommandedState: {}", _turnout.getCommandedState());
                            }
                        }
                    }
                }
            }
        }
        
    }
    
    // data members
    protected int mNumber;   // turnout number
    DCCppTurnoutStateListener _stateListener;  // Internal class object
    
    private final static Logger log = LoggerFactory.getLogger(DCCppTurnout.class);
    
}<|MERGE_RESOLUTION|>--- conflicted
+++ resolved
@@ -182,7 +182,6 @@
             newState = !newState;
         }
         switch (_activeFeedbackType) {
-<<<<<<< HEAD
             case EXACT: // Use <z ... > command
                 // mNumber is the index ID into the Base Station's internal table of outputs.
                 // Convert the integer Turnout value to boolean for DCC++ internal code.
@@ -207,33 +206,6 @@
                 msg = DCCppMessage.makeAccessoryDecoderMsg(mNumber, newState);
             internalState = IDLE;
                 break;
-=======
-        case EXACT: // Use <z ... > command
-            // mNumber is the index ID into the Base Station's internal table of outputs.
-            // Convert the integer Turnout value to boolean for DCC++ internal code.
-            // Assume if it's not THROWN (true), it must be CLOSED (false).
-            // Note for Outputs (EXACT mode), LOW is THROWN, HIGH is CLOSED
-            // As defined in DCC++ Base Station SerialCommand.cpp, so newstate
-            // is inverted when making the message 
-            msg = DCCppMessage.makeOutputCmdMsg(mNumber, !newstate);
-            internalState = COMMANDSENT;
-            break;
-        case MONITORING: // Use <T ... > command
-            // mNumber is the index ID into the Base Station's internal table of Turnouts.
-            // Convert the integer Turnout value to boolean for DCC++ internal code.
-            // Assume if it's not THROWN (true), it must be CLOSED (false).
-            msg = DCCppMessage.makeTurnoutCommandMsg(mNumber, newstate);
-            internalState = COMMANDSENT;
-            break;
-        default: // DIRECT -- use <a ... > command
-            // mNumber is the DCC address of the device.
-            // Convert the integer Turnout value to boolean for DCC++ internal code.
-            // Assume if it's not THROWN (true), it must be CLOSED (false).
-            msg = DCCppMessage.makeAccessoryDecoderMsg(mNumber, newstate);
-            internalState = IDLE;
-            break;
-            
->>>>>>> b30e9695
         }
         log.debug("Sending Message: {}", msg.toString());
         tc.sendDCCppMessage(msg, null);  // status returned via manager

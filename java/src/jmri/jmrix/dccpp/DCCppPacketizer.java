/**
 * DCCppPacketizer.java
 */
package jmri.jmrix.dccpp;

import org.slf4j.Logger;
import org.slf4j.LoggerFactory;
import java.nio.charset.StandardCharsets;

/**
 * Converts Stream-based I/O to/from DCC++ messages. The "DCCppInterface" side
 * sends/receives DCCppMessage objects. The connection to a DCCppPortController is
 * via a pair of *Streams, which then carry sequences of characters for
 * transmission.
 * <P>
 * Messages come to this via the main GUI thread, and are forwarded back to
 * listeners in that same thread. Reception and transmission are handled in
 * dedicated threads by RcvHandler and XmtHandler objects. Those are internal
 * classes defined here. The thread priorities are:
 * <P>
 * <UL>
 * <LI> RcvHandler - at highest available priority
 * <LI> XmtHandler - down one, which is assumed to be above the GUI
 * <LI> (everything else)
 * </UL>
 *
 * @author	Bob Jacobsen Copyright (C) 2001
 * @author	Mark Underwood Copyright (C) 2015
 * @version $Revision$
 *
 * Based on XNetPacketizer by Bob Jacobsen
 *
 */
public class DCCppPacketizer extends DCCppTrafficController {

    public DCCppPacketizer(DCCppCommandStation pCommandStation) {
        super(pCommandStation);
        // The instance method (from DCCppTrafficController) is deprecated
        // But for the moment we need to make sure we set the static
        // self variable, and the instance method does this for us in a
        // static way (which makes findbugs happy).
        //instance();
	log.debug("DCCppPacketizer created.");
    }

// The methods to implement the DCCppInterface
    public boolean status() {
        return (ostream != null & istream != null);
    }

    /**
     * Forward a preformatted DCCppMessage to the actual interface.
     *
     *The message is converted to a byte array and queue for transmission
     *
     * @param m Message to send;
     */
    public void sendDCCppMessage(DCCppMessage m, DCCppListener reply) {
        if (m.length() != 0) {
            sendMessage(m, reply);
            java.lang.Thread.yield();
        }
    }

    /**
     * Add header to the outgoing byte stream.
     *
     * @param msg The output byte stream
     * @return next location in the stream to fill
     */
    protected int addHeaderToOutput(byte[] msg, jmri.jmrix.AbstractMRMessage m) {
        if (log.isDebugEnabled()) {
            log.debug("Appending '<' to start of outgoing message. msg length = {}", msg.length);
        }
        msg[0] = (byte) '<';
        return 1;
    }

<<<<<<< HEAD
    public void startThreads() {
	// Doesn't do anything generically.  Here for TCP version.
	// Not abstract because I don't want to have to deal with that.
    }
=======
    //    public void startThreads() {
	// Doesn't do anything generically.
	// Most Packetizers won't do anything.  The TCP
    //}
>>>>>>> 5a237668


    /**
     * Add trailer to the outgoing byte stream. This version adds the checksum
     * to the last byte.
     *
     * @param msg    The output byte stream
     * @param offset the first byte not yet used
     */
    @Override
    protected void addTrailerToOutput(byte[] msg, int offset, jmri.jmrix.AbstractMRMessage m) {
	log.debug("aTTO offset = {} message = {} msg length = {}", offset, m.toString(), msg.length);
        if (m.getNumDataElements() == 0) {
            return;
        }
        //msg[offset - 1] = (byte) m.getElement(m.getNumDataElements() - 1);
	msg[offset] = '>';
	log.debug("finished string = {}", new String(msg, StandardCharsets.UTF_8));
    }

    /**
     * Check to see if PortController object can be sent to. returns true if
     * ready, false otherwise May throw an Exception.
     */
    @Override
    public boolean portReadyToSend(jmri.jmrix.AbstractPortController p) throws Exception {
        if (((DCCppPortController) p).okToSend()) {
            ((DCCppPortController) p).setOutputBufferEmpty(false);
            return true;
        } else {
            if (log.isDebugEnabled()) {
                log.debug("DCC++ port not ready to receive");
            }
            return false;
        }
    }

    static Logger log = LoggerFactory.getLogger(DCCppPacketizer.class.getName());
}

/* @(#)DCCppPacketizer.java */<|MERGE_RESOLUTION|>--- conflicted
+++ resolved
@@ -76,17 +76,10 @@
         return 1;
     }
 
-<<<<<<< HEAD
-    public void startThreads() {
-	// Doesn't do anything generically.  Here for TCP version.
-	// Not abstract because I don't want to have to deal with that.
-    }
-=======
     //    public void startThreads() {
 	// Doesn't do anything generically.
 	// Most Packetizers won't do anything.  The TCP
     //}
->>>>>>> 5a237668
 
 
     /**

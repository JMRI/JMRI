--- conflicted
+++ resolved
@@ -17,13 +17,10 @@
 4:3	(converts to number 50)<br>\
 Enter as number from 0 to 2044 (inclusive).
 
-<<<<<<< HEAD
-# DCCppStreamPort items
-DCCppStreamName                           = DCC++ (via Stream)
-=======
 # Default configuration properties for DCC++ connections
 defaultMDNSServerName=DCCPlusPlus
 defaultMDNSDomainName=local.
 defaultMDNSServiceType=_http._tcp.local.
 defaultMDNSServiceName=DCC++ Network Interface
->>>>>>> 1a18219b
+# DCCppStreamPort items
+DCCppStreamName                           = DCC++ (via Stream)
--- conflicted
+++ resolved
@@ -590,11 +590,7 @@
             case DCCppConstants.TRACKMANAGER_CMD:
                 text = "Request TrackManager Config: '" + toString() + "'";
                 break;
-<<<<<<< HEAD
             case DCCppConstants.LCD_TEXT_CMD:
-=======
-            case DCCppConstants.LCD_MESSAGE_CMD:
->>>>>>> 6bf4d0e5
                 text = "Request LCD Messages: '" + toString() + "'";
                 break;
             default:
@@ -3112,24 +3108,15 @@
      * Format: {@code <@>}
      * <p>
      * tells EX_CommandStation to send any LCD message updates to this instance of JMRI
-<<<<<<< HEAD
      */
     public static DCCppMessage makeLCDRequestMsg() {
         return (new DCCppMessage(DCCppConstants.LCD_TEXT_CMD, DCCppConstants.LCD_TEXT_CMD_REGEX));
-=======
-     *
-     * @return series of status messages that can be read by an interface to
-     * determine status of DCC++ Base Station and important settings
-     */
-    public static DCCppMessage makeLCDRequestMsg() {
-        return (new DCCppMessage(DCCppConstants.LCD_MESSAGE_CMD, DCCppConstants.LCD_MESSAGE_CMD_REGEX));
->>>>>>> 6bf4d0e5
     }
 
 
     /**
      * This implementation of equals is targeted to the background function
-     * refreshing in SerialDCCppPacketizer. To keep only one function group inF
+     * refreshing in SerialDCCppPacketizer. To keep only one function group in
      * the refresh queue the logic is as follows. Two messages are equal if they
      * are:
      * <ul>

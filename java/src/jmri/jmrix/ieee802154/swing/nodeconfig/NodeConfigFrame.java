package jmri.jmrix.ieee802154.swing.nodeconfig;

import java.awt.Container;
import java.awt.FlowLayout;
import java.util.ResourceBundle;
import javax.swing.BorderFactory;
import javax.swing.BoxLayout;
import javax.swing.JLabel;
import javax.swing.JPanel;
import javax.swing.border.Border;
import jmri.jmrix.ieee802154.IEEE802154Node;
import jmri.jmrix.ieee802154.IEEE802154TrafficController;
import org.slf4j.Logger;
import org.slf4j.LoggerFactory;

/**
 * Frame for user configuration of IEEE 802.15.4 nodes. 
 * Derived from node configuration for c/mri nodes.
 *
 * @author	Bob Jacobsen Copyright (C) 2004
 * @author	Dave Duchamp Copyright (C) 2004
 * @author	Paul Bender Copyright (C) 2013
<<<<<<< HEAD
  */
=======
 */
>>>>>>> 64dc0798
public class NodeConfigFrame extends jmri.util.JmriJFrame {

    protected javax.swing.JComboBox<String> nodeAddrField = new javax.swing.JComboBox<String>();
    protected javax.swing.JComboBox<String> nodeAddr64Field = new javax.swing.JComboBox<String>();
    protected javax.swing.JButton addButton = new javax.swing.JButton(Bundle.getMessage("ButtonAdd"));
    protected javax.swing.JButton editButton = new javax.swing.JButton(Bundle.getMessage("ButtonEdit"));
    protected javax.swing.JButton deleteButton = new javax.swing.JButton(Bundle.getMessage("ButtonDelete"));
    protected javax.swing.JButton doneButton = new javax.swing.JButton(Bundle.getMessage("ButtonDone"));
    protected javax.swing.JButton updateButton = new javax.swing.JButton(Bundle.getMessage("ButtonUpdate"));
    protected javax.swing.JButton cancelButton = new javax.swing.JButton(Bundle.getMessage("ButtonCancel"));

    protected javax.swing.JLabel statusText1 = new javax.swing.JLabel();
    protected javax.swing.JLabel statusText2 = new javax.swing.JLabel();
    protected javax.swing.JLabel statusText3 = new javax.swing.JLabel();

    protected javax.swing.JPanel panel2 = new JPanel();
    protected javax.swing.JPanel panel2a = new JPanel();

    protected boolean changedNode = false;  // true if a node was changed, deleted, or added
    protected boolean editMode = false;     // true if in edit mode

    protected IEEE802154Node curNode = null;    // IEEE802154 Node being editted

    protected boolean errorInStatus1 = false;
    protected boolean errorInStatus2 = false;
    protected String stdStatus1 = Bundle.getMessage("NotesStd1");
    protected String stdStatus2 = Bundle.getMessage("NotesStd2");
    protected String stdStatus3 = Bundle.getMessage("NotesStd3");
    protected String editStatus1 = Bundle.getMessage("NotesEdit1");
    protected String editStatus2 = Bundle.getMessage("NotesEdit2");
    protected String editStatus3 = Bundle.getMessage("NotesEdit3");

    private IEEE802154TrafficController itc = null;

    /**
     * Constructor method
     */
    public NodeConfigFrame(IEEE802154TrafficController tc) {
        super();
        addHelpMenu("package.jmri.jmrix.ieee802154.swing.nodeconfig.NodeConfigFrame", true);
        itc = tc;
    }

    /**
     * Initialize the config window
     */
    public void initComponents() {
        setTitle(Bundle.getMessage("WindowTitle"));
        Container contentPane = getContentPane();
        contentPane.setLayout(new BoxLayout(contentPane, BoxLayout.Y_AXIS));

        contentPane.add(initAddressPanel());
        contentPane.add(initNotesPanel());
        contentPane.add(initButtonPanel());


        // pack for display
        pack();
    }


    /*
     * Initilaize the address panel.
     */
    protected JPanel initAddressPanel(){
        // Set up node address and node type
        JPanel panel1 = new JPanel();
        panel1.setLayout(new BoxLayout(panel1, BoxLayout.Y_AXIS));
        JPanel panel11 = new JPanel();
        panel11.setLayout(new FlowLayout());
        panel11.add(new JLabel(Bundle.getMessage("LabelNodeAddress") + " "));
        panel11.add(nodeAddrField);
        nodeAddrField.addActionListener(new java.awt.event.ActionListener() {

            @Override
            public void actionPerformed(java.awt.event.ActionEvent e) {
                nodeSelected();
            }
        });
        nodeAddrField.setToolTipText(Bundle.getMessage("TipNodeAddress"));
        panel11.add(new JLabel(Bundle.getMessage("LabelNodeAddress64") + " "));
        panel11.add(nodeAddr64Field);
        nodeAddr64Field.setToolTipText(Bundle.getMessage("TipNodeAddress64"));
        nodeAddr64Field.addActionListener(new java.awt.event.ActionListener() {

            @Override
            public void actionPerformed(java.awt.event.ActionEvent e) {
                nodeAddrField.setSelectedIndex(nodeAddr64Field.getSelectedIndex());
            }
        });

        initAddressBoxes();
        panel1.add(panel11);
        return panel1;
    }

    
    /*
     * Initilaize the notes panel.
     */
    protected JPanel initNotesPanel(){
        // Set up the notes panel
        JPanel panel3 = new JPanel();
        panel3.setLayout(new BoxLayout(panel3, BoxLayout.Y_AXIS));
        JPanel panel31 = new JPanel();
        panel31.setLayout(new FlowLayout());
        statusText1.setText(stdStatus1);
        statusText1.setVisible(true);
        panel31.add(statusText1);
        JPanel panel32 = new JPanel();
        panel32.setLayout(new FlowLayout());
        statusText2.setText(stdStatus2);
        statusText2.setVisible(true);
        panel32.add(statusText2);
        JPanel panel33 = new JPanel();
        panel33.setLayout(new FlowLayout());
        statusText3.setText(stdStatus3);
        statusText3.setVisible(true);
        panel33.add(statusText3);
        panel3.add(panel31);
        panel3.add(panel32);
        panel3.add(panel33);
        Border panel3Border = BorderFactory.createEtchedBorder();
        Border panel3Titled = BorderFactory.createTitledBorder(panel3Border,
                Bundle.getMessage("BoxLabelNotes"));
        panel3.setBorder(panel3Titled);
        return panel3;
    }

    /*
     * Initilaize the Button panel.
     */
    protected JPanel initButtonPanel(){
        // Set up buttons
        JPanel panel4 = new JPanel();
        panel4.setLayout(new FlowLayout());
        addButton.setText(Bundle.getMessage("ButtonAdd"));
        addButton.setVisible(true);
        addButton.setToolTipText(Bundle.getMessage("TipAddButton"));
        addButton.addActionListener(new java.awt.event.ActionListener() {
            public void actionPerformed(java.awt.event.ActionEvent e) {
                addButtonActionPerformed();
            }
        });
        panel4.add(addButton);
        editButton.setText(Bundle.getMessage("ButtonEdit"));
        editButton.setVisible(true);
        editButton.setToolTipText(Bundle.getMessage("TipEditButton"));
        panel4.add(editButton);
        editButton.addActionListener(new java.awt.event.ActionListener() {
            public void actionPerformed(java.awt.event.ActionEvent e) {
                editButtonActionPerformed();
            }
        });
        panel4.add(deleteButton);
        deleteButton.setText(Bundle.getMessage("ButtonDelete"));
        deleteButton.setVisible(true);
        deleteButton.setToolTipText(Bundle.getMessage("TipDeleteButton"));
        panel4.add(deleteButton);
        deleteButton.addActionListener(new java.awt.event.ActionListener() {
            public void actionPerformed(java.awt.event.ActionEvent e) {
                deleteButtonActionPerformed();
            }
        });
        panel4.add(doneButton);
        doneButton.setText(Bundle.getMessage("ButtonDone"));
        doneButton.setVisible(true);
        doneButton.setToolTipText(Bundle.getMessage("TipDoneButton"));
        panel4.add(doneButton);
        doneButton.addActionListener(new java.awt.event.ActionListener() {
            public void actionPerformed(java.awt.event.ActionEvent e) {
                doneButtonActionPerformed();
            }
        });
        panel4.add(updateButton);
        updateButton.setText(Bundle.getMessage("ButtonUpdate"));
        updateButton.setVisible(true);
        updateButton.setToolTipText(Bundle.getMessage("TipUpdateButton"));
        panel4.add(updateButton);
        updateButton.addActionListener(new java.awt.event.ActionListener() {
            public void actionPerformed(java.awt.event.ActionEvent e) {
                updateButtonActionPerformed();
            }
        });
        updateButton.setVisible(false);
        panel4.add(cancelButton);
        cancelButton.setText(Bundle.getMessage("ButtonCancel"));
        cancelButton.setVisible(true);
        cancelButton.setToolTipText(Bundle.getMessage("TipCancelButton"));
        panel4.add(cancelButton);
        cancelButton.addActionListener(new java.awt.event.ActionListener() {
            public void actionPerformed(java.awt.event.ActionEvent e) {
                cancelButtonActionPerformed();
            }
        });
        cancelButton.setVisible(false);
        return panel4;
    }

    /**
     * Method to handle add button
     */
    public void addButtonActionPerformed() {
        // create a new Add Frame and display it.
        jmri.util.JmriJFrame addFrame = new AddNodeFrame(itc);
        try {
           addFrame.initComponents();
        } catch(Exception ex) {
           log.error("Exception initializing Frame: {}",ex.toString());
           return;
        }
        addFrame.setVisible(true);
    }

    /**
     * Method to handle edit button
     */
    public void editButtonActionPerformed() {
        // Find IEEE802154 Node address
        String nodeAddress = readNodeAddress();
        if (nodeAddress.equals("")) {
            return;
        }
        // get the IEEE802154Node corresponding to this node address
        curNode = (IEEE802154Node) itc.getNodeFromAddress(nodeAddress);
        if (curNode == null) {
            statusText1.setText(Bundle.getMessage("Error4"));
            statusText1.setVisible(true);
            errorInStatus1 = true;
            resetNotes2();
            return;
        }

        // create a new Edit Frame and display it.
        jmri.util.JmriJFrame editFrame = new EditNodeFrame(itc,curNode);
        try {
           editFrame.initComponents();
        } catch(Exception ex) {
           log.error("Exception initializing Frame: {}",ex.toString());
           return;
        }
        editFrame.setVisible(true);

    }

    /**
     * Method to handle delete button
     */
    public void deleteButtonActionPerformed() {
        // Find IEEE802154 Node address
        String nodeAddress = readNodeAddress();
        if (nodeAddress.equals("")) {
            return;
        }
        // get the IEEE802154Node corresponding to this node address
        curNode = (IEEE802154Node) itc.getNodeFromAddress(nodeAddress);
        if (curNode == null) {
            statusText1.setText(Bundle.getMessage("Error4"));
            statusText1.setVisible(true);
            errorInStatus1 = true;
            resetNotes2();
            return;
        }
        // confirm deletion with the user
        if (javax.swing.JOptionPane.OK_OPTION == javax.swing.JOptionPane.showConfirmDialog(
                this, Bundle.getMessage("ConfirmDelete1") + "\n"
                + Bundle.getMessage("ConfirmDelete2"), Bundle.getMessage("ConfirmDeleteTitle"),
                javax.swing.JOptionPane.OK_CANCEL_OPTION,
                javax.swing.JOptionPane.WARNING_MESSAGE)) {
            // delete this node
            itc.deleteNode(nodeAddress);
            // provide user feedback
            resetNotes();
            statusText1.setText(Bundle.getMessage("FeedBackDelete") + " " + nodeAddress);
            errorInStatus1 = true;
            changedNode = true;
        } else {
            // reset as needed
            resetNotes();
        }
        initAddressBoxes();
    }

    /**
     * Method to handle done button
     */
    public void doneButtonActionPerformed() {
        if (editMode) {
            // Reset 
            editMode = false;
            curNode = null;
            // Switch buttons
            addButton.setVisible(true);
            editButton.setVisible(true);
            deleteButton.setVisible(true);
            doneButton.setVisible(true);
            updateButton.setVisible(false);
            cancelButton.setVisible(false);
        }
        if (changedNode) {
            // Remind user to Save new configuration
            javax.swing.JOptionPane.showMessageDialog(this,
                    Bundle.getMessage("Reminder1") + "\n" + Bundle.getMessage("Reminder2"),
                    Bundle.getMessage("ReminderTitle"),
                    javax.swing.JOptionPane.INFORMATION_MESSAGE);
        }
        setVisible(false);
        dispose();
    }

    /**
     * Method to handle update button
     */
    public void updateButtonActionPerformed() {
        // get node information from window

        // check consistency of node information
        if (!checkConsistency()) {
            return;
        }
        // update node paramaters
        setNodeParameters();
        changedNode = true;
        // Reset Edit Mode
        editMode = false;
        curNode = null;
        // Switch buttons
        addButton.setVisible(true);
        editButton.setVisible(true);
        deleteButton.setVisible(true);
        doneButton.setVisible(true);
        updateButton.setVisible(false);
        cancelButton.setVisible(false);
        // refresh notes panel
        statusText2.setText(stdStatus2);
        statusText3.setText(stdStatus3);
        // provide user feedback
        statusText1.setText(Bundle.getMessage("FeedBackUpdate") + " " + readNodeAddress());
        errorInStatus1 = true;
    }

    /**
     * Method to handle cancel button
     */
    public void cancelButtonActionPerformed() {
        // Reset 
        editMode = false;
        curNode = null;
        // Switch buttons
        addButton.setVisible(true);
        editButton.setVisible(true);
        deleteButton.setVisible(true);
        doneButton.setVisible(true);
        updateButton.setVisible(false);
        cancelButton.setVisible(false);
        // refresh notes panel
        statusText1.setText(stdStatus1);
        statusText2.setText(stdStatus2);
        statusText3.setText(stdStatus3);
    }

    /**
     * Method to close the window when the close box is clicked
     */
    public void windowClosing(java.awt.event.WindowEvent e) {
        doneButtonActionPerformed();
        super.windowClosing(e);
    }

    /**
     * Method to set node parameters The node must exist, and be in 'curNode'
     */
    protected void setNodeParameters() {
    }

    /**
     * Method to reset the notes error after error display
     */
    private void resetNotes() {
        if (errorInStatus1) {
            if (editMode) {
                statusText1.setText(editStatus1);
            } else {
                statusText1.setText(stdStatus1);
            }
            errorInStatus1 = false;
        }
        resetNotes2();
    }

    /**
     * Reset the second line of Notes area
     */
    private void resetNotes2() {
        if (errorInStatus2) {
            if (editMode) {
                statusText1.setText(editStatus2);
            } else {
                statusText2.setText(stdStatus2);
            }
            errorInStatus2 = false;
        }
    }

    /**
     * Read node address from the nodeAddressField or nodeAddr64Field 
     * as appropriate and return as a string.  
     *
     * @return String containing the short (two byte) address of the node.
     *         if the two byte node address is either "FF FF" or "FF FE",
     *         returns the long (64 bit) address.
     */
    private String readNodeAddress() {
        String addr = "";
        addr = (String) nodeAddrField.getSelectedItem();
        if (addr.equals("FF FF ") || addr.equals("FF FE ")) {
            addr = (String) nodeAddr64Field.getSelectedItem();
        }
        return (addr);
    }

    /**
     * Check for consistency errors by node type Returns 'true' if successful,
     * 'false' if an error was detected. If an error is detected, a suitable
     * error message is placed in the Notes area
     */
    protected boolean checkConsistency() {
        return true;
    }

    // Initilize the drop down box for the address lists.
    protected void initAddressBoxes() {
        IEEE802154Node current = null;
        nodeAddrField.removeAllItems();
        nodeAddr64Field.removeAllItems();
        for (int i = 0; i < itc.getNumNodes(); i++) {
            current = (IEEE802154Node) itc.getNode(i);
            nodeAddrField.insertItemAt(jmri.util.StringUtil.hexStringFromBytes(current.getUserAddress()), i);
            nodeAddr64Field.insertItemAt(jmri.util.StringUtil.hexStringFromBytes(current.getGlobalAddress()), i);
        }
        nodeAddrField.insertItemAt("", 0);
        nodeAddrField.setEditable(true);
        nodeAddr64Field.insertItemAt("", 0);
    }

    // Update the display when the selected node changes.
    protected void nodeSelected() {
        nodeAddr64Field.setSelectedIndex(nodeAddrField.getSelectedIndex());
    }

    private final static Logger log = LoggerFactory.getLogger(NodeConfigFrame.class.getName());

}<|MERGE_RESOLUTION|>--- conflicted
+++ resolved
@@ -20,11 +20,7 @@
  * @author	Bob Jacobsen Copyright (C) 2004
  * @author	Dave Duchamp Copyright (C) 2004
  * @author	Paul Bender Copyright (C) 2013
-<<<<<<< HEAD
-  */
-=======
  */
->>>>>>> 64dc0798
 public class NodeConfigFrame extends jmri.util.JmriJFrame {
 
     protected javax.swing.JComboBox<String> nodeAddrField = new javax.swing.JComboBox<String>();

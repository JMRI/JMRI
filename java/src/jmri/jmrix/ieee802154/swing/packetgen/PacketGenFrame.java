package jmri.jmrix.ieee802154.swing.packetgen;

import jmri.jmrix.ieee802154.IEEE802154Message;
import jmri.jmrix.ieee802154.IEEE802154TrafficController;

/**
 * Frame for user input of XpressNet messages
 *
 * @author	Bob Jacobsen Copyright (C) 2001,2002
<<<<<<< HEAD
  */
=======
 */
>>>>>>> 64dc0798
public class PacketGenFrame extends jmri.jmrix.swing.AbstractPacketGenFrame {

    final java.util.ResourceBundle rb = java.util.ResourceBundle.getBundle("jmri.jmrix.ieee802154.IEEE802154ActionListBundle");

    public void initComponents() throws Exception {
        super.initComponents();

        // all we need to do is set the title 
        setTitle(rb.getString("jmri.jmrix.ieee802154.swing.packetgen.PacketGenActio"));

        // pack to cause display
        pack();
    }

    public void sendButtonActionPerformed(java.awt.event.ActionEvent e) {
        tc.sendIEEE802154Message(createPacket(packetTextField.getSelectedItem().toString()), null);
    }

    IEEE802154Message createPacket(String s) {
        if (s.equals("")) {
            return null; // message cannot be empty
        }
        IEEE802154Message m = new IEEE802154Message(s, s.length());
        return m;
    }

    // connect to the TrafficController
    public void connect(IEEE802154TrafficController t) {
        tc = t;
    }

    // private data
    private IEEE802154TrafficController tc = null;
}<|MERGE_RESOLUTION|>--- conflicted
+++ resolved
@@ -7,11 +7,7 @@
  * Frame for user input of XpressNet messages
  *
  * @author	Bob Jacobsen Copyright (C) 2001,2002
-<<<<<<< HEAD
-  */
-=======
  */
->>>>>>> 64dc0798
 public class PacketGenFrame extends jmri.jmrix.swing.AbstractPacketGenFrame {
 
     final java.util.ResourceBundle rb = java.util.ResourceBundle.getBundle("jmri.jmrix.ieee802154.IEEE802154ActionListBundle");

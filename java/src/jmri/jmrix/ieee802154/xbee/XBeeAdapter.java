package jmri.jmrix.ieee802154.xbee;

<<<<<<< HEAD
import com.rapplogic.xbee.XBeeConnection;
import java.io.IOException;
=======
import com.digi.xbee.api.connection.IConnectionInterface;
import gnu.io.CommPortIdentifier;
import gnu.io.PortInUseException;
import gnu.io.SerialPort;
import gnu.io.SerialPortEvent;
import gnu.io.SerialPortEventListener;
>>>>>>> ccac2133
import org.slf4j.Logger;
import org.slf4j.LoggerFactory;
import purejavacomm.CommPortIdentifier;
import purejavacomm.NoSuchPortException;
import purejavacomm.PortInUseException;
import purejavacomm.SerialPort;
import purejavacomm.SerialPortEvent;
import purejavacomm.SerialPortEventListener;
import purejavacomm.UnsupportedCommOperationException;

/**
 * Provide access to IEEE802.15.4 devices via a serial comm port.
 *
 * @author Paul Bender Copyright (C) 2013
 */
public class XBeeAdapter extends jmri.jmrix.ieee802154.serialdriver.SerialDriverAdapter implements jmri.jmrix.SerialPortAdapter, IConnectionInterface, SerialPortEventListener {

    private boolean iConnectionOpened = false;

    public XBeeAdapter() {
        super(new XBeeConnectionMemo());
    }

    @Override
    public String openPort(String portName, String appName) {
        try {
            // get and open the primary port
            CommPortIdentifier portID = CommPortIdentifier.getPortIdentifier(portName);
            try {
                activeSerialPort = (SerialPort) portID.open(appName, 2000);  // name of program, msec to wait
            } catch (PortInUseException p) {
                return handlePortBusy(p, portName, log);
            }
            // try to set it for serial
            try {
                setSerialPort();
            } catch (UnsupportedCommOperationException e) {
                log.error("Cannot set serial parameters on port " + portName + ": " + e.getMessage());
                return "Cannot set serial parameters on port " + portName + ": " + e.getMessage();
            }

            // get and save stream
            serialStream = activeSerialPort.getInputStream();

            // purge contents, if any
            purgeStream(serialStream);

            // report status?
            if (log.isInfoEnabled()) {
                // report now
                log.info(portName + " port opened at "
                        + activeSerialPort.getBaudRate() + " baud with"
                        + " DTR: " + activeSerialPort.isDTR()
                        + " RTS: " + activeSerialPort.isRTS()
                        + " DSR: " + activeSerialPort.isDSR()
                        + " CTS: " + activeSerialPort.isCTS()
                        + "  CD: " + activeSerialPort.isCD()
                );

            }
            if (log.isDebugEnabled()) {
                // report additional status
                log.debug(" port flow control shows "
                        + (activeSerialPort.getFlowControlMode() == SerialPort.FLOWCONTROL_RTSCTS_OUT ? "hardware flow control" : "no flow control"));
            }
            opened = true;
        } catch (NoSuchPortException p) {
            return handlePortNotFound(p, portName, log);
        } catch (IOException ex) {
            log.error("Unexpected exception while opening port " + portName + " trace follows: " + ex);
            ex.printStackTrace();
            return "Unexpected error while opening port " + portName + ": " + ex;
        }

        return null; // normal operation
    }

    /**
     *
     */
    @edu.umd.cs.findbugs.annotations.SuppressFBWarnings(value = {"NO_NOTIFY_NOT_NOTIFYALL","NN_NAKED_NOTIFY"}, justification="The notify call is notifying the receive thread that data is available.  There is only one receive thead, so no reason to call notifyAll.")
    public void serialEvent(SerialPortEvent e) {
        int type = e.getEventType();
        try {
            if (type == SerialPortEvent.DATA_AVAILABLE) {
                if (this.getInputStream().available() > 0) {
                    if (log.isDebugEnabled()) {
                        log.debug("SerialEvent: DATA_AVAILABLE is " + e.getNewValue());
                    }
                    synchronized (this) {
                        this.notifyAll();
                    }
                } else {
                    log.warn("SerialEvent: DATA_AVAILABLE but no data available.");
                }
                return;
            } else if (log.isDebugEnabled()) {
                switch (type) {
                    case SerialPortEvent.DATA_AVAILABLE:
                        log.info("SerialEvent: DATA_AVAILABLE is " + e.getNewValue());
                        return;
                    case SerialPortEvent.OUTPUT_BUFFER_EMPTY:
                        log.info("SerialEvent: OUTPUT_BUFFER_EMPTY is " + e.getNewValue());
                        return;
                    case SerialPortEvent.CTS:
                        log.info("SerialEvent: CTS is " + e.getNewValue());
                        return;
                    case SerialPortEvent.DSR:
                        log.info("SerialEvent: DSR is " + e.getNewValue());
                        return;
                    case SerialPortEvent.RI:
                        log.info("SerialEvent: RI is " + e.getNewValue());
                        return;
                    case SerialPortEvent.CD:
                        log.info("SerialEvent: CD is " + e.getNewValue());
                        return;
                    case SerialPortEvent.OE:
                        log.info("SerialEvent: OE (overrun error) is " + e.getNewValue());
                        return;
                    case SerialPortEvent.PE:
                        log.info("SerialEvent: PE (parity error) is " + e.getNewValue());
                        return;
                    case SerialPortEvent.FE:
                        log.info("SerialEvent: FE (framing error) is " + e.getNewValue());
                        return;
                    case SerialPortEvent.BI:
                        log.info("SerialEvent: BI (break interrupt) is " + e.getNewValue());
                        return;
                    default:
                        log.info("SerialEvent of unknown type: " + type + " value: " + e.getNewValue());
                        return;
                }
            }
        } catch (java.io.IOException ex) {
            // it's best not to throw the exception because the RXTX thread may not be prepared to handle
            log.error("RXTX error in serialEvent method", ex);
        }
    }


    /**
     * Local method to do specific port configuration
     */
    @Override
<<<<<<< HEAD
    protected void setSerialPort() throws UnsupportedCommOperationException {
=======
    protected void setSerialPort() throws gnu.io.UnsupportedCommOperationException {
        log.debug("setSerialPort() called.");
>>>>>>> ccac2133
        // find the baud rate value, configure comm options
        int baud = validSpeedValues[0];  // default, but also defaulted in the initial value of selectedSpeed
        for (int i = 0; i < validSpeeds.length; i++) {
            if (validSpeeds[i].equals(mBaudRate)) {
                baud = validSpeedValues[i];
            }
        }

        activeSerialPort.setSerialPortParams(baud, SerialPort.DATABITS_8,
                SerialPort.STOPBITS_1, SerialPort.PARITY_NONE);

        // set RTS high, DTR high - done early, so flow control can be configured after
        //activeSerialPort.setRTS(true);          // not connected in some serial ports and adapters
        //activeSerialPort.setDTR(true);          // pin 1 in DIN8; on main connector, this is DTR

        // find and configure flow control
        int flow = SerialPort.FLOWCONTROL_NONE; // default
        activeSerialPort.setFlowControlMode(flow);
        

        if (log.isDebugEnabled()) {
            try {
                activeSerialPort.notifyOnFramingError(true);
            } catch (Exception e) {
                log.debug("Could not notifyOnFramingError: " + e);
            }
            try {
                activeSerialPort.notifyOnBreakInterrupt(true);
            } catch (Exception e) {
                log.debug("Could not notifyOnBreakInterrupt: " + e);
            }
            try {
                activeSerialPort.notifyOnParityError(true);
            } catch (Exception e) {
                log.debug("Could not notifyOnParityError: " + e);
            }
            try {
                activeSerialPort.notifyOnOverrunError(true);
            } catch (Exception e) {
                log.debug("Could not notifyOnOverrunError: " + e);
            }
        }

        activeSerialPort.enableReceiveTimeout(10);

        // The following are required for the XBee API's input thread.
        try {
           activeSerialPort.notifyOnDataAvailable(true);
        } catch (Exception e) {
           log.debug("Could not notifyOnDataAvailable: " + e);
        }
        // arrange to notify later
        try {
            activeSerialPort.addEventListener(this);
        } catch (java.lang.Exception e) {
            log.error("Exception adding listener " + e);
        }
    }

    /**
     * set up all of the other objects to operate connected to this port
     */
    @Override
    public void configure() {
        log.debug("configure() called.");
        XBeeTrafficController tc = new XBeeTrafficController();

        // connect to the traffic controller
        this.getSystemConnectionMemo().setTrafficController(tc);
        tc.setAdapterMemo(this.getSystemConnectionMemo());
        tc.connectPort(this);
        this.getSystemConnectionMemo().configureManagers();
        // Configure the form of serial address validation for this connection
//        adaptermemo.setSerialAddress(new jmri.jmrix.ieee802154.SerialAddress(adaptermemo));
    }

    /**
     * Get an array of valid baud rates. This is currently just a message saying
     * its fixed
     */
    @edu.umd.cs.findbugs.annotations.SuppressFBWarnings(value = "EI_EXPOSE_REP") // OK to expose array instead of copy until Java 1.6
    @Override
    public String[] validBaudRates() {
        return validSpeeds;
    }

    @Override
    public XBeeConnectionMemo getSystemConnectionMemo() {
        jmri.jmrix.ieee802154.IEEE802154SystemConnectionMemo m = super.getSystemConnectionMemo();
        if (m instanceof XBeeConnectionMemo ) {
           return (XBeeConnectionMemo) m;
        } else {
           throw new java.lang.IllegalArgumentException("System Connection Memo associated with this connection is not the right type.");
        }
    }

    private String[] validSpeeds = new String[]{"1,200 baud", "2,400 baud",
        "4,800 baud", "9,600 baud", "19,200 baud", "38,400 baud",
        "57,600 baud", "115,200 baud"};
    private int[] validSpeedValues = new int[]{1200, 2400, 4800, 9600, 19200,
        38400, 57600, 115200};

    // methods for IConnectionInterface
    @Override
    public void close() {
        activeSerialPort.close();
        iConnectionOpened = false;
    }

    @Override
    public int readData(byte[] b) throws java.io.IOException {
       log.debug("read data called with {}", b);
       return serialStream.read(b);
    }

    @Override
    public int readData(byte[] b,int off, int len) throws java.io.IOException {
       log.debug("read data called with {} {} {}", b, off, len);
       return serialStream.read(b,off,len);
    }

    @Override
    public void writeData(byte[] b) throws java.io.IOException {
       log.debug("write data called with {}", b);
       getOutputStream().write(b);
    }

    @Override
    public void writeData(byte[] b,int off, int len) throws java.io.IOException {
       log.debug("write data called with {} {} {}", b, off, len);
       getOutputStream().write(b,off,len);
    }

    @Override
    public boolean isOpen(){
       log.debug("isOpen called");
       return ( iConnectionOpened );
    }

    @Override
    public void open(){
       log.debug("open called");
       iConnectionOpened = true;
       // don't do anything here.  We handle the details of open through the 
       // openPort call, which is called from the JMRI infrastructure.
    }

    private final static Logger log = LoggerFactory.getLogger(XBeeAdapter.class.getName());

}<|MERGE_RESOLUTION|>--- conflicted
+++ resolved
@@ -1,16 +1,7 @@
 package jmri.jmrix.ieee802154.xbee;
 
-<<<<<<< HEAD
-import com.rapplogic.xbee.XBeeConnection;
+import com.digi.xbee.api.connection.IConnectionInterface;
 import java.io.IOException;
-=======
-import com.digi.xbee.api.connection.IConnectionInterface;
-import gnu.io.CommPortIdentifier;
-import gnu.io.PortInUseException;
-import gnu.io.SerialPort;
-import gnu.io.SerialPortEvent;
-import gnu.io.SerialPortEventListener;
->>>>>>> ccac2133
 import org.slf4j.Logger;
 import org.slf4j.LoggerFactory;
 import purejavacomm.CommPortIdentifier;
@@ -155,12 +146,8 @@
      * Local method to do specific port configuration
      */
     @Override
-<<<<<<< HEAD
     protected void setSerialPort() throws UnsupportedCommOperationException {
-=======
-    protected void setSerialPort() throws gnu.io.UnsupportedCommOperationException {
         log.debug("setSerialPort() called.");
->>>>>>> ccac2133
         // find the baud rate value, configure comm options
         int baud = validSpeedValues[0];  // default, but also defaulted in the initial value of selectedSpeed
         for (int i = 0; i < validSpeeds.length; i++) {

--- conflicted
+++ resolved
@@ -343,8 +343,6 @@
     public void connectPortController(jmri.jmrix.AbstractStreamPortController cont) {
         connectedController = cont;
         connectedController.configure();
-<<<<<<< HEAD
-=======
     }
 
     /**
@@ -355,7 +353,6 @@
      */
     public void setPortController(jmri.jmrix.AbstractStreamPortController cont) {
         connectedController = cont;
->>>>>>> e9155baa
     }
 
     /**

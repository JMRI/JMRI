--- conflicted
+++ resolved
@@ -127,33 +127,16 @@
     /*
      *  Convert the 16 bit user address to an XBee16BitAddress object.
      */
-<<<<<<< HEAD
-    public XBee16BitAddress getXBee16BitAddress() {
-        return new XBee16BitAddress(getUserAddress()[0],
-                getUserAddress()[1]);
-=======
-    public XBeeAddress16 getXBeeAddress16() {
-        return new XBeeAddress16(0xff & getUserAddress()[0],
+    public XBee16BitAddress getXBeeAddress16() {
+        return new XBee16BitAddress(0xff & getUserAddress()[0],
                 0xff & getUserAddress()[1]);
->>>>>>> 44bfec26
     }
 
     /*
      *  Convert the 64 bit address to an XBee64BitAddress object.
      */
-<<<<<<< HEAD
-    public XBee64BitAddress getXBee64BitAddress() {
-        return new XBee64BitAddress(getGlobalAddress()[0],
-                getGlobalAddress()[1],
-                getGlobalAddress()[2],
-                getGlobalAddress()[3],
-                getGlobalAddress()[4],
-                getGlobalAddress()[5],
-                getGlobalAddress()[6],
-                getGlobalAddress()[7]);
-=======
-    public XBeeAddress64 getXBeeAddress64() {
-        return new XBeeAddress64(0xff & getGlobalAddress()[0],
+    public XBee64BitAddress getXBeeAddress64() {
+        return new XBee64BitAddress(0xff & getGlobalAddress()[0],
                 0xff & getGlobalAddress()[1],
                 0xff & getGlobalAddress()[2],
                 0xff & getGlobalAddress()[3],
@@ -161,7 +144,6 @@
                 0xff & getGlobalAddress()[5],
                 0xff & getGlobalAddress()[6],
                 0xff & getGlobalAddress()[7]);
->>>>>>> 44bfec26
     }
 
     /**
@@ -261,11 +243,11 @@
      *
      */
     public com.rapplogic.xbee.api.XBeeAddress getPreferedTransmitAddress() {
-        if (!(getXBee16BitAddress().equals(XBee16BitAddress.BROADCAST))
-                && !(getXBee16BitAddress().equals(XBee16BitAddress.ZNET_BROADCAST))) {
-            return getXBee16BitAddress();
+        if (!(getXBeeAddress16().equals(XBeeAddress16.BROADCAST))
+                && !(getXBeeAddress16().equals(XBeeAddress16.ZNET_BROADCAST))) {
+            return getXBeeAddress16();
         } else {
-            return getXBee64BitAddress();
+            return getXBeeAddress64();
         }
     }
 

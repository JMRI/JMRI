--- conflicted
+++ resolved
@@ -294,12 +294,8 @@
         if (old != this.ccCurrent) {
               // store the connection config with the node.
               if(ccCurrent instanceof AbstractStreamConnectionConfig) {
-<<<<<<< HEAD
-                 confNode.connectPortController((AbstractStreamConnectionConfig)ccCurrent); 
-=======
                  confNode.setPortController((AbstractStreamConnectionConfig)ccCurrent); 
                  //confNode.connectPortController((AbstractStreamConnectionConfig)ccCurrent); 
->>>>>>> e9155baa
               // this.ccCurrent.register();
               }
         }

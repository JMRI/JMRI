package jmri.jmrix.ieee802154.xbee.configurexml;

import com.digi.xbee.api.RemoteXBeeDevice;
import com.digi.xbee.api.exceptions.TimeoutException;
import com.digi.xbee.api.exceptions.XBeeException;
import com.digi.xbee.api.models.XBee16BitAddress;
import com.digi.xbee.api.models.XBee64BitAddress;
import java.util.List;
import jmri.configurexml.ConfigXmlManager;
import jmri.configurexml.XmlAdapter;
import jmri.jmrix.AbstractStreamPortController;
import jmri.jmrix.AbstractStreamConnectionConfig;
import jmri.jmrix.configurexml.AbstractSerialConnectionConfigXml;
import jmri.jmrix.ieee802154.xbee.ConnectionConfig;
import jmri.jmrix.ieee802154.xbee.XBeeAdapter;
import jmri.jmrix.ieee802154.xbee.XBeeConnectionMemo;
import jmri.jmrix.ieee802154.xbee.XBeeNode;
import jmri.jmrix.ieee802154.xbee.XBeeTrafficController;
import org.jdom2.Element;
import org.slf4j.Logger;
import org.slf4j.LoggerFactory;

/**
 * Handle XML persistance of layout connections by persisting the XBeeAdapter
 * (and connections). Note this is named as the XML version of a
 * ConnectionConfig object, but it's actually persisting the XBeeAdapter.
 * <p>
 * This class is invoked from jmrix.JmrixConfigPaneXml on write, as that class
 * is the one actually registered. Reads are brought here directly via the class
 * attribute in the XML.
 *
 * @author Bob Jacobsen Copyright: Copyright (c) 2003, 2006, 2007, 2008
 */
public class ConnectionConfigXml extends AbstractSerialConnectionConfigXml {

    public ConnectionConfigXml() {
        super();
    }

    /**
     * Write out the SerialNode objects too
     *
     * @param e Element being extended
     */
    @Override
    protected void extendElement(Element e) {
        XBeeConnectionMemo xcm;
        XBeeTrafficController xtc;
        try {
            xcm = (XBeeConnectionMemo) adapter.getSystemConnectionMemo();
            xtc = (XBeeTrafficController) xcm.getTrafficController();
        } catch (NullPointerException npe) {
            // The adapter doesn't have a memo, so no nodes can be defined.
            if (log.isDebugEnabled()) {
                log.debug("No memo defined; no nodes to save.");
            }
            return;
        }
        try {
            XBeeNode node = (XBeeNode) xtc.getNode(0);
            int index = 1;
            while (node != null) {
                // add node as an element
                Element n = new Element("node");
                n.setAttribute("name", "" + node.getNodeAddress());
                e.addContent(n);
                // add parameters to the node as needed
                n.addContent(makeParameter("address", ""
                        + jmri.util.StringUtil.hexStringFromBytes(node.getUserAddress())));
                n.addContent(makeParameter("PAN", ""
                        + jmri.util.StringUtil.hexStringFromBytes(node.getPANAddress())));
                n.addContent(makeParameter("GUID", ""
                        + jmri.util.StringUtil.hexStringFromBytes(node.getGlobalAddress())));
                n.addContent(makeParameter("name", node.getIdentifier()));
                n.addContent(makeParameter("polled", node.getPoll() ? "yes" : "no"));

                jmri.jmrix.AbstractStreamPortController pc = null;
                if ((pc = node.getPortController()) != null) {
                    n.addContent(makeParameter("StreamController",
                            pc.getClass().getName()));
                }

                jmri.jmrix.AbstractStreamConnectionConfig cf = null;
                if ((cf = node.getConnectionConfig()) != null) {
                    n.addContent(makeParameter("StreamConfig",
                            cf.getClass().getName()));
                    String adapter = ConfigXmlManager.adapterName(cf);
                    log.debug("forward to {}", adapter);
                    try {
                        XmlAdapter x = (XmlAdapter) Class.forName(adapter).getDeclaredConstructor().newInstance();
                        n.addContent(x.store(cf));
                    } catch (ClassNotFoundException | IllegalAccessException
                            | InstantiationException | NoSuchMethodException | java.lang.reflect.InvocationTargetException ex) {
                        log.error("Exception: ", ex);
                    }
                }

                // look for the next node
                node = (XBeeNode) xtc.getNode(index);
                index++;
            }
        } catch (java.lang.NullPointerException npe2) {
            // no nodes defined.
            return;
        }
    }

    protected Element makeParameter(String name, String value) {
        Element p = new Element("parameter");
        p.setAttribute("name", name);
        p.addContent(value);
        return p;
    }

    @Override
    protected void getInstance() {
        adapter = new XBeeAdapter();
    }

    @Override
    protected void getInstance(Object object) {
        adapter = ((ConnectionConfig) object).getAdapter();
    }

    @Override
    protected void unpackElement(Element shared, Element perNode) {
        List<Element> l = shared.getChildren("node");
        // Trigger initialization of this Node to reflect these parameters
        XBeeConnectionMemo xcm = (XBeeConnectionMemo) adapter.getSystemConnectionMemo();
        XBeeTrafficController xtc = (XBeeTrafficController) xcm.getTrafficController();
        for (int i = 0; i < l.size(); i++) {
            Element n = l.get(i);
            byte GUID[] = jmri.util.StringUtil.bytesFromHexString(findParmValue(n, "GUID"));
            XBee64BitAddress guid = new XBee64BitAddress(GUID);
            byte addr[] = jmri.util.StringUtil.bytesFromHexString(findParmValue(n, "address"));
            XBee16BitAddress address = new XBee16BitAddress(addr);
            String Identifier = findParmValue(n, "name");
            // create the RemoteXBeeDevice for the node.
            RemoteXBeeDevice remoteDevice = new RemoteXBeeDevice(xtc.getXBee(),
                    guid, address, Identifier);
            // Check to see if the node is a duplicate, if it is, move
            // to the next one.
            // get a XBeeNode corresponding to this node address if one exists
            XBeeNode curNode = (XBeeNode) xtc.getNodeFromXBeeDevice(remoteDevice);
            if (curNode != null) {
                log.info("Read duplicate node {} from file", remoteDevice);
                continue;
            }

            try {
                // and then add it to the network
                xtc.getXBee().getNetwork().addRemoteDevice(remoteDevice);
                // create node (they register themselves)
                XBeeNode node = new XBeeNode(remoteDevice);

                String polled = findParmValue(n, "polled");
                node.setPoll(polled.equals("yes"));

                xtc.registerNode(node);

                // if there is a stream port controller stored for this
                // node, we need to load that after the node starts running.
                // otherwise, the IOStream associated with the node has not
                // been configured.
                String streamController = findParmValue(n, "StreamController");
                String streamConfig = findParmValue(n, "StreamConfig");
                AbstractStreamPortController connectedController = null;
                jmri.jmrix.AbstractStreamConnectionConfig connectedConfig = null;

                Element connect; 
<<<<<<< HEAD
	        try {
			connect = n.getChildren("connection").get(0); // there should only be one connection child.
		} catch(IndexOutOfBoundsException ioobe){
			connect = null;
		}
=======
                try {
                   connect = n.getChildren("connection").get(0); // there should only be one connection child.
                } catch(IndexOutOfBoundsException ioobe){
                   connect = null;
                }
>>>>>>> d914ef7e

                // configure the controller.
                if (streamController != null) {
                    try {
                        @SuppressWarnings("unchecked") // Class.forName cast is unchecked at this point
                        java.lang.Class<jmri.jmrix.AbstractStreamPortController> T = (Class<AbstractStreamPortController>) Class.forName(streamController);
                        java.lang.reflect.Constructor<?> ctor = T.getConstructor(java.io.DataInputStream.class, java.io.DataOutputStream.class, String.class);
                        connectedController = (jmri.jmrix.AbstractStreamPortController) ctor.newInstance(node.getIOStream().getInputStream(), node.getIOStream().getOutputStream(), "XBee Node " + node.getPreferedName());
                    } catch (java.lang.ClassNotFoundException cnfe) {
                        log.error("Unable to find class for stream controller : {}", streamController);
                    } catch (java.lang.InstantiationException
                            | java.lang.NoSuchMethodException
                            | java.lang.IllegalAccessException
                            | java.lang.reflect.InvocationTargetException ex) {
                        log.error("Unable to construct Stream Port Controller for node.", ex);
                    }
                }
                // if streamConfig is available, set up connectedConfig.
                if (streamConfig != null && connectedController != null) {
                    try {
                        @SuppressWarnings("unchecked") // Class.forName cast is unchecked at this point
                        java.lang.Class<jmri.jmrix.AbstractStreamConnectionConfig> T = (Class<AbstractStreamConnectionConfig>) Class.forName(streamConfig);
                        java.lang.reflect.Constructor<?> ctor = T.getConstructor(jmri.jmrix.AbstractStreamPortController.class);
                        connectedConfig = (jmri.jmrix.AbstractStreamConnectionConfig) ctor.newInstance(connectedController);
                    } catch (java.lang.ClassNotFoundException cnfe) {
                        log.error("Unable to find class for stream config: {}", streamConfig);
                    } catch (java.lang.InstantiationException
                            | java.lang.NoSuchMethodException
                            | java.lang.IllegalAccessException
                            | java.lang.reflect.InvocationTargetException ex) {
                        log.error("Unable to construct Stream Port Configuration for node.", ex);
                    }
                }
                // load information from the xml file.
                if (connect != null && connectedConfig != null) {
                    String className = connect.getAttributeValue("class");

                    try {
                        XmlAdapter adapter = (XmlAdapter) Class.forName(className).getDeclaredConstructor().newInstance();
                        adapter.load(connect, connectedConfig);
                    } catch (ClassNotFoundException
                            | InstantiationException | NoSuchMethodException | java.lang.reflect.InvocationTargetException
                            | IllegalAccessException ex) {
                        log.error("Unable to create {} for {}", className, shared, ex);
                    } catch (RuntimeException | jmri.configurexml.JmriConfigureXmlException ex) {
                        log.error("Unable to load {} into {}", shared, className, ex);
                    }
                }

                // after loading either config or controller, connect them.
                if (connectedConfig != null) {
                    node.connectPortController(connectedConfig);
                } else if (connectedController != null) {
                    // fallback for connections created with a script
                    node.connectPortController(connectedController);
                }
                log.info("loaded {} onto node {}", node.getConnectionConfig(), node);
                log.info("manuf {} userName {} ", node.getConnectionConfig().getManufacturer(), node.getConnectionConfig().name());
            } catch (TimeoutException toe) {
                log.error("Timeout adding node {} from configuration file.",
                        remoteDevice);
            } catch (XBeeException xbe) {
                log.error("Exception adding node {} from configuration file.",
                        remoteDevice);
            }
        }

    }

    @Override
    protected void register() {
        this.register(new ConnectionConfig(adapter));
    }

    // initialize logging
    private final static Logger log = LoggerFactory.getLogger(ConnectionConfigXml.class);

}<|MERGE_RESOLUTION|>--- conflicted
+++ resolved
@@ -168,19 +168,11 @@
                 jmri.jmrix.AbstractStreamConnectionConfig connectedConfig = null;
 
                 Element connect; 
-<<<<<<< HEAD
-	        try {
-			connect = n.getChildren("connection").get(0); // there should only be one connection child.
-		} catch(IndexOutOfBoundsException ioobe){
-			connect = null;
-		}
-=======
                 try {
                    connect = n.getChildren("connection").get(0); // there should only be one connection child.
                 } catch(IndexOutOfBoundsException ioobe){
                    connect = null;
                 }
->>>>>>> d914ef7e
 
                 // configure the controller.
                 if (streamController != null) {

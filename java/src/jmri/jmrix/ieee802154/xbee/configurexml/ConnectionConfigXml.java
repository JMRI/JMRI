--- conflicted
+++ resolved
@@ -169,11 +169,7 @@
                Element connect = n.getChildren("connection").get(0); // there should only be one connection child.
 	
                // configure the controller.	       
-<<<<<<< HEAD
-	       if (streamController != null && connectedController == null ) {
-=======
 	       if (streamController != null ) {
->>>>>>> e9155baa
                     try {
                         @SuppressWarnings("unchecked") // Class.forName cast is unchecked at this point
                         java.lang.Class<jmri.jmrix.AbstractStreamPortController> T = (Class<AbstractStreamPortController>) Class.forName(streamController);
@@ -207,43 +203,6 @@
 	       // load information from the xml file.
 	       if(connect!=null && connectedConfig != null ){
                   String className = connect.getAttributeValue("class");
-<<<<<<< HEAD
-                  String userName = connect.getAttributeValue("userName", ""); // NOI18N
-                  String systemName = connect.getAttributeValue("systemPrefix", ""); // NOI18N
-                  String manufacturer = connect.getAttributeValue("manufacturer", ""); // NOI18N
-
-                  try {
-                        @SuppressWarnings("unchecked") // Class.forName cast is unchecked at this point
-                        XmlAdapter adapter = (XmlAdapter) Class.forName(className).newInstance();
-                        //adapter.load(connect,connectedConfig);
-                    } catch (ClassNotFoundException | 
-		             InstantiationException | 
-			     IllegalAccessException ex) {
-                        log.error("Unable to create {} for {}", className, shared, ex);
-                    //} catch (RuntimeException | jmri.configurexml.JmriConfigureXmlException ex) {
-                    //    log.error("Unable to load {} into {}", shared, className, ex);
-                    }
-	       } 
-
-               // after loading either config or controller, connect them.
-	       if(connectedConfig != null) {
-	            node.connectPortController(connectedConfig);
-	       } else if(connectedController != null) {
-	            // fallback for connections created with a script
-	            node.connectPortController(connectedController);
-	       }
-	    } catch (TimeoutException toe) {
-		 log.error("Timeout adding node {} from configuration file.",
-				 remoteDevice);
-	    } catch (XBeeException xbe) {
-		 log.error("Exception adding node {} from configuration file.",
-				 remoteDevice);
-	    }
-	}
-		
-    }
-=======
->>>>>>> e9155baa
 
                   try {
                         @SuppressWarnings("unchecked") // Class.forName cast is unchecked at this point

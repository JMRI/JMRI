package jmri.jmrix.ieee802154.xbee.configurexml;

import com.digi.xbee.api.RemoteXBeeDevice;
import com.digi.xbee.api.exceptions.TimeoutException;
import com.digi.xbee.api.exceptions.XBeeException;
import com.digi.xbee.api.models.XBee16BitAddress;
import com.digi.xbee.api.models.XBee64BitAddress;
import java.util.List;
import jmri.configurexml.ConfigXmlManager;
import jmri.configurexml.XmlAdapter;
import jmri.jmrix.AbstractStreamPortController;
import jmri.jmrix.AbstractStreamConnectionConfig;
import jmri.jmrix.configurexml.AbstractSerialConnectionConfigXml;
import jmri.jmrix.ieee802154.xbee.ConnectionConfig;
import jmri.jmrix.ieee802154.xbee.XBeeAdapter;
import jmri.jmrix.ieee802154.xbee.XBeeConnectionMemo;
import jmri.jmrix.ieee802154.xbee.XBeeNode;
import jmri.jmrix.ieee802154.xbee.XBeeTrafficController;
import org.jdom2.Element;
import org.slf4j.Logger;
import org.slf4j.LoggerFactory;

/**
 * Handle XML persistance of layout connections by persisting the XBeeAdapter
 * (and connections). Note this is named as the XML version of a
 * ConnectionConfig object, but it's actually persisting the XBeeAdapter.
 * <P>
 * This class is invoked from jmrix.JmrixConfigPaneXml on write, as that class
 * is the one actually registered. Reads are brought here directly via the class
 * attribute in the XML.
 *
 * @author Bob Jacobsen Copyright: Copyright (c) 2003, 2006, 2007, 2008
 */
public class ConnectionConfigXml extends AbstractSerialConnectionConfigXml {

    public ConnectionConfigXml() {
        super();
    }

    /**
     * Write out the SerialNode objects too
     *
     * @param e Element being extended
     */
    @Override
    protected void extendElement(Element e) {
        XBeeConnectionMemo xcm;
        XBeeTrafficController xtc;
        try {
            xcm = (XBeeConnectionMemo) adapter.getSystemConnectionMemo();
            xtc = (XBeeTrafficController) xcm.getTrafficController();
        } catch (NullPointerException npe) {
            // The adapter doesn't have a memo, so no nodes can be defined.
            if (log.isDebugEnabled()) {
                log.debug("No memo defined; no nodes to save.");
            }
            return;
        }
        try {
            XBeeNode node = (XBeeNode) xtc.getNode(0);
            int index = 1;
            while (node != null) {
                // add node as an element
                Element n = new Element("node");
                n.setAttribute("name", "" + node.getNodeAddress());
                e.addContent(n);
                // add parameters to the node as needed
                n.addContent(makeParameter("address", ""
                        + jmri.util.StringUtil.hexStringFromBytes(node.getUserAddress())));
                n.addContent(makeParameter("PAN", ""
                        + jmri.util.StringUtil.hexStringFromBytes(node.getPANAddress())));
                n.addContent(makeParameter("GUID", ""
                        + jmri.util.StringUtil.hexStringFromBytes(node.getGlobalAddress())));
                n.addContent(makeParameter("name", node.getIdentifier()));
                n.addContent(makeParameter("polled", node.getPoll() ? "yes" : "no"));

                jmri.jmrix.AbstractStreamPortController pc = null;
                if ((pc = node.getPortController()) != null) {
                    n.addContent(makeParameter("StreamController",
                            pc.getClass().getName()));
                }

                jmri.jmrix.AbstractStreamConnectionConfig cf = null;
		if ((cf = node.getConnectionConfig()) != null) {
                    n.addContent(makeParameter("StreamConfig",
                            cf.getClass().getName()));
<<<<<<< HEAD
=======
                    String adapter = ConfigXmlManager.adapterName(cf);
                    log.debug("forward to " + adapter);
                    try {
                       XmlAdapter x = (XmlAdapter) Class.forName(adapter).newInstance();
                       n.addContent(x.store(cf));
                    } catch (ClassNotFoundException | IllegalAccessException | InstantiationException ex) {
                       log.error("Exception: ", ex);
                    }
>>>>>>> 41b89481
                }

                // look for the next node
                node = (XBeeNode) xtc.getNode(index);
                index++;
            }
        } catch (java.lang.NullPointerException npe2) {
            // no nodes defined.
            return;
        }
    }

    protected Element makeParameter(String name, String value) {
        Element p = new Element("parameter");
        p.setAttribute("name", name);
        p.addContent(value);
        return p;
    }

    @Override
    protected void getInstance() {
        adapter = new XBeeAdapter();
    }

    @Override
    protected void getInstance(Object object) {
        adapter = ((ConnectionConfig) object).getAdapter();
    }

    @Override
    protected void unpackElement(Element shared, Element perNode) {
        List<Element> l = shared.getChildren("node");
        // Trigger initialization of this Node to reflect these parameters
        XBeeConnectionMemo xcm = (XBeeConnectionMemo) adapter.getSystemConnectionMemo();
        XBeeTrafficController xtc = (XBeeTrafficController) xcm.getTrafficController();
        for (int i = 0; i < l.size(); i++) {
            Element n = l.get(i);
            byte GUID[] = jmri.util.StringUtil.bytesFromHexString(findParmValue(n, "GUID"));
            XBee64BitAddress guid = new XBee64BitAddress(GUID);
            byte addr[] = jmri.util.StringUtil.bytesFromHexString(findParmValue(n, "address"));
            XBee16BitAddress address = new XBee16BitAddress(addr);
            String Identifier = findParmValue(n, "name");
            // create the RemoteXBeeDevice for the node.
            RemoteXBeeDevice remoteDevice = new RemoteXBeeDevice(xtc.getXBee(),
                         guid,address,Identifier);
            // Check to see if the node is a duplicate, if it is, move 
            // to the next one.
            // get a XBeeNode corresponding to this node address if one exists
           XBeeNode curNode = (XBeeNode) xtc.getNodeFromXBeeDevice(remoteDevice);
           if (curNode != null) {
               log.info("Read duplicate node {} from file",remoteDevice);
               continue; 
           }
    
            try {
               // and then add it to the network
               xtc.getXBee().getNetwork().addRemoteDevice(remoteDevice);
               // create node (they register themselves)
               XBeeNode node = new XBeeNode(remoteDevice);
            
               String polled = findParmValue(n, "polled");
               node.setPoll(polled.equals("yes"));
                     
               xtc.registerNode(node);

               // if there is a stream port controller stored for this
               // node, we need to load that after the node starts running.
               // otherwise, the IOStream associated with the node has not
               // been configured.
               String streamController = findParmValue(n, "StreamController");
               String streamConfig = findParmValue(n, "StreamConfig");
               AbstractStreamPortController connectedController = null; 
<<<<<<< HEAD
	       if (streamController != null) {
=======
               jmri.jmrix.AbstractStreamConnectionConfig connectedConfig = null;

               Element connect = n.getChildren("connection").get(0); // there should only be one connection child.
	
               // configure the controller.	       
	       if (streamController != null && connectedController == null ) {
>>>>>>> 41b89481
                    try {
                        @SuppressWarnings("unchecked") // Class.forName cast is unchecked at this point
                        java.lang.Class<jmri.jmrix.AbstractStreamPortController> T = (Class<AbstractStreamPortController>) Class.forName(streamController);
			java.lang.reflect.Constructor<?> ctor = T.getConstructor(java.io.DataInputStream.class, java.io.DataOutputStream.class, String.class);
                        connectedController = (jmri.jmrix.AbstractStreamPortController) ctor.newInstance(node.getIOStream().getInputStream(), node.getIOStream().getOutputStream(), "XBee Node " + node.getPreferedName());
		    } catch (java.lang.ClassNotFoundException cnfe) {
			log.error("Unable to find class for stream controller : {}",streamController);
		    } catch (java.lang.InstantiationException | 
	                     java.lang.NoSuchMethodException |
                             java.lang.IllegalAccessException | 
                             java.lang.reflect.InvocationTargetException ex) {
			 log.error("Unable to construct Stream Port Controller for node.", ex);
	            }
<<<<<<< HEAD
	       }
=======
               }
	       // if streamConfig is available, set up connectedConfig.
>>>>>>> 41b89481
	       if (streamConfig != null && connectedController != null ) {
                    try {
                        @SuppressWarnings("unchecked") // Class.forName cast is unchecked at this point
                        java.lang.Class<jmri.jmrix.AbstractStreamConnectionConfig> T = (Class<AbstractStreamConnectionConfig>) Class.forName(streamConfig);
			java.lang.reflect.Constructor<?> ctor = T.getConstructor(jmri.jmrix.AbstractStreamPortController.class);
<<<<<<< HEAD
                        jmri.jmrix.AbstractStreamConnectionConfig connectedConfig = (jmri.jmrix.AbstractStreamConnectionConfig) ctor.newInstance(connectedController);
                        node.connectPortController(connectedConfig);
=======
                        connectedConfig = (jmri.jmrix.AbstractStreamConnectionConfig) ctor.newInstance(connectedController);
>>>>>>> 41b89481
                    } catch (java.lang.ClassNotFoundException cnfe) {
                        log.error("Unable to find class for stream config: {}",streamConfig);
		    } catch (java.lang.InstantiationException | 
	                     java.lang.NoSuchMethodException |
                             java.lang.IllegalAccessException | 
                             java.lang.reflect.InvocationTargetException ex) {
			 log.error("Unable to construct Stream Port Configuration for node.", ex);
                    }
<<<<<<< HEAD
=======
               }
	       // load information from the xml file.
	       if(connect!=null && connectedConfig != null ){
                  String className = connect.getAttributeValue("class");
                  String userName = connect.getAttributeValue("userName", ""); // NOI18N
                  String systemName = connect.getAttributeValue("systemPrefix", ""); // NOI18N
                  String manufacturer = connect.getAttributeValue("manufacturer", ""); // NOI18N

                  try {
                        @SuppressWarnings("unchecked") // Class.forName cast is unchecked at this point
                        XmlAdapter adapter = (XmlAdapter) Class.forName(className).newInstance();
                        //adapter.load(connect,connectedConfig);
                    } catch (ClassNotFoundException | 
		             InstantiationException | 
			     IllegalAccessException ex) {
                        log.error("Unable to create {} for {}", className, shared, ex);
                    //} catch (RuntimeException | jmri.configurexml.JmriConfigureXmlException ex) {
                    //    log.error("Unable to load {} into {}", shared, className, ex);
                    }
	       } 

               // after loading either config or controller, connect them.
	       if(connectedConfig != null) {
	            node.connectPortController(connectedConfig);
>>>>>>> 41b89481
	       } else if(connectedController != null) {
	            // fallback for connections created with a script
	            node.connectPortController(connectedController);
	       }
	    } catch (TimeoutException toe) {
		 log.error("Timeout adding node {} from configuration file.",
				 remoteDevice);
	    } catch (XBeeException xbe) {
		 log.error("Exception adding node {} from configuration file.",
				 remoteDevice);
	    }
	}
		
    }

    /**
     * Service routine to look through "parameter" child elements to find a
     * particular parameter value
     *
     * @param e    Element containing parameters
     * @param name name of desired parameter
     * @return String value
     */
    String findParmValue(Element e, String name) {
        List<Element> l = e.getChildren("parameter");
        for (int i = 0; i < l.size(); i++) {
            Element n = l.get(i);
            if (n.getAttributeValue("name").equals(name)) {
                return n.getTextTrim();
            }
        }
        return null;
    }

    @Override
    protected void register() {
        this.register(new ConnectionConfig(adapter));
    }

    // initialize logging
    private final static Logger log = LoggerFactory.getLogger(ConnectionConfigXml.class);

}<|MERGE_RESOLUTION|>--- conflicted
+++ resolved
@@ -84,8 +84,6 @@
 		if ((cf = node.getConnectionConfig()) != null) {
                     n.addContent(makeParameter("StreamConfig",
                             cf.getClass().getName()));
-<<<<<<< HEAD
-=======
                     String adapter = ConfigXmlManager.adapterName(cf);
                     log.debug("forward to " + adapter);
                     try {
@@ -94,7 +92,6 @@
                     } catch (ClassNotFoundException | IllegalAccessException | InstantiationException ex) {
                        log.error("Exception: ", ex);
                     }
->>>>>>> 41b89481
                 }
 
                 // look for the next node
@@ -167,16 +164,12 @@
                String streamController = findParmValue(n, "StreamController");
                String streamConfig = findParmValue(n, "StreamConfig");
                AbstractStreamPortController connectedController = null; 
-<<<<<<< HEAD
-	       if (streamController != null) {
-=======
                jmri.jmrix.AbstractStreamConnectionConfig connectedConfig = null;
 
                Element connect = n.getChildren("connection").get(0); // there should only be one connection child.
 	
                // configure the controller.	       
 	       if (streamController != null && connectedController == null ) {
->>>>>>> 41b89481
                     try {
                         @SuppressWarnings("unchecked") // Class.forName cast is unchecked at this point
                         java.lang.Class<jmri.jmrix.AbstractStreamPortController> T = (Class<AbstractStreamPortController>) Class.forName(streamController);
@@ -190,23 +183,14 @@
                              java.lang.reflect.InvocationTargetException ex) {
 			 log.error("Unable to construct Stream Port Controller for node.", ex);
 	            }
-<<<<<<< HEAD
-	       }
-=======
                }
 	       // if streamConfig is available, set up connectedConfig.
->>>>>>> 41b89481
 	       if (streamConfig != null && connectedController != null ) {
                     try {
                         @SuppressWarnings("unchecked") // Class.forName cast is unchecked at this point
                         java.lang.Class<jmri.jmrix.AbstractStreamConnectionConfig> T = (Class<AbstractStreamConnectionConfig>) Class.forName(streamConfig);
 			java.lang.reflect.Constructor<?> ctor = T.getConstructor(jmri.jmrix.AbstractStreamPortController.class);
-<<<<<<< HEAD
-                        jmri.jmrix.AbstractStreamConnectionConfig connectedConfig = (jmri.jmrix.AbstractStreamConnectionConfig) ctor.newInstance(connectedController);
-                        node.connectPortController(connectedConfig);
-=======
                         connectedConfig = (jmri.jmrix.AbstractStreamConnectionConfig) ctor.newInstance(connectedController);
->>>>>>> 41b89481
                     } catch (java.lang.ClassNotFoundException cnfe) {
                         log.error("Unable to find class for stream config: {}",streamConfig);
 		    } catch (java.lang.InstantiationException | 
@@ -215,8 +199,6 @@
                              java.lang.reflect.InvocationTargetException ex) {
 			 log.error("Unable to construct Stream Port Configuration for node.", ex);
                     }
-<<<<<<< HEAD
-=======
                }
 	       // load information from the xml file.
 	       if(connect!=null && connectedConfig != null ){
@@ -241,7 +223,6 @@
                // after loading either config or controller, connect them.
 	       if(connectedConfig != null) {
 	            node.connectPortController(connectedConfig);
->>>>>>> 41b89481
 	       } else if(connectedController != null) {
 	            // fallback for connections created with a script
 	            node.connectPortController(connectedController);

--- conflicted
+++ resolved
@@ -175,23 +175,12 @@
 
     /**
      * {@inheritDoc}
-<<<<<<< HEAD
      */
     @Override
     public int[] validBaudNumbers() {
         return Arrays.copyOf(validSpeedValues, validSpeedValues.length);
     }
 
-    /**
-     * Set the baud rate.
-=======
->>>>>>> dc1d38e4
-     */
-    @Override
-    public int[] validBaudNumbers() {
-        return Arrays.copyOf(validSpeedValues, validSpeedValues.length);
-    }
-
     String[] stdOption1Values = new String[]{"CM11", "CP290", "Insteon 2412S"}; // NOI18N
 
     public String[] validOption1() {

--- conflicted
+++ resolved
@@ -116,95 +116,65 @@
      Get a message which sends an "Idle" (zero speed) command
      to a specific locomotive on the layout.
      */
-<<<<<<< HEAD
     static XpaMessage getIdleMsg(int address) {
         return new XpaMessage("ATDT#" + address + "*5;");
-=======
-    static XpaMessage getIdleMsg(int Address) {
-        return new XpaMessage("ATDT#" + Address + "*5;");
->>>>>>> b30e9695
     }
 
     /**
-     * Get a message for an "Increase/Decrease Speed" command
+     * Get a message for an "Increase Speed" command
      * to a specific locomotive on the layout.  To make
-     * calculations easy, this uses a single speed step change.
+     * calculations easy, this uses a single speed step increase.
      *
      * @param address throttle loco address for message
      * @param steps amount of speed steps to change, + to increase, - to decrease
      */
-    static XpaMessage getSpeedChangeMsg(int address, int steps) {
+    static XpaMessage getIncSpeedMsg(int address, int steps) {
         StringBuilder buf = new StringBuilder("ATDT#" + address + "*");
         String message;
-        String digit = "3"; // for increase speed message
-        if (steps < 0) {
-            digit = "1"; // decrease speed
-            steps = Math.abs(steps);
-        }
-<<<<<<< HEAD
-=======
-        Message = buf.toString() + ";";
-        return new XpaMessage(Message);
+        for (int i = 0; i < steps; i++) {
+            buf.append("3");
+        }
+        message = buf.toString() + ";";
+        return new XpaMessage(message);
     }
 
     /*
      Get a message for a "Decrease Speed" command
      to a specific locomotive on the layout.  To make
-     calculations easy, this uses a single speed step increase
+     calculations easy, this uses a single speed step decrease
      */
     static XpaMessage getDecSpeedMsg(int Address, int steps) {
         StringBuilder buf = new StringBuilder("ATDT#" + Address + "*");
         String Message;
->>>>>>> b30e9695
         for (int i = 0; i < steps; i++) {
-            buf.append(digit);
-        }
-<<<<<<< HEAD
-        message = buf.toString() + ";";
-        return new XpaMessage(message);
-=======
+            buf.append("1");
+        }
         Message = buf.toString() + ";";
         return new XpaMessage(Message);
->>>>>>> b30e9695
     }
 
     /*
      Get a message for a "Direction Forward" command
      to a specific locomotive on the layout.
      */
-<<<<<<< HEAD
     static XpaMessage getDirForwardMsg(int address) {
         return new XpaMessage("ATDT#" + address + "*52;");
-=======
-    static XpaMessage getDirForwardMsg(int Address) {
-        return new XpaMessage("ATDT#" + Address + "*52;");
->>>>>>> b30e9695
     }
 
     /*
      Get a message for a "Direction Reverse" command
      to a specific locomotive on the layout.
      */
-<<<<<<< HEAD
     static XpaMessage getDirReverseMsg(int address) {
         return new XpaMessage("ATDT#" + address + "*58;");
-=======
-    static XpaMessage getDirReverseMsg(int Address) {
-        return new XpaMessage("ATDT#" + Address + "*58;");
->>>>>>> b30e9695
     }
 
     /*
      Get a message which sends a "Toggle Function" command
      to a specific locomotive on the layout.
      */
-<<<<<<< HEAD
     static XpaMessage getFunctionMsg(int address, int function) {
         return new XpaMessage("ATDT#" + address + "**" + function + ";");
-=======
-    static XpaMessage getFunctionMsg(int Address, int Function) {
-        return new XpaMessage("ATDT#" + Address + "**" + Function + ";");
->>>>>>> b30e9695
     }
 
     // Switch Commands
@@ -213,36 +183,16 @@
      Get a message for a "Switch Position Normal" command
      to a specific accessory decoder on the layout.
      */
-<<<<<<< HEAD
     static XpaMessage getSwitchNormalMsg(int address) {
         return new XpaMessage("ATDT#" + address + "#3;");
-=======
-    static XpaMessage getSwitchNormalMsg(int Address) {
-        return new XpaMessage("ATDT#" + Address + "#3;");
->>>>>>> b30e9695
     }
 
     /*
      Get a message for a "Switch Position Reverse" command
      to a specific accessory decoder on the layout.
      */
-<<<<<<< HEAD
     static XpaMessage getSwitchReverseMsg(int address) {
         return new XpaMessage("ATDT#" + address + "#1;");
-    }
-
-    /*
-     Get the appropriate Switch Message.
-     */
-    static XpaMessage getSwitchMsg(int address, boolean reversed) {
-        if (reversed) {
-            return getSwitchReverseMsg(address);
-        }
-        return getSwitchNormalMsg(address);
-=======
-    static XpaMessage getSwitchReverseMsg(int Address) {
-        return new XpaMessage("ATDT#" + Address + "#1;");
->>>>>>> b30e9695
     }
 
     // Xpa Device Settings

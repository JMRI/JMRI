package jmri.jmrix.xpa.serialdriver;

import java.io.DataInputStream;
import java.io.DataOutputStream;
import java.io.IOException;
import java.io.InputStream;
import java.util.Arrays;

import jmri.jmrix.xpa.XpaPortController;
import jmri.jmrix.xpa.XpaSystemConnectionMemo;
import jmri.jmrix.xpa.XpaTrafficController;
import org.slf4j.Logger;
import org.slf4j.LoggerFactory;
import purejavacomm.CommPortIdentifier;
import purejavacomm.NoSuchPortException;
import purejavacomm.PortInUseException;
import purejavacomm.SerialPort;
import purejavacomm.UnsupportedCommOperationException;

/**
 * Implements SerialPortAdapter for a modem connected to an XPA.
 * <p>
 * This connects an XPA+Modem connected to an XpressNet based command station
 * via a serial com port. Normally controlled by the SerialDriverFrame class.
 * <p>
 * The current implementation only handles the 9,600 baud rate. It uses the
 * first configuraiont variable for the modem initilization string.
 *
 * @author	Paul Bender Copyright (C) 2004
 */
public class SerialDriverAdapter extends XpaPortController {

    public SerialDriverAdapter() {

        super(new XpaSystemConnectionMemo());
        ((XpaSystemConnectionMemo)getSystemConnectionMemo()).setXpaTrafficController(new XpaTrafficController());


        option1Name = "ModemInitString"; // NOI18N
        options.put(option1Name, new Option(Bundle.getMessage("ModemInitStringLabel"), new String[]{"ATX0E0"}));
        this.manufacturerName = jmri.jmrix.lenz.LenzConnectionTypeList.LENZ;
    }

    SerialPort activeSerialPort = null;

    @Override
    public String openPort(String portName, String appName) {
        // open the port, check ability to set moderators
        try {
            // get and open the primary port
            CommPortIdentifier portID = CommPortIdentifier.getPortIdentifier(portName);
            try {
                activeSerialPort = (SerialPort) portID.open(appName, 2000);  // name of program, msec to wait
            } catch (PortInUseException p) {
                return handlePortBusy(p, portName, log);
            }

            // try to set it for communication via SerialDriver
            try {
                activeSerialPort.setSerialPortParams(9600, SerialPort.DATABITS_8, SerialPort.STOPBITS_1, SerialPort.PARITY_NONE);
            } catch (UnsupportedCommOperationException e) {
                log.error("Cannot set serial parameters on port " + portName + ": " + e.getMessage());
                return "Cannot set serial parameters on port " + portName + ": " + e.getMessage();
            }

            // disable flow control; hardware lines used for signaling, XON/XOFF might appear in data
            configureLeadsAndFlowControl(activeSerialPort, 0);

            // set timeout
            // activeSerialPort.enableReceiveTimeout(1000);
            log.debug("Serial timeout was observed as: " + activeSerialPort.getReceiveTimeout()
                    + " " + activeSerialPort.isReceiveTimeoutEnabled());

            // get and save stream
            serialStream = activeSerialPort.getInputStream();

            // purge contents, if any
            purgeStream(serialStream);

            // report status?
            if (log.isInfoEnabled()) {
                log.info(portName + " port opened at "
                        + activeSerialPort.getBaudRate() + " baud, sees "
                        + " DTR: " + activeSerialPort.isDTR()
                        + " RTS: " + activeSerialPort.isRTS()
                        + " DSR: " + activeSerialPort.isDSR()
                        + " CTS: " + activeSerialPort.isCTS()
                        + "  CD: " + activeSerialPort.isCD()
                );
            }

            opened = true;

        } catch (NoSuchPortException p) {
            return handlePortNotFound(p, portName, log);
        } catch (IOException ex) {
            log.error("Unexpected exception while opening port {}", portName, ex);
            return "IO Exception while opening port " + portName + ": " + ex;
        }

        return null; // indicates OK return

    }

    /**
     * set up all of the other objects to operate with an XPA+Modem Connected to
     * an XpressNet based command station connected to this port
     */
    @Override
    public void configure() {

        // connect to the traffic controller
        XpaSystemConnectionMemo memo = ((XpaSystemConnectionMemo)getSystemConnectionMemo());
        XpaTrafficController tc = memo.getXpaTrafficController();
        tc.connectPort(this);
        
        jmri.InstanceManager.store(memo.getPowerManager(), jmri.PowerManager.class);

        jmri.InstanceManager.store(memo.getTurnoutManager(),jmri.TurnoutManager.class);
        jmri.InstanceManager.store(memo.getThrottleManager(),jmri.ThrottleManager.class);

        // start operation
        tc.startTransmitThread();
        sinkThread = new Thread(tc);
        sinkThread.start();
    }

    private Thread sinkThread;

    // base class methods for the XpaPortController interface
    @Override
    public DataInputStream getInputStream() {
        if (!opened) {
            log.error("getInputStream called before load(), stream not available");
            return null;
        }
        return new DataInputStream(serialStream);
    }

    @Override
    public DataOutputStream getOutputStream() {
        if (!opened) {
            log.error("getOutputStream called before load(), stream not available");
        }
        try {
            return new DataOutputStream(activeSerialPort.getOutputStream());
        } catch (java.io.IOException e) {
            log.error("getOutputStream exception: " + e);
        }
        return null;
    }

    @Override
    public boolean status() {
        return opened;
    }

    /**
     * {@inheritDoc}
     * Currently only 9,600 bps
     */
    @Override
    public String[] validBaudRates() {
        return new String[]{"9,600 bps"};
    }

    /**
     * {@inheritDoc}
     */
    @Override
    public int[] validBaudNumbers() {
        return new int[]{9600};
    }

<<<<<<< HEAD
=======
    @Override
    public int defaultBaudIndex() {
        return 0;
    }

>>>>>>> dc1d38e4
    private boolean opened = false;
    InputStream serialStream = null;

    private final static Logger log = LoggerFactory.getLogger(SerialDriverAdapter.class);

}<|MERGE_RESOLUTION|>--- conflicted
+++ resolved
@@ -172,14 +172,11 @@
         return new int[]{9600};
     }
 
-<<<<<<< HEAD
-=======
     @Override
     public int defaultBaudIndex() {
         return 0;
     }
 
->>>>>>> dc1d38e4
     private boolean opened = false;
     InputStream serialStream = null;
 

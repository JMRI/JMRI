# JmrixBundle_ja_JP.properties
#
# Japanese properties for the jmri.jmrix classes
# Translated by Sakae Akanuma <sakaeakanuma@gmail.com>

noneSelected = (\u672a\u9078\u629e)
noPortsFound = (\u63a5\u7d9a\u304c\u3042\u308a\u307e\u305b\u3093!)
none = (\u7121\u3057)

# From AbstractLoaderPane and loconet/downloader/LoaderPane
#ButtonRead = \u30d5\u30a1\u30a4\u30eb\u8aad\u8fbc
ButtonLoad = \u30c0\u30a6\u30f3\u30ed\u30fc\u30c9
ButtonVerify = \u78ba\u8a8d
ButtonAbort = \u4e2d\u65ad

LabelInpFile = \u5165\u529b\u30d5\u30a1\u30a4\u30eb:
LabelBitMode = \u30d5\u30a1\u30a4\u30eb\u66f8\u5f0f:

StatusSelectFile    = Click Select to pick the firmware file
StatusReadFile      = \u300c\u8aad\u307f\u8fbc\u307f\u300d\u30dc\u30bf\u30f3\u3092\u62bc\u3059\u3068\u30d5\u30a1\u30fc\u30e0\u30a6\u30a7\u30a2\u30d5\u30a1\u30a4\u30eb\u3092\u8aad\u307f\u8fbc\u307f\u307e\u3059
StatusDoDownload    = \u65b0\u898f\u30d5\u30a1\u30fc\u30e0\u30a6\u30a7\u30a2\u30c0\u30a6\u30f3\u30ed\u30fc\u30c9
StatusDownloading   = \u30c0\u30a6\u30f3\u30ed\u30fc\u30c9\u4e2d!
StatusVerifying     = \u78ba\u8a8d\u4e2d!
StatusAbort         = \u64cd\u4f5c\u306f\u4e2d\u65ad\u3055\u308c\u307e\u3057\u305f\u3002
StatusDone          = \u64cd\u4f5c\u5b8c\u4e86

#TipReadDisabled = \u5165\u529b\u30d5\u30a1\u30a4\u30eb\u540d\u3092\u6307\u5b9a\u3057\u306a\u3044\u3068\u3053\u306e\u30dc\u30bf\u30f3\u306f\u62bc\u305b\u307e\u305b\u3093\u3002
#TipReadEnabled = \u3053\u3053\u3092\u30af\u30ea\u30c3\u30af\u3059\u308b\u3068\u30c7\u30fc\u30bf\u30d5\u30a1\u30a4\u30eb\u3092\u8aad\u307f\u8fbc\u307f\u307e\u3059

TipLoadDisabled = \u30c7\u30fc\u30bf\u30d5\u30a1\u30a4\u30eb\u306e\u8aad\u307f\u8fbc\u307f\u4e2d\u306f\u30dc\u30bf\u30f3\u3092\u62bc\u3057\u3066\u3082\u53cd\u5fdc\u3057\u307e\u305b\u3093
TipLoadEnabled = \u3053\u3053\u3092\u30af\u30ea\u30c3\u30af\u3059\u308b\u3068\u88fd\u54c1\u306b\u30c0\u30a6\u30f3\u30ed\u30fc\u30c9\u3057\u307e\u3059

TipVerifyDisabled = \u30c7\u30fc\u30bf\u30d5\u30a1\u30a4\u30eb\u306e\u78ba\u8a8d\u4e2d\u306f\u30dc\u30bf\u30f3\u3092\u62bc\u3057\u3066\u3082\u53cd\u5fdc\u3057\u307e\u305b\u3093
TipVerifyEnabled = \u3053\u3053\u3092\u30af\u30ea\u30c3\u30af\u3059\u308b\u3068\u88fd\u54c1\u306e\u30e1\u30e2\u30ea\u30fc\u3092\u691c\u67fb\u3067\u304d\u307e\u3059

TipAbortDisabled = \u30c0\u30a6\u30f3\u30ed\u30fc\u30c9\u3084\u78ba\u8a8d\u4e2d\u306f\u30dc\u30bf\u30f3\u306f\u62bc\u305b\u307e\u305b\u3093
TipAbortEnabled = Click here to abort a download or verify operation

TipDisabledDownload = \u30c0\u30a6\u30f3\u30ed\u30fc\u30c9\u4e2d\u306f\u30dc\u30bf\u30f3\u3092\u62bc\u305b\u307e\u305b\u3093

Button16bit = 16 bit
Button24bit = 24 bit

ErrorNoInputFile = \u5148\u306b\u5165\u529b\u30d5\u30a1\u30a4\u30eb\u3092\u9078\u629e\u3057\u3066\u4e0b\u3055\u3044
ErrorFileNotFound = \u30d5\u30a1\u30a4\u30eb\u304c\u898b\u3064\u304b\u308a\u307e\u305b\u3093
#ErrorIOError = \u5165\u51fa\u529b\u30a8\u30e9\u30fc\u3067\u3059\u3002\u30ed\u30b0\u30d5\u30a1\u30a4\u30eb\u3092\u53c2\u7167\u3057\u3066\u304f\u3060\u3055\u3044\u3002
#error message displayed when serial port not found while loading config
SerialPortNotFound=Serial port {0} not found.
#Message displayed when serial port is present but locked by other program
SerialPortInUse=Serial port {0} is in use.
#Wrap an expection's description in html and indent
ErrorSubException=<html>&nbsp;&nbsp;&nbsp;&nbsp;{0}</html>

# Packet frame items
MenuItemSendCommand = \u30b3\u30de\u30f3\u30c9\u9001\u4fe1

# cmri/rps shared items
LabelPoll           = \u5de1\u8996
<<<<<<< HEAD
#Error message displayed on start if internal connection has all defaults.
ManagerDefaultSelector.AllInternal=All defaults are assigned to an internal connection.
=======

# Lenz XpressNet/Roco Z21 shared config items
UseDefaultValue     = \u521d\u671f\u72b6\u614b
>>>>>>> 5320992a
<|MERGE_RESOLUTION|>--- conflicted
+++ resolved
@@ -56,11 +56,9 @@
 
 # cmri/rps shared items
 LabelPoll           = \u5de1\u8996
-<<<<<<< HEAD
+
 #Error message displayed on start if internal connection has all defaults.
 ManagerDefaultSelector.AllInternal=All defaults are assigned to an internal connection.
-=======
 
 # Lenz XpressNet/Roco Z21 shared config items
-UseDefaultValue     = \u521d\u671f\u72b6\u614b
->>>>>>> 5320992a
+UseDefaultValue     = \u521d\u671f\u72b6\u614b
package jmri.jmrix;

import java.io.IOException;
import java.io.InputStream;
import java.util.ArrayList;
import java.util.Arrays;
import java.util.HashMap;
import java.util.HashSet;
import java.util.Iterator;
<<<<<<< HEAD
import java.util.Properties;
=======
import java.util.Locale;
import java.util.ServiceLoader;
>>>>>>> a5c4d884
import java.util.Set;
import java.util.TreeSet;
import javax.annotation.CheckForNull;
import javax.annotation.Nonnull;
import jmri.InstanceManager;
import jmri.configurexml.ConfigXmlManager;
import jmri.configurexml.XmlAdapter;
import jmri.jmrix.internal.InternalConnectionTypeList;
import jmri.profile.Profile;
import jmri.profile.ProfileUtils;
import jmri.spi.PreferencesManager;
import jmri.util.jdom.JDOMUtil;
import jmri.util.prefs.AbstractPreferencesManager;
import jmri.util.prefs.InitializationException;
import org.jdom2.Element;
import org.jdom2.JDOMException;
import org.slf4j.Logger;
import org.slf4j.LoggerFactory;

/**
 * Manager for ConnectionConfig objects.
 *
 * @author Randall Wood (C) 2015
 */
public class ConnectionConfigManager extends AbstractPreferencesManager implements Iterable<ConnectionConfig> {

    private final ArrayList<ConnectionConfig> connections = new ArrayList<>();
    private final String NAMESPACE = "http://jmri.org/xml/schema/auxiliary-configuration/connections-2-9-6.xsd"; // NOI18N
    private final String CONNECTIONS = "connections"; // NOI18N
    public final static String CONNECTION = "connection"; // NOI18N
    public final static String CLASS = "class"; // NOI18N
    public final static String USER_NAME = "userName"; // NOI18N
    public final static String SYSTEM_NAME = "systemPrefix"; // NOI18N
    public final static String MANUFACTURER = "manufacturer"; // NOI18N
    private final static Logger log = LoggerFactory.getLogger(ConnectionConfigManager.class);

    @Override
    public void initialize(Profile profile) throws InitializationException {
        if (!isInitialized(profile)) {
            log.debug("Initializing...");
            Element sharedConnections = null;
            Element perNodeConnections = null;
<<<<<<< HEAD
            this.setPortNamePattern();
=======
            InitializationException initializationException = null;
>>>>>>> a5c4d884
            try {
                sharedConnections = JDOMUtil.toJDOMElement(ProfileUtils.getAuxiliaryConfiguration(profile).getConfigurationFragment(CONNECTIONS, NAMESPACE, true));
            } catch (NullPointerException ex) {
                // Normal if this is a new profile
                log.info("No connections configured.");
                log.debug("Null pointer thrown reading shared configuration.", ex);
            }
            if (sharedConnections != null) {
                try {
                    perNodeConnections = JDOMUtil.toJDOMElement(ProfileUtils.getAuxiliaryConfiguration(profile).getConfigurationFragment(CONNECTIONS, NAMESPACE, false));
                } catch (NullPointerException ex) {
                    // Normal if the profile has not been used on this computer
                    log.info("No local configuration found.");
                    log.debug("Null pointer thrown reading local configuration.", ex);
                    // TODO: notify user
                }
                for (Element shared : sharedConnections.getChildren(CONNECTION)) {
                    Element perNode = shared;
                    String className = shared.getAttributeValue(CLASS);
                    String userName = shared.getAttributeValue(USER_NAME, ""); // NOI18N
                    String systemName = shared.getAttributeValue(SYSTEM_NAME, ""); // NOI18N
                    String manufacturer = shared.getAttributeValue(MANUFACTURER, ""); // NOI18N
                    log.debug("Read shared connection {}:{} ({}) class {}", userName, systemName, manufacturer, className);
                    if (perNodeConnections != null) {
                        for (Element e : perNodeConnections.getChildren(CONNECTION)) {
                            if (systemName.equals(e.getAttributeValue(SYSTEM_NAME))) {
                                perNode = e;
                                className = perNode.getAttributeValue(CLASS);
                                userName = perNode.getAttributeValue(USER_NAME, ""); // NOI18N
                                manufacturer = perNode.getAttributeValue(MANUFACTURER, ""); // NOI18N
                                log.debug("Read perNode connection {}:{} ({}) class {}", userName, systemName, manufacturer, className);
                            }
                        }
                    }
                    try {
                        log.debug("Creating connection {}:{} ({}) class {}", userName, systemName, manufacturer, className);
                        ((XmlAdapter) Class.forName(className).newInstance()).load(shared, perNode);
                    } catch (ClassNotFoundException | InstantiationException | IllegalAccessException ex) {
                        log.error("Unable to create {} for {}", className, shared, ex);
                        if (initializationException == null) {
                            String english = Bundle.getMessage(Locale.ENGLISH, "ErrorSingleConnection", userName, systemName); // NOI18N
                            String localized = Bundle.getMessage("ErrorSingleConnection", userName, systemName); // NOI18N
                            initializationException = new InitializationException(english, localized, ex);
                        } else {
                            String english = Bundle.getMessage(Locale.ENGLISH, "ErrorMultipleConnections"); // NOI18N
                            String localized = Bundle.getMessage("ErrorMultipleConnections"); // NOI18N
                            initializationException = new InitializationException(english, localized);
                        }
                    } catch (Exception ex) {
                        log.error("Unable to load {} into {}", shared, className, ex);
                        if (initializationException == null) {
                            String english = Bundle.getMessage(Locale.ENGLISH, "ErrorSingleConnection", userName, systemName); // NOI18N
                            String localized = Bundle.getMessage("ErrorSingleConnection", userName, systemName); // NOI18N
                            initializationException = new InitializationException(english, localized, ex);
                        } else {
                            String english = Bundle.getMessage(Locale.ENGLISH, "ErrorMultipleConnections"); // NOI18N
                            String localized = Bundle.getMessage("ErrorMultipleConnections"); // NOI18N
                            initializationException = new InitializationException(english, localized);
                        }
                    }
                }
            }
            setInitialized(profile, true);
            if (initializationException != null) {
                throw initializationException;
            }
            log.debug("Initialized...");
        }
    }

    @Override
    public Set<Class<? extends PreferencesManager>> getRequires() {
        return new HashSet<>();
    }

    @Override
    public void savePreferences(Profile profile) {
        log.debug("Saving connections preferences...");
        // store shared Connection preferences
        savePreferences(profile, true);
        // store private or perNode Connection preferences
        savePreferences(profile, false);
        log.debug("Saved connections preferences...");
    }

    private synchronized void savePreferences(Profile profile, boolean shared) {
        Element element = new Element(CONNECTIONS, NAMESPACE);
        connections.stream().forEach((o) -> {
            log.debug("Saving connection {} ({})...", o.getConnectionName(), shared);
            Element e = ConfigXmlManager.elementFromObject(o, shared);
            if (e != null) {
                element.addContent(e);
            }
        });
        // save connections, or save an empty connections element if user removed all connections
        try {
            ProfileUtils.getAuxiliaryConfiguration(profile).putConfigurationFragment(JDOMUtil.toW3CElement(element), shared);
        } catch (JDOMException ex) {
            log.error("Unable to create create XML", ex);
        }
    }

    /**
     * Add a {@link jmri.jmrix.ConnectionConfig} following the rules specified
     * in {@link java.util.Collection#add(java.lang.Object)}.
     *
     * @param c an existing ConnectionConfig
     * @return true if c was added, false otherwise
     * @throws NullPointerException if c is null
     */
    public boolean add(@Nonnull ConnectionConfig c) throws NullPointerException {
        if (c == null) {
            throw new NullPointerException();
        }
        if (!connections.contains(c)) {
            boolean result = connections.add(c);
            int i = connections.indexOf(c);
            fireIndexedPropertyChange(CONNECTIONS, i, null, c);
            return result;
        }
        return false;
    }

    /**
     * Remove a {@link jmri.jmrix.ConnectionConfig} following the rules
     * specified in {@link java.util.Collection#add(java.lang.Object)}.
     *
     * @param c an existing ConnectionConfig
     * @return true if c was removed, false otherwise
     */
    public boolean remove(@Nonnull ConnectionConfig c) {
        int i = connections.indexOf(c);
        boolean result = connections.remove(c);
        if (result) {
            fireIndexedPropertyChange(CONNECTIONS, i, c, null);
        }
        return result;
    }

    /**
     * Get an Array of {@link jmri.jmrix.ConnectionConfig} objects.
     *
     * @return an Array, possibly empty if there are no ConnectionConfig
     *         objects.
     */
    @Nonnull
    public ConnectionConfig[] getConnections() {
        return connections.toArray(new ConnectionConfig[connections.size()]);
    }

    /**
     * Get the {@link jmri.jmrix.ConnectionConfig} at index following the rules
     * specified in {@link java.util.Collection#add(java.lang.Object)}.
     *
     * @param index index of the ConnectionConfig to return
     * @return the ConnectionConfig at the specified location
     */
    public ConnectionConfig getConnections(int index) {
        return connections.get(index);
    }

    @Override
    public Iterator<ConnectionConfig> iterator() {
        return connections.iterator();
    }

    /**
     * Get the class names for classes supporting layout connections for the
     * given manufacturer.
     *
     * @param manufacturer the name of the manufacturer
     * @return An array of supporting class names; will return the list of
     *         internal connection classes if manufacturer is not a known
     *         manufacturer; the array may be empty if there are no supporting
     *         classes for the given manufacturer.
     */
    @Nonnull
    public String[] getConnectionTypes(@Nonnull String manufacturer) {
        return this.getDefaultConnectionTypeManager().getConnectionTypes(manufacturer);
    }

    /**
     * Get the list of known manufacturers.
     *
     * @return An array of known manufacturers.
     */
    @Nonnull
    public String[] getConnectionManufacturers() {
        return this.getDefaultConnectionTypeManager().getConnectionManufacturers();
    }

    /**
     * Get the manufacturer that is supported by a connection type. If there are
     * multiple manufacturers supported by connectionType, returns only the
     * first manufacturer.
     *
     * @param connectionType the class name of a connection type.
     * @return the supported manufacturer. Returns null if no manufacturer is
     *         associated with the connectionType.
     */
    @CheckForNull
    public String getConnectionManufacturer(@Nonnull String connectionType) {
        for (String manufacturer : this.getConnectionManufacturers()) {
            for (String manufacturerType : this.getConnectionTypes(manufacturer)) {
                if (connectionType.equals(manufacturerType)) {
                    return manufacturer;
                }
            }
        }
        return null;
    }

    /**
     * Get the list of all known manufacturers that a single connection type
     * supports.
     *
     * @param connectionType the class name of a connection type.
     * @return an Array of supported manufacturers. Returns an empty Array if no
     *         manufacturer is associated with the connectionType.
     */
    @Nonnull
    public String[] getConnectionManufacturers(@Nonnull String connectionType) {
        ArrayList<String> manufacturers = new ArrayList<>();
        for (String manufacturer : this.getConnectionManufacturers()) {
            for (String manufacturerType : this.getConnectionTypes(manufacturer)) {
                if (connectionType.equals(manufacturerType)) {
                    manufacturers.add(manufacturer);
                }
            }
        }
        return manufacturers.toArray(new String[manufacturers.size()]);
    }

    /**
     * Get the default {@link ConnectionTypeManager}, creating it if needed.
     *
     * @return the default ConnectionTypeManager
     */
    private ConnectionTypeManager getDefaultConnectionTypeManager() {
        if (InstanceManager.getOptionalDefault(ConnectionTypeManager.class) == null) {
            InstanceManager.setDefault(ConnectionTypeManager.class, new ConnectionTypeManager());
        }
        return InstanceManager.getDefault(ConnectionTypeManager.class);
    }

    private static class ConnectionTypeManager {

        private final HashMap<String, ConnectionTypeList> connectionTypeLists = new HashMap<>();

        public ConnectionTypeManager() {
            for (ConnectionTypeList ctl : ServiceLoader.load(ConnectionTypeList.class)) {
                for (String manufacturer : ctl.getManufacturers()) {
                    if (!connectionTypeLists.containsKey(manufacturer)) {
                        connectionTypeLists.put(manufacturer, ctl);
                    } else {
                        log.debug("Need a proxy for {} from {} in {}", manufacturer, ctl.getClass().getName(), this);
                        ProxyConnectionTypeList proxy;
                        ConnectionTypeList existing = connectionTypeLists.get(manufacturer);
                        if (existing instanceof ProxyConnectionTypeList) {
                            proxy = (ProxyConnectionTypeList) existing;
                        } else {
                            proxy = new ProxyConnectionTypeList(existing);
                        }
                        proxy.add(ctl);
                        connectionTypeLists.put(manufacturer, proxy);
                    }
                }
            }
        }

        public String[] getConnectionTypes(String manufacturer) {
            ConnectionTypeList ctl = this.connectionTypeLists.get(manufacturer);
            if (ctl != null) {
                return ctl.getAvailableProtocolClasses();
            }
            return this.connectionTypeLists.get(InternalConnectionTypeList.NONE).getAvailableProtocolClasses();
        }

        public String[] getConnectionManufacturers() {
            ArrayList<String> a = new ArrayList<>(this.connectionTypeLists.keySet());
            a.remove(InternalConnectionTypeList.NONE);
            a.sort(null);
            a.add(0, InternalConnectionTypeList.NONE);
            return a.toArray(new String[a.size()]);
        }

    }

    private static class ProxyConnectionTypeList implements ConnectionTypeList {

        private final ArrayList<ConnectionTypeList> connectionTypeLists = new ArrayList<>();

        public ProxyConnectionTypeList(@Nonnull ConnectionTypeList connectionTypeList) {
            log.debug("Creating proxy for {}", connectionTypeList.getManufacturers()[0]);
            this.add(connectionTypeList);
        }

        public final void add(@Nonnull ConnectionTypeList connectionTypeList) {
            log.debug("Adding {} to proxy", connectionTypeList.getClass().getName());
            this.connectionTypeLists.add(connectionTypeList);
        }

        @Override
        public String[] getAvailableProtocolClasses() {
            TreeSet<String> classes = new TreeSet<>();
            this.connectionTypeLists.stream().forEach((connectionTypeList) -> {
                classes.addAll(Arrays.asList(connectionTypeList.getAvailableProtocolClasses()));
            });
            return classes.toArray(new String[classes.size()]);
        }

        @Override
        public String[] getManufacturers() {
            TreeSet<String> manufacturers = new TreeSet<>();
            this.connectionTypeLists.stream().forEach((connectionTypeList) -> {
                manufacturers.addAll(Arrays.asList(connectionTypeList.getManufacturers()));
            });
            return manufacturers.toArray(new String[manufacturers.size()]);
        }

    }

    /**
     * Override the default port name patterns unless the
     * purejavacomm.portnamepattern property was set on the command line.
     */
    private void setPortNamePattern() {
        final String pattern = "purejavacomm.portnamepattern";
        Properties properties = System.getProperties();
        if (properties.getProperty(pattern) == null) {
            try (InputStream in = ConnectionConfigManager.class.getResourceAsStream("PortNamePatterns.properties")) { // NOI18N
                properties.load(in);
            } catch (IOException ex) {
                log.error("Unable to read PortNamePatterns.properties", ex);
            }
        }
    }
}<|MERGE_RESOLUTION|>--- conflicted
+++ resolved
@@ -7,12 +7,9 @@
 import java.util.HashMap;
 import java.util.HashSet;
 import java.util.Iterator;
-<<<<<<< HEAD
+import java.util.Locale;
 import java.util.Properties;
-=======
-import java.util.Locale;
 import java.util.ServiceLoader;
->>>>>>> a5c4d884
 import java.util.Set;
 import java.util.TreeSet;
 import javax.annotation.CheckForNull;
@@ -55,11 +52,8 @@
             log.debug("Initializing...");
             Element sharedConnections = null;
             Element perNodeConnections = null;
-<<<<<<< HEAD
             this.setPortNamePattern();
-=======
             InitializationException initializationException = null;
->>>>>>> a5c4d884
             try {
                 sharedConnections = JDOMUtil.toJDOMElement(ProfileUtils.getAuxiliaryConfiguration(profile).getConfigurationFragment(CONNECTIONS, NAMESPACE, true));
             } catch (NullPointerException ex) {

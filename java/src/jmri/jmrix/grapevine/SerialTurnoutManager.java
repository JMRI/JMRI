package jmri.jmrix.grapevine;

import java.util.Locale;
import javax.annotation.Nonnull;
import jmri.JmriException;
import jmri.Turnout;
import jmri.managers.AbstractTurnoutManager;
import org.slf4j.Logger;
import org.slf4j.LoggerFactory;

/**
 * Implement turnout manager for Grapevine systems.
 * <p>
 * System names are "GTnnn", where G is the (multichar) system connection prefix,
 * nnn is the turnout number without padding.
 *
 * @author Bob Jacobsen Copyright (C) 2003, 2006, 2007, 2008
 */
public class SerialTurnoutManager extends AbstractTurnoutManager {

    public SerialTurnoutManager(GrapevineSystemConnectionMemo memo) {
        super(memo);
    }

    /**
     * {@inheritDoc}
     */
    @Override
    @Nonnull
    public GrapevineSystemConnectionMemo getMemo() {
        return (GrapevineSystemConnectionMemo) memo;
    }

    /**
     * {@inheritDoc}
     */
    @Nonnull
    @Override
    protected Turnout createNewTurnout(@Nonnull String systemName, String userName) throws IllegalArgumentException {
        String prefix = getSystemPrefix();
        // validate the system name, and normalize it
        String sName = SerialAddress.normalizeSystemName(systemName, prefix);
        if (sName.isEmpty()) {
            // system name is not valid
            throw new IllegalArgumentException("Cannot create System Name from " + systemName);
        }
        // does this turnout already exist
        Turnout t = getBySystemName(sName);
        if (t != null) {
            return t;
        }
        // check under alternate name
        String altName = SerialAddress.convertSystemNameToAlternate(sName, prefix);
        t = getBySystemName(altName);
        if (t != null) {
            return t;
        }
        // create the turnout
        t = new SerialTurnout(sName, userName, getMemo());

        // does system name correspond to configured hardware
        if (!SerialAddress.validSystemNameConfig(sName, 'T', getMemo().getTrafficController())) {
            // system name does not correspond to configured hardware
            log.warn("Turnout '{}' refers to an undefined Serial Node.", sName);
        }
        log.debug("new turnout {} for prefix {}", systemName, prefix);
        return t;
    }

    @Override
    public boolean allowMultipleAdditions(@Nonnull String systemName) {
        return false; // Turnout address format is more than a simple number.
    }

    /** {@inheritDoc} */
    @Override
    public String createSystemName(@Nonnull String curAddress, @Nonnull String prefix) throws JmriException {
        String tmpSName = prefix + "T" + curAddress;

        if (curAddress.contains(":")) {
            // Address format passed is in the form of node:cardOutput or node:card:address
            int separator = curAddress.indexOf(":");
            try {
                nNode = Integer.parseInt(curAddress.substring(0, separator));
                int nxSeparator = curAddress.indexOf(":", separator + 1);
                if (nxSeparator == -1) {
                    //Address has been entered in the format node:cardOutput
                    bitNum = Integer.parseInt(curAddress.substring(separator + 1));
                } else {
                    //Address has been entered in the format node:card:output
                    nCard = Integer.parseInt(curAddress.substring(separator + 1, nxSeparator)) * 100;
                    bitNum = Integer.parseInt(curAddress.substring(nxSeparator + 1));
                }
            } catch (NumberFormatException ex) {
                log.error("Unable to convert {} Hardware Address to a number", curAddress);
                throw new JmriException("Hardware Address passed should be a number");
            }
            tmpSName = prefix + "T" + nNode + (nCard + bitNum);
        } else {
            bitNum = SerialAddress.getBitFromSystemName(tmpSName, prefix);
            nNode = SerialAddress.getNodeAddressFromSystemName(tmpSName, prefix);
            tmpSName = prefix + "T" + nNode + bitNum;
            log.debug("createSystemName {}", tmpSName);
        }
        return (tmpSName);
    }

    private int nCard = 0;
    private int bitNum = 0;
    private int nNode = 0;

    /**
<<<<<<< HEAD
     * Return the next valid free turnout hardware address.
     */
    @Override
    public String getNextValidAddress(@Nonnull String curAddress, @Nonnull String prefix, boolean ignoreInitialExisting) throws JmriException {

        String tmpSName = createSystemName(curAddress, prefix);

        // If the hardware address passed does not already exist then this can
        // be considered the next valid address.
        Turnout t = getBySystemName(tmpSName);
        if (t == null && !ignoreInitialExisting) {
            return Integer.toString(nNode) + Integer.toString((nCard + bitNum));
            //return ""+nNode+(nCard+bitNum);
        }

        // The Number of Output Bits of the previous turnout will help determine the next
        // valid address.
        int increment = ( t==null ? 1 : t.getNumberControlBits());
        for (int x = 0; x < 10; x++) {
            bitNum = bitNum + increment;
            tmpSName = prefix + "T" + nNode + (nCard + bitNum);
            t = getBySystemName(tmpSName);
            if (t == null) {
                return Integer.toString(nNode) + Integer.toString((nCard + bitNum));
            }
        }
        throw new JmriException(Bundle.getMessage("InvalidNextValidTenInUse",getBeanTypeHandled(true),curAddress,tmpSName));
    }

    /**
=======
>>>>>>> f741a242
     * {@inheritDoc}
     */
    @Override
    @Nonnull
    public String validateSystemNameFormat(@Nonnull String name, @Nonnull Locale locale) {
        return SerialAddress.validateSystemNameFormat(name, this, locale);
    }

    /**
     * {@inheritDoc}
     */
    @Override
    public NameValidity validSystemNameFormat(@Nonnull String systemName) {
        return SerialAddress.validSystemNameFormat(systemName, typeLetter(), getSystemPrefix());
    }

    /**
     * {@inheritDoc}
     */
    @Override
    public String getEntryToolTip() {
        return Bundle.getMessage("AddOutputEntryToolTip");
    }

    private final static Logger log = LoggerFactory.getLogger(SerialTurnoutManager.class);

}<|MERGE_RESOLUTION|>--- conflicted
+++ resolved
@@ -110,39 +110,6 @@
     private int nNode = 0;
 
     /**
-<<<<<<< HEAD
-     * Return the next valid free turnout hardware address.
-     */
-    @Override
-    public String getNextValidAddress(@Nonnull String curAddress, @Nonnull String prefix, boolean ignoreInitialExisting) throws JmriException {
-
-        String tmpSName = createSystemName(curAddress, prefix);
-
-        // If the hardware address passed does not already exist then this can
-        // be considered the next valid address.
-        Turnout t = getBySystemName(tmpSName);
-        if (t == null && !ignoreInitialExisting) {
-            return Integer.toString(nNode) + Integer.toString((nCard + bitNum));
-            //return ""+nNode+(nCard+bitNum);
-        }
-
-        // The Number of Output Bits of the previous turnout will help determine the next
-        // valid address.
-        int increment = ( t==null ? 1 : t.getNumberControlBits());
-        for (int x = 0; x < 10; x++) {
-            bitNum = bitNum + increment;
-            tmpSName = prefix + "T" + nNode + (nCard + bitNum);
-            t = getBySystemName(tmpSName);
-            if (t == null) {
-                return Integer.toString(nNode) + Integer.toString((nCard + bitNum));
-            }
-        }
-        throw new JmriException(Bundle.getMessage("InvalidNextValidTenInUse",getBeanTypeHandled(true),curAddress,tmpSName));
-    }
-
-    /**
-=======
->>>>>>> f741a242
      * {@inheritDoc}
      */
     @Override

# JmrixBundle_de.properties
#
# by Simon Ginsburg
# German properties for the jmri.jmrix classes

noneSelected = (keine ausgew\u00e4hlt)
noPortsFound = (keine Schnittstelle gefunden\!)
none = (keine)

HostFieldLabel=IP Adresse/Hostname\:
AutoConfigLabel=Automatische Konfiguration
AdNameFieldLabel=Identifikation\:
ButtonClearScreen=Leere Schirm
ButtonFreezeScreen=Friere Schirm
ButtonAddMessage=Fuge hinzu
ButtonStartLogging=Starte Datenaufzeichnung
ButtonStopLogging=Stop Datenaufzeichnung
ButtonShowRaw=Zeige "Raw Data"
ButtonShowTimestamps=Zeige Zeitmarkierung
ButtonWindowOnTop=Fenster immer oben
ButtonChooseLogFile=W\u00e4hle Logbuchdatei
TooltipAddMessage=Textzeile am Logbuch hinzuf\u00fcgen
TooltipEntryPane=Text eingeben und [{0}] dr\u00fccken um sie im Logbuch zu schreiben

# AbstractMonFrame
MonitorXTitle           = {0} Datenverkehr Monitor

#JmrixConfigPane
SystemManufacturer=Systemhersteller
SystemConnection=Systemverbindung
Settings=Voreinstellungen
CommunicationPort       = Kommunikations-Schnittstelle

#JmrixAbstractConnectionConfig (item on the above ConfigPane)
AdditionalConnectionSettings = Zus\u00e4tzliche Verbindungseinstellungen
ConnectionPrefix = Verbindungsvorlauf:
ConnectionName=Verbindungsname:

# From AbstractLoaderPane and loconet/downloader/LoaderPane
#ButtonRead = Lese Datei
ButtonLoad = Runterladen
ButtonVerify = Kontrolliere
ButtonAbort = Abbrechen
# ConfigPane (cbus)
ButtonCreate       = Erstelle

LabelInpFile = Eingangsdokumente\:
LabelBitMode = Dateiformat\:

StatusSelectFile = Klicke auf [W\u00e4hle] und suche ein Firmware Datei aus
StatusReadFile = Klicke auf [Lese Datei] zum Einlesen
StatusDoDownload = Klicke auf [Runterladen] um Transfer zu aktivieren
StatusDownloading = L\u00e4dt runter\!
StatusVerifying = Kontrolliert\!
StatusAbort = Transfer abgebrochen
StatusDone = Transfer abgeschlossen

TipSelectButton=Klicke hier um eine Datei ein zu lesen
#TipReadDisabled = Knopf deaktiviert bis Eingangsdokument gew\u00e4hlt
#TipReadEnabled = Klicke hier zum Einlesen

TipLoadDisabled = Knopf deaktiviert bis Eingangsdokument eingelesen
TipLoadEnabled = Klicke hier zum runterladen

TipVerifyDisabled = Knopf deaktiviert bis Eingangsdokument eingelesen
TipVerifyEnabled = Klicke hier zum kontrollieren

TipAbortDisabled = Knopf deaktiviert solange nicht heruntergeladen oder kontrolliert wurde
TipAbortEnabled = Hier Dr\u00fccken um einen Transfer oder eine Kontrolle abzubrechen

TipDisabledDownload = Knopf deaktiviert bis Transfer abgeschlossen

Button16bit = 16 bit
Button24bit = 24 bit

FileFilterLabel=Firmware Dateien ({0})

ErrorNoInputFile = Es muss erst ein Eingangsdokument gew\u00e4hlt sein
ErrorFileNotFound = Datei nicht gefunden
ErrorFileReadError=<html><font color\="\#FF0000">Firmware Datei nicht gelesen.</html>
ErrorInvalidParameter=<html><font color\="\#FF0000">Ung\u00fcltige Parameterwert(e) hier oben.</html>
#ErrorIOError = Kommunikationsfehler, siehe Log Fenster
#ErrorInvalidInput = Ung\u00fcltige Eingabe\:\n
ErrorInvalidOptionInFile = Ung\u00fcltige Option in Datei\:\n
ErrorInvalidValueInGUI=<html><font color\="\#FF0000">Ung\u00fcltig <b>{0}</b> </html>\n<html><font color\="\#010101">{1}</html>
#error message displayed when serial port not found while loading config
SerialPortNotFound=Serielle Schnittstelle {0} nicht angetroffen.
#Message displayed when serial port is present but locked by other program
SerialPortInUse=Serielle Schnittstelle {0} bezetzt.
#Wrap an expection's description in html and indent
ErrorSubException=<html>&nbsp;&nbsp;&nbsp;&nbsp;{0}</html>
<<<<<<< HEAD
#Error message displayed on start if internal connection has all defaults.
ManagerDefaultSelector.AllInternal=All defaults are assigned to an internal connection.
=======

# Slot Monitor strings
SlotCol                 = Slot
AddressCol              = Adresse
LongAddressChar         = L
ShortAddressChar        = K
SpeedCol                = Geschw
StateError              = <fehler>
StateInUse              = Besch\u00e4ftigt
StateFree               = Frei
StatusCol               = Status
DirectionCol            = Richtung
DirColForward           = Vorw
DirColReverse           = R\u00fcckw
ButtonRelease           = Freigeben
#EstopCol                = eStop
ButtonEstopAll          = eStop Alle
ButtonEstop             = eStop
TrackCurrentXString     = Strom: {0}A
ButtonShowUnusedSlots   = Zeige freie Slots
ButtonShowSlotsTooltip  = Wenn ausgew\u00e4hlt, werden auch ungenutzte/freie Slots in der Liste eingeblendet
NotYetDialogString      = Entschuldiging. Diese Option ist bisher nicht implementiert.\n({0})

# Packet frame items
MenuItemSendCommand     = Sende Befehl
SendPacketTitle         = Sende Paket
CommandLabel            = Kommando:
ReplyLabel              = Antwort:
PacketLabel             = Paket:
SendToolTip             = Sende dieses Frame
EnterHexToolTip         = Kommando eingeben als hex Wert (0xnnn)
TooltipSent             = Anzahl von gesandene Pakete
TooltipReceived         = Anzahl von empfangene Pakete
TooltipClearCounters    = Entleert den Gesanden/Empfangen Pakete-Counter
SentTitle               = Gesanden
ReceivedTitle           = Empfangen

# cmri/rps/maple shared items
LabelPoll               = Abfragen
PollToolTip             = Sende Abfrageversuch
NodePanelName           = Knoten
NodeBoxLabel            = Knoten:
NodeBoxTip              = W\u00e4hle einen konfigurierten Knoten
ShowInputButton         = Zeige Eingangsbits
ShowInputTip            = W\u00e4hle diese Option zur Anzeige der Eingangsbits
ShowOutputButton        = Zeige Ausgangsbits
ShowOutputTip           = W\u00e4hle diese Option zur Anzeige der Ausgangsbits
HeadingBit              = Bit
InputBitsAnd            = Eingangsbits und
OutputBits              = Ausgangsbits

ConnectionPrefixDialog  = Verbindungsvorlauf {0} wirdt schon genutzt
ConnectionNameDialog    = Verbindungsname {0} wirdt schon genutzt

# Lenz XPressNet/Roco Z21 shared config items
GetSystemInfoButtonLabel = Lese System-Info
#version information labels
HardwareVersionLabel    = Hardware-version:
SoftwareVersionLabel    = Software-version:
>>>>>>> f639a589
<|MERGE_RESOLUTION|>--- conflicted
+++ resolved
@@ -89,10 +89,6 @@
 SerialPortInUse=Serielle Schnittstelle {0} bezetzt.
 #Wrap an expection's description in html and indent
 ErrorSubException=<html>&nbsp;&nbsp;&nbsp;&nbsp;{0}</html>
-<<<<<<< HEAD
-#Error message displayed on start if internal connection has all defaults.
-ManagerDefaultSelector.AllInternal=All defaults are assigned to an internal connection.
-=======
 
 # Slot Monitor strings
 SlotCol                 = Slot
@@ -152,4 +148,5 @@
 #version information labels
 HardwareVersionLabel    = Hardware-version:
 SoftwareVersionLabel    = Software-version:
->>>>>>> f639a589
+#Error message displayed on start if internal connection has all defaults.
+ManagerDefaultSelector.AllInternal=All defaults are assigned to an internal connection.
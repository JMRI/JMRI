--- conflicted
+++ resolved
@@ -214,12 +214,10 @@
 SoftwareVersionLabel    = Software-Version:
 ProtocolVersionLabel    = Protokoll-Version:
 ApplicationVersionLabel = Applikationsversion:
-<<<<<<< HEAD
+
 #Error message displayed on start if internal connection has all defaults.
 ManagerDefaultSelector.AllInternal=All defaults are assigned to an internal connection.
-=======
 
 # Lenz items
 ButtonResetDefaults     = Werkseinstellungen
-UseDefaultValue         = Voreinstellung
->>>>>>> 5320992a
+UseDefaultValue         = Voreinstellung
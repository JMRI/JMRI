--- conflicted
+++ resolved
@@ -51,10 +51,10 @@
 ConnectionPrefix        = Verbindungsvorlauf:
 ConnectionName          = Verbindungsname:
 HostFieldToolTip        = IP Adresse f\u00fcr handm\u00e4\u00dfiger Konfiguration. Oder gebe Hostname f\u00fcr ZeroConf/mDNS ein.
-PortFieldLabel          = TCP/UDP Port: 
+PortFieldLabel          = TCP/UDP Port:
 PortFieldToolTip        = Portnummer der TCP Verbindung
 AdNameFieldToolTip      = Erwartete ZeroConf/mDNS Advertisement Identifikation
-ServiceTypeFieldLabel   = Service Typ Name: 
+ServiceTypeFieldLabel   = Service Typ Name:
 ServiceTypeFieldToolTip = ZeroConf/mDNS Service Typ
 SerialPortLabel         = Serielle Schnittstelle:
 BaudRateLabel           = Baudzahl:
@@ -197,14 +197,9 @@
 # Lenz XpressNet/Roco Z21 shared config items
 GetSystemInfoButtonLabel = Lese System-Info
 #version information labels
-<<<<<<< HEAD
-HardwareVersionLabel    = Hardware-version:
-SoftwareVersionLabel    = Software-version:
-#Error message displayed on start if internal connection has all defaults.
-ManagerDefaultSelector.AllInternal=All defaults are assigned to an internal connection.
-=======
 HardwareVersionLabel    = Hardware-Version:
 SoftwareVersionLabel    = Software-Version:
 ProtocolVersionLabel    = Protokoll-Version:
 ApplicationVersionLabel = Applikationsversion:
->>>>>>> c0c68662
+#Error message displayed on start if internal connection has all defaults.
+ManagerDefaultSelector.AllInternal=All defaults are assigned to an internal connection.
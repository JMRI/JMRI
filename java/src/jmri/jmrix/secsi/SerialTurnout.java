package jmri.jmrix.secsi;

import jmri.Turnout;
import jmri.implementation.AbstractTurnout;
import org.slf4j.Logger;
import org.slf4j.LoggerFactory;

/**
 * Extend jmri.AbstractTurnout for SECSI serial layouts.
 *
 * This object doesn't listen to the SECSI serial communications. This is
 * because it should be the only object that is sending messages for this
 * turnout; more than one Turnout object pointing to a single device is not
 * allowed.
 *
 * @author Bob Jacobsen Copyright (C) 2003, 2006, 2007
 */
public class SerialTurnout extends AbstractTurnout {

    private SecsiSystemConnectionMemo memo = null;

    /**
     * Create a Turnout object, with both system and user names.
     * <p>
     * 'systemName' was previously validated in SerialTurnoutManager.
     * @param systemName turnout system name.
     * @param userName turnout user name.
     * @param _memo system connection.
     */
    public SerialTurnout(String systemName, String userName, SecsiSystemConnectionMemo _memo) {
        super(systemName, userName);
        memo = _memo;
        // Save system Name
        tSystemName = systemName;
        // Extract the Bit from the name
        tBit = SerialAddress.getBitFromSystemName(systemName, memo.getSystemPrefix());
    }

    /**
     * {@inheritDoc}
     * Sends a DCC++ command
     */
    @Override
<<<<<<< HEAD
    protected void forwardCommandChangeToLayout(int newState) {
        try {
            sendMessage(stateChangeCheck(newState));
        } catch (IllegalArgumentException ex) {
            log.error("new state invalid, Turnout not set");
=======
    protected void forwardCommandChangeToLayout(int s) {
        // implementing classes will typically have a function/listener to get
        // updates from the layout, which will then call
        //  public void firePropertyChange(String propertyName,
        //          Object oldValue, Object newValue)
        // _once_ if anything has changed state (or set the commanded state directly)

        // sort out states
        if ((s & Turnout.CLOSED) != 0) {
            // first look for the double case, which we can't handle
            if ((s & Turnout.THROWN) != 0) {
                // this is the disaster case!
                log.error("Cannot command both CLOSED and THROWN {}", s);
                return;
            } else {
                // send a CLOSED command
                sendMessage(true ^ getInverted());
            }
        } else {
            // send a THROWN command
            sendMessage(false ^ getInverted());
>>>>>>> b30e9695
        }
    }

    @Override
    protected void turnoutPushbuttonLockout(boolean _pushButtonLockout) {
        log.debug("Send command to {} Pushbutton", (_pushButtonLockout ? "Lock" : "Unlock"));
    }

    @Override
    public void dispose() {
        // no connections need to be broken
        super.dispose();
    }

    // data members
    String tSystemName; // System Name of this turnout
    int tBit;           // bit number of turnout control in Serial node

    protected void sendMessage(boolean closed) {
        SerialNode tNode = SerialAddress.getNodeFromSystemName(tSystemName, memo.getTrafficController());
        if (tNode == null) {
            // node does not exist, ignore call
            return;
        }
        tNode.setOutputBit(tBit, closed);
    }

    private final static Logger log = LoggerFactory.getLogger(SerialTurnout.class);

}<|MERGE_RESOLUTION|>--- conflicted
+++ resolved
@@ -23,9 +23,9 @@
      * Create a Turnout object, with both system and user names.
      * <p>
      * 'systemName' was previously validated in SerialTurnoutManager.
-     * @param systemName turnout system name.
-     * @param userName turnout user name.
-     * @param _memo system connection.
+     * @param systemName turnout system name
+     * @param userName turnout user name
+     * @param _memo system connection
      */
     public SerialTurnout(String systemName, String userName, SecsiSystemConnectionMemo _memo) {
         super(systemName, userName);
@@ -38,17 +38,10 @@
 
     /**
      * {@inheritDoc}
-     * Sends a DCC++ command
+     * Sends a Secsi command
      */
     @Override
-<<<<<<< HEAD
     protected void forwardCommandChangeToLayout(int newState) {
-        try {
-            sendMessage(stateChangeCheck(newState));
-        } catch (IllegalArgumentException ex) {
-            log.error("new state invalid, Turnout not set");
-=======
-    protected void forwardCommandChangeToLayout(int s) {
         // implementing classes will typically have a function/listener to get
         // updates from the layout, which will then call
         //  public void firePropertyChange(String propertyName,
@@ -56,20 +49,19 @@
         // _once_ if anything has changed state (or set the commanded state directly)
 
         // sort out states
-        if ((s & Turnout.CLOSED) != 0) {
+        if ((newState & Turnout.CLOSED) != 0) {
             // first look for the double case, which we can't handle
-            if ((s & Turnout.THROWN) != 0) {
+            if ((newState & Turnout.THROWN) != 0) {
                 // this is the disaster case!
-                log.error("Cannot command both CLOSED and THROWN {}", s);
+                log.error("Cannot command both CLOSED and THROWN {}", newState);
                 return;
             } else {
                 // send a CLOSED command
-                sendMessage(true ^ getInverted());
+                sendMessage(getInverted());
             }
         } else {
             // send a THROWN command
-            sendMessage(false ^ getInverted());
->>>>>>> b30e9695
+            sendMessage(!getInverted());
         }
     }
 

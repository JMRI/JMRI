package jmri.jmrix;

import java.io.DataInputStream;
import java.io.DataOutputStream;

/**
 * Enables basic setup of a interface for a jmrix implementation.
 * <P>
 * This has no connection type (network, serial, etc) specific information.
 *
 * @author Bob Jacobsen Copyright (C) 2001, 2003, 2008, 2010
 * @see jmri.jmrix.SerialConfigException
 * @since 2.3.1
 */
public interface PortAdapter {

    /**
     * Configure all of the other jmrix widgets needed to work with this adapter
     */
    public void configure();

    /**
     * Query the status of this connection. If all OK, at least as far as is
     * known, return true
     *
     * @return true if OK
     */
    public boolean status();

    /**
     * Open the connection.
     *
     * @throws java.lang.Exception if unable to connect
     */
    // TODO: this needs to use more specific exceptions
    public void connect() throws Exception;

    public String getCurrentPortName();

    // returns the InputStream from the port
    public DataInputStream getInputStream();

    // returns the outputStream to the port
    public DataOutputStream getOutputStream();

    public String getOption1Name();

    public String getOption2Name();

    public String getOption3Name();

    public String getOption4Name();

    /**
     * Set the first port option. Only to be used after construction, but before
     * the openPort call
     *
     */
    public void configureOption1(String value);

    /**
     * Set the second port option. Only to be used after construction, but
     * before the openPort call
     *
     */
    public void configureOption2(String value);

    /**
     * Set the third port option. Only to be used after construction, but before
     * the openPort call
     *
     */
    public void configureOption3(String value);

    /**
     * Set the fourth port option. Only to be used after construction, but
     * before the openPort call
     *
     */
    public void configureOption4(String value);

    public String[] getOptions();

    public boolean isOptionAdvanced(String option);

    public String getOptionDisplayName(String option);

    public void setOptionState(String option, String value);

    public String getOptionState(String option);

    public String[] getOptionChoices(String option);

    /**
     * Return the system manufacturer's name.
     *
     * @return Manufacturer's Name
     */
    public String getManufacturer();

    /**
     * Set the system manufacturer's name.
     *
     * @param Manufacturer the manufacturer's name
     */
    public void setManufacturer(String Manufacturer);

    /**
     * Return the disabled state of the adapter.
     *
     * @return true if disabled
     */
    public boolean getDisabled();

    /**
     * Sets whether the connection is disabled.
     *
<<<<<<< HEAD
     * @param disabled When true, disables operation
=======
     * @param disabled
>>>>>>> 2b8ec187
     */
    public void setDisabled(boolean disabled);

    /**
     * Get the user name for this adapter.
     *
     * @return the username or null
     */
    public String getUserName();

    /**
     * Set the user name for this adapter.
     *
     * @param userName the new user name
     * @throws IllegalArgumentException if another adapter has this user name
     */
    public void setUserName(String userName) throws IllegalArgumentException;

    /**
     * Get the system prefix for this adapter.
     *
     * @return the system prefix or null
     */
    public String getSystemPrefix();

    /**
     * Set the system prefix for this adapter.
     *
     * @param systemPrefix the new system prefix
     * @throws IllegalArgumentException if another adapter has this system
     *                                  prefix
     */
    public void setSystemPrefix(String systemPrefix) throws IllegalArgumentException;

    public SystemConnectionMemo getSystemConnectionMemo();

    /**
     * Replace the existing SystemConnectionMemo with another one. Overriding
     * methods should throw an {@link java.lang.IllegalAccessException} if the
     * overriding class requires a specific subclass of SystemConnectionMemo. A
     * {@link java.lang.NullPointerException} should be thrown if the parameter
     * is null.
     *
     * @param connectionMemo the new connection memo
     * @throws IllegalArgumentException if connectionMemo is the wrong subclass
     *                                  of SystemConnectionMemo
     * @throws NullPointerException     if connectionMemo is null
     */
    public void setSystemConnectionMemo(SystemConnectionMemo connectionMemo) throws IllegalArgumentException;

    public void dispose();

    public void recover();

    /**
     * Determine if configuration needs to be written to disk.
     *
     * @return true if configuration needs to be saved, false otherwise
     */
    public boolean isDirty();

    /**
     * Determine if application needs to be restarted for configuration changes
     * to be applied.
     *
     * @return true if application needs to restart, false otherwise
     */
    public boolean isRestartRequired();

}<|MERGE_RESOLUTION|>--- conflicted
+++ resolved
@@ -115,11 +115,7 @@
     /**
      * Sets whether the connection is disabled.
      *
-<<<<<<< HEAD
      * @param disabled When true, disables operation
-=======
-     * @param disabled
->>>>>>> 2b8ec187
      */
     public void setDisabled(boolean disabled);
 

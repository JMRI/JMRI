--- conflicted
+++ resolved
@@ -12,15 +12,9 @@
 import org.slf4j.LoggerFactory;
 
 /**
-<<<<<<< HEAD
  * Traffic controller for Anyma DMX.
  *
- * @author George Warner Copyright (c) 2017
-=======
- * Traffic controller for Anyma DMX
- * <P>
  * @author George Warner Copyright (c) 2017-2018
->>>>>>> 0e535b46
  * @since 4.9.6
  */
 public class AnymaDMX_TrafficController {

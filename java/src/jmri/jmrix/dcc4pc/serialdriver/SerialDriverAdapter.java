package jmri.jmrix.dcc4pc.serialdriver;

import java.io.DataInputStream;
import java.io.DataOutputStream;
import java.io.IOException;
import java.io.InputStream;
import java.util.ArrayList;
import java.util.List;
import jmri.jmrix.SystemConnectionMemo;
import jmri.jmrix.dcc4pc.Dcc4PcConnectionTypeList;
import jmri.jmrix.dcc4pc.Dcc4PcPortController;
import jmri.jmrix.dcc4pc.Dcc4PcSystemConnectionMemo;
import jmri.jmrix.dcc4pc.Dcc4PcTrafficController;
import org.slf4j.Logger;
import org.slf4j.LoggerFactory;
import purejavacomm.CommPortIdentifier;
import purejavacomm.NoSuchPortException;
import purejavacomm.PortInUseException;
import purejavacomm.SerialPort;
import purejavacomm.UnsupportedCommOperationException;

/**
 * Implements SerialPortAdapter for the Dcc4Pc system.
 * <p>
 * This connects an Dcc4Pc command station via a serial com port.
 *
 * @author Kevin Dickerson Copyright (C) 2012
 */
public class SerialDriverAdapter extends Dcc4PcPortController {

    public SerialDriverAdapter() {
        super(new Dcc4PcSystemConnectionMemo());
        option1Name = "Programmer"; // NOI18N
        options.put(option1Name, new Option("Programmer : ", validOption1()));
        setManufacturer(Dcc4PcConnectionTypeList.DCC4PC);
    }

    SerialPort activeSerialPort = null;

    @Override
    public String openPort(String portName, String appName) {

        try {
            CommPortIdentifier portID = CommPortIdentifier.getPortIdentifier(portName);
            try {
                activeSerialPort = (SerialPort) portID.open(appName, 2000);
            } catch (PortInUseException p) {
                return handlePortBusy(p, portName, log);
            }
            try {
                activeSerialPort.setSerialPortParams(115200, SerialPort.DATABITS_8, SerialPort.STOPBITS_1, SerialPort.PARITY_NONE);
                configureLeadsAndFlowControl(activeSerialPort, SerialPort.FLOWCONTROL_NONE);
            } catch (UnsupportedCommOperationException e) {
                log.error("Cannot set serial parameters on port " + portName + ": " + e.getMessage());
            }
            log.debug("Serial timeout was observed as: " + activeSerialPort.getReceiveTimeout()
                    + " " + activeSerialPort.isReceiveTimeoutEnabled());

            serialStream = activeSerialPort.getInputStream();
            // purge contents, if any
            purgeStream(serialStream);

            // report status?
            if (log.isInfoEnabled()) {
                log.info(portName + " port opened at "
                        + activeSerialPort.getBaudRate() + " baud, sees "
                        + " DTR: " + activeSerialPort.isDTR()
                        + " RTS: " + activeSerialPort.isRTS()
                        + " DSR: " + activeSerialPort.isDSR()
                        + " CTS: " + activeSerialPort.isCTS()
                        + "  CD: " + activeSerialPort.isCD()
                );
            }

            opened = true;

        } catch (NoSuchPortException p) {
            return handlePortNotFound(p, portName, log);
        } catch (IOException ex) {
            log.error("Unexpected exception while opening port {}", portName, ex);
            return "Unexpected error while opening port " + portName + ": " + ex;
        }
        return null; // indicates OK return
    }

    public void setHandshake(int mode) {
        try {
            activeSerialPort.setFlowControlMode(mode);
        } catch (UnsupportedCommOperationException ex) {
            log.error("Unexpected exception while setting COM port handshake mode", ex);
        }
    }

    public SerialPort getSerialPort() {
        return activeSerialPort;
    }

    /**
     * Option 1 controls the connection used for programming
     */
    public String[] validOption1() {
        List<SystemConnectionMemo> connList = jmri.InstanceManager.getList(SystemConnectionMemo.class);
        if (!connList.isEmpty()) {
            ArrayList<String> progConn = new ArrayList<>();
            progConn.add("");
            String userName = "Dcc4Pc";
            if (this.getSystemConnectionMemo() != null) {
                userName = this.getSystemConnectionMemo().getUserName();
            }
            for (int i = 0; i < connList.size(); i++) {
                SystemConnectionMemo scm = connList.get(i);
                if ((scm.provides(jmri.AddressedProgrammerManager.class) || scm.provides(jmri.GlobalProgrammerManager.class))
                        && (!scm.getUserName().equals(userName))) {
                    progConn.add(scm.getUserName());
                }
            }
            return progConn.toArray(new String[progConn.size()]);
        } else {
            return new String[]{""};
        }
    }

    /**
     * Get a String that says what Option 2 represents May be an empty string,
     * but will not be null
     */
    public String option2Name() {
        return "Match Detected Locos to Roster: ";
    }

    /**
     * Set the second port option. Only to be used after construction, but
     * before the openPort call
     */
    @Override
    public void configureOption2(String value) {
        super.configureOption2(value);
        log.debug("configureOption2: " + value);
        //Not yet implemented
        /*boolean enable = true;
         if(value.equals("No"))
         enable = false;
         adaptermemo.getRailCommManager().setRosterEntryDiscoveryAllowed(enable);*/
    }

    // base class methods for the Dcc4PcPortController interface
    @Override
    public DataInputStream getInputStream() {
        if (!opened) {
            log.error("getInputStream called before load(), stream not available");
            return null;
        }
        return new DataInputStream(serialStream);
    }

    @Override
    public DataOutputStream getOutputStream() {
        if (!opened) {
            log.error("getOutputStream called before load(), stream not available");
        }
        try {
            return new DataOutputStream(activeSerialPort.getOutputStream());
        } catch (java.io.IOException e) {
            log.error("getOutputStream exception: " + e);
        }
        return null;
    }

    /**
     * {@inheritDoc}
     *
     * Currently only 115,200 bps
     */
    @Override
    public String[] validBaudRates() {
        return new String[]{"115,200 bps"};
    }

    /**
     * {@inheritDoc}
     */
    @Override
    public int[] validBaudNumbers() {
        return new int[]{115200};
    }

<<<<<<< HEAD
=======
    @Override
    public int defaultBaudIndex() {
        return 0;
    }

>>>>>>> dc1d38e4
    InputStream serialStream = null;

    /**
     * @deprecated JMRI Since 4.4 instance() shouldn't be used, convert to JMRI multi-system support structure
     */
    @Deprecated
    static public SerialDriverAdapter instance() {
        if (mInstance == null) {
            SerialDriverAdapter m = new SerialDriverAdapter();
            m.setManufacturer(Dcc4PcConnectionTypeList.DCC4PC);
            mInstance = m;
        }
        return mInstance;
    }

    /**
     * @deprecated JMRI Since 4.4 instance() shouldn't be used, convert to JMRI multi-system support structure
     */
    @Deprecated
    static volatile SerialDriverAdapter mInstance = null;

    /**
     * set up all of the other objects to operate with an Dcc4Pc command station
     * connected to this port
     */
    @Override
    public void configure() {
        // connect to the traffic controller
        Dcc4PcTrafficController control = new Dcc4PcTrafficController();
        this.getSystemConnectionMemo().setDcc4PcTrafficController(control);
        this.getSystemConnectionMemo().setDefaultProgrammer(getOptionState(option1Name));
        control.connectPort(this);
        this.getSystemConnectionMemo().configureManagers();

    }

    private final static Logger log = LoggerFactory.getLogger(SerialDriverAdapter.class);

}<|MERGE_RESOLUTION|>--- conflicted
+++ resolved
@@ -184,14 +184,11 @@
         return new int[]{115200};
     }
 
-<<<<<<< HEAD
-=======
     @Override
     public int defaultBaudIndex() {
         return 0;
     }
 
->>>>>>> dc1d38e4
     InputStream serialStream = null;
 
     /**

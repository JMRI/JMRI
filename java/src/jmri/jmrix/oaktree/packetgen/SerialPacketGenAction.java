package jmri.jmrix.oaktree.packetgen;

import java.awt.event.ActionEvent;
import javax.swing.AbstractAction;
import org.slf4j.Logger;
import org.slf4j.LoggerFactory;
import jmri.jmrix.oaktree.OakTreeSystemConnectionMemo;

/**
 * Swing action to create and register a SerialPacketGenFrame
 * object.
 *
 * @author Bob Jacobsen Copyright (C) 2001
 */
public class SerialPacketGenAction extends AbstractAction {

    private OakTreeSystemConnectionMemo _memo = null;

    public SerialPacketGenAction(String s, OakTreeSystemConnectionMemo memo) {
        super(s);
<<<<<<< HEAD
        _memo = memo;
    }

    public SerialPacketGenAction(OakTreeSystemConnectionMemo memo) {
        this("Send Oak Tree message", memo);
=======
        memo = _memo;
    }

    public SerialPacketGenAction(OakTreeSystemConnectionMemo memo) {
        this(Bundle.getMessage("SendXCommandTitle", Bundle.getMessage("MenuOakTree")), memo);
>>>>>>> 064f98d7
    }

    @Override
    public void actionPerformed(ActionEvent e) {
        SerialPacketGenFrame f = new SerialPacketGenFrame(_memo);
        try {
            f.initComponents();
        } catch (Exception ex) {
            log.error("Exception: {}", ex.toString());
        }
        f.setVisible(true);
    }

    private final static Logger log = LoggerFactory.getLogger(SerialPacketGenAction.class);

}<|MERGE_RESOLUTION|>--- conflicted
+++ resolved
@@ -18,19 +18,11 @@
 
     public SerialPacketGenAction(String s, OakTreeSystemConnectionMemo memo) {
         super(s);
-<<<<<<< HEAD
         _memo = memo;
     }
 
     public SerialPacketGenAction(OakTreeSystemConnectionMemo memo) {
-        this("Send Oak Tree message", memo);
-=======
-        memo = _memo;
-    }
-
-    public SerialPacketGenAction(OakTreeSystemConnectionMemo memo) {
         this(Bundle.getMessage("SendXCommandTitle", Bundle.getMessage("MenuOakTree")), memo);
->>>>>>> 064f98d7
     }
 
     @Override

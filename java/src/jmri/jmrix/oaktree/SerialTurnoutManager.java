package jmri.jmrix.oaktree;

import java.util.Locale;
import jmri.Turnout;
import jmri.managers.AbstractTurnoutManager;
import org.slf4j.Logger;
import org.slf4j.LoggerFactory;

/**
 * Implement turnout manager for Oak Tree systems.
 * <p>
 * System names are "OTnnn", where O is the user configurable system prefix,
 * nnn is the turnout number without padding.
 *
 * @author Bob Jacobsen Copyright (C) 2003, 2006
 */
public class SerialTurnoutManager extends AbstractTurnoutManager {

    public SerialTurnoutManager(OakTreeSystemConnectionMemo memo) {
        super(memo);
    }

    /**
     * {@inheritDoc}
     */
    @Override
    public OakTreeSystemConnectionMemo getMemo() {
        return (OakTreeSystemConnectionMemo) memo;
    }

    @Override
    public Turnout createNewTurnout(String systemName, String userName) {
        // validate the system name, and normalize it
        String sName = SerialAddress.normalizeSystemName(systemName, getSystemPrefix());
        if (sName.equals("")) {
            // system name is not valid
            return null;
        }
        // does this turnout already exist
        Turnout t = getBySystemName(sName);
        if (t != null) {
            return null;
        }
        // check under alternate name
        String altName = SerialAddress.convertSystemNameToAlternate(sName, getSystemPrefix());
        t = getBySystemName(altName);
        if (t != null) {
            return null;
        }
        // create the turnout
        t = new SerialTurnout(sName, userName, getMemo());

        // does system name correspond to configured hardware
        if (!SerialAddress.validSystemNameConfig(sName, 'T', getMemo())) {
            // system name does not correspond to configured hardware
            log.warn("Turnout '{}' refers to an undefined Serial Node.", sName);
        }
        return t;
    }

    /**
     * {@inheritDoc}
     */
    @Override
    public String validateSystemNameFormat(String systemName, Locale locale) {
        return SerialAddress.validateSystemNameFormat(systemName, getSystemNamePrefix(), locale);
    }

    /**
     * {@inheritDoc}
     */
    @Override
    public NameValidity validSystemNameFormat(String systemName) {
<<<<<<< HEAD
        return (SerialAddress.validSystemNameFormat(systemName, 'T', getSystemPrefix()));
=======
        return (SerialAddress.validSystemNameFormat(systemName, typeLetter(), prefix));
>>>>>>> eff7bb19
    }

    @Override
    public boolean allowMultipleAdditions(String systemName) {
        return true;
    }

    /**
     * {@inheritDoc}
     */
    @Override
    public String getEntryToolTip() {
        return Bundle.getMessage("AddOutputEntryToolTip");
    }

    private final static Logger log = LoggerFactory.getLogger(SerialTurnoutManager.class);

}<|MERGE_RESOLUTION|>--- conflicted
+++ resolved
@@ -71,11 +71,7 @@
      */
     @Override
     public NameValidity validSystemNameFormat(String systemName) {
-<<<<<<< HEAD
-        return (SerialAddress.validSystemNameFormat(systemName, 'T', getSystemPrefix()));
-=======
-        return (SerialAddress.validSystemNameFormat(systemName, typeLetter(), prefix));
->>>>>>> eff7bb19
+        return (SerialAddress.validSystemNameFormat(systemName, typeLetter(), getSystemPrefix()));
     }
 
     @Override

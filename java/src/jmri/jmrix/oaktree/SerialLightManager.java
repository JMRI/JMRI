--- conflicted
+++ resolved
@@ -67,11 +67,7 @@
      */
     @Override
     public NameValidity validSystemNameFormat(String systemName) {
-<<<<<<< HEAD
-        return (SerialAddress.validSystemNameFormat(systemName, 'L', getSystemPrefix()));
-=======
-        return (SerialAddress.validSystemNameFormat(systemName, typeLetter(), prefix));
->>>>>>> eff7bb19
+        return (SerialAddress.validSystemNameFormat(systemName, typeLetter(), getSystemPrefix()));
     }
 
     /**
@@ -79,11 +75,7 @@
      */
     @Override
     public boolean validSystemNameConfig(String systemName) {
-<<<<<<< HEAD
-        return (SerialAddress.validSystemNameConfig(systemName, 'L', getMemo()));
-=======
-        return (SerialAddress.validSystemNameConfig(systemName, typeLetter(), _memo));
->>>>>>> eff7bb19
+        return (SerialAddress.validSystemNameConfig(systemName, typeLetter(), getMemo()));
     }
 
     /**

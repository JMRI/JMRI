--- conflicted
+++ resolved
@@ -46,12 +46,7 @@
  * <P>
  * @author Bob Jacobsen Copyright (C) 2010
  * @author Kevin Dickerson Copyright (C) 2010
-<<<<<<< HEAD
- * @version	$Revision$
  * @deprecated Since 3.4.5
-=======
- *
->>>>>>> 5d0cccb9
  */
 @Deprecated
 public class DCCManufacturerList {

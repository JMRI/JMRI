--- conflicted
+++ resolved
@@ -41,22 +41,13 @@
      * Sends a formatted DCC packet
      */
     @Override
-<<<<<<< HEAD
     protected void forwardCommandChangeToLayout(int newState) {
-        // calls jmri.implementation.AbstractTurnout#stateChangeCheck(int)
-        int command = newState;
-        try {
-            command = (stateChangeCheck(newState) ? Turnout.CLOSED : Turnout.THROWN);
-        } catch (IllegalArgumentException ex) {
-            log.error("new state invalid, Turnout not set"); // NOI18N
-=======
-    protected void forwardCommandChangeToLayout(int s) {
         // sort out states
-        if ((s & Turnout.CLOSED) != 0) {
+        if ((newState & Turnout.CLOSED) != 0) {
             // first look for the double case, which we can't handle
-            if ((s & Turnout.THROWN) != 0) {
+            if ((newState & Turnout.THROWN) != 0) {
                 // this is the disaster case!
-                log.error("Cannot command both CLOSED and THROWN {}", s); // NOI18N
+                log.error("Cannot command both CLOSED and THROWN {}", newState); // NOI18N
             } else {
                 // send a CLOSED command
                 forwardToCommandStation(jmri.Turnout.THROWN);
@@ -64,9 +55,7 @@
         } else {
             // send a THROWN command
             forwardToCommandStation(jmri.Turnout.CLOSED);
->>>>>>> b30e9695
         }
-        forwardToCommandStation(command);
     }
 
     void forwardToCommandStation(int state) {

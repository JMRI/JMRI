package jmri.jmrix.zimo;

import jmri.Turnout;
import jmri.implementation.AbstractTurnout;
import org.slf4j.Logger;
import org.slf4j.LoggerFactory;

/**
 * New Zimo Binary implementation of the Turnout interface
 *
 * @author	Kevin Dickerson Copyright (C) 2014
 */
public class Mx1Turnout extends AbstractTurnout /*implements Mx1TrafficListener*/ {

    // Private data member to keep track of what turnout we control.
    int _number;
    Mx1TrafficController tc = null;
    String prefix = "";

    /**
     * Mx1 turnouts use any address allowed as an accessory decoder address on
     * the particular command station.
     *
     * @param number the address
     * @param tc     the controller for traffic to the layout
     * @param p      the system connection prefix
     */
    public Mx1Turnout(int number, Mx1TrafficController tc, String p) {
        super(p + "T" + number);
        _number = number;
        this.prefix = p + "T";
        //tc.addMx1Listener(Mx1Interface.TURNOUTS, null);
    }

    public int getNumber() {
        return _number;
    }

    /**
     * {@inheritDoc}
     * Sends a formatted DCC packet
     */
    @Override
<<<<<<< HEAD
    protected void forwardCommandChangeToLayout(int newState) {
        // calls jmri.implementation.AbstractTurnout#stateChangeCheck(int)
        int command = newState;
        try {
            command = (stateChangeCheck(newState) ? Turnout.CLOSED : Turnout.THROWN);
        } catch (IllegalArgumentException ex) {
            log.error("new state invalid, Turnout not set");
=======
    protected void forwardCommandChangeToLayout(int s) {
        // sort out states
        if ((s & Turnout.CLOSED) != 0) {
            // first look for the double case, which we can't handle
            if ((s & Turnout.THROWN) != 0) {
                // this is the disaster case!
                log.error("Cannot command both CLOSED and THROWN " + s); // NOI18N
            } else {
                // send a CLOSED command
                forwardToCommandStation(jmri.Turnout.THROWN);
            }
        } else {
            // send a THROWN command
            forwardToCommandStation(jmri.Turnout.CLOSED);
>>>>>>> 5c947ea9
        }
        forwardToCommandStation(command);
    }

    void forwardToCommandStation(int state) {
        Mx1Message m = Mx1Message.getSwitchMsg(_number, state, true);
        tc.sendMx1Message(m, null);
    }

    @Override
    protected void turnoutPushbuttonLockout(boolean pushButtonLockout) {
    }

    private final static Logger log = LoggerFactory.getLogger(Mx1Turnout.class);

}<|MERGE_RESOLUTION|>--- conflicted
+++ resolved
@@ -41,30 +41,13 @@
      * Sends a formatted DCC packet
      */
     @Override
-<<<<<<< HEAD
     protected void forwardCommandChangeToLayout(int newState) {
         // calls jmri.implementation.AbstractTurnout#stateChangeCheck(int)
         int command = newState;
         try {
             command = (stateChangeCheck(newState) ? Turnout.CLOSED : Turnout.THROWN);
         } catch (IllegalArgumentException ex) {
-            log.error("new state invalid, Turnout not set");
-=======
-    protected void forwardCommandChangeToLayout(int s) {
-        // sort out states
-        if ((s & Turnout.CLOSED) != 0) {
-            // first look for the double case, which we can't handle
-            if ((s & Turnout.THROWN) != 0) {
-                // this is the disaster case!
-                log.error("Cannot command both CLOSED and THROWN " + s); // NOI18N
-            } else {
-                // send a CLOSED command
-                forwardToCommandStation(jmri.Turnout.THROWN);
-            }
-        } else {
-            // send a THROWN command
-            forwardToCommandStation(jmri.Turnout.CLOSED);
->>>>>>> 5c947ea9
+            log.error("new state invalid, Turnout not set"); // NOI18N
         }
         forwardToCommandStation(command);
     }

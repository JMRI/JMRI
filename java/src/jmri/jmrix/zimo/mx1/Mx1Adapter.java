package jmri.jmrix.zimo.mx1;

<<<<<<< HEAD
=======
import gnu.io.CommPortIdentifier;
import gnu.io.PortInUseException;
import gnu.io.SerialPort;
import gnu.io.SerialPortEvent;
>>>>>>> fd0539fa
import java.io.DataInputStream;
import java.io.DataOutputStream;
import java.io.IOException;
import java.io.InputStream;
<<<<<<< HEAD
=======
import java.util.Arrays;
>>>>>>> fd0539fa
import java.util.TooManyListenersException;
import jmri.jmrix.zimo.Mx1CommandStation;
import jmri.jmrix.zimo.Mx1Packetizer;
import jmri.jmrix.zimo.Mx1PortController;
import jmri.jmrix.zimo.Mx1SystemConnectionMemo;
import org.slf4j.Logger;
import org.slf4j.LoggerFactory;
import purejavacomm.CommPortIdentifier;
import purejavacomm.NoSuchPortException;
import purejavacomm.PortInUseException;
import purejavacomm.SerialPort;
import purejavacomm.SerialPortEvent;
import purejavacomm.SerialPortEventListener;
import purejavacomm.UnsupportedCommOperationException;

/**
 * Provide access to Zimo's MX-1 on an attached serial comm port. Adapted for
 * use with Zimo MX-1 by Sip Bosch.
 *
 * @author	Bob Jacobsen Copyright (C) 2002
 */
public class Mx1Adapter extends Mx1PortController implements jmri.jmrix.SerialPortAdapter {

    public Mx1Adapter() {
        super(new Mx1SystemConnectionMemo());
        option1Name = "FlowControl";
        options.put(option1Name, new Option("MX-1 connection uses : ", validOption1));
        this.manufacturerName = jmri.jmrix.zimo.Mx1ConnectionTypeList.ZIMO;
    }

    SerialPort activeSerialPort = null;

    @Override
    public String openPort(String portName, String appName) {
        // open the port in MX-1 mode, check ability to set moderators
        try {
            // get and open the primary port
            CommPortIdentifier portID = CommPortIdentifier.getPortIdentifier(portName);
            try {
                activeSerialPort = (SerialPort) portID.open(appName, 2000);  // name of program, msec to wait
            } catch (PortInUseException p) {
                return handlePortBusy(p, portName, log);
            }
            // try to set it for Can Net
            try {
                setSerialPort();
            } catch (UnsupportedCommOperationException e) {
                log.error("Cannot set serial parameters on port " + portName + ": " + e.getMessage());
                return "Cannot set serial parameters on port " + portName + ": " + e.getMessage();
            }

            // set timeout
            // activeSerialPort.enableReceiveTimeout(1000);
            log.debug("Serial timeout was observed as: " + activeSerialPort.getReceiveTimeout()
                    + " " + activeSerialPort.isReceiveTimeoutEnabled());

            // get and save stream
            serialStream = activeSerialPort.getInputStream();

            // purge contents, if any
            purgeStream(serialStream);

            // report status?
            if (log.isInfoEnabled()) {
                // report now
                log.info(portName + " port opened at "
                        + activeSerialPort.getBaudRate() + " baud with"
                        + " DTR: " + activeSerialPort.isDTR()
                        + " RTS: " + activeSerialPort.isRTS()
                        + " DSR: " + activeSerialPort.isDSR()
                        + " CTS: " + activeSerialPort.isCTS()
                        + "  CD: " + activeSerialPort.isCD()
                );
            }
            if (log.isDebugEnabled()) {
                // report additional status
                log.debug(" port flow control shows "
                        + (activeSerialPort.getFlowControlMode() == SerialPort.FLOWCONTROL_RTSCTS_OUT ? "hardware flow control" : "no flow control"));
            }
            if (log.isDebugEnabled()) {
                // arrange to notify later
                activeSerialPort.addEventListener((SerialPortEvent e) -> {
                    int type = e.getEventType();
                    switch (type) {
                        case SerialPortEvent.DATA_AVAILABLE:
                            log.info("SerialEvent: DATA_AVAILABLE is " + e.getNewValue());
                            return;
                        case SerialPortEvent.OUTPUT_BUFFER_EMPTY:
                            log.info("SerialEvent: OUTPUT_BUFFER_EMPTY is " + e.getNewValue());
                            return;
                        case SerialPortEvent.CTS:
                            log.info("SerialEvent: CTS is " + e.getNewValue());
                            return;
                        case SerialPortEvent.DSR:
                            log.info("SerialEvent: DSR is " + e.getNewValue());
                            return;
                        case SerialPortEvent.RI:
                            log.info("SerialEvent: RI is " + e.getNewValue());
                            return;
                        case SerialPortEvent.CD:
                            log.info("SerialEvent: CD is " + e.getNewValue());
                            return;
                        case SerialPortEvent.OE:
                            log.info("SerialEvent: OE (overrun error) is " + e.getNewValue());
                            return;
                        case SerialPortEvent.PE:
                            log.info("SerialEvent: PE (parity error) is " + e.getNewValue());
                            return;
                        case SerialPortEvent.FE:
                            log.info("SerialEvent: FE (framing error) is " + e.getNewValue());
                            return;
                        case SerialPortEvent.BI:
                            log.info("SerialEvent: BI (break interrupt) is " + e.getNewValue());
                            return;
                        default:
                            log.info("SerialEvent of unknown type: " + type + " value: " + e.getNewValue());
                    }
                });
                try {
                    activeSerialPort.notifyOnFramingError(true);
                } catch (Exception e) {
                    log.debug("Could not notifyOnFramingError: " + e);
                }

                try {
                    activeSerialPort.notifyOnBreakInterrupt(true);
                } catch (Exception e) {
                    log.debug("Could not notifyOnBreakInterrupt: " + e);
                }

                try {
                    activeSerialPort.notifyOnParityError(true);
                } catch (Exception e) {
                    log.debug("Could not notifyOnParityError: " + e);
                }

                try {
                    activeSerialPort.notifyOnOverrunError(true);
                } catch (Exception e) {
                    log.debug("Could not notifyOnOverrunError: " + e);
                }

            }

            opened = true;

        } catch (NoSuchPortException p) {
            return handlePortNotFound(p, portName, log);
        } catch (IOException | TooManyListenersException ex) {
<<<<<<< HEAD
            log.error("Unexpected exception while opening port " + portName + " trace follows: " + ex);
            ex.printStackTrace();
=======
            log.error("Unexpected exception while opening port {} trace follows: ", portName, ex);
>>>>>>> fd0539fa
            return "Unexpected error while opening port " + portName + ": " + ex;
        }

        return null; // normal operation
    }

    /**
     * Can the port accept additional characters? The state of CTS determines
     * this, as there seems to be no way to check the number of queued bytes and
     * buffer length. This might go false for short intervals, but it might also
     * stick off if something goes wrong.
     *
     * @return true if more data can be sent; false otherwise
     */
    @Override
    public boolean okToSend() {
        return activeSerialPort.isCTS();
    }

    /**
     * set up all of the other objects to operate with a MX-1 connected to this
     * port
     */
    @Override
    public void configure() {
        Mx1CommandStation cs = new Mx1CommandStation();
        this.getSystemConnectionMemo().setCommandStation(cs);
        // connect to a packetizing traffic controller
        Mx1Packetizer packets = new Mx1Packetizer(cs, Mx1Packetizer.ASCII);
        packets.connectPort(this);

        this.getSystemConnectionMemo().setMx1TrafficController(packets);
        this.getSystemConnectionMemo().configureManagers();

        // start operation
        packets.startThreads();
    }

// base class methods for the ZimoPortController interface
    @Override
    public DataInputStream getInputStream() {
        if (!opened) {
            log.error("getInputStream called before load(), stream not available");
            return null;
        }
        return new DataInputStream(serialStream);
    }

    @Override
    public DataOutputStream getOutputStream() {
        if (!opened) {
            log.error("getOutputStream called before load(), stream not available");
        }
        try {
            return new DataOutputStream(activeSerialPort.getOutputStream());
        } catch (java.io.IOException e) {
            log.error("getOutputStream exception: " + e.getMessage());
        }
        return null;
    }

    @Override
    public boolean status() {
        return opened;
    }

    /**
     * Local method to do specific configuration.
     *
     * @throws gnu.io.UnsupportedCommOperationException if unable to configure
     *                                                  the serial port
     */
    protected void setSerialPort() throws UnsupportedCommOperationException {
        // find the baud rate value, configure comm options
        int baud = validSpeedValues[0];  // default, but also defaulted in the initial value of selectedSpeed
        for (int i = 0; i < validSpeeds.length; i++) {
            if (validSpeeds[i].equals(mBaudRate)) {
                baud = validSpeedValues[i];
            }
        }
        activeSerialPort.setSerialPortParams(baud, SerialPort.DATABITS_8, SerialPort.STOPBITS_1, SerialPort.PARITY_NONE);

        // set RTS high, DTR high - done early, so flow control can be configured after
        activeSerialPort.setRTS(true);		// not connected in some serial ports and adapters
        activeSerialPort.setDTR(true);		// pin 1 in DIN8; on main connector, this is DTR

        // find and configure flow control
        int flow = SerialPort.FLOWCONTROL_RTSCTS_OUT; // default, but also defaults in selectedOption1
        if (getOptionState(option1Name).equals(validOption1[1])) {
            flow = 0;
        }
        activeSerialPort.setFlowControlMode(flow);
    }

    @Override
    public String[] validBaudRates() {
        return Arrays.copyOf(validSpeeds, validSpeeds.length);
    }

    protected String[] validSpeeds = new String[]{"1,200 baud", "2,400 baud", "4,800 baud",
        "9,600 baud", "19,200 baud", "38,400 baud"};
    protected int[] validSpeedValues = new int[]{1200, 2400, 4800, 9600, 19200, 38400};

    // meanings are assigned to these above, so make sure the order is consistent
    protected String[] validOption1 = new String[]{"hardware flow control (recommended)", "no flow control"};
    protected String[] validOption2 = new String[]{"3", "5"};
    //protected String selectedOption1=validOption1[0];

    InputStream serialStream = null;

    /**
     * @return the default adapter
     * @deprecated since 4.4 instance() shouldn't be used, convert to JMRI
     * multi-system support structure
     */
    @Deprecated
    static public Mx1Adapter instance() {
        if (mInstance == null) {
            mInstance = new Mx1Adapter();
        }
        return mInstance;
    }
    static Mx1Adapter mInstance = null;

    private final static Logger log = LoggerFactory.getLogger(Mx1Adapter.class.getName());

}<|MERGE_RESOLUTION|>--- conflicted
+++ resolved
@@ -1,20 +1,10 @@
 package jmri.jmrix.zimo.mx1;
 
-<<<<<<< HEAD
-=======
-import gnu.io.CommPortIdentifier;
-import gnu.io.PortInUseException;
-import gnu.io.SerialPort;
-import gnu.io.SerialPortEvent;
->>>>>>> fd0539fa
 import java.io.DataInputStream;
 import java.io.DataOutputStream;
 import java.io.IOException;
 import java.io.InputStream;
-<<<<<<< HEAD
-=======
 import java.util.Arrays;
->>>>>>> fd0539fa
 import java.util.TooManyListenersException;
 import jmri.jmrix.zimo.Mx1CommandStation;
 import jmri.jmrix.zimo.Mx1Packetizer;
@@ -27,7 +17,6 @@
 import purejavacomm.PortInUseException;
 import purejavacomm.SerialPort;
 import purejavacomm.SerialPortEvent;
-import purejavacomm.SerialPortEventListener;
 import purejavacomm.UnsupportedCommOperationException;
 
 /**
@@ -164,12 +153,7 @@
         } catch (NoSuchPortException p) {
             return handlePortNotFound(p, portName, log);
         } catch (IOException | TooManyListenersException ex) {
-<<<<<<< HEAD
-            log.error("Unexpected exception while opening port " + portName + " trace follows: " + ex);
-            ex.printStackTrace();
-=======
             log.error("Unexpected exception while opening port {} trace follows: ", portName, ex);
->>>>>>> fd0539fa
             return "Unexpected error while opening port " + portName + ": " + ex;
         }
 

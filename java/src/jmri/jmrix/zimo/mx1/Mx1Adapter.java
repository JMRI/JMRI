--- conflicted
+++ resolved
@@ -83,47 +83,6 @@
             }
             if (log.isDebugEnabled()) {
                 // arrange to notify later
-<<<<<<< HEAD
-                activeSerialPort.addEventListener(new SerialPortEventListener() {
-                    @Override
-                    public void serialEvent(SerialPortEvent e) {
-                        int type = e.getEventType();
-                        switch (type) {
-                            case SerialPortEvent.DATA_AVAILABLE:
-                                log.info("SerialEvent: DATA_AVAILABLE is " + e.getNewValue());
-                                return;
-                            case SerialPortEvent.OUTPUT_BUFFER_EMPTY:
-                                log.info("SerialEvent: OUTPUT_BUFFER_EMPTY is " + e.getNewValue());
-                                return;
-                            case SerialPortEvent.CTS:
-                                log.info("SerialEvent: CTS is " + e.getNewValue());
-                                return;
-                            case SerialPortEvent.DSR:
-                                log.info("SerialEvent: DSR is " + e.getNewValue());
-                                return;
-                            case SerialPortEvent.RI:
-                                log.info("SerialEvent: RI is " + e.getNewValue());
-                                return;
-                            case SerialPortEvent.CD:
-                                log.info("SerialEvent: CD is " + e.getNewValue());
-                                return;
-                            case SerialPortEvent.OE:
-                                log.info("SerialEvent: OE (overrun error) is " + e.getNewValue());
-                                return;
-                            case SerialPortEvent.PE:
-                                log.info("SerialEvent: PE (parity error) is " + e.getNewValue());
-                                return;
-                            case SerialPortEvent.FE:
-                                log.info("SerialEvent: FE (framing error) is " + e.getNewValue());
-                                return;
-                            case SerialPortEvent.BI:
-                                log.info("SerialEvent: BI (break interrupt) is " + e.getNewValue());
-                                return;
-                            default:
-                                log.info("SerialEvent of unknown type: " + type + " value: " + e.getNewValue());
-                                return;
-                        }
-=======
                 activeSerialPort.addEventListener((SerialPortEvent e) -> {
                     int type = e.getEventType();
                     switch (type) {
@@ -159,7 +118,6 @@
                             return;
                         default:
                             log.info("SerialEvent of unknown type: " + type + " value: " + e.getNewValue());
->>>>>>> 55cbb372
                     }
                 });
                 try {

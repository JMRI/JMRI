# ZimoActionListBundle.properties
#
<<<<<<< HEAD
# Translation:  Petr Sidlo
#
# Properties listing names for "Action" classes that can appear
=======
#
# by Michal Basta
# Czech (w/o diacritic) properties  listing names for "Action" classes that can appear
>>>>>>> d247150d
# in various forms in advanced preferences

jmri.jmrix.zimo.swing.monitor.Mx1MonPanel$Default = Otev\u0159\u00edt Zimo monitor<|MERGE_RESOLUTION|>--- conflicted
+++ resolved
@@ -1,14 +1,7 @@
-# ZimoActionListBundle.properties
 #
-<<<<<<< HEAD
 # Translation:  Petr Sidlo
 #
-# Properties listing names for "Action" classes that can appear
-=======
-#
-# by Michal Basta
-# Czech (w/o diacritic) properties  listing names for "Action" classes that can appear
->>>>>>> d247150d
+# Czech properties  listing names for "Action" classes that can appear
 # in various forms in advanced preferences
 
 jmri.jmrix.zimo.swing.monitor.Mx1MonPanel$Default = Otev\u0159\u00edt Zimo monitor
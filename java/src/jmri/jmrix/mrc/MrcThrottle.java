package jmri.jmrix.mrc;

import edu.umd.cs.findbugs.annotations.SuppressFBWarnings;
import java.util.Date;
import jmri.DccLocoAddress;
import jmri.LocoAddress;
import jmri.jmrix.AbstractThrottle;
import org.slf4j.Logger;
import org.slf4j.LoggerFactory;

/**
 * An implementation of DccThrottle with code specific to an MRC connection.
 * <p>
 * Addresses of 99 and below are considered short addresses, and over 100 are
 * considered long addresses. This is not the MRC system standard, but is used
 * as an expedient here.
 * <p>
 * Based on Glen Oberhauser's original LnThrottleManager implementation
 *
 * @author Bob Jacobsen Copyright (C) 2001
 */
public class MrcThrottle extends AbstractThrottle implements MrcTrafficListener {

    private MrcTrafficController tc = null;

    /**
     * Throttle Constructor.
     * @param memo system connection memo
     * @param address DCC loco address for throttle
     */
    public MrcThrottle(MrcSystemConnectionMemo memo, DccLocoAddress address) {
        super(memo);
        this.tc = memo.getMrcTrafficController();
        super.speedStepMode = jmri.SpeedStepMode.NMRA_DCC_128;

        // cache settings. It would be better to read the
        // actual state, but I don't know how to do this
        this.speedSetting = 0;
        // Functions default to false
        this.address = address;
        this.isForward = true;
        if (address.isLongAddress()) {
            addressLo = address.getNumber();
            addressHi = address.getNumber() >> 8;
            addressHi = addressHi + 0xc0; //We add 0xc0 to the high byte.
        } else {
            addressLo = address.getNumber();
        }
        tc.addTrafficListener(MrcInterface.THROTTLEINFO, this);
    }

    DccLocoAddress address;

    int addressLo = 0x00;
    int addressHi = 0x00;

    @Override
    public LocoAddress getLocoAddress() {
        return address;
    }

    @Override
    protected void sendFunctionGroup1() {

        int data = 0x00
                | (getFunction(0) ? 0x10 : 0)
                | (getFunction(1) ? 0x01 : 0)
                | (getFunction(2) ? 0x02 : 0)
                | (getFunction(3) ? 0x04 : 0)
                | (getFunction(4) ? 0x08 : 0);

        data = data + 0x80;
        MrcMessage m = MrcMessage.getSendFunction(1, addressLo, addressHi, data);
        if (m != null) {
            tc.sendMrcMessage(m);
        }
    }

    /**
     * Send the message to set the state of functions F5, F6, F7, F8.
     */
    @Override
    protected void sendFunctionGroup2() {
        int data = 0x00
                | (getFunction(8) ? 0x08 : 0)
                | (getFunction(7) ? 0x04 : 0)
                | (getFunction(6) ? 0x02 : 0)
                | (getFunction(5) ? 0x01 : 0);

        data = data + 0xB0;

        MrcMessage m = MrcMessage.getSendFunction(2, addressLo, addressHi, data);
        if (m != null) {
            tc.sendMrcMessage(m);
        }
    }

    /**
     * Send the message to set the state of functions F9, F12, F11, F12.
     */
    @Override
    protected void sendFunctionGroup3() {

        int data = 0x00
                | (getFunction(9) ? 0x01 : 0)
                | (getFunction(10) ? 0x02 : 0)
                | (getFunction(11) ? 0x04 : 0)
                | (getFunction(12) ? 0x08 : 0);

        data = data + 0xA0;
        MrcMessage m = MrcMessage.getSendFunction(3, addressLo, addressHi, data);
        if (m != null) {
            tc.sendMrcMessage(m);
        }
    }

    /**
     * Send the message to set the state of functions F13 to F20. MRC Group 4 and 5
     */
    @Override
    protected void sendFunctionGroup4() {
        int data = 0x00
                | (getFunction(16) ? 0x08 : 0)
                | (getFunction(15) ? 0x04 : 0)
                | (getFunction(14) ? 0x02 : 0)
                | (getFunction(13) ? 0x01 : 0);

        data = data + 0xD0;

        MrcMessage m = MrcMessage.getSendFunction(4, addressLo, addressHi, data);
        if (m != null) {
            tc.sendMrcMessage(m);
        }

        data = 0x00
                | (getFunction(20) ? 0x08 : 0)
                | (getFunction(19) ? 0x04 : 0)
                | (getFunction(18) ? 0x02 : 0)
                | (getFunction(17) ? 0x01 : 0);
        data = data + 0xC0;

        m = MrcMessage.getSendFunction(5, addressLo, addressHi, data);
        if (m != null) {
            tc.sendMrcMessage(m);
        }
    }

    /**
     * Send the message to set the state of functions F21 to F28. MRC Group 6
     */
    @Override
    protected void sendFunctionGroup5() {
        int data = 0x00
                | (getFunction(28) ? 0x80 : 0)
                | (getFunction(27) ? 0x40 : 0)
                | (getFunction(26) ? 0x20 : 0)
                | (getFunction(25) ? 0x10 : 0)
                | (getFunction(24) ? 0x08 : 0)
                | (getFunction(23) ? 0x04 : 0)
                | (getFunction(22) ? 0x02 : 0)
                | (getFunction(21) ? 0x01 : 0);

        MrcMessage m = MrcMessage.getSendFunction(6, addressLo, addressHi, data);
        if (m != null) {
            tc.sendMrcMessage(m);
        }
    }

    /**
     * Set the speed and direction.
     * <p>
     *
     * @param speed Number from 0 to 1, or less than zero for emergency stop
     */
    @SuppressFBWarnings(value = "FE_FLOATING_POINT_EQUALITY") // OK to compare floating point, notify on any change
    @Override
    public void setSpeedSetting(float speed) {
        float oldSpeed = this.speedSetting;
        this.speedSetting = speed;
        MrcMessage m;
        int value;
        if (super.speedStepMode == jmri.SpeedStepMode.NMRA_DCC_128) {
            log.debug("setSpeedSetting= {}", speed); // NOI18N
            //MRC use a value between 0-127 no matter what the controller is set to
            value = (int) ((127 - 1) * speed);     // -1 for rescale to avoid estop
            if (value > 0) {
                value = value + 1;  // skip estop
            }
            if (value > 127) {
                value = 127;    // max possible speed
            }
            if (value < 0) {
                value = 1;        // emergency stop
            }
            if (isForward) {
                value = value + 128;
            }
            m = MrcMessage.getSendSpeed128(addressLo, addressHi, value);
        } else {
            value = (int) ((28) * speed); // -1 for rescale to avoid estop
            if (value > 0) {
                value = value + 3; // skip estop
            }
            if (value > 32) {
                value = 31; // max possible speed
            }
            if (value < 0) {
                value = 2; // emergency stop
            }
            m = MrcMessage.getSendSpeed28(addressLo, addressHi, value, isForward);
        }
        tc.sendMrcMessage(m);

<<<<<<< HEAD
        firePropertyChange(SPEEDSETTING, oldSpeed, this.speedSetting);
=======
        if (oldSpeed != this.speedSetting) {
            notifyPropertyChangeListener(SPEEDSETTING, oldSpeed, this.speedSetting); // NOI18N
        }
>>>>>>> 8dfbf27f
        record(speed);
    }

    @Override
    public void setIsForward(boolean forward) {
        boolean old = isForward;
        isForward = forward;
        setSpeedSetting(speedSetting);  // send the command
        log.debug("setIsForward= {}", forward);
<<<<<<< HEAD
        firePropertyChange(ISFORWARD, old, isForward);
=======
        if (old != isForward) {
            notifyPropertyChangeListener(ISFORWARD, old, isForward); // NOI18N
        }
>>>>>>> 8dfbf27f
    }

    @Override
    protected void throttleDispose() {
        finishRecord();
    }

    @Override
    public String toString() {
        return getLocoAddress().toString();
    }

    //Might need to look at other packets from handsets to see if they also have control of our loco and adjust from that.
    @SuppressFBWarnings(value = "FE_FLOATING_POINT_EQUALITY", justification = "fixed number of possible values")
    @Override
    public void notifyRcv(Date timestamp, MrcMessage m) {
        if (m.getMessageClass() != MrcInterface.THROTTLEINFO
                || (m.getMessageClass() == MrcInterface.THROTTLEINFO && (m.getElement(0) == MrcPackets.LOCOSOLECONTROLCODE
                || m.getElement(0) == MrcPackets.LOCODBLCONTROLCODE))) {
            return;
        }
        if (m.getLocoAddress() == address.getNumber()) {
            if (MrcPackets.startsWith(m, MrcPackets.THROTTLEPACKETHEADER)) {
                if (m.getElement(10) == 0x02) {
                    //128
<<<<<<< HEAD
                    log.debug("speed Packet from another controller for our loco");
=======
                    log.debug("speed Packet from another controller for our loco"); // NOI18N
>>>>>>> 8dfbf27f
                    int speed = m.getElement(8);
                    if ((m.getElement(8) & 0x80) == 0x80) {
                        //Forward
                        if (!this.isForward) {
                            this.isForward = true;
<<<<<<< HEAD
                            firePropertyChange(ISFORWARD, !isForward, isForward);
=======
                            notifyPropertyChangeListener(ISFORWARD, !isForward, isForward); // NOI18N
>>>>>>> 8dfbf27f
                        }
                        //speed = m.getElement(8);
                    } else if (this.isForward) {
                        //reverse
                        this.isForward = false;
<<<<<<< HEAD
                        firePropertyChange(ISFORWARD, !isForward, isForward);
=======
                        notifyPropertyChangeListener(ISFORWARD, !isForward, isForward); // NOI18N
>>>>>>> 8dfbf27f
                        //speed = m.getElement(8);
                    }
                    speed = (speed & 0x7f) - 1;
                    if (speed < 0) {
                        speed = 0;
                    }
                    float val = speed / 126.0f;
                    
                    // next line is the FE_FLOATING_POINT_EQUALITY annotated above
                    if (val != this.speedSetting) {
<<<<<<< HEAD
                        float old = this.speedSetting;
=======
                        notifyPropertyChangeListener(SPEEDSETTING, this.speedSetting, val); // NOI18N
>>>>>>> 8dfbf27f
                        this.speedSetting = val;
                        firePropertyChange(SPEEDSETTING, old, this.speedSetting);
                        record(val);
                    }
                } else if (m.getElement(10) == 0x00) {
                    int value = m.getElement(8) & 0xff;
                    //28 Speed Steps
                    if ((m.getElement(8) & 0x60) == 0x60) {
                        //Forward
                        value = value - 0x60;
                    } else {
                        value = value - 0x40;
                    }
                    if (((value >> 4) & 0x01) == 0x01) {
                        value = value - 0x10;
                        value = (value << 1) + 1;
                    } else {
                        value = value << 1;
                    }
                    value = value - 3; //Turn into user expected 0-28
                    float val = -1;
                    if (value != -1) {
                        if (value < 1) {
                            value = 0;
                        }
                        val = value / 28.0f;
                    }

                    if (val != this.speedSetting) {
<<<<<<< HEAD
                        firePropertyChange(SPEEDSETTING, this.speedSetting, val); //IN18N
=======
                        notifyPropertyChangeListener(SPEEDSETTING, this.speedSetting, val); // NOI18N
>>>>>>> 8dfbf27f
                        this.speedSetting = val;
                        record(val);
                    }
                }
            } else if (MrcPackets.startsWith(m, MrcPackets.FUNCTIONGROUP1PACKETHEADER)) {
                int data = m.getElement(8) & 0xff;
                updateFunction(0,((data & 0x10) == 0x10));
                updateFunction(1,((data & 0x01) == 0x01));
                updateFunction(2,((data & 0x02) == 0x02));
                updateFunction(3,((data & 0x04) == 0x04));
                updateFunction(4,((data & 0x08) == 0x08));
                
            } else if (MrcPackets.startsWith(m, MrcPackets.FUNCTIONGROUP2PACKETHEADER)) {
                int data = m.getElement(8) & 0xff;
                updateFunction(5,((data & 0x01) == 0x01));
                updateFunction(6,((data & 0x02) == 0x02));
                updateFunction(7,((data & 0x04) == 0x04));
                updateFunction(8,((data & 0x08) == 0x08));
                
            } else if (MrcPackets.startsWith(m, MrcPackets.FUNCTIONGROUP3PACKETHEADER)) {
                int data = m.getElement(8) & 0xff;
                updateFunction(9,((data & 0x01) == 0x01));
                updateFunction(10,((data & 0x02) == 0x02));
                updateFunction(11,((data & 0x04) == 0x04));
                updateFunction(12,((data & 0x08) == 0x08));
                
            } else if (MrcPackets.startsWith(m, MrcPackets.FUNCTIONGROUP4PACKETHEADER)) {
                int data = m.getElement(8) & 0xff;
                updateFunction(13,((data & 0x01) == 0x01));
                updateFunction(14,((data & 0x02) == 0x02));
                updateFunction(15,((data & 0x04) == 0x04));
                updateFunction(16,((data & 0x08) == 0x08));
                
            } else if (MrcPackets.startsWith(m, MrcPackets.FUNCTIONGROUP5PACKETHEADER)) {
                int data = m.getElement(8) & 0xff;
                updateFunction(17,((data & 0x01) == 0x01));
                updateFunction(18,((data & 0x02) == 0x02));
                updateFunction(19,((data & 0x04) == 0x04));
                updateFunction(20,((data & 0x08) == 0x08));
                
            } else if (MrcPackets.startsWith(m, MrcPackets.FUNCTIONGROUP6PACKETHEADER)) {
                int data = m.getElement(8) & 0xff;
                updateFunction(21,((data & 0x01) == 0x01));
                updateFunction(22,((data & 0x02) == 0x02));
                updateFunction(23,((data & 0x04) == 0x04));
                updateFunction(24,((data & 0x08) == 0x08));
                
                updateFunction(25,((data & 0x10) == 0x10));
                updateFunction(26,((data & 0x20) == 0x20));
                updateFunction(27,((data & 0x40) == 0x40));
                updateFunction(28,((data & 0x80) == 0x80));
                
            }
        }
    }

    @Override
    public void notifyXmit(Date timestamp, MrcMessage m) {/* message(m); */

    }

    @Override
    public void notifyFailedXmit(Date timestamp, MrcMessage m) { /*message(m);*/ }

    // initialize logging
    private final static Logger log = LoggerFactory.getLogger(MrcThrottle.class);

}<|MERGE_RESOLUTION|>--- conflicted
+++ resolved
@@ -211,13 +211,7 @@
         }
         tc.sendMrcMessage(m);
 
-<<<<<<< HEAD
         firePropertyChange(SPEEDSETTING, oldSpeed, this.speedSetting);
-=======
-        if (oldSpeed != this.speedSetting) {
-            notifyPropertyChangeListener(SPEEDSETTING, oldSpeed, this.speedSetting); // NOI18N
-        }
->>>>>>> 8dfbf27f
         record(speed);
     }
 
@@ -227,13 +221,7 @@
         isForward = forward;
         setSpeedSetting(speedSetting);  // send the command
         log.debug("setIsForward= {}", forward);
-<<<<<<< HEAD
         firePropertyChange(ISFORWARD, old, isForward);
-=======
-        if (old != isForward) {
-            notifyPropertyChangeListener(ISFORWARD, old, isForward); // NOI18N
-        }
->>>>>>> 8dfbf27f
     }
 
     @Override
@@ -259,31 +247,19 @@
             if (MrcPackets.startsWith(m, MrcPackets.THROTTLEPACKETHEADER)) {
                 if (m.getElement(10) == 0x02) {
                     //128
-<<<<<<< HEAD
                     log.debug("speed Packet from another controller for our loco");
-=======
-                    log.debug("speed Packet from another controller for our loco"); // NOI18N
->>>>>>> 8dfbf27f
                     int speed = m.getElement(8);
                     if ((m.getElement(8) & 0x80) == 0x80) {
                         //Forward
                         if (!this.isForward) {
                             this.isForward = true;
-<<<<<<< HEAD
                             firePropertyChange(ISFORWARD, !isForward, isForward);
-=======
-                            notifyPropertyChangeListener(ISFORWARD, !isForward, isForward); // NOI18N
->>>>>>> 8dfbf27f
                         }
                         //speed = m.getElement(8);
                     } else if (this.isForward) {
                         //reverse
                         this.isForward = false;
-<<<<<<< HEAD
                         firePropertyChange(ISFORWARD, !isForward, isForward);
-=======
-                        notifyPropertyChangeListener(ISFORWARD, !isForward, isForward); // NOI18N
->>>>>>> 8dfbf27f
                         //speed = m.getElement(8);
                     }
                     speed = (speed & 0x7f) - 1;
@@ -294,11 +270,7 @@
                     
                     // next line is the FE_FLOATING_POINT_EQUALITY annotated above
                     if (val != this.speedSetting) {
-<<<<<<< HEAD
                         float old = this.speedSetting;
-=======
-                        notifyPropertyChangeListener(SPEEDSETTING, this.speedSetting, val); // NOI18N
->>>>>>> 8dfbf27f
                         this.speedSetting = val;
                         firePropertyChange(SPEEDSETTING, old, this.speedSetting);
                         record(val);
@@ -328,11 +300,7 @@
                     }
 
                     if (val != this.speedSetting) {
-<<<<<<< HEAD
-                        firePropertyChange(SPEEDSETTING, this.speedSetting, val); //IN18N
-=======
-                        notifyPropertyChangeListener(SPEEDSETTING, this.speedSetting, val); // NOI18N
->>>>>>> 8dfbf27f
+                        firePropertyChange(SPEEDSETTING, this.speedSetting, val);
                         this.speedSetting = val;
                         record(val);
                     }

package jmri.jmrix.maple;

import jmri.Light;
import jmri.managers.AbstractLightManager;
import org.slf4j.Logger;
import org.slf4j.LoggerFactory;

/**
 * Implement light manager for Maple serial systems
<<<<<<< HEAD
 * <P>
 * System names are "MiLnnn", where nnn is the bit number without padding.
 * <P>
=======
 * <p>
 * System names are "KLnnn", where nnn is the bit number without padding.
 * <p>
>>>>>>> 2a8fe88f
 * Based in part on SerialTurnoutManager.java
 *
 * @author Bob Jacobsen Copyright (C) 2008
 * @author Dave Duchamp Copyright (C) 2004, 2010
 */
public class SerialLightManager extends AbstractLightManager {

    MapleSystemConnectionMemo _memo = null;
    protected String prefix = "M";

    public SerialLightManager() {

    }

    public SerialLightManager(MapleSystemConnectionMemo memo) {
        _memo = memo;
        prefix = memo.getSystemPrefix();
    }

    /**
     * {@inheritDoc}
     */
    @Override
    public String getSystemPrefix() {
        return prefix;
    }

    /**
     * {@inheritDoc}
     */
    @Override
    public Light createNewLight(String systemName, String userName) {
        Light lgt = null;
        // check if the output bit is available
        int bitNum = SerialAddress.getBitFromSystemName(systemName, getSystemPrefix());
        if (bitNum == 0) {
            return (null);
        }
        String conflict = "";
        conflict = SerialAddress.isOutputBitFree(bitNum, getSystemPrefix());
        if (!conflict.equals("")) {
            log.error("Assignment conflict with '{}'. Light not created.", conflict);
            notifyLightCreationError(conflict, bitNum);
            return (null);
        }
        // Validate the System Name
        String sysName = SerialAddress.normalizeSystemName(systemName, getSystemPrefix());
        if (sysName.equals("")) {
            log.error("error when normalizing system name {}", systemName);
            return null;
        }
        if (SerialAddress.validSystemNameFormat(systemName, 'L', getSystemPrefix()) == NameValidity.VALID) {
            lgt = new SerialLight(sysName, userName, _memo);
            if (!SerialAddress.validSystemNameConfig(sysName, 'L', _memo)) {
                log.warn("Light system Name '{}' does not refer to configured hardware.", sysName);
                javax.swing.JOptionPane.showMessageDialog(null, "WARNING - The Light just added, " + sysName
                        + ", refers to an unconfigured output bit.", "Configuration Warning",
                        javax.swing.JOptionPane.INFORMATION_MESSAGE, null);
            }
        } else {
            log.error("Invalid Light system Name format: {}", systemName);
        }
        return lgt;
    }

    /**
     * Public method to notify user of Light creation error.
     */
    public void notifyLightCreationError(String conflict, int bitNum) {
        javax.swing.JOptionPane.showMessageDialog(null, "The output bit, " + bitNum
                + ", is currently assigned to " + conflict + ". Light cannot be created as "
                + "you specified.", "Assignment Conflict",
                javax.swing.JOptionPane.INFORMATION_MESSAGE, null);
    }

    /**
     * {@inheritDoc}
     */
    @Override
    public NameValidity validSystemNameFormat(String systemName) {
        return (SerialAddress.validSystemNameFormat(systemName, 'L', getSystemPrefix()));
    }

    /**
     * {@inheritDoc}
     */
    @Override
    public boolean validSystemNameConfig(String systemName) {
        return (SerialAddress.validSystemNameConfig(systemName, 'L', _memo));
    }

    /**
     * {@inheritDoc}
     */
    @Override
    public String normalizeSystemName(String systemName) {
        return (SerialAddress.normalizeSystemName(systemName, getSystemPrefix()));
    }

    /**
     * {@inheritDoc}
     */
    @Override
    public String getEntryToolTip() {
        String entryToolTip = Bundle.getMessage("AddOutputEntryToolTip");
        return entryToolTip;
    }

    /**
     * Allow access to SerialLightManager
     * @deprecated JMRI Since 4.4 instance() shouldn't be used, convert to JMRI multi-system support structure
     */
    @Deprecated
    static public SerialLightManager instance() {
         return null;
    }

    private final static Logger log = LoggerFactory.getLogger(SerialLightManager.class);

}<|MERGE_RESOLUTION|>--- conflicted
+++ resolved
@@ -7,15 +7,9 @@
 
 /**
  * Implement light manager for Maple serial systems
-<<<<<<< HEAD
- * <P>
- * System names are "MiLnnn", where nnn is the bit number without padding.
- * <P>
-=======
  * <p>
- * System names are "KLnnn", where nnn is the bit number without padding.
+ * System names are "KiLnnn", where nnn is the bit number without padding.
  * <p>
->>>>>>> 2a8fe88f
  * Based in part on SerialTurnoutManager.java
  *
  * @author Bob Jacobsen Copyright (C) 2008
@@ -24,7 +18,7 @@
 public class SerialLightManager extends AbstractLightManager {
 
     MapleSystemConnectionMemo _memo = null;
-    protected String prefix = "M";
+    protected String prefix = "K";
 
     public SerialLightManager() {
 

package jmri.jmrix;

import apps.startup.StartupActionModelUtil;
import java.awt.Color;
import java.awt.Component;
import java.awt.GridBagConstraints;
import java.awt.Insets;
import java.awt.event.ActionEvent;
import java.awt.event.ActionListener;
import java.awt.event.FocusEvent;
import java.awt.event.FocusListener;
import java.awt.event.ItemEvent;
import java.awt.event.KeyEvent;
import java.awt.event.KeyListener;
import java.util.Collections;
import java.util.Enumeration;
import java.util.Map;
import java.util.Map.Entry;
import java.util.ResourceBundle;
import java.util.Vector;
import javax.swing.JButton;
import javax.swing.JComboBox;
import javax.swing.JComponent;
import javax.swing.JLabel;
import javax.swing.JList;
import javax.swing.JOptionPane;
import javax.swing.JPanel;
import javax.swing.JSpinner;
import javax.swing.JTextField;
import javax.swing.ListCellRenderer;
import javax.swing.SpinnerNumberModel;
import javax.swing.event.ChangeEvent;
import javax.swing.event.ChangeListener;
import jmri.InstanceManager;
import jmri.util.PortNameMapper;
import jmri.util.PortNameMapper.SerialPortFriendlyName;
import org.slf4j.Logger;
import org.slf4j.LoggerFactory;
import purejavacomm.CommPortIdentifier;

/**
 * Abstract base class for common implementation of the SerialConnectionConfig.
 *
 * @author Bob Jacobsen Copyright (C) 2001, 2003
 */
abstract public class AbstractSerialConnectionConfig extends AbstractConnectionConfig {

    /**
     * Ctor for an object being created during load process.
     *
     * @param p port being configured
     */
    @edu.umd.cs.findbugs.annotations.SuppressFBWarnings(value = "BC_UNCONFIRMED_CAST", justification = "Thought to be safe as default connection config")
    public AbstractSerialConnectionConfig(jmri.jmrix.PortAdapter p) {
            this((jmri.jmrix.SerialPortAdapter) p);
    }

    public AbstractSerialConnectionConfig(jmri.jmrix.SerialPortAdapter p) {
        adapter = p;
        addToActionList();
    }

    /**
     * Ctor for a functional object with no preexisting adapter. Expect that the
     * subclass setInstance() will fill the adapter member.
     */
    public AbstractSerialConnectionConfig() {
        adapter = null;
        addToActionList();
    }

    @Override
    public jmri.jmrix.SerialPortAdapter getAdapter() {
        return adapter;
    }

    protected boolean init = false;

    /**
     * {@inheritDoc}
     */
    @Override
    protected void checkInitDone() {
        log.debug("init called for {}", name());
        if (init) {
            return;
        }

        baudBox.addActionListener(new ActionListener() {
            @Override
            public void actionPerformed(ActionEvent e) {
                adapter.configureBaudRate((String) baudBox.getSelectedItem());
                p.setComboBoxLastSelection(adapter.getClass().getName() + ".baud", (String) baudBox.getSelectedItem()); // NOI18N
            }
        });

        if (adapter.getSystemConnectionMemo() != null) {
            systemPrefixField.addActionListener(new ActionListener() {
                @Override
                public void actionPerformed(ActionEvent e) {
                    if (!adapter.getSystemConnectionMemo().setSystemPrefix(systemPrefixField.getText())) {
                        JOptionPane.showMessageDialog(null, Bundle.getMessage("ConnectionPrefixDialog", systemPrefixField.getText()));
                        systemPrefixField.setValue(adapter.getSystemConnectionMemo().getSystemPrefix());
                    }
                }
            });
            systemPrefixField.addFocusListener(new FocusListener() {
                @Override
                public void focusLost(FocusEvent e) {
                    if (!adapter.getSystemConnectionMemo().setSystemPrefix(systemPrefixField.getText())) {
                        JOptionPane.showMessageDialog(null, Bundle.getMessage("ConnectionPrefixDialog", systemPrefixField.getText()));
                        systemPrefixField.setValue(adapter.getSystemConnectionMemo().getSystemPrefix());
                    }
                }

                @Override
                public void focusGained(FocusEvent e) {
                }
            });
            connectionNameField.addActionListener(new ActionListener() {
                @Override
                public void actionPerformed(ActionEvent e) {
                    if (!adapter.getSystemConnectionMemo().setUserName(connectionNameField.getText())) {
                        JOptionPane.showMessageDialog(null, Bundle.getMessage("ConnectionNameDialog", connectionNameField.getText()));
                        connectionNameField.setText(adapter.getSystemConnectionMemo().getUserName());
                    }
                }
            });
            connectionNameField.addFocusListener(new FocusListener() {
                @Override
                public void focusLost(FocusEvent e) {
                    if (!adapter.getSystemConnectionMemo().setUserName(connectionNameField.getText())) {
                        JOptionPane.showMessageDialog(null, Bundle.getMessage("ConnectionNameDialog", connectionNameField.getText()));
                        connectionNameField.setText(adapter.getSystemConnectionMemo().getUserName());
                    }
                }

                @Override
                public void focusGained(FocusEvent e) {
                }
            });
        }

        portBox.addFocusListener(new FocusListener() {
            @Override
            public void focusGained(FocusEvent e) {
                refreshPortBox();
            }

            @Override
            public void focusLost(FocusEvent e) {
            }
        });

<<<<<<< HEAD
        // set optional delay interval between (actually before) output (Turnout) commands
        outputIntervalSpinner.addChangeListener(new ChangeListener() {
            @Override
            public void stateChanged(ChangeEvent e) {
                adapter.getSystemConnectionMemo().setOutputInterval((Integer) outputIntervalSpinner.getValue());
            }
        });

        for (String i : options.keySet()) {
            final String item = i;
            if (options.get(i).getComponent() instanceof JComboBox) {
                ((JComboBox<?>) options.get(i).getComponent()).addActionListener((ActionEvent e) -> {
=======
        for (Map.Entry<String, Option> entry : options.entrySet()) {
            final String item = entry.getKey();
            if (entry.getValue().getComponent() instanceof JComboBox) {
                ((JComboBox<?>) entry.getValue().getComponent()).addActionListener((ActionEvent e) -> {
>>>>>>> dc8e9485
                    adapter.setOptionState(item, options.get(item).getItem());
                });
            }
        }

        init = true;
    }

    @Override
    public void updateAdapter() {
        log.debug("updateAdapter() to {}", systemPrefixField.getText());
        adapter.setPort(PortNameMapper.getPortFromName((String) portBox.getSelectedItem()));
        adapter.configureBaudIndex(baudBox.getSelectedIndex()); // manage by index, not item value
        for (Map.Entry<String, Option> entry : options.entrySet()) {
            adapter.setOptionState(entry.getKey(), entry.getValue().getItem());
        }

        if (adapter.getSystemConnectionMemo() != null && !adapter.getSystemConnectionMemo().setSystemPrefix(systemPrefixField.getText())) {
            systemPrefixField.setValue(adapter.getSystemConnectionMemo().getSystemPrefix());
            connectionNameField.setText(adapter.getSystemConnectionMemo().getUserName());
        }
    }

    jmri.UserPreferencesManager p = jmri.InstanceManager.getDefault(jmri.UserPreferencesManager.class);
    protected JComboBox<String> portBox = new JComboBox<>();
    protected JLabel portBoxLabel;
    protected JComboBox<String> baudBox = new JComboBox<>();
    protected JLabel baudBoxLabel;
    protected String[] baudList;

    protected SpinnerNumberModel intervalSpinner = new SpinnerNumberModel(250, 0, 10000, 1); // 10 sec max seems long enough
    protected JSpinner outputIntervalSpinner = new JSpinner(intervalSpinner);
    protected JLabel outputIntervalLabel;
    private JButton outputIntervalReset = new JButton(Bundle.getMessage("ButtonReset"));

    protected jmri.jmrix.SerialPortAdapter adapter = null;

    /**
     * {@inheritDoc}
     */
    @Override
    abstract protected void setInstance();

    @Override
    public String getInfo() {
        String t = (String) portBox.getSelectedItem();
        if (t != null) {
            return PortNameMapper.getPortFromName(t);
            //return t;
        } else if ((adapter != null) && (adapter.getCurrentPortName() != null)) {
            return adapter.getCurrentPortName();
        }

        return JmrixConfigPane.NONE;
    }

    @SuppressWarnings("UseOfObsoleteCollectionType")
    Vector<String> v;
    @SuppressWarnings("UseOfObsoleteCollectionType")
    Vector<String> originalList;
    String invalidPort = null;

    @SuppressWarnings("UseOfObsoleteCollectionType")
    public void refreshPortBox() {
        if (!init) {
            v = getPortNames();
            portBox.setRenderer(new ComboBoxRenderer());
            // Add this line to ensure that the combo box header isn't made too narrow
            portBox.setPrototypeDisplayValue("A fairly long port name of 40 characters"); //NO18N
        } else {
            Vector<String> v2 = getPortNames();
            if (v2.equals(originalList)) {
                log.debug("List of valid Ports has not changed, therefore we will not refresh the port list");
                // but we will insist on setting the current value into the port
                adapter.setPort(PortNameMapper.getPortFromName((String) portBox.getSelectedItem()));
                return;
            }
            log.debug("List of valid Ports has been changed, therefore we will refresh the port list");
            v = new Vector<>();
            v.setSize(v2.size());
            Collections.copy(v, v2);
        }

        if (v == null) {
            log.error("port name Vector v is null!");
            return;
        }

        /* as we make amendments to the list of port in vector v, we keep a copy of it before
         modification, this copy is then used to validate against any changes in the port lists.
         */
        originalList = new Vector<>();
        originalList.setSize(v.size());
        Collections.copy(originalList, v);
        if (portBox.getActionListeners().length > 0) {
            portBox.removeActionListener(portBox.getActionListeners()[0]);
        }
        portBox.removeAllItems();
        log.debug("getting fresh list of available Serial Ports");

        if (v.isEmpty()) {
            v.add(0, Bundle.getMessage("noPortsFound"));
        }
        String portName = adapter.getCurrentPortName();
        if (portName != null && !portName.equals(Bundle.getMessage("noneSelected")) && !portName.equals(Bundle.getMessage("noPortsFound"))) {
            if (!v.contains(portName)) {
                v.add(0, portName);
                invalidPort = portName;
                portBox.setForeground(Color.red);
            } else if (invalidPort != null && invalidPort.equals(portName)) {
                invalidPort = null;
            }
        } else {
            if (!v.contains(portName)) {
                v.add(0, Bundle.getMessage("noneSelected"));
            } else if (p.getComboBoxLastSelection(adapter.getClass().getName() + ".port") == null) {
                v.add(0, Bundle.getMessage("noneSelected"));
            }
        }
        updateSerialPortNames(portName, portBox, v);

        // If there's no name selected, select one that seems most likely
        boolean didSetName = false;
        if (portName == null || portName.equals(Bundle.getMessage("noneSelected")) || portName.equals(Bundle.getMessage("noPortsFound"))) {
            for (int i = 0; i < portBox.getItemCount(); i++) {
                for (String friendlyName : getPortFriendlyNames()) {
                    if ((portBox.getItemAt(i)).contains(friendlyName)) {
                        portBox.setSelectedIndex(i);
                        adapter.setPort(PortNameMapper.getPortFromName(portBox.getItemAt(i)));
                        didSetName = true;
                        break;
                    }
                }
            }
            // if didn't set name, don't leave it hanging
            if (!didSetName) {
                portBox.setSelectedIndex(0);
            }
        }
        // finally, insist on synchronization of selected port name with underlying port
        adapter.setPort(PortNameMapper.getPortFromName((String) portBox.getSelectedItem()));

        // add a listener for later changes
        portBox.addActionListener((ActionEvent e) -> {
            String port = PortNameMapper.getPortFromName((String) portBox.getSelectedItem());
            adapter.setPort(port);
        });
    }

    String value;

    /**
     * {@inheritDoc}
     */
    @Override
    @SuppressWarnings("UseOfObsoleteCollectionType")
    public void loadDetails(final JPanel details) {
        _details = details;
        setInstance();
        if (!init) {
            //Build up list of options
            String[] optionsAvailable = adapter.getOptions();
            options.clear();
            for (String i : optionsAvailable) {
                JComboBox<String> opt = new JComboBox<>(adapter.getOptionChoices(i));
                opt.setSelectedItem(adapter.getOptionState(i));
                // check that it worked
                if (!adapter.getOptionState(i).equals(opt.getSelectedItem())) {
                    // no, set 1st option choice
                    opt.setSelectedIndex(0);
                    // log before setting new value to show old value
                    log.warn("Loading found invalid value for option {}, found \"{}\", setting to \"{}\"", i, adapter.getOptionState(i), opt.getSelectedItem());
                    adapter.setOptionState(i, (String) opt.getSelectedItem());
                }
                options.put(i, new Option(adapter.getOptionDisplayName(i), opt, adapter.isOptionAdvanced(i)));
            }
        }

        try {
            v = getPortNames();
            if (log.isDebugEnabled()) {
                log.debug("loadDetails called in class {}", this.getClass().getName());
                log.debug("adapter class: {}", adapter.getClass().getName());
                log.debug("loadDetails called for {}", name());
                if (v != null) {
                    log.debug("Found {} ports", v.size());
                } else {
                    log.debug("Zero-length port vector");
                }
            }
        } catch (java.lang.UnsatisfiedLinkError e1) {
            log.error("UnsatisfiedLinkError - the serial library has not been installed properly");
            log.error("java.library.path={}", System.getProperty("java.library.path", "<unknown>"));
            javax.swing.JOptionPane.showMessageDialog(null, "Failed to load comm library.\nYou have to fix that before setting preferences.");
            return;
        }

        if (adapter.getSystemConnectionMemo() != null) {
            systemPrefixField.setValue(adapter.getSystemConnectionMemo().getSystemPrefix());
            connectionNameField.setText(adapter.getSystemConnectionMemo().getUserName());
            NUMOPTIONS = NUMOPTIONS + 2;
        }

        refreshPortBox();

        baudList = adapter.validBaudRates(); // should not return null, empty String[] {} when not supported
        // need to remove ActionListener before addItem() or action event will occur
        if (baudBox.getActionListeners().length > 0) {
            baudBox.removeActionListener(baudBox.getActionListeners()[0]);
        }
        // rebuild baudBox combo list
        baudBox.removeAllItems();
        if (log.isDebugEnabled()) {
            log.debug("after remove, {} items, first is {}", baudBox.getItemCount(),
                    baudBox.getItemAt(0));
        }

        // empty array means: baud not supported by adapter (but extends serialConnConfig)
        if (baudList.length == 0) {
            log.debug("empty array received from adapter");
        }
        for (String baudList1 : baudList) {
            baudBox.addItem(baudList1);
        }
        if (log.isDebugEnabled()) {
            log.debug("after reload, {} items, first is {}", baudBox.getItemCount(),
                    baudBox.getItemAt(0));
        }

        if (baudList.length > 1) {
            baudBox.setToolTipText(Bundle.getMessage("TipBaudRateMatch"));
            baudBox.setEnabled(true);
        } else {
            baudBox.setToolTipText(Bundle.getMessage("TipBaudRateFixed"));
            baudBox.setEnabled(false);
        }

        NUMOPTIONS = NUMOPTIONS + options.size();

        portBoxLabel = new JLabel(Bundle.getMessage("SerialPortLabel"));
        baudBoxLabel = new JLabel(Bundle.getMessage("BaudRateLabel"));
<<<<<<< HEAD
        baudBox.setSelectedItem(adapter.getCurrentBaudRate());

        // connection (memo) specific output command delay option, calls jmri.jmrix.SystemConnectionMemo#setOutputInterval(int)
        outputIntervalLabel = new JLabel(Bundle.getMessage("OutputIntervalLabel"));
        outputIntervalSpinner.setToolTipText(Bundle.getMessage("OutputIntervalTooltip"));
        JTextField field = ((JSpinner.DefaultEditor) outputIntervalSpinner.getEditor()).getTextField();
        field.setColumns(6);
        outputIntervalSpinner.setMaximumSize(outputIntervalSpinner.getPreferredSize()); // set spinner JTextField width
        outputIntervalSpinner.setValue(adapter.getSystemConnectionMemo().getOutputInterval());
        outputIntervalSpinner.setEnabled(true);
        outputIntervalReset.addActionListener((ActionEvent event) -> {
            outputIntervalSpinner.setValue(250);
        });

=======
        if (baudBox.getItemCount() > 0) { // skip when adapter returned an empty array (= spotbug's preference)
            baudBox.setSelectedIndex(adapter.getCurrentBaudIndex());
        }
>>>>>>> dc8e9485
        showAdvanced.setFont(showAdvanced.getFont().deriveFont(9f));
        showAdvanced.setForeground(Color.blue);
        showAdvanced.addItemListener((ItemEvent e) -> {
            showAdvancedItems();
        });
        showAdvancedItems();
        init = false;       // need to reload action listeners
        checkInitDone();
    }

    @Override
    @edu.umd.cs.findbugs.annotations.SuppressFBWarnings(value = "BC_UNCONFIRMED_CAST_OF_RETURN_VALUE",
        justification = "Type is checked before casting")
    protected void showAdvancedItems() {
        _details.removeAll();
        cL.anchor = GridBagConstraints.WEST;
        cL.insets = new Insets(2, 5, 0, 5);
        cR.insets = new Insets(2, 0, 0, 5);
        cR.anchor = GridBagConstraints.WEST;
        cR.gridx = 1;
        cL.gridx = 0;
        int i = 0;
        int stdrows = 0;
        boolean incAdvancedOptions = true;
        if (!isBaudAdvanced()) {
            stdrows++;
        }
        if (!isPortAdvanced()) {
            stdrows++;
        }
        for (Map.Entry<String, Option> entry : options.entrySet()) {
            if (!entry.getValue().isAdvanced()) {
                stdrows++;
            }
        }

        if (adapter.getSystemConnectionMemo() != null) {
            stdrows = stdrows + 2;
        }
        if (stdrows == NUMOPTIONS) {
            incAdvancedOptions = false;
        }
        _details.setLayout(gbLayout);
        i = addStandardDetails(incAdvancedOptions, i);
        if (showAdvanced.isSelected()) {

            if (isPortAdvanced()) {
                cR.gridy = i;
                cL.gridy = i;
                gbLayout.setConstraints(portBoxLabel, cL);
                gbLayout.setConstraints(portBox, cR);

                _details.add(portBoxLabel);
                _details.add(portBox);
                i++;
            }

            if (isBaudAdvanced()) {
                cR.gridy = i;
                cL.gridy = i;
                gbLayout.setConstraints(baudBoxLabel, cL);
                gbLayout.setConstraints(baudBox, cR);
                _details.add(baudBoxLabel);
                _details.add(baudBox);
                i++;
            }

            for (Map.Entry<String, Option> entry : options.entrySet()) {
                if (entry.getValue().isAdvanced()) {
                    cR.gridy = i;
                    cL.gridy = i;
                    gbLayout.setConstraints(entry.getValue().getLabel(), cL);
                    gbLayout.setConstraints(entry.getValue().getComponent(), cR);
                    _details.add(entry.getValue().getLabel());
                    _details.add(entry.getValue().getComponent());
                    i++;
                }
            }

            // interval config field
            cR.gridy = i;
            cL.gridy = i;
            gbLayout.setConstraints(outputIntervalLabel, cL);
            _details.add(outputIntervalLabel);
            JPanel intervalPanel = new JPanel();
            gbLayout.setConstraints(intervalPanel, cR);
            intervalPanel.add(outputIntervalSpinner);
            intervalPanel.add(outputIntervalReset);
            _details.add(intervalPanel);
            i++;

        }
        cL.gridwidth = 2;
        for (JComponent item : additionalItems) {
            cL.gridy = i;
            gbLayout.setConstraints(item, cL);
            _details.add(item);
            i++;
        }
        cL.gridwidth = 1;

        if (_details.getParent() != null && _details.getParent() instanceof javax.swing.JViewport) {
            javax.swing.JViewport vp = (javax.swing.JViewport) _details.getParent();
            vp.revalidate();
            vp.repaint();
        }
    }

    protected int addStandardDetails(boolean incAdvanced, int i) {
        if (!isPortAdvanced()) {
            cR.gridy = i;
            cL.gridy = i;
            gbLayout.setConstraints(portBoxLabel, cL);
            gbLayout.setConstraints(portBox, cR);
            _details.add(portBoxLabel);
            _details.add(portBox);
            i++;
        }

        if (!isBaudAdvanced()) {
            cR.gridy = i;
            cL.gridy = i;
            gbLayout.setConstraints(baudBoxLabel, cL);
            gbLayout.setConstraints(baudBox, cR);
            _details.add(baudBoxLabel);
            _details.add(baudBox);
            i++;
        }

        return addStandardDetails(adapter, incAdvanced, i);
    }

    public boolean isPortAdvanced() {
        return false;
    }

    public boolean isBaudAdvanced() {
        return true;
    }

    @Override
    public String getManufacturer() {
        return adapter.getManufacturer();
    }

    @Override
    public void setManufacturer(String manufacturer) {
        setInstance();
        adapter.setManufacturer(manufacturer);
    }

    @Override
    public boolean getDisabled() {
        if (adapter == null) {
            return true;
        }
        return adapter.getDisabled();
    }

    @Override
    public void setDisabled(boolean disabled) {
        if (adapter != null) {
            adapter.setDisabled(disabled);
        }
    }

    @Override
    public String getConnectionName() {
        if ((adapter != null) && (adapter.getSystemConnectionMemo() != null)) {
            return adapter.getSystemConnectionMemo().getUserName();
        } else {
            return name();
        }
    }

    @Override
    public void dispose() {
        super.dispose();
        if (adapter != null) {
            adapter.dispose();
            adapter = null;
        }
        removeFromActionList();
    }

    class ComboBoxRenderer extends JLabel
            implements ListCellRenderer<String> {

        public ComboBoxRenderer() {
            setHorizontalAlignment(LEFT);
            setVerticalAlignment(CENTER);
        }

        /*
         * This method finds the image and text corresponding
         * to the selected value and returns the label, set up
         * to display the text and image.
         */
        @Override
        public Component getListCellRendererComponent(
                JList<? extends String> list,
                String name,
                int index,
                boolean isSelected,
                boolean cellHasFocus) {

            String displayName = name;
            setOpaque(index > -1);
            setForeground(Color.black);
            list.setSelectionForeground(Color.black);
            if (isSelected && index > -1) {
                setBackground(list.getSelectionBackground());
            } else {
                setBackground(list.getBackground());
            }
            if (invalidPort != null) {
                String port = PortNameMapper.getPortFromName(displayName);
                if (port.equals(invalidPort)) {
                    list.setSelectionForeground(Color.red);
                    setForeground(Color.red);
                }
            }

            setText(displayName);

            return this;
        }
    }

    /**
     * Handle friendly port names. Note that this
     * changes the selection in portCombo, so
     * that should be tracked after this returns.
     *
     * @param portName The currently-selected port name
     * @param portCombo The combo box that's displaying the available ports
     * @param portList The list of valid (unfriendly) port names
     */
    @SuppressWarnings("UseOfObsoleteCollectionType")
    protected synchronized static void updateSerialPortNames(String portName, JComboBox<String> portCombo, Vector<String> portList) {
        for (Map.Entry<String, SerialPortFriendlyName> en : PortNameMapper.getPortNameMap().entrySet()) {
            en.getValue().setValidPort(false);
        }
        for (int i = 0; i < portList.size(); i++) {
            String commPort = portList.elementAt(i);
            SerialPortFriendlyName port = PortNameMapper.getPortNameMap().get(commPort);
            if (port == null) {
                port = new SerialPortFriendlyName(commPort, null);
                PortNameMapper.getPortNameMap().put(commPort, port);
            }
            port.setValidPort(true);
            portCombo.addItem(port.getDisplayName());
            if (commPort.equals(portName)) {
                portCombo.setSelectedIndex(i);
            }
        }
    }

    @SuppressWarnings("UseOfObsoleteCollectionType")
    protected Vector<String> getPortNames() {
        //reloadDriver(); // Refresh the list of communication ports
        // first, check that the comm package can be opened and ports seen
        Vector<String> portNameVector = new Vector<>();
        Enumeration<CommPortIdentifier> portIDs = CommPortIdentifier.getPortIdentifiers();
        // find the names of suitable ports
        while (portIDs.hasMoreElements()) {
            CommPortIdentifier id = portIDs.nextElement();
            // filter out line printers
            if (id.getPortType() != CommPortIdentifier.PORT_PARALLEL) // accumulate the names in a vector
            {
                portNameVector.addElement(id.getName());
            }
        }
        return portNameVector;
    }

    /**
     * This provides a method to return potentially meaningful names that are
     * used in OS to help identify ports against Hardware.
     *
     * @return array of friendly port names
     */
    protected String[] getPortFriendlyNames() {
        return new String[]{};
    }

    /**
     * This is purely here for systems that do not implement the
     * SystemConnectionMemo and can be removed once they have been migrated.
     *
     * @return Resource bundle for action model
     */
    protected ResourceBundle getActionModelResourceBundle() {
        return null;
    }

    protected final void addToActionList() {
        StartupActionModelUtil util = InstanceManager.getNullableDefault(StartupActionModelUtil.class);
        ResourceBundle bundle = getActionModelResourceBundle();
        if (bundle == null || util == null) {
            return;
        }
        Enumeration<String> e = bundle.getKeys();
        while (e.hasMoreElements()) {
            String key = e.nextElement();
            try {
                util.addAction(key, bundle.getString(key));
            } catch (ClassNotFoundException ex) {
                log.error("Did not find class \"{}\"", key);
            }
        }
    }

    protected void removeFromActionList() {
        StartupActionModelUtil util = InstanceManager.getNullableDefault(StartupActionModelUtil.class);
        ResourceBundle bundle = getActionModelResourceBundle();
        if (bundle == null || util == null) {
            return;
        }
        Enumeration<String> e = bundle.getKeys();
        while (e.hasMoreElements()) {
            String key = e.nextElement();
            try {
                util.removeAction(key);
            } catch (ClassNotFoundException ex) {
                log.error("Did not find class \"{}\"", key);
            }
        }
    }

    private final static Logger log = LoggerFactory.getLogger(AbstractSerialConnectionConfig.class);

}<|MERGE_RESOLUTION|>--- conflicted
+++ resolved
@@ -52,7 +52,7 @@
      */
     @edu.umd.cs.findbugs.annotations.SuppressFBWarnings(value = "BC_UNCONFIRMED_CAST", justification = "Thought to be safe as default connection config")
     public AbstractSerialConnectionConfig(jmri.jmrix.PortAdapter p) {
-            this((jmri.jmrix.SerialPortAdapter) p);
+        this((jmri.jmrix.SerialPortAdapter) p);
     }
 
     public AbstractSerialConnectionConfig(jmri.jmrix.SerialPortAdapter p) {
@@ -152,7 +152,6 @@
             }
         });
 
-<<<<<<< HEAD
         // set optional delay interval between (actually before) output (Turnout) commands
         outputIntervalSpinner.addChangeListener(new ChangeListener() {
             @Override
@@ -161,16 +160,10 @@
             }
         });
 
-        for (String i : options.keySet()) {
-            final String item = i;
-            if (options.get(i).getComponent() instanceof JComboBox) {
-                ((JComboBox<?>) options.get(i).getComponent()).addActionListener((ActionEvent e) -> {
-=======
         for (Map.Entry<String, Option> entry : options.entrySet()) {
             final String item = entry.getKey();
             if (entry.getValue().getComponent() instanceof JComboBox) {
                 ((JComboBox<?>) entry.getValue().getComponent()).addActionListener((ActionEvent e) -> {
->>>>>>> dc8e9485
                     adapter.setOptionState(item, options.get(item).getItem());
                 });
             }
@@ -412,9 +405,9 @@
 
         portBoxLabel = new JLabel(Bundle.getMessage("SerialPortLabel"));
         baudBoxLabel = new JLabel(Bundle.getMessage("BaudRateLabel"));
-<<<<<<< HEAD
-        baudBox.setSelectedItem(adapter.getCurrentBaudRate());
-
+        if (baudBox.getItemCount() > 0) { // skip when adapter returned an empty array (= spotbug's preference)
+            baudBox.setSelectedIndex(adapter.getCurrentBaudIndex());
+        }
         // connection (memo) specific output command delay option, calls jmri.jmrix.SystemConnectionMemo#setOutputInterval(int)
         outputIntervalLabel = new JLabel(Bundle.getMessage("OutputIntervalLabel"));
         outputIntervalSpinner.setToolTipText(Bundle.getMessage("OutputIntervalTooltip"));
@@ -427,11 +420,6 @@
             outputIntervalSpinner.setValue(250);
         });
 
-=======
-        if (baudBox.getItemCount() > 0) { // skip when adapter returned an empty array (= spotbug's preference)
-            baudBox.setSelectedIndex(adapter.getCurrentBaudIndex());
-        }
->>>>>>> dc8e9485
         showAdvanced.setFont(showAdvanced.getFont().deriveFont(9f));
         showAdvanced.setForeground(Color.blue);
         showAdvanced.addItemListener((ItemEvent e) -> {

--- conflicted
+++ resolved
@@ -160,11 +160,7 @@
     public void updateAdapter() {
         log.debug("updateAdapter() to {}", systemPrefixField.getText());
         adapter.setPort(PortNameMapper.getPortFromName((String) portBox.getSelectedItem()));
-<<<<<<< HEAD
-        adapter.configureBaudIndex(baudBox.getSelectedIndex()); // manage by index, not item value
-=======
         adapter.configureBaudRateFromIndex(baudBox.getSelectedIndex()); // manage by index, not item value
->>>>>>> dc1d38e4
         for (Map.Entry<String, Option> entry : options.entrySet()) {
             adapter.setOptionState(entry.getKey(), entry.getValue().getItem());
         }
@@ -387,13 +383,9 @@
 
         portBoxLabel = new JLabel(Bundle.getMessage("SerialPortLabel"));
         baudBoxLabel = new JLabel(Bundle.getMessage("BaudRateLabel"));
-<<<<<<< HEAD
-        baudBox.setSelectedIndex(adapter.getCurrentBaudIndex());
-=======
         if (baudBox.getItemCount() > 0) { // skip when adapter returned an empty array (= spotbug's preference)
             baudBox.setSelectedIndex(adapter.getCurrentBaudIndex());
         }
->>>>>>> dc1d38e4
         showAdvanced.setFont(showAdvanced.getFont().deriveFont(9f));
         showAdvanced.setForeground(Color.blue);
         showAdvanced.addItemListener((ItemEvent e) -> {

package jmri.jmrix;

import java.awt.Color;
import java.awt.Component;
import java.awt.GridBagConstraints;
import java.awt.Insets;
import java.awt.event.ActionEvent;
import java.awt.event.ActionListener;
import java.awt.event.FocusEvent;
import java.awt.event.FocusListener;
import java.awt.event.ItemEvent;
import java.awt.event.KeyEvent;
import java.awt.event.KeyListener;
import java.util.Collections;
import java.util.Enumeration;
import java.util.Map;
import java.util.ResourceBundle;
import java.util.Vector;
import javax.swing.JButton;
import javax.swing.JComboBox;
import javax.swing.JComponent;
import javax.swing.JLabel;
import javax.swing.JList;
import javax.swing.JOptionPane;
import javax.swing.JPanel;
import javax.swing.JSpinner;
import javax.swing.JTextField;
import javax.swing.ListCellRenderer;
<<<<<<< HEAD
import javax.swing.SpinnerNumberModel;
import javax.swing.event.ChangeEvent;
import javax.swing.event.ChangeListener;
import jmri.InstanceManager;
=======
>>>>>>> b30e9695
import jmri.util.PortNameMapper;
import jmri.util.PortNameMapper.SerialPortFriendlyName;
import org.slf4j.Logger;
import org.slf4j.LoggerFactory;
import purejavacomm.CommPortIdentifier;

/**
 * Abstract base class for common implementation of the SerialConnectionConfig.
 *
 * @author Bob Jacobsen Copyright (C) 2001, 2003
 */
abstract public class AbstractSerialConnectionConfig extends AbstractConnectionConfig {

    /**
     * Ctor for an object being created during load process.
     *
     * @param p port being configured
     */
    @edu.umd.cs.findbugs.annotations.SuppressFBWarnings(value = "BC_UNCONFIRMED_CAST", justification = "Thought to be safe as default connection config")
    public AbstractSerialConnectionConfig(jmri.jmrix.PortAdapter p) {
        this((jmri.jmrix.SerialPortAdapter) p);
    }

    public AbstractSerialConnectionConfig(jmri.jmrix.SerialPortAdapter p) {
        adapter = p;
    }

    /**
     * Ctor for a functional object with no preexisting adapter. Expect that the
     * subclass setInstance() will fill the adapter member.
     */
    public AbstractSerialConnectionConfig() {
        adapter = null;

    }

    @Override
    public jmri.jmrix.SerialPortAdapter getAdapter() {
        return adapter;
    }

    protected boolean init = false;

    /**
     * {@inheritDoc}
     */
    @Override
    protected void checkInitDone() {
        log.debug("init called for {}", name());
        if (init) {
            return;
        }

        baudBox.addActionListener(new ActionListener() {
            @Override
            public void actionPerformed(ActionEvent e) {
                adapter.configureBaudRate((String) baudBox.getSelectedItem());
                p.setComboBoxLastSelection(adapter.getClass().getName() + ".baud", (String) baudBox.getSelectedItem()); // NOI18N
            }
        });

        if (adapter.getSystemConnectionMemo() != null) {
            systemPrefixField.addActionListener(new ActionListener() {
                @Override
                public void actionPerformed(ActionEvent e) {
                    if (!adapter.getSystemConnectionMemo().setSystemPrefix(systemPrefixField.getText())) {
                        JOptionPane.showMessageDialog(null, Bundle.getMessage("ConnectionPrefixDialog", systemPrefixField.getText()));
                        systemPrefixField.setValue(adapter.getSystemConnectionMemo().getSystemPrefix());
                    }
                }
            });
            systemPrefixField.addFocusListener(new FocusListener() {
                @Override
                public void focusLost(FocusEvent e) {
                    if (!adapter.getSystemConnectionMemo().setSystemPrefix(systemPrefixField.getText())) {
                        JOptionPane.showMessageDialog(null, Bundle.getMessage("ConnectionPrefixDialog", systemPrefixField.getText()));
                        systemPrefixField.setValue(adapter.getSystemConnectionMemo().getSystemPrefix());
                    }
                }

                @Override
                public void focusGained(FocusEvent e) {
                }
            });
            connectionNameField.addActionListener(new ActionListener() {
                @Override
                public void actionPerformed(ActionEvent e) {
                    if (!adapter.getSystemConnectionMemo().setUserName(connectionNameField.getText())) {
                        JOptionPane.showMessageDialog(null, Bundle.getMessage("ConnectionNameDialog", connectionNameField.getText()));
                        connectionNameField.setText(adapter.getSystemConnectionMemo().getUserName());
                    }
                }
            });
            connectionNameField.addFocusListener(new FocusListener() {
                @Override
                public void focusLost(FocusEvent e) {
                    if (!adapter.getSystemConnectionMemo().setUserName(connectionNameField.getText())) {
                        JOptionPane.showMessageDialog(null, Bundle.getMessage("ConnectionNameDialog", connectionNameField.getText()));
                        connectionNameField.setText(adapter.getSystemConnectionMemo().getUserName());
                    }
                }

                @Override
                public void focusGained(FocusEvent e) {
                }
            });
        }

        portBox.addFocusListener(new FocusListener() {
            @Override
            public void focusGained(FocusEvent e) {
                refreshPortBox();
            }

            @Override
            public void focusLost(FocusEvent e) {
            }
        });

        // set/change delay interval between (actually before) output (Turnout) commands
        outputIntervalSpinner.addChangeListener(new ChangeListener() {
            @Override
            public void stateChanged(ChangeEvent e) {
                adapter.getSystemConnectionMemo().setOutputInterval((Integer) outputIntervalSpinner.getValue());
            }
        });

        for (Map.Entry<String, Option> entry : options.entrySet()) {
            final String item = entry.getKey();
            if (entry.getValue().getComponent() instanceof JComboBox) {
                ((JComboBox<?>) entry.getValue().getComponent()).addActionListener((ActionEvent e) -> {
                    adapter.setOptionState(item, options.get(item).getItem());
                });
            }
        }

        init = true;
    }

    @Override
    public void updateAdapter() {
        log.debug("updateAdapter() to {}", systemPrefixField.getText());
        adapter.setPort(PortNameMapper.getPortFromName((String) portBox.getSelectedItem()));
        adapter.configureBaudRateFromIndex(baudBox.getSelectedIndex()); // manage by index, not item value
        for (Map.Entry<String, Option> entry : options.entrySet()) {
            adapter.setOptionState(entry.getKey(), entry.getValue().getItem());
        }

        if (adapter.getSystemConnectionMemo() != null && !adapter.getSystemConnectionMemo().setSystemPrefix(systemPrefixField.getText())) {
            systemPrefixField.setValue(adapter.getSystemConnectionMemo().getSystemPrefix());
            connectionNameField.setText(adapter.getSystemConnectionMemo().getUserName());
        }
    }

    jmri.UserPreferencesManager p = jmri.InstanceManager.getDefault(jmri.UserPreferencesManager.class);
    protected JComboBox<String> portBox = new JComboBox<>();
    protected JLabel portBoxLabel;
    protected JComboBox<String> baudBox = new JComboBox<>();
    protected JLabel baudBoxLabel;
    protected String[] baudList;

    private SpinnerNumberModel intervalSpinner = new SpinnerNumberModel(250, 0, 10000, 1); // 10 sec max seems long enough
    // the following items are protected so they can be hidden when not applicable from a specific ConnectionConfig (ie. Simulator) implementation
    protected JSpinner outputIntervalSpinner = new JSpinner(intervalSpinner);
    protected JLabel outputIntervalLabel;
    protected JButton outputIntervalReset = new JButton(Bundle.getMessage("ButtonReset"));

    protected jmri.jmrix.SerialPortAdapter adapter = null;

    /**
     * {@inheritDoc}
     */
    @Override
    abstract protected void setInstance();

    @Override
    public String getInfo() {
        String t = (String) portBox.getSelectedItem();
        if (t != null) {
            return PortNameMapper.getPortFromName(t);
            //return t;
        } else if ((adapter != null) && (adapter.getCurrentPortName() != null)) {
            return adapter.getCurrentPortName();
        }

        return JmrixConfigPane.NONE;
    }

    @SuppressWarnings("UseOfObsoleteCollectionType")
    Vector<String> v;
    @SuppressWarnings("UseOfObsoleteCollectionType")
    Vector<String> originalList;
    String invalidPort = null;

    @SuppressWarnings("UseOfObsoleteCollectionType")
    public void refreshPortBox() {
        if (!init) {
            v = getPortNames();
            portBox.setRenderer(new ComboBoxRenderer());
            // Add this line to ensure that the combo box header isn't made too narrow
            portBox.setPrototypeDisplayValue("A fairly long port name of 40 characters"); //NO18N
        } else {
            Vector<String> v2 = getPortNames();
            if (v2.equals(originalList)) {
                log.debug("List of valid Ports has not changed, therefore we will not refresh the port list");
                // but we will insist on setting the current value into the port
                adapter.setPort(PortNameMapper.getPortFromName((String) portBox.getSelectedItem()));
                return;
            }
            log.debug("List of valid Ports has been changed, therefore we will refresh the port list");
            v = new Vector<>();
            v.setSize(v2.size());
            Collections.copy(v, v2);
        }

        if (v == null) {
            log.error("port name Vector v is null!");
            return;
        }

        /* as we make amendments to the list of port in vector v, we keep a copy of it before
         modification, this copy is then used to validate against any changes in the port lists.
         */
        originalList = new Vector<>();
        originalList.setSize(v.size());
        Collections.copy(originalList, v);
        if (portBox.getActionListeners().length > 0) {
            portBox.removeActionListener(portBox.getActionListeners()[0]);
        }
        portBox.removeAllItems();
        log.debug("getting fresh list of available Serial Ports");

        if (v.isEmpty()) {
            v.add(0, Bundle.getMessage("noPortsFound"));
        }
        String portName = adapter.getCurrentPortName();
        if (portName != null && !portName.equals(Bundle.getMessage("noneSelected")) && !portName.equals(Bundle.getMessage("noPortsFound"))) {
            if (!v.contains(portName)) {
                v.add(0, portName);
                invalidPort = portName;
                portBox.setForeground(Color.red);
            } else if (invalidPort != null && invalidPort.equals(portName)) {
                invalidPort = null;
            }
        } else {
            if (!v.contains(portName)) {
                v.add(0, Bundle.getMessage("noneSelected"));
            } else if (p.getComboBoxLastSelection(adapter.getClass().getName() + ".port") == null) {
                v.add(0, Bundle.getMessage("noneSelected"));
            }
        }
        updateSerialPortNames(portName, portBox, v);

        // If there's no name selected, select one that seems most likely
        boolean didSetName = false;
        if (portName == null || portName.equals(Bundle.getMessage("noneSelected")) || portName.equals(Bundle.getMessage("noPortsFound"))) {
            for (int i = 0; i < portBox.getItemCount(); i++) {
                for (String friendlyName : getPortFriendlyNames()) {
                    if ((portBox.getItemAt(i)).contains(friendlyName)) {
                        portBox.setSelectedIndex(i);
                        adapter.setPort(PortNameMapper.getPortFromName(portBox.getItemAt(i)));
                        didSetName = true;
                        break;
                    }
                }
            }
            // if didn't set name, don't leave it hanging
            if (!didSetName) {
                portBox.setSelectedIndex(0);
            }
        }
        // finally, insist on synchronization of selected port name with underlying port
        adapter.setPort(PortNameMapper.getPortFromName((String) portBox.getSelectedItem()));

        // add a listener for later changes
        portBox.addActionListener((ActionEvent e) -> {
            String port = PortNameMapper.getPortFromName((String) portBox.getSelectedItem());
            adapter.setPort(port);
        });
    }

    String value;

    /**
     * {@inheritDoc}
     */
    @Override
    @SuppressWarnings("UseOfObsoleteCollectionType")
    public void loadDetails(final JPanel details) {
        _details = details;
        setInstance();
        if (!init) {
            //Build up list of options
            String[] optionsAvailable = adapter.getOptions();
            options.clear();
            for (String i : optionsAvailable) {
                JComboBox<String> opt = new JComboBox<>(adapter.getOptionChoices(i));
                opt.setSelectedItem(adapter.getOptionState(i));
                // check that it worked
                if (!adapter.getOptionState(i).equals(opt.getSelectedItem())) {
                    // no, set 1st option choice
                    opt.setSelectedIndex(0);
                    // log before setting new value to show old value
                    log.warn("Loading found invalid value for option {}, found \"{}\", setting to \"{}\"", i, adapter.getOptionState(i), opt.getSelectedItem());
                    adapter.setOptionState(i, (String) opt.getSelectedItem());
                }
                options.put(i, new Option(adapter.getOptionDisplayName(i), opt, adapter.isOptionAdvanced(i)));
            }
        }

        try {
            v = getPortNames();
            if (log.isDebugEnabled()) {
                log.debug("loadDetails called in class {}", this.getClass().getName());
                log.debug("adapter class: {}", adapter.getClass().getName());
                log.debug("loadDetails called for {}", name());
                if (v != null) {
                    log.debug("Found {} ports", v.size());
                } else {
                    log.debug("Zero-length port vector");
                }
            }
        } catch (java.lang.UnsatisfiedLinkError e1) {
            log.error("UnsatisfiedLinkError - the serial library has not been installed properly");
            log.error("java.library.path={}", System.getProperty("java.library.path", "<unknown>"));
            javax.swing.JOptionPane.showMessageDialog(null, "Failed to load comm library.\nYou have to fix that before setting preferences.");
            return;
        }

        if (adapter.getSystemConnectionMemo() != null) {
            systemPrefixField.setValue(adapter.getSystemConnectionMemo().getSystemPrefix());
            connectionNameField.setText(adapter.getSystemConnectionMemo().getUserName());
            NUMOPTIONS = NUMOPTIONS + 2;
        }

        refreshPortBox();

        baudList = adapter.validBaudRates(); // when not supported should not return null, but an empty String[] {}
        // need to remove ActionListener before addItem() or action event will occur
        if (baudBox.getActionListeners().length > 0) {
            baudBox.removeActionListener(baudBox.getActionListeners()[0]);
        }
        // rebuild baudBox combo list
        baudBox.removeAllItems();
        if (log.isDebugEnabled()) {
            log.debug("after remove, {} items, first is {}", baudBox.getItemCount(),
                    baudBox.getItemAt(0));
        }

        // empty array means: baud not supported by adapter (but extends serialConnConfig)
        if (baudList.length == 0) {
            log.debug("empty array received from adapter");
        }
        for (String baudList1 : baudList) {
            baudBox.addItem(baudList1);
        }
        if (log.isDebugEnabled()) {
            log.debug("after reload, {} items, first is {}", baudBox.getItemCount(),
                    baudBox.getItemAt(0));
        }

        if (baudList.length > 1) {
            baudBox.setToolTipText(Bundle.getMessage("TipBaudRateMatch"));
            baudBox.setEnabled(true);
        } else {
            baudBox.setToolTipText(Bundle.getMessage("TipBaudRateFixed"));
            baudBox.setEnabled(false);
        }

        NUMOPTIONS = NUMOPTIONS + options.size();

        portBoxLabel = new JLabel(Bundle.getMessage("SerialPortLabel"));
        baudBoxLabel = new JLabel(Bundle.getMessage("BaudRateLabel"));
        if (baudBox.getItemCount() > 0) { // skip when adapter returned an empty array (= spotbug's preference)
            baudBox.setSelectedIndex(adapter.getCurrentBaudIndex());
        }
        // connection (memo) specific output command delay option, calls jmri.jmrix.SystemConnectionMemo#setOutputInterval(int)
        outputIntervalLabel = new JLabel(Bundle.getMessage("OutputIntervalLabel"));
        outputIntervalSpinner.setToolTipText(Bundle.getMessage("OutputIntervalTooltip"));
        JTextField field = ((JSpinner.DefaultEditor) outputIntervalSpinner.getEditor()).getTextField();
        field.setColumns(6);
        outputIntervalSpinner.setMaximumSize(outputIntervalSpinner.getPreferredSize()); // set spinner JTextField width
        outputIntervalSpinner.setValue(adapter.getSystemConnectionMemo().getOutputInterval());
        outputIntervalSpinner.setEnabled(true);
        outputIntervalReset.addActionListener((ActionEvent event) -> {
            int defaultInterval = 250; // 250 was previously hard coded for Routes interval
            outputIntervalSpinner.setValue(defaultInterval);
            adapter.getSystemConnectionMemo().setOutputInterval(defaultInterval);
        });

        showAdvanced.setFont(showAdvanced.getFont().deriveFont(9f));
        showAdvanced.setForeground(Color.blue);
        showAdvanced.addItemListener((ItemEvent e) -> {
            showAdvancedItems();
        });
        showAdvancedItems();
        init = false;       // need to reload action listeners
        checkInitDone();
    }

    @Override
    @edu.umd.cs.findbugs.annotations.SuppressFBWarnings(value = "BC_UNCONFIRMED_CAST_OF_RETURN_VALUE",
        justification = "Type is checked before casting")
    protected void showAdvancedItems() {
        _details.removeAll();
        cL.anchor = GridBagConstraints.WEST;
        cL.insets = new Insets(2, 5, 0, 5);
        cR.insets = new Insets(2, 0, 0, 5);
        cR.anchor = GridBagConstraints.WEST;
        cR.gridx = 1;
        cL.gridx = 0;
        int i = 0;
        int stdrows = 0;
        boolean incAdvancedOptions = true;
        if (!isBaudAdvanced()) {
            stdrows++;
        }
        if (!isPortAdvanced()) {
            stdrows++;
        }
        for (Map.Entry<String, Option> entry : options.entrySet()) {
            if (!entry.getValue().isAdvanced()) {
                stdrows++;
            }
        }

        if (adapter.getSystemConnectionMemo() != null) {
            stdrows = stdrows + 2;
        }
        if (stdrows == NUMOPTIONS) {
            incAdvancedOptions = false;
        }
        _details.setLayout(gbLayout);
        i = addStandardDetails(incAdvancedOptions, i);
        if (showAdvanced.isSelected()) {

            if (isPortAdvanced()) {
                cR.gridy = i;
                cL.gridy = i;
                gbLayout.setConstraints(portBoxLabel, cL);
                gbLayout.setConstraints(portBox, cR);

                _details.add(portBoxLabel);
                _details.add(portBox);
                i++;
            }

            if (isBaudAdvanced()) {
                cR.gridy = i;
                cL.gridy = i;
                gbLayout.setConstraints(baudBoxLabel, cL);
                gbLayout.setConstraints(baudBox, cR);
                _details.add(baudBoxLabel);
                _details.add(baudBox);
                i++;
            }

            for (Map.Entry<String, Option> entry : options.entrySet()) {
                if (entry.getValue().isAdvanced()) {
                    cR.gridy = i;
                    cL.gridy = i;
                    gbLayout.setConstraints(entry.getValue().getLabel(), cL);
                    gbLayout.setConstraints(entry.getValue().getComponent(), cR);
                    _details.add(entry.getValue().getLabel());
                    _details.add(entry.getValue().getComponent());
                    i++;
                }
            }

            // interval config field
            cR.gridy = i;
            cL.gridy = i;
            gbLayout.setConstraints(outputIntervalLabel, cL);
            _details.add(outputIntervalLabel);
            JPanel intervalPanel = new JPanel();
            gbLayout.setConstraints(intervalPanel, cR);
            intervalPanel.add(outputIntervalSpinner);
            intervalPanel.add(outputIntervalReset);
            _details.add(intervalPanel);
            i++;

        }
        cL.gridwidth = 2;
        for (JComponent item : additionalItems) {
            cL.gridy = i;
            gbLayout.setConstraints(item, cL);
            _details.add(item);
            i++;
        }
        cL.gridwidth = 1;

        if (_details.getParent() != null && _details.getParent() instanceof javax.swing.JViewport) {
            javax.swing.JViewport vp = (javax.swing.JViewport) _details.getParent();
            vp.revalidate();
            vp.repaint();
        }
    }

    protected int addStandardDetails(boolean incAdvanced, int i) {
        if (!isPortAdvanced()) {
            cR.gridy = i;
            cL.gridy = i;
            gbLayout.setConstraints(portBoxLabel, cL);
            gbLayout.setConstraints(portBox, cR);
            _details.add(portBoxLabel);
            _details.add(portBox);
            i++;
        }

        if (!isBaudAdvanced()) {
            cR.gridy = i;
            cL.gridy = i;
            gbLayout.setConstraints(baudBoxLabel, cL);
            gbLayout.setConstraints(baudBox, cR);
            _details.add(baudBoxLabel);
            _details.add(baudBox);
            i++;
        }

        return addStandardDetails(adapter, incAdvanced, i);
    }

    public boolean isPortAdvanced() {
        return false;
    }

    public boolean isBaudAdvanced() {
        return true;
    }

    @Override
    public String getManufacturer() {
        return adapter.getManufacturer();
    }

    @Override
    public void setManufacturer(String manufacturer) {
        setInstance();
        adapter.setManufacturer(manufacturer);
    }

    @Override
    public boolean getDisabled() {
        if (adapter == null) {
            return true;
        }
        return adapter.getDisabled();
    }

    @Override
    public void setDisabled(boolean disabled) {
        if (adapter != null) {
            adapter.setDisabled(disabled);
        }
    }

    @Override
    public String getConnectionName() {
        if ((adapter != null) && (adapter.getSystemConnectionMemo() != null)) {
            return adapter.getSystemConnectionMemo().getUserName();
        } else {
            return name();
        }
    }

    @Override
    public void dispose() {
        super.dispose();
        if (adapter != null) {
            adapter.dispose();
            adapter = null;
        }
    }

    class ComboBoxRenderer extends JLabel
            implements ListCellRenderer<String> {

        public ComboBoxRenderer() {
            setHorizontalAlignment(LEFT);
            setVerticalAlignment(CENTER);
        }

        /*
         * This method finds the image and text corresponding
         * to the selected value and returns the label, set up
         * to display the text and image.
         */
        @Override
        public Component getListCellRendererComponent(
                JList<? extends String> list,
                String name,
                int index,
                boolean isSelected,
                boolean cellHasFocus) {

            setOpaque(index > -1);
            setForeground(Color.black);
            list.setSelectionForeground(Color.black);
            if (isSelected && index > -1) {
                setBackground(list.getSelectionBackground());
            } else {
                setBackground(list.getBackground());
            }
            if (invalidPort != null) {
                String port = PortNameMapper.getPortFromName(name);
                if (port.equals(invalidPort)) {
                    list.setSelectionForeground(Color.red);
                    setForeground(Color.red);
                }
            }

            setText(name);

            return this;
        }
    }

    /**
     * Handle friendly port names. Note that this
     * changes the selection in portCombo, so
     * that should be tracked after this returns.
     *
     * @param portName The currently-selected port name
     * @param portCombo The combo box that's displaying the available ports
     * @param portList The list of valid (unfriendly) port names
     */
    @SuppressWarnings("UseOfObsoleteCollectionType")
    protected synchronized static void updateSerialPortNames(String portName, JComboBox<String> portCombo, Vector<String> portList) {
        for (Map.Entry<String, SerialPortFriendlyName> en : PortNameMapper.getPortNameMap().entrySet()) {
            en.getValue().setValidPort(false);
        }
        for (int i = 0; i < portList.size(); i++) {
            String commPort = portList.elementAt(i);
            SerialPortFriendlyName port = PortNameMapper.getPortNameMap().get(commPort);
            if (port == null) {
                port = new SerialPortFriendlyName(commPort, null);
                PortNameMapper.getPortNameMap().put(commPort, port);
            }
            port.setValidPort(true);
            portCombo.addItem(port.getDisplayName());
            if (commPort.equals(portName)) {
                portCombo.setSelectedIndex(i);
            }
        }
    }

    @SuppressWarnings("UseOfObsoleteCollectionType")
    protected Vector<String> getPortNames() {
        //reloadDriver(); // Refresh the list of communication ports
        // first, check that the comm package can be opened and ports seen
        Vector<String> portNameVector = new Vector<>();
        Enumeration<CommPortIdentifier> portIDs = CommPortIdentifier.getPortIdentifiers();
        // find the names of suitable ports
        while (portIDs.hasMoreElements()) {
            CommPortIdentifier id = portIDs.nextElement();
            // filter out line printers
            if (id.getPortType() != CommPortIdentifier.PORT_PARALLEL) // accumulate the names in a vector
            {
                portNameVector.addElement(id.getName());
            }
        }
        return portNameVector;
    }

    /**
     * This provides a method to return potentially meaningful names that are
     * used in OS to help identify ports against Hardware.
     *
     * @return array of friendly port names
     */
    protected String[] getPortFriendlyNames() {
        return new String[]{};
    }

    /**
     * This is purely here for systems that do not implement the
     * SystemConnectionMemo and can be removed once they have been migrated.
     *
     * @return Resource bundle for action model
     */
    protected ResourceBundle getActionModelResourceBundle() {
        return null;
    }

    /**
     * 
     * @deprecated since 4.19.7 without direct replacement
     */
    @Deprecated
    protected final void addToActionList() {
        // nothing to do
    }

    /**
     * 
     * @deprecated since 4.19.7 without direct replacement
     */
    @Deprecated
    protected void removeFromActionList() {
        // nothing to do
    }

    private final static Logger log = LoggerFactory.getLogger(AbstractSerialConnectionConfig.class);

}<|MERGE_RESOLUTION|>--- conflicted
+++ resolved
@@ -26,13 +26,10 @@
 import javax.swing.JSpinner;
 import javax.swing.JTextField;
 import javax.swing.ListCellRenderer;
-<<<<<<< HEAD
 import javax.swing.SpinnerNumberModel;
 import javax.swing.event.ChangeEvent;
 import javax.swing.event.ChangeListener;
 import jmri.InstanceManager;
-=======
->>>>>>> b30e9695
 import jmri.util.PortNameMapper;
 import jmri.util.PortNameMapper.SerialPortFriendlyName;
 import org.slf4j.Logger;
@@ -718,7 +715,7 @@
     }
 
     /**
-     * 
+     *
      * @deprecated since 4.19.7 without direct replacement
      */
     @Deprecated
@@ -727,7 +724,7 @@
     }
 
     /**
-     * 
+     *
      * @deprecated since 4.19.7 without direct replacement
      */
     @Deprecated

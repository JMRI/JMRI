package jmri.jmrix;

import apps.startup.StartupActionModelUtil;
import java.awt.Color;
import java.awt.Component;
import java.awt.GridBagConstraints;
import java.awt.Insets;
import java.awt.event.ActionEvent;
import java.awt.event.ActionListener;
import java.awt.event.FocusEvent;
import java.awt.event.FocusListener;
import java.awt.event.ItemEvent;
import java.util.Collections;
import java.util.Enumeration;
import java.util.Map;
<<<<<<< HEAD
import java.util.Map.Entry;
=======
>>>>>>> f1e1c23a
import java.util.ResourceBundle;
import java.util.Vector;
import javax.swing.JComboBox;
import javax.swing.JComponent;
import javax.swing.JLabel;
import javax.swing.JList;
import javax.swing.JOptionPane;
import javax.swing.JPanel;
import javax.swing.ListCellRenderer;
import jmri.InstanceManager;
import jmri.util.PortNameMapper;
import jmri.util.PortNameMapper.SerialPortFriendlyName;
import org.slf4j.Logger;
import org.slf4j.LoggerFactory;
import purejavacomm.CommPortIdentifier;

/**
 * Abstract base class for common implementation of the SerialConnectionConfig.
 *
 * @author Bob Jacobsen Copyright (C) 2001, 2003
 */
abstract public class AbstractSerialConnectionConfig extends AbstractConnectionConfig {

    /**
     * Ctor for an object being created during load process.
     *
     * @param p port being configured
     */
    @edu.umd.cs.findbugs.annotations.SuppressFBWarnings(value = "BC_UNCONFIRMED_CAST", justification = "Thought to be safe as default connection config")
    public AbstractSerialConnectionConfig(jmri.jmrix.PortAdapter p) {
            this((jmri.jmrix.SerialPortAdapter) p);
    }

    public AbstractSerialConnectionConfig(jmri.jmrix.SerialPortAdapter p) {
        adapter = p;
        addToActionList();
    }

    /**
     * Ctor for a functional object with no preexisting adapter. Expect that the
     * subclass setInstance() will fill the adapter member.
     */
    public AbstractSerialConnectionConfig() {
        adapter = null;
        addToActionList();
    }

    @Override
    public jmri.jmrix.SerialPortAdapter getAdapter() {
        return adapter;
    }

    protected boolean init = false;

    /**
     * {@inheritDoc}
     */
    @Override
    protected void checkInitDone() {
        log.debug("init called for {}", name());
        if (init) {
            return;
        }

        baudBox.addActionListener(new ActionListener() {
            @Override
            public void actionPerformed(ActionEvent e) {
                adapter.configureBaudRate((String) baudBox.getSelectedItem());
                p.setComboBoxLastSelection(adapter.getClass().getName() + ".baud", (String) baudBox.getSelectedItem()); // NOI18N
            }
        });

        if (adapter.getSystemConnectionMemo() != null) {
            systemPrefixField.addActionListener(new ActionListener() {
                @Override
                public void actionPerformed(ActionEvent e) {
                    if (!adapter.getSystemConnectionMemo().setSystemPrefix(systemPrefixField.getText())) {
                        JOptionPane.showMessageDialog(null, Bundle.getMessage("ConnectionPrefixDialog", systemPrefixField.getText()));
                        systemPrefixField.setValue(adapter.getSystemConnectionMemo().getSystemPrefix());
                    }
                }
            });
            systemPrefixField.addFocusListener(new FocusListener() {
                @Override
                public void focusLost(FocusEvent e) {
                    if (!adapter.getSystemConnectionMemo().setSystemPrefix(systemPrefixField.getText())) {
                        JOptionPane.showMessageDialog(null, Bundle.getMessage("ConnectionPrefixDialog", systemPrefixField.getText()));
                        systemPrefixField.setValue(adapter.getSystemConnectionMemo().getSystemPrefix());
                    }
                }

                @Override
                public void focusGained(FocusEvent e) {
                }
            });
            connectionNameField.addActionListener(new ActionListener() {
                @Override
                public void actionPerformed(ActionEvent e) {
                    if (!adapter.getSystemConnectionMemo().setUserName(connectionNameField.getText())) {
                        JOptionPane.showMessageDialog(null, Bundle.getMessage("ConnectionNameDialog", connectionNameField.getText()));
                        connectionNameField.setText(adapter.getSystemConnectionMemo().getUserName());
                    }
                }
            });
            connectionNameField.addFocusListener(new FocusListener() {
                @Override
                public void focusLost(FocusEvent e) {
                    if (!adapter.getSystemConnectionMemo().setUserName(connectionNameField.getText())) {
                        JOptionPane.showMessageDialog(null, Bundle.getMessage("ConnectionNameDialog", connectionNameField.getText()));
                        connectionNameField.setText(adapter.getSystemConnectionMemo().getUserName());
                    }
                }

                @Override
                public void focusGained(FocusEvent e) {
                }
            });
        }

        portBox.addFocusListener(new FocusListener() {
            @Override
            public void focusGained(FocusEvent e) {
                refreshPortBox();
            }

            @Override
            public void focusLost(FocusEvent e) {
            }
        });

        for (Map.Entry<String, Option> entry : options.entrySet()) {
            final String item = entry.getKey();
            if (entry.getValue().getComponent() instanceof JComboBox) {
                ((JComboBox<?>) entry.getValue().getComponent()).addActionListener((ActionEvent e) -> {
                    adapter.setOptionState(item, options.get(item).getItem());
                });
            }
        }

        init = true;
    }

    @Override
    public void updateAdapter() {
        log.debug("updateAdapter() to {}", systemPrefixField.getText());
        adapter.setPort(PortNameMapper.getPortFromName((String) portBox.getSelectedItem()));
<<<<<<< HEAD
        adapter.configureBaudIndex(baudBox.getSelectedIndex()); // manage by index, not item value
=======
        adapter.configureBaudRate((String) baudBox.getSelectedItem());
>>>>>>> f1e1c23a
        for (Map.Entry<String, Option> entry : options.entrySet()) {
            adapter.setOptionState(entry.getKey(), entry.getValue().getItem());
        }

        if (adapter.getSystemConnectionMemo() != null && !adapter.getSystemConnectionMemo().setSystemPrefix(systemPrefixField.getText())) {
            systemPrefixField.setValue(adapter.getSystemConnectionMemo().getSystemPrefix());
            connectionNameField.setText(adapter.getSystemConnectionMemo().getUserName());
        }
    }

    jmri.UserPreferencesManager p = jmri.InstanceManager.getDefault(jmri.UserPreferencesManager.class);
    protected JComboBox<String> portBox = new JComboBox<>();
    protected JLabel portBoxLabel;
    protected JComboBox<String> baudBox = new JComboBox<>();
    protected JLabel baudBoxLabel;
    protected String[] baudList;
    protected jmri.jmrix.SerialPortAdapter adapter = null;

    /**
     * {@inheritDoc}
     */
    @Override
    abstract protected void setInstance();

    @Override
    public String getInfo() {
        String t = (String) portBox.getSelectedItem();
        if (t != null) {
            return PortNameMapper.getPortFromName(t);
            //return t;
        } else if ((adapter != null) && (adapter.getCurrentPortName() != null)) {
            return adapter.getCurrentPortName();
        }

        return JmrixConfigPane.NONE;
    }

    @SuppressWarnings("UseOfObsoleteCollectionType")
    Vector<String> v;
    @SuppressWarnings("UseOfObsoleteCollectionType")
    Vector<String> originalList;
    String invalidPort = null;

    @SuppressWarnings("UseOfObsoleteCollectionType")
    public void refreshPortBox() {
        if (!init) {
            v = getPortNames();
            portBox.setRenderer(new ComboBoxRenderer());
            // Add this line to ensure that the combo box header isn't made too narrow
            portBox.setPrototypeDisplayValue("A fairly long port name of 40 characters"); //NO18N
        } else {
            Vector<String> v2 = getPortNames();
            if (v2.equals(originalList)) {
                log.debug("List of valid Ports has not changed, therefore we will not refresh the port list");
                // but we will insist on setting the current value into the port
                adapter.setPort(PortNameMapper.getPortFromName((String) portBox.getSelectedItem()));
                return;
            }
            log.debug("List of valid Ports has been changed, therefore we will refresh the port list");
            v = new Vector<>();
            v.setSize(v2.size());
            Collections.copy(v, v2);
        }

        if (v == null) {
            log.error("port name Vector v is null!");
            return;
        }

        /* as we make amendments to the list of port in vector v, we keep a copy of it before
         modification, this copy is then used to validate against any changes in the port lists.
         */
        originalList = new Vector<>();
        originalList.setSize(v.size());
        Collections.copy(originalList, v);
        if (portBox.getActionListeners().length > 0) {
            portBox.removeActionListener(portBox.getActionListeners()[0]);
        }
        portBox.removeAllItems();
        log.debug("getting fresh list of available Serial Ports");

        if (v.isEmpty()) {
            v.add(0, Bundle.getMessage("noPortsFound"));
        }
        String portName = adapter.getCurrentPortName();
        if (portName != null && !portName.equals(Bundle.getMessage("noneSelected")) && !portName.equals(Bundle.getMessage("noPortsFound"))) {
            if (!v.contains(portName)) {
                v.add(0, portName);
                invalidPort = portName;
                portBox.setForeground(Color.red);
            } else if (invalidPort != null && invalidPort.equals(portName)) {
                invalidPort = null;
            }
        } else {
            if (!v.contains(portName)) {
                v.add(0, Bundle.getMessage("noneSelected"));
            } else if (p.getComboBoxLastSelection(adapter.getClass().getName() + ".port") == null) {
                v.add(0, Bundle.getMessage("noneSelected"));
            }
        }
        updateSerialPortNames(portName, portBox, v);

        // If there's no name selected, select one that seems most likely
        boolean didSetName = false;
        if (portName == null || portName.equals(Bundle.getMessage("noneSelected")) || portName.equals(Bundle.getMessage("noPortsFound"))) {
            for (int i = 0; i < portBox.getItemCount(); i++) {
                for (String friendlyName : getPortFriendlyNames()) {
                    if ((portBox.getItemAt(i)).contains(friendlyName)) {
                        portBox.setSelectedIndex(i);
                        adapter.setPort(PortNameMapper.getPortFromName(portBox.getItemAt(i)));
                        didSetName = true;
                        break;
                    }
                }
            }
            // if didn't set name, don't leave it hanging
            if (!didSetName) {
                portBox.setSelectedIndex(0);
            }
        }
        // finally, insist on synchronization of selected port name with underlying port
        adapter.setPort(PortNameMapper.getPortFromName((String) portBox.getSelectedItem()));

        // add a listener for later changes
        portBox.addActionListener((ActionEvent e) -> {
            String port = PortNameMapper.getPortFromName((String) portBox.getSelectedItem());
            adapter.setPort(port);
        });
    }

    String value;

    /**
     * {@inheritDoc}
     */
    @Override
    @SuppressWarnings("UseOfObsoleteCollectionType")
    public void loadDetails(final JPanel details) {
        _details = details;
        setInstance();
        if (!init) {
            //Build up list of options
            String[] optionsAvailable = adapter.getOptions();
            options.clear();
            for (String i : optionsAvailable) {
                JComboBox<String> opt = new JComboBox<>(adapter.getOptionChoices(i));
                opt.setSelectedItem(adapter.getOptionState(i));
                // check that it worked
                if (!adapter.getOptionState(i).equals(opt.getSelectedItem())) {
                    // no, set 1st option choice
                    opt.setSelectedIndex(0);
                    // log before setting new value to show old value
                    log.warn("Loading found invalid value for option {}, found \"{}\", setting to \"{}\"", i, adapter.getOptionState(i), opt.getSelectedItem());
                    adapter.setOptionState(i, (String) opt.getSelectedItem());
                }
                options.put(i, new Option(adapter.getOptionDisplayName(i), opt, adapter.isOptionAdvanced(i)));
            }
        }

        try {
            v = getPortNames();
            if (log.isDebugEnabled()) {
                log.debug("loadDetails called in class {}", this.getClass().getName());
                log.debug("adapter class: {}", adapter.getClass().getName());
                log.debug("loadDetails called for {}", name());
                if (v != null) {
                    log.debug("Found {} ports", v.size());
                } else {
                    log.debug("Zero-length port vector");
                }
            }
        } catch (java.lang.UnsatisfiedLinkError e1) {
            log.error("UnsatisfiedLinkError - the serial library has not been installed properly");
            log.error("java.library.path={}", System.getProperty("java.library.path", "<unknown>"));
            javax.swing.JOptionPane.showMessageDialog(null, "Failed to load comm library.\nYou have to fix that before setting preferences.");
            return;
        }

        if (adapter.getSystemConnectionMemo() != null) {
            systemPrefixField.setValue(adapter.getSystemConnectionMemo().getSystemPrefix());
            connectionNameField.setText(adapter.getSystemConnectionMemo().getUserName());
            NUMOPTIONS = NUMOPTIONS + 2;
        }

        refreshPortBox();

        baudList = adapter.validBaudRates();
        // need to remove ActionListener before addItem() or action event will occur
        if (baudBox.getActionListeners().length > 0) {
            baudBox.removeActionListener(baudBox.getActionListeners()[0]);
        }
        baudBox.removeAllItems();
        if (log.isDebugEnabled()) {
            log.debug("after remove, {} items, first is {}", baudBox.getItemCount(),
                    baudBox.getItemAt(0));
        }
        for (String baudList1 : baudList) {
            baudBox.addItem(baudList1);
        }
        if (log.isDebugEnabled()) {
            log.debug("after reload, {} items, first is {}", baudBox.getItemCount(),
                    baudBox.getItemAt(0));
        }

        if (baudList.length > 1) {
            baudBox.setToolTipText(Bundle.getMessage("TipBaudRateMatch"));
            baudBox.setEnabled(true);
        } else {
            baudBox.setToolTipText(Bundle.getMessage("TipBaudRateFixed"));
            baudBox.setEnabled(false);
        }

        NUMOPTIONS = NUMOPTIONS + options.size();

        portBoxLabel = new JLabel(Bundle.getMessage("SerialPortLabel"));
        baudBoxLabel = new JLabel(Bundle.getMessage("BaudRateLabel"));
        baudBox.setSelectedIndex(adapter.getCurrentBaudIndex());
        showAdvanced.setFont(showAdvanced.getFont().deriveFont(9f));
        showAdvanced.setForeground(Color.blue);
        showAdvanced.addItemListener((ItemEvent e) -> {
            showAdvancedItems();
        });
        showAdvancedItems();
        init = false;       // need to reload action listeners
        checkInitDone();
    }

    @Override
    @edu.umd.cs.findbugs.annotations.SuppressFBWarnings(value = "BC_UNCONFIRMED_CAST_OF_RETURN_VALUE",
        justification = "Type is checked before casting")
    protected void showAdvancedItems() {
        _details.removeAll();
        cL.anchor = GridBagConstraints.WEST;
        cL.insets = new Insets(2, 5, 0, 5);
        cR.insets = new Insets(2, 0, 0, 5);
        cR.anchor = GridBagConstraints.WEST;
        cR.gridx = 1;
        cL.gridx = 0;
        int i = 0;
        int stdrows = 0;
        boolean incAdvancedOptions = true;
        if (!isBaudAdvanced()) {
            stdrows++;
        }
        if (!isPortAdvanced()) {
            stdrows++;
        }
        for (Map.Entry<String, Option> entry : options.entrySet()) {
            if (!entry.getValue().isAdvanced()) {
                stdrows++;
            }
        }

        if (adapter.getSystemConnectionMemo() != null) {
            stdrows = stdrows + 2;
        }
        if (stdrows == NUMOPTIONS) {
            incAdvancedOptions = false;
        }
        _details.setLayout(gbLayout);
        i = addStandardDetails(incAdvancedOptions, i);
        if (showAdvanced.isSelected()) {

            if (isPortAdvanced()) {
                cR.gridy = i;
                cL.gridy = i;
                gbLayout.setConstraints(portBoxLabel, cL);
                gbLayout.setConstraints(portBox, cR);

                _details.add(portBoxLabel);
                _details.add(portBox);
                i++;
            }

            if (isBaudAdvanced()) {
                cR.gridy = i;
                cL.gridy = i;
                gbLayout.setConstraints(baudBoxLabel, cL);
                gbLayout.setConstraints(baudBox, cR);
                _details.add(baudBoxLabel);
                _details.add(baudBox);
                i++;
            }

            for (Map.Entry<String, Option> entry : options.entrySet()) {
                if (entry.getValue().isAdvanced()) {
                    cR.gridy = i;
                    cL.gridy = i;
                    gbLayout.setConstraints(entry.getValue().getLabel(), cL);
                    gbLayout.setConstraints(entry.getValue().getComponent(), cR);
                    _details.add(entry.getValue().getLabel());
                    _details.add(entry.getValue().getComponent());
                    i++;
                }
            }
        }
        cL.gridwidth = 2;
        for (JComponent item : additionalItems) {
            cL.gridy = i;
            gbLayout.setConstraints(item, cL);
            _details.add(item);
            i++;
        }
        cL.gridwidth = 1;

        if (_details.getParent() != null && _details.getParent() instanceof javax.swing.JViewport) {
            javax.swing.JViewport vp = (javax.swing.JViewport) _details.getParent();
            vp.revalidate();
            vp.repaint();
        }
    }

    protected int addStandardDetails(boolean incAdvanced, int i) {
        if (!isPortAdvanced()) {
            cR.gridy = i;
            cL.gridy = i;
            gbLayout.setConstraints(portBoxLabel, cL);
            gbLayout.setConstraints(portBox, cR);
            _details.add(portBoxLabel);
            _details.add(portBox);
            i++;
        }

        if (!isBaudAdvanced()) {
            cR.gridy = i;
            cL.gridy = i;
            gbLayout.setConstraints(baudBoxLabel, cL);
            gbLayout.setConstraints(baudBox, cR);
            _details.add(baudBoxLabel);
            _details.add(baudBox);
            i++;
        }

        return addStandardDetails(adapter, incAdvanced, i);
    }

    public boolean isPortAdvanced() {
        return false;
    }

    public boolean isBaudAdvanced() {
        return true;
    }

    @Override
    public String getManufacturer() {
        return adapter.getManufacturer();
    }

    @Override
    public void setManufacturer(String manufacturer) {
        setInstance();
        adapter.setManufacturer(manufacturer);
    }

    @Override
    public boolean getDisabled() {
        if (adapter == null) {
            return true;
        }
        return adapter.getDisabled();
    }

    @Override
    public void setDisabled(boolean disabled) {
        if (adapter != null) {
            adapter.setDisabled(disabled);
        }
    }

    @Override
    public String getConnectionName() {
        if ((adapter != null) && (adapter.getSystemConnectionMemo() != null)) {
            return adapter.getSystemConnectionMemo().getUserName();
        } else {
            return name();
        }
    }

    @Override
    public void dispose() {
        super.dispose();
        if (adapter != null) {
            adapter.dispose();
            adapter = null;
        }
        removeFromActionList();
    }

    class ComboBoxRenderer extends JLabel
            implements ListCellRenderer<String> {

        public ComboBoxRenderer() {
            setHorizontalAlignment(LEFT);
            setVerticalAlignment(CENTER);
        }

        /*
         * This method finds the image and text corresponding
         * to the selected value and returns the label, set up
         * to display the text and image.
         */
        @Override
        public Component getListCellRendererComponent(
                JList<? extends String> list,
                String name,
                int index,
                boolean isSelected,
                boolean cellHasFocus) {

            String displayName = name;
            setOpaque(index > -1);
            setForeground(Color.black);
            list.setSelectionForeground(Color.black);
            if (isSelected && index > -1) {
                setBackground(list.getSelectionBackground());
            } else {
                setBackground(list.getBackground());
            }
            if (invalidPort != null) {
                String port = PortNameMapper.getPortFromName(displayName);
                if (port.equals(invalidPort)) {
                    list.setSelectionForeground(Color.red);
                    setForeground(Color.red);
                }
            }

            setText(displayName);

            return this;
        }
    }

    /**
     * Handle friendly port names. Note that this
     * changes the selection in portCombo, so
     * that should be tracked after this returns.
     *
     * @param portName The currently-selected port name
     * @param portCombo The combo box that's displaying the available ports
     * @param portList The list of valid (unfriendly) port names
     */
    @SuppressWarnings("UseOfObsoleteCollectionType")
    protected synchronized static void updateSerialPortNames(String portName, JComboBox<String> portCombo, Vector<String> portList) {
        for (Map.Entry<String, SerialPortFriendlyName> en : PortNameMapper.getPortNameMap().entrySet()) {
            en.getValue().setValidPort(false);
        }
        for (int i = 0; i < portList.size(); i++) {
            String commPort = portList.elementAt(i);
            SerialPortFriendlyName port = PortNameMapper.getPortNameMap().get(commPort);
            if (port == null) {
                port = new SerialPortFriendlyName(commPort, null);
                PortNameMapper.getPortNameMap().put(commPort, port);
            }
            port.setValidPort(true);
            portCombo.addItem(port.getDisplayName());
            if (commPort.equals(portName)) {
                portCombo.setSelectedIndex(i);
            }
        }
    }

    @SuppressWarnings("UseOfObsoleteCollectionType")
    protected Vector<String> getPortNames() {
        //reloadDriver(); // Refresh the list of communication ports
        // first, check that the comm package can be opened and ports seen
        Vector<String> portNameVector = new Vector<>();
        Enumeration<CommPortIdentifier> portIDs = CommPortIdentifier.getPortIdentifiers();
        // find the names of suitable ports
        while (portIDs.hasMoreElements()) {
            CommPortIdentifier id = portIDs.nextElement();
            // filter out line printers
            if (id.getPortType() != CommPortIdentifier.PORT_PARALLEL) // accumulate the names in a vector
            {
                portNameVector.addElement(id.getName());
            }
        }
        return portNameVector;
    }

    /**
     * This provides a method to return potentially meaningful names that are
     * used in OS to help identify ports against Hardware.
     *
     * @return array of friendly port names
     */
    protected String[] getPortFriendlyNames() {
        return new String[]{};
    }

    /**
     * This is purely here for systems that do not implement the
     * SystemConnectionMemo and can be removed once they have been migrated.
     *
     * @return Resource bundle for action model
     */
    protected ResourceBundle getActionModelResourceBundle() {
        return null;
    }

    protected final void addToActionList() {
        StartupActionModelUtil util = InstanceManager.getNullableDefault(StartupActionModelUtil.class);
        ResourceBundle bundle = getActionModelResourceBundle();
        if (bundle == null || util == null) {
            return;
        }
        Enumeration<String> e = bundle.getKeys();
        while (e.hasMoreElements()) {
            String key = e.nextElement();
            try {
                util.addAction(key, bundle.getString(key));
            } catch (ClassNotFoundException ex) {
                log.error("Did not find class \"{}\"", key);
            }
        }
    }

    protected void removeFromActionList() {
        StartupActionModelUtil util = InstanceManager.getNullableDefault(StartupActionModelUtil.class);
        ResourceBundle bundle = getActionModelResourceBundle();
        if (bundle == null || util == null) {
            return;
        }
        Enumeration<String> e = bundle.getKeys();
        while (e.hasMoreElements()) {
            String key = e.nextElement();
            try {
                util.removeAction(key);
            } catch (ClassNotFoundException ex) {
                log.error("Did not find class \"{}\"", key);
            }
        }
    }

    private final static Logger log = LoggerFactory.getLogger(AbstractSerialConnectionConfig.class);

}<|MERGE_RESOLUTION|>--- conflicted
+++ resolved
@@ -13,10 +13,7 @@
 import java.util.Collections;
 import java.util.Enumeration;
 import java.util.Map;
-<<<<<<< HEAD
 import java.util.Map.Entry;
-=======
->>>>>>> f1e1c23a
 import java.util.ResourceBundle;
 import java.util.Vector;
 import javax.swing.JComboBox;
@@ -163,11 +160,7 @@
     public void updateAdapter() {
         log.debug("updateAdapter() to {}", systemPrefixField.getText());
         adapter.setPort(PortNameMapper.getPortFromName((String) portBox.getSelectedItem()));
-<<<<<<< HEAD
-        adapter.configureBaudIndex(baudBox.getSelectedIndex()); // manage by index, not item value
-=======
         adapter.configureBaudRate((String) baudBox.getSelectedItem());
->>>>>>> f1e1c23a
         for (Map.Entry<String, Option> entry : options.entrySet()) {
             adapter.setOptionState(entry.getKey(), entry.getValue().getItem());
         }

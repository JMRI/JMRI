--- conflicted
+++ resolved
@@ -7,10 +7,4 @@
 # Properties listing names for "Action" classes that can appear
 # in various forms in advanced preferences
 
-<<<<<<< HEAD
-
-
-jmri.jmrix.cmri.serial.serialmon.SerialMonAction = Oeffne CMRI Monitor
-=======
-jmri.jmrix.cmri.serial.serialmon.SerialMonAction = \u00d6ffne C/MRI Monitor
->>>>>>> 91c31e8a
+jmri.jmrix.cmri.serial.serialmon.SerialMonAction = \u00d6ffne C/MRI Monitor
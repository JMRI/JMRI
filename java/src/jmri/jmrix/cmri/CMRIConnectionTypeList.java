--- conflicted
+++ resolved
@@ -4,15 +4,9 @@
 /**
  * Returns a list of valid CMRI Connection Types
  * <P>
-<<<<<<< HEAD
- * @author      Bob Jacobsen   Copyright (C) 2010
- * @author      Kevin Dickerson    Copyright (C) 2010
- * @version	$Revision: 17977 $
-=======
  * @author Bob Jacobsen Copyright (C) 2010
  * @author Kevin Dickerson Copyright (C) 2010
  * @version	$Revision$
->>>>>>> 91c31e8a
  *
  */
 public class CMRIConnectionTypeList implements jmri.jmrix.ConnectionTypeList {

--- conflicted
+++ resolved
@@ -13,13 +13,8 @@
 
     public CMRISystemConnectionMemo() {
         super("C", CMRIConnectionTypeList.CMRI);
-<<<<<<< HEAD
         register(); // registers general type
         jmri.InstanceManager.store(this, CMRISystemConnectionMemo.class); // also register as specific type
-=======
-        this.register();
-        InstanceManager.store(this, CMRISystemConnectionMemo.class);
->>>>>>> dcac8e39
     }
 
     @Override

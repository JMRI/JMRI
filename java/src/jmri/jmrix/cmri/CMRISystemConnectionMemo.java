--- conflicted
+++ resolved
@@ -129,11 +129,7 @@
 
     /**
      * Public static method to test if a C/MRI output bit is free for assignment.
-<<<<<<< HEAD
-     * Test is not performed if the node address or bit number are invalid.
-=======
      * Test is not performed if the node address or bit number is invalid.
->>>>>>> 6a940e0f
      *
      * @return "" (empty string) if the specified output bit is free for
      * assignment, else returns the system name of the conflicting assignment.
@@ -283,12 +279,8 @@
     /**
      * Public static method to validate system name format.
      * Does not check whether that node is defined on current system.
-<<<<<<< HEAD
      * Logging should not be higher than WARN to keep silent when used for in line validation.
-=======
-     * Format warnings are only logged as debug level.
      * Warning dialog is presented upon creation, not from this method.
->>>>>>> 6a940e0f
      *
      * @return 'true' if system name has a valid format,
      * else returns 'false'.
@@ -363,11 +355,7 @@
     }
 
     /**
-<<<<<<< HEAD
-     * Public static method to test if a C/MRI input bit is free for assignment
-=======
      * Public static method to test if a C/MRI input bit is free for assignment.
->>>>>>> 6a940e0f
      * Test is not performed if the node address is invalid or bit number is
      * greater than 2048.
      *

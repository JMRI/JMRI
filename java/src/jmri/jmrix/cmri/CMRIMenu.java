package jmri.jmrix.cmri;

import java.util.ResourceBundle;
import javax.swing.JMenu;

/**
 * Create a "Systems" menu containing the Jmri CMRI-specific tools
 *
 * @author Bob Jacobsen Copyright 2003
 * @author Chuck Catania  Copyright 2014, 2015, 2016
 */
public class CMRIMenu extends JMenu {

    CMRISystemConnectionMemo _memo = null;

    public CMRIMenu(String name,CMRISystemConnectionMemo memo) {
        this(memo);
        setText(name);
    }

    public CMRIMenu(CMRISystemConnectionMemo memo) {

        super();
        _memo = memo;

        if (memo != null) {
            setText(memo.getUserName());
        } else {
            setText(Bundle.getMessage("MenuCMRI"));
        }
        // Re-ordered c2
        add(new jmri.jmrix.cmri.serial.nodeconfigmanager.NodeConfigManagerAction(_memo));
        add(new javax.swing.JSeparator());
//        add(new jmri.jmrix.cmri.serial.cmrinetmanager.CMRInetManagerAction(rb.getString("MenuItemCMRInetManager")));  //c2
//        add(new jmri.jmrix.cmri.serial.cmrinetmanager.CMRInetMetricsAction(rb.getString("MenuItemCMRInetMetrics")));  //c2
//        add(new javax.swing.JSeparator());
//        add(new jmri.jmrix.cmri.serial.serialmon.SerialMonAction(rb.getString("MenuItemCommandMonitor")));
//        add(new javax.swing.JSeparator());
//        add(new jmri.jmrix.cmri.serial.assignment.ListAction(rb.getString("MenuItemAssignments")));
//        add(new javax.swing.JSeparator());

        add(new jmri.jmrix.cmri.serial.serialmon.SerialMonAction(Bundle.getMessage("MenuItemCommandMonitor"),_memo));
        add(new jmri.jmrix.cmri.serial.packetgen.SerialPacketGenAction(Bundle.getMessage("MenuItemSendCommand"),_memo));
        add(new javax.swing.JSeparator());
        add(new jmri.jmrix.cmri.serial.diagnostic.DiagnosticAction(Bundle.getMessage("MenuItemDiagnostics"),_memo));
        add(new javax.swing.JSeparator());
<<<<<<< HEAD
        
        add(new jmri.jmrix.cmri.serial.assignment.ListAction(rb.getString("MenuItemAssignments"),_memo));
        add(new javax.swing.JSeparator());
        add(new jmri.jmrix.cmri.serial.nodeconfig.NodeConfigAction(_memo));

}
=======
        add(new jmri.jmrix.cmri.serial.nodeconfig.NodeConfigAction(_memo));
        add(new javax.swing.JSeparator());
        add(new jmri.jmrix.cmri.serial.assignment.ListAction(Bundle.getMessage("MenuItemAssignments"),_memo));
    }
>>>>>>> 8025a974

}<|MERGE_RESOLUTION|>--- conflicted
+++ resolved
@@ -44,18 +44,9 @@
         add(new javax.swing.JSeparator());
         add(new jmri.jmrix.cmri.serial.diagnostic.DiagnosticAction(Bundle.getMessage("MenuItemDiagnostics"),_memo));
         add(new javax.swing.JSeparator());
-<<<<<<< HEAD
-        
-        add(new jmri.jmrix.cmri.serial.assignment.ListAction(rb.getString("MenuItemAssignments"),_memo));
-        add(new javax.swing.JSeparator());
-        add(new jmri.jmrix.cmri.serial.nodeconfig.NodeConfigAction(_memo));
-
-}
-=======
         add(new jmri.jmrix.cmri.serial.nodeconfig.NodeConfigAction(_memo));
         add(new javax.swing.JSeparator());
         add(new jmri.jmrix.cmri.serial.assignment.ListAction(Bundle.getMessage("MenuItemAssignments"),_memo));
     }
->>>>>>> 8025a974
 
 }
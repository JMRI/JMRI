package jmri.jmrix.cmri;

import java.util.ResourceBundle;
import javax.swing.JMenu;

/**
 * Create a "Systems" menu containing the Jmri CMRI-specific tools
 *
 * @author Bob Jacobsen Copyright 2003
 */
public class CMRIMenu extends JMenu {

    CMRISystemConnectionMemo _memo = null;

    public CMRIMenu(String name,CMRISystemConnectionMemo memo) {
        this(memo);
        setText(name);
    }

    public CMRIMenu(CMRISystemConnectionMemo memo) {

        super();
        _memo = memo;

        if (memo != null) {
            setText(memo.getUserName());
        } else {
            setText(Bundle.getMessage("MenuCMRI"));
        }

<<<<<<< HEAD
        add(new jmri.jmrix.cmri.serial.nodeconfigmanager.NodeConfigManagerAction(rb.getString("MenuItemNodeManager"),_memo));  //c2
=======
        add(new jmri.jmrix.cmri.serial.serialmon.SerialMonAction(Bundle.getMessage("MenuItemCommandMonitor"),_memo));
        add(new jmri.jmrix.cmri.serial.packetgen.SerialPacketGenAction(Bundle.getMessage("MenuItemSendCommand"),_memo));
        add(new javax.swing.JSeparator());
        add(new jmri.jmrix.cmri.serial.diagnostic.DiagnosticAction(Bundle.getMessage("MenuItemDiagnostics"),_memo));
>>>>>>> cfe600c0
        add(new javax.swing.JSeparator());
        add(new jmri.jmrix.cmri.serial.cmrinetmanager.CMRInetManagerAction(rb.getString("MenuItemCMRInetManager"),_memo));  //c2
        add(new jmri.jmrix.cmri.serial.cmrinetmanager.CMRInetMetricsAction(rb.getString("MenuItemCMRInetMetrics"),_memo));  //c2
        add(new jmri.jmrix.cmri.serial.serialmon.SerialMonAction(rb.getString("MenuItemCommandMonitor"),_memo));
        add(new javax.swing.JSeparator());
<<<<<<< HEAD
        add(new jmri.jmrix.cmri.serial.assignment.ListAction(rb.getString("MenuItemAssignments"),_memo));
        add(new javax.swing.JSeparator());
        add(new jmri.jmrix.cmri.serial.diagnostic.DiagnosticAction(rb.getString("MenuItemDiagnostics"),_memo));
        add(new jmri.jmrix.cmri.serial.packetgen.SerialPacketGenAction(rb.getString("MenuItemSendCommand"),_memo));
        //add(new javax.swing.JSeparator());
        //add(new jmri.jmrix.cmri.serial.nodeconfig.NodeConfigAction(_memo));
=======
        add(new jmri.jmrix.cmri.serial.assignment.ListAction(Bundle.getMessage("MenuItemAssignments"),_memo));
>>>>>>> cfe600c0
    }

}<|MERGE_RESOLUTION|>--- conflicted
+++ resolved
@@ -28,29 +28,19 @@
             setText(Bundle.getMessage("MenuCMRI"));
         }
 
-<<<<<<< HEAD
-        add(new jmri.jmrix.cmri.serial.nodeconfigmanager.NodeConfigManagerAction(rb.getString("MenuItemNodeManager"),_memo));  //c2
-=======
         add(new jmri.jmrix.cmri.serial.serialmon.SerialMonAction(Bundle.getMessage("MenuItemCommandMonitor"),_memo));
         add(new jmri.jmrix.cmri.serial.packetgen.SerialPacketGenAction(Bundle.getMessage("MenuItemSendCommand"),_memo));
         add(new javax.swing.JSeparator());
         add(new jmri.jmrix.cmri.serial.diagnostic.DiagnosticAction(Bundle.getMessage("MenuItemDiagnostics"),_memo));
->>>>>>> cfe600c0
         add(new javax.swing.JSeparator());
-        add(new jmri.jmrix.cmri.serial.cmrinetmanager.CMRInetManagerAction(rb.getString("MenuItemCMRInetManager"),_memo));  //c2
-        add(new jmri.jmrix.cmri.serial.cmrinetmanager.CMRInetMetricsAction(rb.getString("MenuItemCMRInetMetrics"),_memo));  //c2
-        add(new jmri.jmrix.cmri.serial.serialmon.SerialMonAction(rb.getString("MenuItemCommandMonitor"),_memo));
-        add(new javax.swing.JSeparator());
-<<<<<<< HEAD
         add(new jmri.jmrix.cmri.serial.assignment.ListAction(rb.getString("MenuItemAssignments"),_memo));
+        add(new jmri.jmrix.cmri.serial.nodeconfig.NodeConfigAction(_memo));
         add(new javax.swing.JSeparator());
         add(new jmri.jmrix.cmri.serial.diagnostic.DiagnosticAction(rb.getString("MenuItemDiagnostics"),_memo));
         add(new jmri.jmrix.cmri.serial.packetgen.SerialPacketGenAction(rb.getString("MenuItemSendCommand"),_memo));
         //add(new javax.swing.JSeparator());
         //add(new jmri.jmrix.cmri.serial.nodeconfig.NodeConfigAction(_memo));
-=======
         add(new jmri.jmrix.cmri.serial.assignment.ListAction(Bundle.getMessage("MenuItemAssignments"),_memo));
->>>>>>> cfe600c0
     }
 
 }
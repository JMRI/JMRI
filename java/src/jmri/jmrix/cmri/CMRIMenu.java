package jmri.jmrix.cmri;

import java.util.ResourceBundle;
import javax.swing.JMenu;

/**
 * Create a "Systems" menu containing the Jmri CMRI-specific tools
 *
 * @author	Bob Jacobsen Copyright 2003
 * @author	Chuck Catania  Copyright 2014, 2015, 2016
 */
public class CMRIMenu extends JMenu {

    CMRISystemConnectionMemo _memo = null;

    public CMRIMenu(String name,CMRISystemConnectionMemo memo) {
        this(memo);
        setText(name);
    }

    public CMRIMenu(CMRISystemConnectionMemo memo) {

        super();
        _memo = memo;

        ResourceBundle rb = ResourceBundle.getBundle("jmri.jmrix.cmri.CMRIBundle");

        setText(rb.getString("MenuCMRI"));

<<<<<<< HEAD
        add(new jmri.jmrix.cmri.serial.nodeconfigmanager.NodeConfigManagerAction(rb.getString("MenuItemNodeManager")));  //c2
        add(new javax.swing.JSeparator());
        add(new jmri.jmrix.cmri.serial.cmrinetmanager.CMRInetManagerAction(rb.getString("MenuItemCMRInetManager")));  //c2
        add(new jmri.jmrix.cmri.serial.cmrinetmanager.CMRInetMetricsAction(rb.getString("MenuItemCMRInetMetrics")));  //c2
        add(new javax.swing.JSeparator());
        add(new jmri.jmrix.cmri.serial.serialmon.SerialMonAction(rb.getString("MenuItemCommandMonitor")));
        add(new javax.swing.JSeparator());
        add(new jmri.jmrix.cmri.serial.assignment.ListAction(rb.getString("MenuItemAssignments")));
        add(new javax.swing.JSeparator());
        add(new jmri.jmrix.cmri.serial.diagnostic.DiagnosticAction(rb.getString("MenuItemDiagnostics")));
        add(new jmri.jmrix.cmri.serial.packetgen.SerialPacketGenAction(rb.getString("MenuItemSendCommand")));
//        add(new javax.swing.JSeparator());
//        add(new jmri.jmrix.cmri.serial.nodeconfig.NodeConfigAction(rb.getString("MenuItemConfigureNodes")));  //c2

}
=======
        add(new jmri.jmrix.cmri.serial.serialmon.SerialMonAction(rb.getString("MenuItemCommandMonitor"),_memo));
        add(new jmri.jmrix.cmri.serial.packetgen.SerialPacketGenAction(rb.getString("MenuItemSendCommand"),_memo));
        add(new javax.swing.JSeparator());
        add(new jmri.jmrix.cmri.serial.diagnostic.DiagnosticAction(rb.getString("MenuItemDiagnostics"),_memo));
        add(new javax.swing.JSeparator());
        add(new jmri.jmrix.cmri.serial.nodeconfig.NodeConfigAction(_memo));
        add(new javax.swing.JSeparator());
        add(new jmri.jmrix.cmri.serial.assignment.ListAction(rb.getString("MenuItemAssignments"),_memo));
    }
>>>>>>> 27bf7eb2

}<|MERGE_RESOLUTION|>--- conflicted
+++ resolved
@@ -7,7 +7,6 @@
  * Create a "Systems" menu containing the Jmri CMRI-specific tools
  *
  * @author	Bob Jacobsen Copyright 2003
- * @author	Chuck Catania  Copyright 2014, 2015, 2016
  */
 public class CMRIMenu extends JMenu {
 
@@ -27,32 +26,26 @@
 
         setText(rb.getString("MenuCMRI"));
 
-<<<<<<< HEAD
+        add(new jmri.jmrix.cmri.serial.serialmon.SerialMonAction(rb.getString("MenuItemCommandMonitor"),_memo));
+        add(new jmri.jmrix.cmri.serial.packetgen.SerialPacketGenAction(rb.getString("MenuItemSendCommand"),_memo));
         add(new jmri.jmrix.cmri.serial.nodeconfigmanager.NodeConfigManagerAction(rb.getString("MenuItemNodeManager")));  //c2
         add(new javax.swing.JSeparator());
         add(new jmri.jmrix.cmri.serial.cmrinetmanager.CMRInetManagerAction(rb.getString("MenuItemCMRInetManager")));  //c2
         add(new jmri.jmrix.cmri.serial.cmrinetmanager.CMRInetMetricsAction(rb.getString("MenuItemCMRInetMetrics")));  //c2
         add(new javax.swing.JSeparator());
+        add(new jmri.jmrix.cmri.serial.diagnostic.DiagnosticAction(rb.getString("MenuItemDiagnostics"),_memo));
         add(new jmri.jmrix.cmri.serial.serialmon.SerialMonAction(rb.getString("MenuItemCommandMonitor")));
         add(new javax.swing.JSeparator());
+        add(new jmri.jmrix.cmri.serial.nodeconfig.NodeConfigAction(_memo));
         add(new jmri.jmrix.cmri.serial.assignment.ListAction(rb.getString("MenuItemAssignments")));
         add(new javax.swing.JSeparator());
+        add(new jmri.jmrix.cmri.serial.assignment.ListAction(rb.getString("MenuItemAssignments"),_memo));
+    }
         add(new jmri.jmrix.cmri.serial.diagnostic.DiagnosticAction(rb.getString("MenuItemDiagnostics")));
         add(new jmri.jmrix.cmri.serial.packetgen.SerialPacketGenAction(rb.getString("MenuItemSendCommand")));
 //        add(new javax.swing.JSeparator());
 //        add(new jmri.jmrix.cmri.serial.nodeconfig.NodeConfigAction(rb.getString("MenuItemConfigureNodes")));  //c2
 
 }
-=======
-        add(new jmri.jmrix.cmri.serial.serialmon.SerialMonAction(rb.getString("MenuItemCommandMonitor"),_memo));
-        add(new jmri.jmrix.cmri.serial.packetgen.SerialPacketGenAction(rb.getString("MenuItemSendCommand"),_memo));
-        add(new javax.swing.JSeparator());
-        add(new jmri.jmrix.cmri.serial.diagnostic.DiagnosticAction(rb.getString("MenuItemDiagnostics"),_memo));
-        add(new javax.swing.JSeparator());
-        add(new jmri.jmrix.cmri.serial.nodeconfig.NodeConfigAction(_memo));
-        add(new javax.swing.JSeparator());
-        add(new jmri.jmrix.cmri.serial.assignment.ListAction(rb.getString("MenuItemAssignments"),_memo));
-    }
->>>>>>> 27bf7eb2
 
 }
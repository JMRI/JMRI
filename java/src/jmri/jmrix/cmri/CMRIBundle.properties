--- conflicted
+++ resolved
@@ -1,10 +1,5 @@
 # CMRIBundle.properties
 #
-<<<<<<< HEAD
-# Revision $Revision: 17977 $
-#
-=======
->>>>>>> 09e83306
 # Default properties for the jmri.jmrix.cmri menu
 
 MenuCMRI    = CMRI

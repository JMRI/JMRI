--- conflicted
+++ resolved
@@ -57,9 +57,9 @@
      * Create a Turnout object, with both system and user names.
      * <p>
      * 'systemName' was previously validated in SerialTurnoutManager
-     * @param systemName system name.
-     * @param userName user name.
-     * @param memo system connection.
+     * @param systemName system name
+     * @param userName user name
+     * @param memo system connection
      */
     public SerialTurnout(@Nonnull String systemName, String userName, CMRISystemConnectionMemo memo) {
         super(systemName, userName);
@@ -77,13 +77,6 @@
      */
      @Override
     protected void forwardCommandChangeToLayout(int newState) {
-<<<<<<< HEAD
-         try {
-             sendMessage(stateChangeCheck(newState));
-         } catch (IllegalArgumentException ex) {
-             log.error("new state invalid, Turnout not set");
-         }
-=======
         // implementing classes will typically have a function/listener to get
         // updates from the layout, which will then call
         //  public void firePropertyChange(String propertyName,
@@ -106,7 +99,6 @@
             // send a THROWN command
             sendMessage(false);
         }
->>>>>>> b30e9695
     }
 
     /**
@@ -119,13 +111,7 @@
 
      @Override
     protected void turnoutPushbuttonLockout(boolean _pushButtonLockout) {
-<<<<<<< HEAD
          log.debug("Send command to {} Pushbutton", (_pushButtonLockout ? "Lock" : "Unlock"));
-=======
-        if (log.isDebugEnabled()) {
-            log.debug("Send command to {} Pushbutton ", _pushButtonLockout ? "Lock" : "Unlock");
-        }
->>>>>>> b30e9695
     }
 
     // data members

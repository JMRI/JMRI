# NodeConfigBundle_es.properties
#
# Spanish properties for the jmri.jmrix.cmri.serial.nodeconfig window
# Translated by Alfredo Sola <alfredos@users.sf.net> 20040826

<<<<<<< HEAD
WindowTitle = Configuraci\u00dbn de nodos CMRI
=======
#WindowTitle = Configuraci\u00f2n de nodos C/MRI
>>>>>>> cfe600c0

BoxLabelNotes = Notas
LabelCardSize=Tama\u00f1o de tarjeta:
LabelNodeType = Tipo de nodo:
LabelDelay = Retardo (DL):
LabelPulseWidth = Ancho de pulso:
LabelMilliseconds = (milisegundos)
<<<<<<< HEAD

TipNodeAddress = Introduzca direcci\u00dbn del nodo, numerando desde 0.
TipNodeType = Elija el tipo de nodo CMRI.
=======
TipNodeAddress=Introduzca direcci\u00f3n del nodo, numerando desde 0.
TipNodeType = Elija el tipo de nodo C/MRI.
>>>>>>> cfe600c0
TipDelay = Retardo entre bytes recibidos (unidades de 10 microsegundos), normalmente 0.
TipPulseWidth = Anchura del pulso para control de desv\u00ccos pulsado (permitido de 100 a 10000).
TipCardSize=Elija n\u00famero de bits por tarjeta.
TipAddButton=A\u00f1adir un nodo nuevo
TipEditButton = Editar un nodo existente
TipDeleteButton = Borrar un nodo existente
TipDoneButton = Pulse cuando termine de configurar nodos
TipUpdateButton=Cambiar informaci\u00f3n de nodo
TipCancelButton = Parar de editar sin cambiar el nodo
ButtonAdd=A\u00f1adir nodo
ButtonEdit = Editar nodo
ButtonDelete = Borrar nodo
ButtonUpdate = Actualizar nodo

# The longest of the next three lines determines the window width.
NotesStd1=Para a\u00f1adir un nodo, introduzca la informaci\u00f3n y pulse [{0}].
NotesStd2=Para editar un nodo, introduzca la direcci\u00f3n y pulse [{0}].
NotesStd3=Para eliminar un nodo, introduzca la direcci\u00f3n y pulse [{0}].
# These three lines must be shorter than the longest line above.
NotesEdit1=Por favor, aseg\u00f3rese de la direcci\u00f3n antes de cambiar.
NotesEdit2=Para cambiar este nodo, haga los cambios y pulse [{0}].
NotesEdit3=Para dejar de editar sin cambiar este nodo, pulse [{0}].

CardTypeInput = Tarjeta de entradas
CardTypeOutput = Tarjeta de salidas
CardTypeNone = Sin tarjeta

CardSize24 = 24 bits
CardSize32 = 32 bits
HeadingCardAddress=Direcci\u00f3n de tarjeta
HeadingCardType = Tipo de tarjeta
HeadingPort = Puerto  Bit -

# The following 3 lines are one message, split into three parts to fit space available
HintCardTypePartA = Elija el tipo de tarjeta
HintCardTypePartB = para cada tarjeta usada
HintCardTypePartC = (sin espacios).
# The following 3 lines are one message, split into three parts to fit space available
HintCardTypePartD = Elija "Sin tarjeta" en
HintCardTypePartE = las direcciones so-
HintCardTypePartF = brantes.
# The following 3 lines are one message, split into three parts to fit space available
HintSearchlightPartA = Pulse el primer bit de
HintSearchlightPartB=cada se\u00f1al de dos hilos
HintSearchlightPartC = intermitentes.
# The following 3 lines are one message, split into three parts to fit space available
HintSearchlightPartD = No hace falta nada si
HintSearchlightPartE=no es una se\u00f1al de
HintSearchlightPartF = dos hilos intermit.

# All Errorxx lines below must be shorter than the longest NotesStdx line above.
Error1=Error - El nodo con direcci\u00f3n '
Error2 = ' ya existe, intente con otra.
Error3=Error al crear el nodo. No se ha a\u00f1adido.
Error4=Error - no hay nodos con esa direcci\u00f3n (UA), intente de nuevo.
Error5=Error - caracter extra\u00d2o en direcci\u00f3n (UA), intente de nuevo.
Error6=Error - la direcci\u00f3n (UA) no est\u00b7 entre 0 y 127.
Error7=Error - caracter extra\u00f1o en retardo (DL), intente de nuevo.
Error8 = Error - el retardo (DL) debe ser positivo, intente de nuevo.
Error9 = Error - el retardo (DL) no puede ser mayor de 65535.
Error10=Error - la definici\u00f3n de luces no es consistente.
Error11 = Error - Todas las tarjetas de E/S deben ir antes de "Sin tarjeta".
<<<<<<< HEAD
Error12 = Esto es un requisito de dise\u00d2o de CMRI.
=======
Error12=Esto es un requisito de dise\u00f1o de C/MRI.
>>>>>>> cfe600c0
Error13 = Error - USIC_SUSIC debe tener al menos una tarjeta de E/S.
Error14 = Por favor, configure tarjetas de entrada y salida.
Error15 = Error - las tarjetas USIC_SUSIC deben ser de 24 o 32 bits.
Error16 = Error - El ancho del pulso debe ser al menos 100, por favor vuelva a intentarlo.
Error17 = Error - El ancho del pulso debe ser menos de 10000, por favor vuelva a intentarlo.
<<<<<<< HEAD
Error18 = Error - Caracter extra\u00d2o en ancho de pulso, por favor vuelva a intentarlo.

FeedBackAdd = A\u00d2adido nodo CMRI. Direcci\u00dbn
FeedBackDelete = Borrado nodo CMRI. Direcci\u00dbn
FeedBackUpdate = Actualizado nodo CMRI. Direcci\u00dbn

ConfirmDelete1 = \u00f8Seguro que quiere borrar este nodo?
ConfirmDelete2 = Esto afectar\u00b7 a todos los sensores, desv\u00ccos o luces con esa direcci\u00dbn.
ConfirmDeleteTitle = Confirmar borrado
ConfirmUpdate1 = Esto reducir\u00b7 el n\u02d9mero de tarjetas de este nodo.
ConfirmUpdate2 = Puede afectar a direcciones de sensores, desv\u00ccos y luces.
ConfirmUpdate3 = \u00f8Seguro que quiere actualizar este nodo?
ConfirmUpdateTitle = Confirmar actualizaci\u00dbn

Reminder1 = Recuerde guardar la nueva informaci\u00dbn de nodos CMRI al disco.
Reminder2 = Utilice el bot\u00dbn de guardar de la ventana de preferencias.
ReminderTitle = Recordatorio
=======
Error18=Error - Caracter extra\u00f1o en ancho de pulso, por favor vuelva a intentarlo.
FeedBackAdd=A\u00f1adido nodo C/MRI. Direcci\u00f3n
FeedBackDelete=Borrado nodo C/MRI. Direcci\u00f3n
FeedBackUpdate=Actualizado nodo C/MRI. Direcci\u00f3n
ConfirmDelete1=\u00bfSeguro que quiere borrar este nodo?
ConfirmDelete2=Esto afectar\u00b7 a todos los sensores, desv\u00ecos o luces con esa direcci\u00f3n.
ConfirmDeleteTitle = Confirmar borrado
ConfirmUpdate1=Esto reducir\u00b7 el n\u00famero de tarjetas de este nodo.
ConfirmUpdate2=Puede afectar a direcciones de sensores, desv\u00ecos y luces.
ConfirmUpdate3=\u00bfSeguro que quiere actualizar este nodo?
ConfirmUpdateTitle=Confirmar actualizaci\u00f3n
Reminder1=Recuerde guardar la nueva informaci\u00f3n de nodos C/MRI al disco.
Reminder2=Utilice el bot\u00f3n [{0}] de la ventana de preferencias.
>>>>>>> cfe600c0
<|MERGE_RESOLUTION|>--- conflicted
+++ resolved
@@ -3,11 +3,7 @@
 # Spanish properties for the jmri.jmrix.cmri.serial.nodeconfig window
 # Translated by Alfredo Sola <alfredos@users.sf.net> 20040826
 
-<<<<<<< HEAD
-WindowTitle = Configuraci\u00dbn de nodos CMRI
-=======
 #WindowTitle = Configuraci\u00f2n de nodos C/MRI
->>>>>>> cfe600c0
 
 BoxLabelNotes = Notas
 LabelCardSize=Tama\u00f1o de tarjeta:
@@ -15,14 +11,8 @@
 LabelDelay = Retardo (DL):
 LabelPulseWidth = Ancho de pulso:
 LabelMilliseconds = (milisegundos)
-<<<<<<< HEAD
-
-TipNodeAddress = Introduzca direcci\u00dbn del nodo, numerando desde 0.
-TipNodeType = Elija el tipo de nodo CMRI.
-=======
 TipNodeAddress=Introduzca direcci\u00f3n del nodo, numerando desde 0.
 TipNodeType = Elija el tipo de nodo C/MRI.
->>>>>>> cfe600c0
 TipDelay = Retardo entre bytes recibidos (unidades de 10 microsegundos), normalmente 0.
 TipPulseWidth = Anchura del pulso para control de desv\u00ccos pulsado (permitido de 100 a 10000).
 TipCardSize=Elija n\u00famero de bits por tarjeta.
@@ -85,35 +75,12 @@
 Error9 = Error - el retardo (DL) no puede ser mayor de 65535.
 Error10=Error - la definici\u00f3n de luces no es consistente.
 Error11 = Error - Todas las tarjetas de E/S deben ir antes de "Sin tarjeta".
-<<<<<<< HEAD
-Error12 = Esto es un requisito de dise\u00d2o de CMRI.
-=======
 Error12=Esto es un requisito de dise\u00f1o de C/MRI.
->>>>>>> cfe600c0
 Error13 = Error - USIC_SUSIC debe tener al menos una tarjeta de E/S.
 Error14 = Por favor, configure tarjetas de entrada y salida.
 Error15 = Error - las tarjetas USIC_SUSIC deben ser de 24 o 32 bits.
 Error16 = Error - El ancho del pulso debe ser al menos 100, por favor vuelva a intentarlo.
 Error17 = Error - El ancho del pulso debe ser menos de 10000, por favor vuelva a intentarlo.
-<<<<<<< HEAD
-Error18 = Error - Caracter extra\u00d2o en ancho de pulso, por favor vuelva a intentarlo.
-
-FeedBackAdd = A\u00d2adido nodo CMRI. Direcci\u00dbn
-FeedBackDelete = Borrado nodo CMRI. Direcci\u00dbn
-FeedBackUpdate = Actualizado nodo CMRI. Direcci\u00dbn
-
-ConfirmDelete1 = \u00f8Seguro que quiere borrar este nodo?
-ConfirmDelete2 = Esto afectar\u00b7 a todos los sensores, desv\u00ccos o luces con esa direcci\u00dbn.
-ConfirmDeleteTitle = Confirmar borrado
-ConfirmUpdate1 = Esto reducir\u00b7 el n\u02d9mero de tarjetas de este nodo.
-ConfirmUpdate2 = Puede afectar a direcciones de sensores, desv\u00ccos y luces.
-ConfirmUpdate3 = \u00f8Seguro que quiere actualizar este nodo?
-ConfirmUpdateTitle = Confirmar actualizaci\u00dbn
-
-Reminder1 = Recuerde guardar la nueva informaci\u00dbn de nodos CMRI al disco.
-Reminder2 = Utilice el bot\u00dbn de guardar de la ventana de preferencias.
-ReminderTitle = Recordatorio
-=======
 Error18=Error - Caracter extra\u00f1o en ancho de pulso, por favor vuelva a intentarlo.
 FeedBackAdd=A\u00f1adido nodo C/MRI. Direcci\u00f3n
 FeedBackDelete=Borrado nodo C/MRI. Direcci\u00f3n
@@ -126,5 +93,4 @@
 ConfirmUpdate3=\u00bfSeguro que quiere actualizar este nodo?
 ConfirmUpdateTitle=Confirmar actualizaci\u00f3n
 Reminder1=Recuerde guardar la nueva informaci\u00f3n de nodos C/MRI al disco.
-Reminder2=Utilice el bot\u00f3n [{0}] de la ventana de preferencias.
->>>>>>> cfe600c0
+Reminder2=Utilice el bot\u00f3n [{0}] de la ventana de preferencias.
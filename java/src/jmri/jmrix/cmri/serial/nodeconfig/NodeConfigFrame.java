package jmri.jmrix.cmri.serial.nodeconfig;

import java.awt.BorderLayout;
import java.awt.Container;
import java.awt.FlowLayout;
import java.util.ResourceBundle;
import javax.swing.BorderFactory;
import javax.swing.BoxLayout;
import javax.swing.DefaultCellEditor;
import javax.swing.JComboBox;
import javax.swing.JLabel;
import javax.swing.JPanel;
import javax.swing.JScrollPane;
import javax.swing.JTable;
import javax.swing.border.Border;
import javax.swing.table.AbstractTableModel;
import javax.swing.table.TableColumn;
import javax.swing.table.TableColumnModel;
import javax.swing.table.TableModel;
import jmri.jmrix.cmri.CMRISystemConnectionMemo;
import jmri.jmrix.cmri.serial.SerialNode;
import jmri.jmrix.cmri.serial.SerialSensorManager;
import org.slf4j.Logger;
import org.slf4j.LoggerFactory;

/**
 * Frame for user configuration of CMRI serial nodes
 *
 * @author	Bob Jacobsen Copyright (C) 2004
 * @author	Dave Duchamp Copyright (C) 2004
 */
public class NodeConfigFrame extends jmri.util.JmriJFrame {

    ResourceBundle rb = ResourceBundle.getBundle("jmri.jmrix.cmri.serial.nodeconfig.NodeConfigBundle"); // NOI18N

    protected javax.swing.JTextField nodeAddrField = new javax.swing.JTextField(3);
    protected javax.swing.JLabel nodeAddrStatic = new javax.swing.JLabel("000"); // NOI18N
    protected javax.swing.JComboBox<String> nodeTypeBox;
    protected javax.swing.JTextField receiveDelayField = new javax.swing.JTextField(3);
    protected javax.swing.JTextField pulseWidthField = new javax.swing.JTextField(4);
    protected javax.swing.JComboBox<String> cardSizeBox;
    protected javax.swing.JLabel cardSizeText = new javax.swing.JLabel("   " + rb.getString("LabelCardSize")); // NOI18N

    protected javax.swing.JButton addButton = new javax.swing.JButton(rb.getString("ButtonAdd")); // NOI18N
    protected javax.swing.JButton editButton = new javax.swing.JButton(rb.getString("ButtonEdit")); // NOI18N
    protected javax.swing.JButton deleteButton = new javax.swing.JButton(rb.getString("ButtonDelete")); // NOI18N
    protected javax.swing.JButton doneButton = new javax.swing.JButton(rb.getString("ButtonDone")); // NOI18N
    protected javax.swing.JButton updateButton = new javax.swing.JButton(rb.getString("ButtonUpdate")); // NOI18N
    protected javax.swing.JButton cancelButton = new javax.swing.JButton(rb.getString("ButtonCancel")); // NOI18N

    protected javax.swing.JLabel statusText1 = new javax.swing.JLabel();
    protected javax.swing.JLabel statusText2 = new javax.swing.JLabel();
    protected javax.swing.JLabel statusText3 = new javax.swing.JLabel();

    protected javax.swing.JPanel panel2 = new JPanel();
    protected javax.swing.JPanel panel2a = new JPanel();

    protected boolean changedNode = false;  // true if a node was changed, deleted, or added
    protected boolean editMode = false;     // true if in edit mode

    protected SerialNode curNode = null;    // Serial Node being editted
    protected int nodeAddress = 0;          // Node address
    protected int nodeType = SerialNode.SMINI; // Node type
    protected int bitsPerCard = 24;         // number of bits per card
    protected int receiveDelay = 0;         // transmission delay
    protected int pulseWidth = 500;			// pulse width for turnout control (milliseconds)
    protected int num2LSearchLights = 0;    // number of 2-lead oscillating searchlights

    protected int numCards = 0;             //set by consistency check routine

    protected boolean errorInStatus1 = false;
    protected boolean errorInStatus2 = false;
    protected String stdStatus1 = rb.getString("NotesStd1"); // NOI18N
    protected String stdStatus2 = rb.getString("NotesStd2"); // NOI18N
    protected String stdStatus3 = rb.getString("NotesStd3"); // NOI18N
    protected String editStatus1 = rb.getString("NotesEdit1"); // NOI18N
    protected String editStatus2 = rb.getString("NotesEdit2"); // NOI18N
    protected String editStatus3 = rb.getString("NotesEdit3"); // NOI18N

    private CMRISystemConnectionMemo _memo = null;

    /**
     * Constructor method
     */
    public NodeConfigFrame(CMRISystemConnectionMemo memo) {
        super();
<<<<<<< HEAD

        if (memo == null) {
            log.error("called with null memo", new Exception("Traceback"));
        } else {
            if (memo.getTrafficController() == null) {
                log.error("called with memo holding null TrafficController", new Exception("Traceback"));
            }
        }
=======
>>>>>>> 3045e49d
        _memo = memo;

        // Clear information arrays
        for (int i = 0; i < 64; i++) {
            cardType[i] = rb.getString("CardTypeNone"); // NOI18N
        }
        for (int i = 0; i < 48; i++) {
            searchlightBits[i] = false;
            firstSearchlight[i] = false;
        }
        addHelpMenu("package.jmri.jmrix.cmri.serial.nodeconfig.NodeConfigFrame", true); // NOI18N
    }

    /**
     * Initialize the config window
     */
    @Override
    public void initComponents() {
        setTitle(rb.getString("WindowTitle"));

        Container contentPane = getContentPane();
        contentPane.setLayout(new BoxLayout(contentPane, BoxLayout.Y_AXIS));

        // Set up node address and node type
        JPanel panel1 = new JPanel();
        panel1.setLayout(new BoxLayout(panel1, BoxLayout.Y_AXIS));
        JPanel panel11 = new JPanel();
        panel11.setLayout(new FlowLayout());
        panel11.add(new JLabel(rb.getString("LabelNodeAddress") + " ")); // NOI18N
        panel11.add(nodeAddrField);
        nodeAddrField.setToolTipText(rb.getString("TipNodeAddress")); // NOI18N
        nodeAddrField.setText("0");
        panel11.add(nodeAddrStatic);
        nodeAddrStatic.setVisible(false);
        panel11.add(new JLabel("   " + rb.getString("LabelNodeType") + " ")); // NOI18N
        nodeTypeBox = new JComboBox<>();
        panel11.add(nodeTypeBox);
        nodeTypeBox.addItem("SMINI"); // NOI18N
        nodeTypeBox.addItem("USIC_SUSIC"); // NOI18N
// Here add code for other types of nodes
        nodeTypeBox.addActionListener(new java.awt.event.ActionListener() {
            @Override
            public void actionPerformed(java.awt.event.ActionEvent event) {
                String s = (String) nodeTypeBox.getSelectedItem();
                if (s.equals("SMINI")) { // NOI18N
                    panel2.setVisible(false);
                    panel2a.setVisible(true);
                    cardSizeText.setVisible(false);
                    cardSizeBox.setVisible(false);
                    nodeType = SerialNode.SMINI;
                } else if (s.equals("USIC_SUSIC")) { // NOI18N
                    panel2.setVisible(true);
                    panel2a.setVisible(false);
                    cardSizeText.setVisible(true);
                    cardSizeBox.setVisible(true);
                    nodeType = SerialNode.USIC_SUSIC;
                }
// Here add code for other types of nodes
                // reset notes as appropriate
                resetNotes();
            }
        });
        nodeTypeBox.setToolTipText(rb.getString("TipNodeType")); // NOI18N
        JPanel panel12 = new JPanel();
        panel12.setLayout(new FlowLayout());
        panel12.add(new JLabel(rb.getString("LabelDelay") + " ")); // NOI18N
        panel12.add(receiveDelayField);
        receiveDelayField.setToolTipText(rb.getString("TipDelay")); // NOI18N
        receiveDelayField.setText("0");
        panel12.add(cardSizeText);
        cardSizeBox = new JComboBox<>();
        panel12.add(cardSizeBox);
        cardSizeBox.addItem(rb.getString("CardSize24")); // NOI18N
        cardSizeBox.addItem(rb.getString("CardSize32")); // NOI18N
// here add code for other node types, if required
        cardSizeBox.addActionListener(new java.awt.event.ActionListener() {
            @Override
            public void actionPerformed(java.awt.event.ActionEvent event) {
                String s = (String) cardSizeBox.getSelectedItem();
                if (s.equals(rb.getString("CardSize24"))) { // NOI18N
                    bitsPerCard = 24;
                } else if (s.equals(rb.getString("CardSize32"))) { // NOI18N
                    bitsPerCard = 32;
                }
// here add code for other node types, if required
            }
        });
        cardSizeBox.setToolTipText(rb.getString("TipCardSize")); // NOI18N
        cardSizeText.setVisible(false);
        cardSizeBox.setVisible(false);
        JPanel panel13 = new JPanel();
        panel13.setLayout(new FlowLayout());
        panel13.add(new JLabel(rb.getString("LabelPulseWidth") + " ")); // NOI18N
        panel13.add(pulseWidthField);
        pulseWidthField.setToolTipText(rb.getString("TipPulseWidth")); // NOI18N
        pulseWidthField.setText("500");
        panel13.add(new JLabel(rb.getString("LabelMilliseconds"))); // NOI18N

        panel1.add(panel11);
        panel1.add(panel12);
        panel1.add(panel13);
        contentPane.add(panel1);

        // Set up USIC/SUSIC card type configuration table
        JPanel panel21 = new JPanel();
        panel21.setLayout(new BoxLayout(panel21, BoxLayout.Y_AXIS));
        panel21.add(new JLabel(rb.getString("HintCardTypePartA"))); // NOI18N
        panel21.add(new JLabel(" " + rb.getString("HintCardTypePartB"))); // NOI18N
        panel21.add(new JLabel(" " + rb.getString("HintCardTypePartC"))); // NOI18N
        panel21.add(new JLabel("   ")); // NOI18N
        panel21.add(new JLabel(rb.getString("HintCardTypePartD"))); // NOI18N
        panel21.add(new JLabel(" " + rb.getString("HintCardTypePartE"))); // NOI18N
        panel21.add(new JLabel(" " + rb.getString("HintCardTypePartF"))); // NOI18N
        panel2.add(panel21);
        TableModel cardConfigModel = new CardConfigModel();
        JTable cardConfigTable = new JTable(cardConfigModel);
        cardConfigTable.setRowSelectionAllowed(false);
        cardConfigTable.setPreferredScrollableViewportSize(new java.awt.Dimension(180, 100));

        JComboBox<String> cardTypeCombo = new JComboBox<>();
        cardTypeCombo.addItem(rb.getString("CardTypeOutput")); // NOI18N
        cardTypeCombo.addItem(rb.getString("CardTypeInput")); // NOI18N
        cardTypeCombo.addItem(rb.getString("CardTypeNone")); // NOI18N

        TableColumnModel typeColumnModel = cardConfigTable.getColumnModel();
        TableColumn addressColumn = typeColumnModel.getColumn(CardConfigModel.ADDRESS_COLUMN);
        addressColumn.setMinWidth(70);
        addressColumn.setMaxWidth(80);
        TableColumn cardTypeColumn = typeColumnModel.getColumn(CardConfigModel.TYPE_COLUMN);
        cardTypeColumn.setCellEditor(new DefaultCellEditor(cardTypeCombo));
        cardTypeColumn.setResizable(false);
        cardTypeColumn.setMinWidth(90);
        cardTypeColumn.setMaxWidth(100);

        JScrollPane cardScrollPane = new JScrollPane(cardConfigTable);
        panel2.add(cardScrollPane, BorderLayout.CENTER);
        contentPane.add(panel2);
        panel2.setVisible(false);

        // Set up SMINI oscillating 2-lead searchlight configuration table
        JPanel panel2a1 = new JPanel();
        panel2a1.setLayout(new BoxLayout(panel2a1, BoxLayout.Y_AXIS));
        panel2a1.add(new JLabel(rb.getString("HintSearchlightPartA"))); // NOI18N
        panel2a1.add(new JLabel(" " + rb.getString("HintSearchlightPartB"))); // NOI18N
        panel2a1.add(new JLabel(" " + rb.getString("HintSearchlightPartC"))); // NOI18N
        panel2a1.add(new JLabel("   ")); // NOI18N
        panel2a1.add(new JLabel(rb.getString("HintSearchlightPartD"))); // NOI18N
        panel2a1.add(new JLabel(" " + rb.getString("HintSearchlightPartE"))); // NOI18N
        panel2a1.add(new JLabel(" " + rb.getString("HintSearchlightPartF"))); // NOI18N
        panel2a.add(panel2a1);
        TableModel searchlightConfigModel = new SearchlightConfigModel();
        JTable searchlightConfigTable = new JTable(searchlightConfigModel);
        searchlightConfigTable.setRowSelectionAllowed(false);
        searchlightConfigTable.setPreferredScrollableViewportSize(new java.awt.Dimension(208, 100));
        TableColumnModel searchlightColumnModel = searchlightConfigTable.getColumnModel();
        TableColumn portColumn = searchlightColumnModel.getColumn(SearchlightConfigModel.PORT_COLUMN);
        portColumn.setMinWidth(90);
        portColumn.setMaxWidth(100);
        JScrollPane searchlightScrollPane = new JScrollPane(searchlightConfigTable);
        panel2a.add(searchlightScrollPane, BorderLayout.CENTER);
        contentPane.add(panel2a);

        // Set up the notes panel
        JPanel panel3 = new JPanel();
        panel3.setLayout(new BoxLayout(panel3, BoxLayout.Y_AXIS));
        JPanel panel31 = new JPanel();
        panel31.setLayout(new FlowLayout());
        statusText1.setText(stdStatus1);
        statusText1.setVisible(true);
        panel31.add(statusText1);
        JPanel panel32 = new JPanel();
        panel32.setLayout(new FlowLayout());
        statusText2.setText(stdStatus2);
        statusText2.setVisible(true);
        panel32.add(statusText2);
        JPanel panel33 = new JPanel();
        panel33.setLayout(new FlowLayout());
        statusText3.setText(stdStatus3);
        statusText3.setVisible(true);
        panel33.add(statusText3);
        panel3.add(panel31);
        panel3.add(panel32);
        panel3.add(panel33);
        Border panel3Border = BorderFactory.createEtchedBorder();
        Border panel3Titled = BorderFactory.createTitledBorder(panel3Border,
                rb.getString("BoxLabelNotes"));
        panel3.setBorder(panel3Titled);
        contentPane.add(panel3);

        // Set up buttons
        JPanel panel4 = new JPanel();
        panel4.setLayout(new FlowLayout());
        addButton.setText(rb.getString("ButtonAdd")); // NOI18N
        addButton.setVisible(true);
        addButton.setToolTipText(rb.getString("TipAddButton")); // NOI18N
        addButton.addActionListener(new java.awt.event.ActionListener() {
            @Override
            public void actionPerformed(java.awt.event.ActionEvent e) {
                addButtonActionPerformed();
            }
        });
        panel4.add(addButton);
        editButton.setText(rb.getString("ButtonEdit")); // NOI18N
        editButton.setVisible(true);
        editButton.setToolTipText(rb.getString("TipEditButton")); // NOI18N
        panel4.add(editButton);
        editButton.addActionListener(new java.awt.event.ActionListener() {
            @Override
            public void actionPerformed(java.awt.event.ActionEvent e) {
                editButtonActionPerformed();
            }
        });
        panel4.add(deleteButton);
        deleteButton.setText(rb.getString("ButtonDelete")); // NOI18N
        deleteButton.setVisible(true);
        deleteButton.setToolTipText(rb.getString("TipDeleteButton")); // NOI18N
        panel4.add(deleteButton);
        deleteButton.addActionListener(new java.awt.event.ActionListener() {
            @Override
            public void actionPerformed(java.awt.event.ActionEvent e) {
                deleteButtonActionPerformed();
            }
        });
        panel4.add(doneButton);
        doneButton.setText(rb.getString("ButtonDone")); // NOI18N
        doneButton.setVisible(true);
        doneButton.setToolTipText(rb.getString("TipDoneButton")); // NOI18N
        panel4.add(doneButton);
        doneButton.addActionListener(new java.awt.event.ActionListener() {
            @Override
            public void actionPerformed(java.awt.event.ActionEvent e) {
                doneButtonActionPerformed();
            }
        });
        panel4.add(updateButton);
        updateButton.setText(rb.getString("ButtonUpdate")); // NOI18N
        updateButton.setVisible(true);
        updateButton.setToolTipText(rb.getString("TipUpdateButton")); // NOI18N
        panel4.add(updateButton);
        updateButton.addActionListener(new java.awt.event.ActionListener() {
            @Override
            public void actionPerformed(java.awt.event.ActionEvent e) {
                updateButtonActionPerformed();
            }
        });
        updateButton.setVisible(false);
        panel4.add(cancelButton);
        cancelButton.setText(rb.getString("ButtonCancel")); // NOI18N
        cancelButton.setVisible(true);
        cancelButton.setToolTipText(rb.getString("TipCancelButton")); // NOI18N
        panel4.add(cancelButton);
        cancelButton.addActionListener(new java.awt.event.ActionListener() {
            @Override
            public void actionPerformed(java.awt.event.ActionEvent e) {
                cancelButtonActionPerformed();
            }
        });
        cancelButton.setVisible(false);
        contentPane.add(panel4);

        // pack for display
        pack();
    }

    /**
     * Method to handle add button
     */
    public void addButtonActionPerformed() {
        // Check that a node with this address does not exist
        int nodeAddress = readNodeAddress();
        if (nodeAddress < 0) {
            return;
        }
        // error if a SerialNode corresponding to this node address exists
        if ( _memo == null || _memo.getTrafficController() == null) {
            // shouldn't happen
            log.error("Not properly set up: _memo {}", _memo, new Exception("Traceback"));
        }
        
        curNode = (SerialNode) _memo.getTrafficController().getNodeFromAddress(nodeAddress);
        if (curNode != null) {
            statusText1.setText(rb.getString("Error1") + Integer.toString(nodeAddress) // NOI18N
                    + rb.getString("Error2")); // NOI18N
            statusText1.setVisible(true);
            errorInStatus1 = true;
            resetNotes2();
            return;
        }

        // get node information from window
        if (!readReceiveDelay()) {
            return;
        }
        if (!readPulseWidth()) {
            return;
        }
        // check consistency of node information
        if (!checkConsistency()) {
            return;
        }
        // all ready, create the new node
        curNode = new SerialNode(nodeAddress, nodeType,_memo.getTrafficController());

        // configure the new node
        setNodeParameters();
        // register any orphan sensors that this node may have
        if (_memo != null && _memo.getSensorManager() != null)
            ((SerialSensorManager)_memo.getSensorManager()).registerSensorsForNode(curNode);
        // reset after succefully adding node
        resetNotes();
        changedNode = true;
        // provide user feedback
        statusText1.setText(rb.getString("FeedBackAdd") + " " // NOI18N
                + Integer.toString(nodeAddress));
        errorInStatus1 = true;
    }

    /**
     * Method to handle edit button
     */
    public void editButtonActionPerformed() {
        // Find Serial Node address
        nodeAddress = readNodeAddress();
        if (nodeAddress < 0) {
            return;
        }
        // get the SerialNode corresponding to this node address
        curNode = (SerialNode) _memo.getTrafficController().getNodeFromAddress(nodeAddress);
        if (curNode == null) {
            statusText1.setText(rb.getString("Error4")); // NOI18N
            statusText1.setVisible(true);
            errorInStatus1 = true;
            resetNotes2();
            return;
        }
        // Set up static node address
        nodeAddrStatic.setText(Integer.toString(nodeAddress));
        nodeAddrField.setVisible(false);
        nodeAddrStatic.setVisible(true);
        // get information for this node and set up combo box
        nodeType = curNode.getNodeType();
        if (nodeType == SerialNode.SMINI) {
            nodeTypeBox.setSelectedItem("SMINI"); // NOI18N
        } else if (nodeType == SerialNode.USIC_SUSIC) {
            nodeTypeBox.setSelectedItem("USIC_SUSIC"); // NOI18N
        }
// here add code for other node types
        // Node specific initialization
        if (nodeType == SerialNode.USIC_SUSIC) {
            bitsPerCard = curNode.getNumBitsPerCard();
            if (bitsPerCard == 24) {
                cardSizeBox.setSelectedItem(rb.getString("CardSize24")); // NOI18N
            }
            if (bitsPerCard == 32) {
                cardSizeBox.setSelectedItem(rb.getString("CardSize32")); // NOI18N
            }
        } else if (nodeType == SerialNode.SMINI) {
            bitsPerCard = 24;
            cardSizeBox.setSelectedItem(rb.getString("CardSize24")); // NOI18N
            // set up the searchlight arrays
            num2LSearchLights = 0;
            for (int i = 0; i < 48; i++) {
                if (curNode.isSearchLightBit(i)) {
                    searchlightBits[i] = true;
                    searchlightBits[i + 1] = true;
                    firstSearchlight[i] = true;
                    firstSearchlight[i + 1] = false;
                    num2LSearchLights++;
                    i++;
                } else {
                    searchlightBits[i] = false;
                    firstSearchlight[i] = false;
                }
            }
        }
        // set up receive delay
        receiveDelay = curNode.getTransmissionDelay();
        receiveDelayField.setText(Integer.toString(receiveDelay));
        // set up pulse width
        pulseWidth = curNode.getPulseWidth();
        pulseWidthField.setText(Integer.toString(pulseWidth));
        // set up card types
        for (int i = 0; i < 64; i++) {
            if (curNode.isOutputCard(i)) {
                cardType[i] = rb.getString("CardTypeOutput"); // NOI18N
            } else if (curNode.isInputCard(i)) {
                cardType[i] = rb.getString("CardTypeInput");  // NOI18N
            } else {
                cardType[i] = rb.getString("CardTypeNone");   // NOI18N
            }
        }
        // ensure that table displays correctly
        panel2.setVisible(false);
        panel2a.setVisible(false);
        if (nodeType == SerialNode.USIC_SUSIC) {
            panel2.setVisible(true);
        } else if (nodeType == SerialNode.SMINI) {
            panel2a.setVisible(true);
        }
// here insert code for other node types        
        // Switch buttons
        editMode = true;
        addButton.setVisible(false);
        editButton.setVisible(false);
        deleteButton.setVisible(false);
        doneButton.setVisible(false);
        updateButton.setVisible(true);
        cancelButton.setVisible(true);
        // Switch to edit notes
        statusText1.setText(editStatus1);
        statusText2.setText(editStatus2);
        statusText3.setText(editStatus3);
    }

    /**
     * Method to handle delete button
     */
    public void deleteButtonActionPerformed() {
        // Find Serial Node address
        int nodeAddress = readNodeAddress();
        if (nodeAddress < 0) {
            return;
        }
        // get the SerialNode corresponding to this node address
        curNode = (SerialNode) _memo.getTrafficController().getNodeFromAddress(nodeAddress);
        if (curNode == null) {
            statusText1.setText(rb.getString("Error4")); // NOI18N
            statusText1.setVisible(true);
            errorInStatus1 = true;
            resetNotes2();
            return;
        }
        // confirm deletion with the user
        if (javax.swing.JOptionPane.OK_OPTION == javax.swing.JOptionPane.showConfirmDialog(
                this, rb.getString("ConfirmDelete1") + "\n"        // NOI18N
                + rb.getString("ConfirmDelete2"), rb.getString("ConfirmDeleteTitle"), // NOI18N
                javax.swing.JOptionPane.OK_CANCEL_OPTION,
                javax.swing.JOptionPane.WARNING_MESSAGE)) {
            // delete this node
            _memo.getTrafficController().deleteNode(nodeAddress);
            // provide user feedback
            resetNotes();
            statusText1.setText(rb.getString("FeedBackDelete") + " " // NOI18N
                    + Integer.toString(nodeAddress));
            errorInStatus1 = true;
            changedNode = true;
        } else {
            // reset as needed
            resetNotes();
        }
    }

    /**
     * Method to handle done button
     */
    public void doneButtonActionPerformed() {
        if (editMode) {
            // Reset 
            editMode = false;
            curNode = null;
            // Switch buttons
            addButton.setVisible(true);
            editButton.setVisible(true);
            deleteButton.setVisible(true);
            doneButton.setVisible(true);
            updateButton.setVisible(false);
            cancelButton.setVisible(false);
            nodeAddrField.setVisible(true);
            nodeAddrStatic.setVisible(false);
        }
        if (changedNode) {
            // Remind user to Save new configuration
            javax.swing.JOptionPane.showMessageDialog(this,
                    rb.getString("Reminder1") + "\n" + rb.getString("Reminder2"), // NOI18N
                    rb.getString("ReminderTitle"), // NOI18N
                    javax.swing.JOptionPane.INFORMATION_MESSAGE);
        }
        setVisible(false);
        dispose();
    }

    /**
     * Method to handle update button
     */
    public void updateButtonActionPerformed() {
        // get node information from window
        if (!readReceiveDelay()) {
            return;
        }
        if (!readPulseWidth()) {
            return;
        }
        // check consistency of node information
        if (!checkConsistency()) {
            return;
        }
        // update node information
        if (curNode.getNodeType() != nodeType) {
            // node type has changed
            curNode.setNodeType(nodeType);
        }
        setNodeParameters();
        changedNode = true;
        // Reset Edit Mode
        editMode = false;
        curNode = null;
        // Switch buttons
        addButton.setVisible(true);
        editButton.setVisible(true);
        deleteButton.setVisible(true);
        doneButton.setVisible(true);
        updateButton.setVisible(false);
        cancelButton.setVisible(false);
        // make node address editable again	
        nodeAddrField.setVisible(true);
        nodeAddrStatic.setVisible(false);
        // refresh notes panel
        statusText2.setText(stdStatus2);
        statusText3.setText(stdStatus3);
        // provide user feedback
        statusText1.setText(rb.getString("FeedBackUpdate") + " " // NOI18N
                + Integer.toString(nodeAddress));
        errorInStatus1 = true;
    }

    /**
     * Method to handle cancel button
     */
    public void cancelButtonActionPerformed() {
        // Reset 
        editMode = false;
        curNode = null;
        // Switch buttons
        addButton.setVisible(true);
        editButton.setVisible(true);
        deleteButton.setVisible(true);
        doneButton.setVisible(true);
        updateButton.setVisible(false);
        cancelButton.setVisible(false);
        // make node address editable again	
        nodeAddrField.setVisible(true);
        nodeAddrStatic.setVisible(false);
        // refresh notes panel
        statusText1.setText(stdStatus1);
        statusText2.setText(stdStatus2);
        statusText3.setText(stdStatus3);
    }

    /**
     * Method to close the window when the close box is clicked
     */
    @Override
    public void windowClosing(java.awt.event.WindowEvent e) {
        doneButtonActionPerformed();
        super.windowClosing(e);
    }

    /**
     * Method to set node parameters The node must exist, and be in 'curNode'
     * Also, the node type must be set and in 'nodeType'
     */
    void setNodeParameters() {
        // receive delay is common for all node types
        curNode.setTransmissionDelay(receiveDelay);
        // pulse width is common for all node types
        curNode.setPulseWidth(pulseWidth);
        // continue in a node specific way
        switch (nodeType) {
            case SerialNode.SMINI:
                // Note: most parameters are set by default on creation
                int numSet = 0;
                // Configure 2-lead oscillating searchlights - first clear unneeded searchlights
                for (int j = 0; j < 47; j++) {
                    if (curNode.isSearchLightBit(j)) {
                        if (!firstSearchlight[j]) {
                            // this is the first bit of a deleted searchlight - clear it
                            curNode.clear2LeadSearchLight(j);
                            // skip over the second bit of the cleared searchlight
                            j++;
                        } else {
                            // this is the first bit of a kept searchlight - skip second bit
                            j++;
                        }
                    }
                }
                // Add needed searchlights that are not already configured    
                for (int i = 0; i < 47; i++) {
                    if (firstSearchlight[i]) {
                        if (!curNode.isSearchLightBit(i)) {
                            // this is the first bit of an added searchlight
                            curNode.set2LeadSearchLight(i);
                        }
                        numSet++;
                    }
                }
                // consistency check
                if (numSet != num2LSearchLights) {
                    log.error("Inconsistent numbers of 2-lead searchlights. numSet = " // NOI18N
                            + Integer.toString(numSet) + ", num2LSearchLights = " // NOI18N
                            + Integer.toString(num2LSearchLights));
                }
                break;
            case SerialNode.USIC_SUSIC:
                // set number of bits per card
                curNode.setNumBitsPerCard(bitsPerCard);
                // configure the input/output cards
                int numInput = 0;
                int numOutput = 0;
                for (int i = 0; i < 64; i++) {
                    if ("No Card".equals(cardType[i])) { // NOI18N
                        curNode.setCardTypeByAddress(i, SerialNode.NO_CARD);
                    } else if ("Input Card".equals(cardType[i])) { // NOI18N
                        curNode.setCardTypeByAddress(i, SerialNode.INPUT_CARD);
                        numInput++;
                    } else if ("Output Card".equals(cardType[i])) { // NOI18N
                        curNode.setCardTypeByAddress(i, SerialNode.OUTPUT_CARD);
                        numOutput++;
                    } else {
                        log.error("Unexpected card type - " + cardType[i]); // NOI18N
                    }
                }
                // consistency check
                if (numCards != (numOutput + numInput)) {
                    log.error("Inconsistent numbers of cards - setNodeParameters."); // NOI18N
                }
                break;
// here add code for other node types
            default:
                log.error("Unexpected node type in setNodeParameters- " // NOI18N
                        + Integer.toString(nodeType));
                break;
        }
        // Cause reinitialization of this Node to reflect these parameters
        _memo.getTrafficController().initializeSerialNode(curNode);
    }

    /**
     * Method to reset the notes error after error display
     */
    private void resetNotes() {
        if (errorInStatus1) {
            if (editMode) {
                statusText1.setText(editStatus1);
            } else {
                statusText1.setText(stdStatus1);
            }
            errorInStatus1 = false;
        }
        resetNotes2();
    }

    /**
     * Reset the second line of Notes area
     */
    private void resetNotes2() {
        if (errorInStatus2) {
            if (editMode) {
                statusText1.setText(editStatus2);
            } else {
                statusText2.setText(stdStatus2);
            }
            errorInStatus2 = false;
        }
    }

    /**
     * Read node address and check for legal range If successful, a node address
     * in the range 0-127 is returned. If not successful, -1 is returned and an
     * appropriate error message is placed in statusText1.
     */
    private int readNodeAddress() {
        int addr = -1;
        try {
            addr = Integer.parseInt(nodeAddrField.getText());
        } catch (Exception e) {
            statusText1.setText(rb.getString("Error5"));
            statusText1.setVisible(true);
            errorInStatus1 = true;
            resetNotes2();
            return -1;
        }
        if ((addr < 0) || (addr > 127)) {
            statusText1.setText(rb.getString("Error6"));
            statusText1.setVisible(true);
            errorInStatus1 = true;
            resetNotes2();
            return -1;
        }
        return (addr);
    }

    /**
     * Read receive delay from window Returns 'true' if successful, 'false' if
     * an error was detected. If an error is detected, a suitable error message
     * is placed in the Notes area
     */
    protected boolean readReceiveDelay() {
        // get the transmission delay
        try {
            receiveDelay = Integer.parseInt(receiveDelayField.getText());
        } catch (Exception e) {
            statusText1.setText(rb.getString("Error7")); // NOI18N
            statusText1.setVisible(true);
            receiveDelay = 0;
            errorInStatus1 = true;
            resetNotes2();
            return (false);
        }
        if (receiveDelay < 0) {
            statusText1.setText(rb.getString("Error8")); // NOI18N
            statusText1.setVisible(true);
            receiveDelay = 0;
            errorInStatus1 = true;
            resetNotes2();
            return (false);
        }
        if (receiveDelay > 65535) {
            statusText1.setText(rb.getString("Error9")); // NOI18N
            statusText1.setVisible(true);
            receiveDelay = 0;
            errorInStatus1 = true;
            resetNotes2();
            return (false);
        }
        // successful
        return true;
    }

    /**
     * Read pulse width from window Returns 'true' if successful, 'false' if an
     * error was detected. If an error is detected, a suitable error message is
     * placed in the Notes area
     */
    protected boolean readPulseWidth() {
        // get the pulse width
        try {
            pulseWidth = Integer.parseInt(pulseWidthField.getText());
        } catch (Exception e) {
            statusText1.setText(rb.getString("Error18")); // NOI18N
            statusText1.setVisible(true);
            pulseWidth = 500;
            errorInStatus1 = true;
            resetNotes2();
            return (false);
        }
        if (pulseWidth < 100) {
            statusText1.setText(rb.getString("Error16")); // NOI18N
            statusText1.setVisible(true);
            pulseWidth = 100;
            pulseWidthField.setText(Integer.toString(pulseWidth));
            errorInStatus1 = true;
            resetNotes2();
            return (false);
        }
        if (pulseWidth > 10000) {
            statusText1.setText(rb.getString("Error17")); // NOI18N
            statusText1.setVisible(true);
            pulseWidth = 500;
            pulseWidthField.setText(Integer.toString(pulseWidth));
            errorInStatus1 = true;
            resetNotes2();
            return (false);
        }
        // successful
        return true;
    }

    /**
     * Check for consistency errors by node type Returns 'true' if successful,
     * 'false' if an error was detected. If an error is detected, a suitable
     * error message is placed in the Notes area
     */
    protected boolean checkConsistency() {
        switch (nodeType) {
            case SerialNode.SMINI:
                // ensure that number of searchlight bits is consistent
                int numBits = 0;
                for (int i = 0; i < 48; i++) {
                    if (searchlightBits[i]) {
                        numBits++;
                    }
                }
                if ((2 * num2LSearchLights) != numBits) {
                    statusText1.setText(rb.getString("Error10"));
                    statusText1.setVisible(true);
                    errorInStatus1 = true;
                    resetNotes2();
                    return (false);
                }
                break;
            case SerialNode.USIC_SUSIC:
                // ensure that at least one card is defined
                numCards = 0;
                boolean atNoCard = false;
                for (int i = 0; i < 64; i++) {
                    if ((cardType[i].equals(rb.getString("CardTypeOutput"))) // NOI18N
                            || (cardType[i].equals(rb.getString("CardTypeInput")))) { // NOI18N
                        if (atNoCard) {
                            // gap error
                            statusText1.setText(rb.getString("Error11")); // NOI18N
                            statusText1.setVisible(true);
                            statusText2.setText(rb.getString("Error12")); // NOI18N
                            errorInStatus1 = true;
                            errorInStatus2 = true;
                            return (false);
                        } else {
                            numCards++;
                        }
                    } else if (cardType[i].equals(rb.getString("CardTypeNone"))) { // NOI18N
                        atNoCard = true;
                    }
                }
                // ensure that at least one card has been defined
                if (numCards <= 0) {
                    // no card error
                    statusText1.setText(rb.getString("Error13")); // NOI18N
                    statusText2.setText(rb.getString("Error14")); // NOI18N
                    statusText1.setVisible(true);
                    errorInStatus1 = true;
                    errorInStatus2 = true;
                    return (false);
                }
                // check that card size is 24 or 32 bit
                if ((bitsPerCard != 24) && (bitsPerCard != 32)) {
                    // card size error
                    statusText1.setText(rb.getString("Error15"));
                    statusText1.setVisible(true);
                    errorInStatus1 = true;
                    resetNotes2();
                    return (false);
                }
                // further checking if in Edit mode
                if (editMode) {
                    // get pre-edit numbers of cards
                    int numOutput = curNode.numOutputCards();
                    int numInput = curNode.numInputCards();
                    // will the number of cards be reduced by this edit?
                    if (numCards < (numOutput + numInput)) {
                        if (javax.swing.JOptionPane.NO_OPTION
                                == javax.swing.JOptionPane.showConfirmDialog(this,
                                        rb.getString("ConfirmUpdate1") + "\n" // NOI18N
                                        + rb.getString("ConfirmUpdate2") + "\n" // NOI18N
                                        + rb.getString("ConfirmUpdate3"), // NOI18N
                                        rb.getString("ConfirmUpdateTitle"), // NOI18N
                                        javax.swing.JOptionPane.YES_NO_OPTION,
                                        javax.swing.JOptionPane.WARNING_MESSAGE)) {
                            // user said don't update - cancel the update
                            return (false);
                        }
                    }
                }
                break;
// here add code for other types of nodes
            default:
                log.warn("Unexpected node type - " + Integer.toString(nodeType)); // NOI18N
                break;
        }
        return true;
    }

    /**
     * Set up table for selecting card type by address for USIC_SUSIC nodes
     */
    public class CardConfigModel extends AbstractTableModel {

        @Override
        public String getColumnName(int c) {
            return cardConfigColumnNames[c];
        }

        @Override
        public Class<?> getColumnClass(int c) {
            return String.class;
        }

        @Override
        public int getColumnCount() {
            return 2;
        }

        @Override
        public int getRowCount() {
            return 64;
        }

        @Override
        public Object getValueAt(int r, int c) {
            if (c == 0) {
                return Integer.toString(r);
            } else if (c == 1) {
                return cardType[r];
            }
            return "";
        }

        @Override
        public void setValueAt(Object type, int r, int c) {
            if (c == 1) {
                cardType[r] = (String) type;
            }
        }

        @Override
        public boolean isCellEditable(int r, int c) {
            return (c == 1);
        }

        public static final int ADDRESS_COLUMN = 0;
        public static final int TYPE_COLUMN = 1;
    }
    private String[] cardConfigColumnNames = {rb.getString("HeadingCardAddress"),
        rb.getString("HeadingCardType")};
    private String[] cardType = new String[64];

    /**
     * Set up model for SMINI table for designating oscillating 2-lead
     * searchlights
     */
    public class SearchlightConfigModel extends AbstractTableModel {

        @Override
        public String getColumnName(int c) {
            return searchlightConfigColumnNames[c];
        }

        @Override
        public Class<?> getColumnClass(int c) {
            if (c > 0) {
                return Boolean.class;
            } else {
                return String.class;
            }
        }

        @Override
        public int getColumnCount() {
            return 9;
        }

        @Override
        public int getRowCount() {
            return 6;
        }

        @Override
        public Object getValueAt(int r, int c) {
            if (c == 0) {
                switch (r) {
                    case 0:
                        return ("Card 0 Port A");
                    case 1:
                        return ("Card 0 Port B");
                    case 2:
                        return ("Card 0 Port C");
                    case 3:
                        return ("Card 1 Port A");
                    case 4:
                        return ("Card 1 Port B");
                    case 5:
                        return ("Card 1 Port C");
                    default:
                        return ("");
                }
            } else {
                int index = (r * 8) + (c - 1);
                if (searchlightBits[index]) {
                    return (Boolean.TRUE);
                } else {
                    return (Boolean.FALSE);
                }
            }
        }

        @Override
        public void setValueAt(Object type, int r, int c) {
            if (c > 0) {
                int index = (r * 8) + (c - 1);
                if (!((Boolean) type).booleanValue()) {
                    searchlightBits[index] = false;
                    if (firstSearchlight[index]) {
                        searchlightBits[index + 1] = false;
                        firstSearchlight[index] = false;
                    } else {
                        searchlightBits[index - 1] = false;
                        firstSearchlight[index - 1] = false;
                    }
                    num2LSearchLights--;
                } else {
                    if (index < 47) {
                        if (!searchlightBits[index] && !searchlightBits[index + 1]) {
                            searchlightBits[index] = true;
                            searchlightBits[index + 1] = true;
                            firstSearchlight[index] = true;
                            firstSearchlight[index + 1] = false;
                            if (index > 0) {
                                firstSearchlight[index - 1] = false;
                            }
                            num2LSearchLights++;
                        }
                    }
                }
                panel2a.setVisible(false);
                panel2a.setVisible(true);
            }
        }

        @Override
        public boolean isCellEditable(int r, int c) {
            return (c != 0);
        }

        public static final int PORT_COLUMN = 0;
    }
    private String[] searchlightConfigColumnNames = {rb.getString("HeadingPort"), // NOI18N
        "0", "1", "2", "3", "4", "5", "6", "7"};
    private boolean[] searchlightBits = new boolean[48];   // true if this bit is a searchlight bit
    private boolean[] firstSearchlight = new boolean[48];  // true if first of a pair of searchlight bits

    private final static Logger log = LoggerFactory.getLogger(NodeConfigFrame.class.getName());

}<|MERGE_RESOLUTION|>--- conflicted
+++ resolved
@@ -84,17 +84,6 @@
      */
     public NodeConfigFrame(CMRISystemConnectionMemo memo) {
         super();
-<<<<<<< HEAD
-
-        if (memo == null) {
-            log.error("called with null memo", new Exception("Traceback"));
-        } else {
-            if (memo.getTrafficController() == null) {
-                log.error("called with memo holding null TrafficController", new Exception("Traceback"));
-            }
-        }
-=======
->>>>>>> 3045e49d
         _memo = memo;
 
         // Clear information arrays

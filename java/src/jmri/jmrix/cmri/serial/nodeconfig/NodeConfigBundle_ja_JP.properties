# NodeConfigBundle.properties
#
<<<<<<< HEAD
# Revision $Revision: 17977 $
#
=======
>>>>>>> 09e83306
# Default properties for the jmri.jmrix.cmri.serial.nodeconfig window

WindowTitle    = Configure CMRI Nodes

BoxLabelNotes  = Notes

LabelCardSize       = Card Size:
LabelNodeAddress    = Node Address (UA) :
LabelNodeType       = Node Type:
LabelDelay          = Receive Delay (DL) :
LabelPulseWidth     = Pulse Width:
LabelMilliseconds   = (milliseconds)

TipNodeAddress      = Enter node address, numbering from 0.
TipNodeType         = Select type of CMRI node.
TipDelay            = Delay between receive bytes (10 microsec units), normally 0.
TipPulseWidth       = Width of pulse for pulsed turnout control (100 to 10000 allowed).
TipCardSize         = Select number of bits per card.
TipAddButton        = Add a new node
TipEditButton       = Edit an existing node
TipDeleteButton     = Delete an existing node
TipDoneButton       = Select when done configuring nodes
TipUpdateButton     = Change node information
TipCancelButton     = Stop edit without changing node

ButtonAdd           = Add Node
ButtonEdit          = Edit Node
ButtonDelete        = Delete Node
ButtonDone          = Done
ButtonUpdate        = Update Node
ButtonCancel        = Cancel 

# The longest of the next three lines determines the window width.
NotesStd1   = To Add a new node, enter information and select 'Add Node'.
NotesStd2   = To Edit a node, enter node address, then select 'Edit Node'.
NotesStd3   = To Delete a node, enter node address, then select 'Delete Node'.
# These three lines must be shorter than the longest line above.
NotesEdit1  = Please check Node Address before making changes.
NotesEdit2  = To change this node, make changes, then select 'Update Node'.
NotesEdit3  = To leave Edit without changing this node, select 'Cancel'.

CardTypeInput   = Input Card
CardTypeOutput  = Output Card
CardTypeNone    = No Card

CardSize24      = 24-bit
CardSize32      = 32-bit

HeadingCardAddress = Card Address
HeadingCardType    = Card Type
HeadingPort        = Port    Bit -

# The following 3 lines are one message, split into three parts to fit space available
HintCardTypePartA = Please select card type
HintCardTypePartB = for each occupied card
HintCardTypePartC = address (no gaps).
# The following 3 lines are one message, split into three parts to fit space available
HintCardTypePartD = Select 'No Card' in the
HintCardTypePartE = remaining unused card
HintCardTypePartF = addresses.
# The following 3 lines are one message, split into three parts to fit space available
HintSearchlightPartA = Click on first bit of
HintSearchlightPartB = each 2-lead oscillating
HintSearchlightPartC = searchlight signal.
# The following 3 lines are one message, split into three parts to fit space available
HintSearchlightPartD = No entry needed if no
HintSearchlightPartE = 2-lead oscillating
HintSearchlightPartF = searchlight signals.

# All Errorxx lines below must be shorter than the longest NotesStdx line above.
Error1    = Error - Node with address '
Error2    = ' already exists, please try again.
Error3    = Error when creating new node. Node not added.
Error4    = Error - No node with entered Node Address(UA), please try again.
Error5    = Error - Bad character in Node Address (UA), please try again.
Error6    = Error - Node Address (UA) is not between 0 and 127.
Error7    = Error - Bad character in Receive Delay (DL), please try again.
Error8    = Error - Receive Delay (DL) must be positive, please try again.
Error9    = Error - Receive Delay (DL) cannot exceed 65535, please try again.
Error10   = Error - Searchlight definition is not consistent.
Error11   = Error - All Input and Output cards must precede first 'No Card'.
Error12   = This is a CMRI design requirement.
Error13   = Error - USIC_SUSIC must have at least one Input or Output Card.
Error14   = Please configure Input and Output Cards and try again.
Error15   = Error - USIC_SUSIC cards must be either 24-bit or 32-bit.
Error16   = Error - Pulse width must be at least 100, please try again.
Error17   = Error - Pulse width must be less than 10000, please try again.
Error18   = Error - Bad character in Pulse Width, please try again.

FeedBackAdd     = CMRI Node added. Node Address =
FeedBackDelete  = CMRI Node deleted. Node Address =
FeedBackUpdate  = CMRI Node updated. Node Address =

ConfirmDelete1  = Are you sure you want to delete this node?
ConfirmDelete2  = Any Sensors, Turnouts, or Lights with this node address will be affected.
ConfirmDeleteTitle = Confirm Deletion
ConfirmUpdate1  = This edit will reduce the number of cards for this node.
ConfirmUpdate2  = Sensor, Turnout, and Light addresses may be affected.
ConfirmUpdate3  = Are you sure you want to update this node?
ConfirmUpdateTitle  = Confirm Update

Reminder1  = Remember to save your new CMRI node information to disk.
Reminder2  = Use the Save button in the Preferences window.
ReminderTitle = Reminder<|MERGE_RESOLUTION|>--- conflicted
+++ resolved
@@ -1,13 +1,8 @@
 # NodeConfigBundle.properties
 #
-<<<<<<< HEAD
-# Revision $Revision: 17977 $
-#
-=======
->>>>>>> 09e83306
 # Default properties for the jmri.jmrix.cmri.serial.nodeconfig window
 
-WindowTitle    = Configure CMRI Nodes
+WindowTitle    = Configure C/MRI Nodes
 
 BoxLabelNotes  = Notes
 
@@ -19,7 +14,7 @@
 LabelMilliseconds   = (milliseconds)
 
 TipNodeAddress      = Enter node address, numbering from 0.
-TipNodeType         = Select type of CMRI node.
+TipNodeType         = Select type of C/MRI node.
 TipDelay            = Delay between receive bytes (10 microsec units), normally 0.
 TipPulseWidth       = Width of pulse for pulsed turnout control (100 to 10000 allowed).
 TipCardSize         = Select number of bits per card.
@@ -86,7 +81,7 @@
 Error9    = Error - Receive Delay (DL) cannot exceed 65535, please try again.
 Error10   = Error - Searchlight definition is not consistent.
 Error11   = Error - All Input and Output cards must precede first 'No Card'.
-Error12   = This is a CMRI design requirement.
+Error12   = This is a C/MRI design requirement.
 Error13   = Error - USIC_SUSIC must have at least one Input or Output Card.
 Error14   = Please configure Input and Output Cards and try again.
 Error15   = Error - USIC_SUSIC cards must be either 24-bit or 32-bit.
@@ -94,9 +89,9 @@
 Error17   = Error - Pulse width must be less than 10000, please try again.
 Error18   = Error - Bad character in Pulse Width, please try again.
 
-FeedBackAdd     = CMRI Node added. Node Address =
-FeedBackDelete  = CMRI Node deleted. Node Address =
-FeedBackUpdate  = CMRI Node updated. Node Address =
+FeedBackAdd     = C/MRI Node added. Node Address =
+FeedBackDelete  = C/MRI Node deleted. Node Address =
+FeedBackUpdate  = C/MRI Node updated. Node Address =
 
 ConfirmDelete1  = Are you sure you want to delete this node?
 ConfirmDelete2  = Any Sensors, Turnouts, or Lights with this node address will be affected.
@@ -106,6 +101,6 @@
 ConfirmUpdate3  = Are you sure you want to update this node?
 ConfirmUpdateTitle  = Confirm Update
 
-Reminder1  = Remember to save your new CMRI node information to disk.
+Reminder1  = Remember to save your new C/MRI node information to disk.
 Reminder2  = Use the Save button in the Preferences window.
 ReminderTitle = Reminder
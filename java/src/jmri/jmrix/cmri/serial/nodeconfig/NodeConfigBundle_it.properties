# NodeConfigBundle_it.properties
#
# Italian properties for the jmri.jmrix.cmri.serial.nodeconfig window
# Translation: Enzo Fortuna (babbo_enzo@yahoo.com )

<<<<<<< HEAD
WindowTitle    = Configura Nodi CMRI
=======
#WindowTitle    = Configura Nodi C/MRI
>>>>>>> cfe600c0

BoxLabelNotes       = Note

LabelCardSize       = Dimensione scheda:
LabelNodeType       = Tipo Nodo:
LabelDelay          = Ritardo Ricezione (DL) :
LabelPulseWidth     = larghezza Impulso:
LabelMilliseconds   = (millisecondi)

TipNodeAddress      = Batti Indirizzo Nodo, partenzo da 0.
TipNodeType         = Seleziona tipo di Nodo CMRI.
TipDelay            = Ritardo tra bytes ricevuti (in unit\u2021 da 10 usec units), normalmente=0.
TipPulseWidth       = Durata Impulso per comandi scambio impulsivi (100-10000).
TipCardSize         = Seleziona numero di bits per scheda.
TipAddButton        = Aggiungi nuovo Nodo
TipEditButton       = Modifica Nodo esistente
TipDeleteButton     = Cancella Nodo esistente
TipDoneButton       = Seleziona quando terminato Configurazione Nodi
TipUpdateButton     = Cambia informazioni Nodo
TipCancelButton     = Annulla modifiche senza cambiamenti

ButtonAdd           = Aggiungi Nodo
ButtonEdit          = Modifica Nodo
ButtonDelete        = Cancella Nodo
ButtonUpdate        = Aggiorna Nodo

# The longest of the next three lines determines the window width.
NotesStd1           = Per Aggiungere nuovo Nodo, batti le informazioni e seleziona [{0}].
NotesStd2           = per Modificare un Nodo esistente, batti l'indirizzo del nodo e seleziona [{0}].
NotesStd3           = per Cancellare un nodo esistente, batti l'indirizzo del nodo e seleziona [{0}].
# These three lines must be shorter than the longest line above.
NotesEdit1          = Controlla Indirizzo del Nodo prima di fare modifiche.
NotesEdit2          = Per modificare questo Nodo, fai le modifiche e seleziona [{0}].
NotesEdit3          = Per terminare senza modificare il nodo seleziona [{0}].

CardTypeInput       = Scheda Ingressi
CardTypeOutput      = Scheda Uscite
CardTypeNone        = Nessuna Scheda

CardSize24          = 24-bit
CardSize32          = 32-bit

HeadingCardAddress  = Indirizzo Scheda
HeadingCardType     = Tipo Scheda
HeadingPort         = Porta    Bit -

# The following 3 lines are one message, split into three parts to fit space available
HintCardTypePartA = Scegli il tipo della scheda
HintCardTypePartB = per ogni indirizzo occupato
HintCardTypePartC = (senza spazi vuoti).
# The following 3 lines are one message, split into three parts to fit space available
HintCardTypePartD = Seleziona 'Nessuna Scheda'
HintCardTypePartE = per gli indirizzi scheda rimanenti
HintCardTypePartF = e non utilizzati.
# The following 3 lines are one message, split into three parts to fit space available
HintSearchlightPartA = Click sul primo bit
HintSearchlightPartB = di ogni Segnale luminoso
HintSearchlightPartC = a due luci oscillanti.
# The following 3 lines are one message, split into three parts to fit space available
HintSearchlightPartD = Non \u00cb necessario nessun dato
HintSearchlightPartE = se non \u00cb un segnale
HintSearchlightPartF = a due luci oscillanti.

# All Errorxx lines below must be shorter than the longest NotesStdx line above.
Error1    = Errore - Il Nodo con indirizzo '
Error2    = ' esiste gi\u00e0, riprova.
Error3    = Errore nella creazione di un nuovo Nodo. Nodo non aggiunto.
Error4    = Errore - nessun nodo con questo indirizzo (UA), Riprova.
Error5    = Errore - Carattere errato nell'indirizzo Nodo (UA), Riprova.
Error6    = Errore - L'indirizzo Nodo (UA) non \u00e8 tra 0 e 127.
Error7    = Errore - Carattere errato in Ritardo Ricezione (DL), Riprova.
Error8    = Errore - Ritardo Ricezione (DL) deve essere positivo, Riprova.
Error9    = Errore - Ritardo Ricezione (DL) deve essere minore di 65535, Riprova.
Error10   = Errore - Definizione segnale luminoso non \u00e8 consistente.
Error11   = Errore - Tutte le schede con Ingressi o Uscite devono precedere 'Nessuna Scheda'.
<<<<<<< HEAD
Error12   = Questo \u00cb obbligatorio sul sistema CMRI.
=======
Error12   = Questo \u00e8 obbligatorio sul sistema C/MRI.
>>>>>>> cfe600c0
Error13   = Errore - USIC_SUSIC deve avere almeno una scheda  Ingressi o Uscite.
Error14   = Configura Schede Ingressi e Uscite e riprova.
Error15   = Errore - Le schede USIC_SUSIC devono essere o 24-bit o 32-bit.
Error16   = Errore - Durata impulso deve essere almeno 100, Riprova.
Error17   = Errore - Durata impulso deve essere meno di 10000, Riprova.
Error18   = Errore - carattere errato in Durata Impulso , Riprova.

<<<<<<< HEAD
FeedBackAdd     = Aggiunto Nodo CMRI. Indirizzo =
FeedBackDelete  = Cancellato Nodo CMRI. Indirizzo =
FeedBackUpdate  = Aggiornato Nodo CMRI. Indirizzo =
=======
FeedBackAdd         = Aggiunto Nodo C/MRI. Indirizzo =
FeedBackDelete      = Cancellato Nodo C/MRI. Indirizzo =
FeedBackUpdate      = Aggiornato Nodo C/MRI. Indirizzo =
>>>>>>> cfe600c0

ConfirmDelete1      = Sei sicuro di cancelare questo Nodo?
ConfirmDelete2      = Saranno interessati tutti i sensori, Scambi o Luci con questo Indirizzo di Nodo.
ConfirmDeleteTitle  = Confermare l'operazione
ConfirmUpdate1      = Questa modifica ridurr\u2021 il numero di schede per questo Nodo.
ConfirmUpdate2      = Saranno interessati gli indirizzi di Sensori, Scambi e Luci.
ConfirmUpdate3      = Se sicuro di voler aggiornare questo Nodo?
ConfirmUpdateTitle  = Confermare l'operazione

<<<<<<< HEAD
Reminder1  = Ricorda di salvare le nuove informazioni del nodo CMRI su disco.
Reminder2  = Usare il pulsante Salva nella finestra Preferenze.
ReminderTitle = Promemoria
=======
Reminder1           = Ricorda di salvare le nuove informazioni del nodo C/MRI su disco.
Reminder2           = Usare il pulsante [{0}] nella finestra Preferenze.
>>>>>>> cfe600c0
<|MERGE_RESOLUTION|>--- conflicted
+++ resolved
@@ -3,11 +3,7 @@
 # Italian properties for the jmri.jmrix.cmri.serial.nodeconfig window
 # Translation: Enzo Fortuna (babbo_enzo@yahoo.com )
 
-<<<<<<< HEAD
-WindowTitle    = Configura Nodi CMRI
-=======
 #WindowTitle    = Configura Nodi C/MRI
->>>>>>> cfe600c0
 
 BoxLabelNotes       = Note
 
@@ -83,11 +79,7 @@
 Error9    = Errore - Ritardo Ricezione (DL) deve essere minore di 65535, Riprova.
 Error10   = Errore - Definizione segnale luminoso non \u00e8 consistente.
 Error11   = Errore - Tutte le schede con Ingressi o Uscite devono precedere 'Nessuna Scheda'.
-<<<<<<< HEAD
-Error12   = Questo \u00cb obbligatorio sul sistema CMRI.
-=======
 Error12   = Questo \u00e8 obbligatorio sul sistema C/MRI.
->>>>>>> cfe600c0
 Error13   = Errore - USIC_SUSIC deve avere almeno una scheda  Ingressi o Uscite.
 Error14   = Configura Schede Ingressi e Uscite e riprova.
 Error15   = Errore - Le schede USIC_SUSIC devono essere o 24-bit o 32-bit.
@@ -95,15 +87,9 @@
 Error17   = Errore - Durata impulso deve essere meno di 10000, Riprova.
 Error18   = Errore - carattere errato in Durata Impulso , Riprova.
 
-<<<<<<< HEAD
-FeedBackAdd     = Aggiunto Nodo CMRI. Indirizzo =
-FeedBackDelete  = Cancellato Nodo CMRI. Indirizzo =
-FeedBackUpdate  = Aggiornato Nodo CMRI. Indirizzo =
-=======
 FeedBackAdd         = Aggiunto Nodo C/MRI. Indirizzo =
 FeedBackDelete      = Cancellato Nodo C/MRI. Indirizzo =
 FeedBackUpdate      = Aggiornato Nodo C/MRI. Indirizzo =
->>>>>>> cfe600c0
 
 ConfirmDelete1      = Sei sicuro di cancelare questo Nodo?
 ConfirmDelete2      = Saranno interessati tutti i sensori, Scambi o Luci con questo Indirizzo di Nodo.
@@ -113,11 +99,5 @@
 ConfirmUpdate3      = Se sicuro di voler aggiornare questo Nodo?
 ConfirmUpdateTitle  = Confermare l'operazione
 
-<<<<<<< HEAD
-Reminder1  = Ricorda di salvare le nuove informazioni del nodo CMRI su disco.
-Reminder2  = Usare il pulsante Salva nella finestra Preferenze.
-ReminderTitle = Promemoria
-=======
 Reminder1           = Ricorda di salvare le nuove informazioni del nodo C/MRI su disco.
-Reminder2           = Usare il pulsante [{0}] nella finestra Preferenze.
->>>>>>> cfe600c0
+Reminder2           = Usare il pulsante [{0}] nella finestra Preferenze.
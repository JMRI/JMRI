// ActiveFlag.java
package jmri.jmrix.cmri.serial;

/**
 * Provide a flag to indicate that the system provided by this package is
 * active.
 * <P>
 * This is a very light-weight class, carrying only the flag, so as to limit the
 * number of unneeded class loadings.
 *
<<<<<<< HEAD
 * @author		Bob Jacobsen  Copyright (C) 2003
 * @version             $Revision: 17977 $
=======
 * @author	Bob Jacobsen Copyright (C) 2003
 * @version $Revision$
>>>>>>> 91c31e8a
 */
abstract public class ActiveFlag {

    static private boolean flag = false;

    static public void setActive() {
        flag = true;
    }

    static public boolean isActive() {
        return flag;
    }
}


/* @(#)AbstractMRReply.java */<|MERGE_RESOLUTION|>--- conflicted
+++ resolved
@@ -8,13 +8,8 @@
  * This is a very light-weight class, carrying only the flag, so as to limit the
  * number of unneeded class loadings.
  *
-<<<<<<< HEAD
- * @author		Bob Jacobsen  Copyright (C) 2003
- * @version             $Revision: 17977 $
-=======
  * @author	Bob Jacobsen Copyright (C) 2003
  * @version $Revision$
->>>>>>> 91c31e8a
  */
 abstract public class ActiveFlag {
 

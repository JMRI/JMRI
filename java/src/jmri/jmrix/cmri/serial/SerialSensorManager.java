package jmri.jmrix.cmri.serial;

import jmri.JmriException;
import jmri.Sensor;
import jmri.jmrix.AbstractNode;
import org.slf4j.Logger;
import org.slf4j.LoggerFactory;
import jmri.jmrix.cmri.CMRISystemConnectionMemo;

/**
 * Manage the C/MRI serial-specific Sensor implementation.
 * <P>
 * System names are "CSnnnn", where nnnn is the sensor number without padding.
 * <P>
 * Sensors are numbered from 1.
 * <P>
 * This is a SerialListener to handle the replies to poll messages. Those are
 * forwarded to the specific SerialNode object corresponding to their origin for
 * processing of the data.
 * <P>
 * @author	Bob Jacobsen Copyright (C) 2003, 2007
 * @author Dave Duchamp, multi node extensions, 2004
 */
public class SerialSensorManager extends jmri.managers.AbstractSensorManager
        implements SerialListener {

    /**
     * Number of sensors per UA in the naming scheme.
     * <P>
     * The first UA (node address) uses sensors from 1 to SENSORSPERUA-1, the
     * second from SENSORSPERUA+1 to SENSORSPERUA+(SENSORSPERUA-1), etc.
     * <P>
     * Must be more than, and is generally one more than,
     * {@link SerialNode#MAXSENSORS}
     *
     */
    static final int SENSORSPERUA = 1000;

    private CMRISystemConnectionMemo _memo = null;

    public SerialSensorManager(CMRISystemConnectionMemo memo) {
        super();
        _memo = memo;
    }

    /**
     * Return the C/MRI system letter
     */
    public String getSystemPrefix() {
        return _memo.getSystemPrefix();
    }

    /**
     * Create a new sensor if all checks are passed System name is normalized to
     * ensure uniqueness.
     */
    public Sensor createNewSensor(String systemName, String userName) {
        Sensor s;
        // validate the system name, and normalize it
        String sName = SerialAddress.normalizeSystemName(systemName);
        if (sName.equals("")) {
            // system name is not valid
            log.error("Invalid C/MRI Sensor system name - " + systemName);
            return null;
        }
        // does this Sensor already exist
        s = getBySystemName(sName);
        if (s != null) {
            log.error("Sensor with this name already exists - " + systemName);
            return null;
        }
        // check under alternate name
        String altName = SerialAddress.convertSystemNameToAlternate(sName);
        s = getBySystemName(altName);
        if (s != null) {
            log.error("Sensor with name '" + systemName + "' already exists as '" + altName + "'");
            return null;
        }
        // check bit number
        int bit = SerialAddress.getBitFromSystemName(sName);
        if ((bit <= 0) || (bit >= SENSORSPERUA)) {
            log.error("Sensor bit number, " + Integer.toString(bit)
                    + ", is outside the supported range, 1-" + Integer.toString(SENSORSPERUA - 1));
            return null;
        }
        // Sensor system name is valid and Sensor doesn't exist, make a new one
        if (userName == null) {
            s = new SerialSensor(sName);
        } else {
            s = new SerialSensor(sName, userName);
        }

        // ensure that a corresponding Serial Node exists
        SerialNode node = (SerialNode) SerialAddress.getNodeFromSystemName(sName);
        if (node == null) {
            log.warn("Sensor " + sName + " refers to an undefined Serial Node.");
            return s;
        }
        // register this sensor with the Serial Node
        node.registerSensor(s, bit - 1);
        return s;
    }

    /**
     * Dummy routine
     */
    public void message(SerialMessage r) {
        log.warn("unexpected message");
    }

    /**
     * Process a reply to a poll of Sensors of one node
     */
    public void reply(SerialReply r) {
        // determine which node
<<<<<<< HEAD
        SerialNode node = (SerialNode)SerialTrafficController.instance().getNodeFromAddress(r.getUA());
        if (node!=null) {
         // Response 'R'  input bytes
           if (r.isRcv())
            { 
              node.markChanges(r);
            }
         // Response 'E'  EOT response Do no processing, none need 
           if (r.isEOT()) 
            {
            }
         // Response 'Q'  Node query
           if (r.isQUERY()) 
            {
               log.info("QUERY Seen");
           }
         // Response 'D'  Datagram Read Data
           if (r.isDGREAD())  
            {
               log.info("Datagram In Data Seen");
           }
         // Response 'W'  Datagram Write Data
           if (r.isDGWRITE()) 
            {
               if (true) //(node.validateCRC()) 
                {
                    log.info("Datagram ACK Seen");
                }
            }
         // Response 'A'+ACK  Datagram negative acknowledge
           if (r.isDGACK()) 
            {
               if (true) //(node.validateCRC()) 
                {
                    log.info("Datagram NAK Seen");
                           
                }
            }
         // Response 'A'+NAK  Datagram negative acknowledge
           if (r.isDGNAK()) 
            {
               if (true) //(node.validateCRC()) 
                {
                    log.info("Datagram NAK Seen");
                           
                }
            }
=======
        SerialNode node = (SerialNode) _memo.getTrafficController().getNodeFromAddress(r.getUA());
        if (node != null) {
            node.markChanges(r);
>>>>>>> 27bf7eb2
        }
    }

    /**
     * Method to register any orphan Sensors when a new Serial Node is created
     */
    public void registerSensorsForNode(SerialNode node) {
        // get list containing all Sensors
        java.util.Iterator<String> iter
                = getSystemNameList().iterator();
        // Iterate through the sensors
        AbstractNode tNode = null;
        while (iter.hasNext()) {
            String sName = iter.next();
            if (sName == null) {
                log.error("System name null during register Sensor");
            } else {
                log.debug("system name is " + sName);
                if ((sName.charAt(0) == 'C') && (sName.charAt(1) == 'S')) {
                    // This is a C/MRI Sensor
                    tNode = SerialAddress.getNodeFromSystemName(sName);
                    if (tNode == node) {
                        // This sensor is for this new Serial Node - register it
                        node.registerSensor(getBySystemName(sName),
                                (SerialAddress.getBitFromSystemName(sName) - 1));
                    }
                }
            }
        }
    }

    /**
     * static function returning the SerialSensorManager instance to use.
     *
     * @return The registered SerialSensorManager instance for general use, if
     *         need be creating one.
     * @deprecated JMRI Since 4.4 instance() shouldn't be used, convert to JMRI multi-system support structure
     */
    @Deprecated
    static public SerialSensorManager instance() {
        return null;
    }


    public boolean allowMultipleAdditions(String systemName) {
        return true;
    }

    public String createSystemName(String curAddress, String prefix) throws JmriException {
        String tmpSName = "";
        if (curAddress.contains(":")) {
            //Address format passed is in the form node:address
            int seperator = curAddress.indexOf(":");
            try {
                nAddress = Integer.valueOf(curAddress.substring(0, seperator)).intValue();
                bitNum = Integer.valueOf(curAddress.substring(seperator + 1)).intValue();
            } catch (NumberFormatException ex) {
                log.error("Unable to convert " + curAddress + " Hardware Address to a number");
                throw new JmriException("Unable to convert " + curAddress + " to a valid Hardware Address");
            }
            tmpSName = SerialAddress.makeSystemName("S", nAddress, bitNum);
        } else if (curAddress.contains("B") || (curAddress.contains("b"))) {
            curAddress = curAddress.toUpperCase();
            try {
                //We do this to simply check that we have numbers in the correct places ish
                Integer.parseInt(curAddress.substring(0, 1));
                int b = (curAddress.toUpperCase()).indexOf("B") + 1;
                Integer.parseInt(curAddress.substring(b));
            } catch (NumberFormatException ex) {
                log.error("Unable to convert " + curAddress + " Hardware Address to a number");
                throw new JmriException("Unable to convert " + curAddress + " to a valid Hardware Address");
            }
            tmpSName = prefix + typeLetter() + curAddress;
            bitNum = SerialAddress.getBitFromSystemName(tmpSName);
            nAddress = SerialAddress.getNodeAddressFromSystemName(tmpSName);
        } else {
            try {
                //We do this to simply check that the value passed is a number!
                Integer.parseInt(curAddress);
            } catch (NumberFormatException ex) {
                log.error("Unable to convert " + curAddress + " Hardware Address to a number");
                throw new JmriException("Unable to convert " + curAddress + " to a valid Hardware Address");
            }
            tmpSName = prefix + typeLetter() + curAddress;
            bitNum = SerialAddress.getBitFromSystemName(tmpSName);
            nAddress = SerialAddress.getNodeAddressFromSystemName(tmpSName);
        }

        return tmpSName;
    }

    int bitNum = 0;
    int nAddress = 0;

    public String getNextValidAddress(String curAddress, String prefix) {
        //If the hardware address past does not already exist then this can
        //be considered the next valid address.

        String tmpSName = "";
        try {
            tmpSName = createSystemName(curAddress, prefix);
        } catch (JmriException ex) {
            log.error("Unable to convert " + curAddress + " Hardware Address to a number");
            jmri.InstanceManager.getDefault(jmri.UserPreferencesManager.class).
                    showErrorMessage("Error", "Unable to convert " + curAddress + " to a valid Hardware Address", "" + ex, "", true, false);

            return null;
        }

        //Check to determine if the systemName is in use, return null if it is,
        //otherwise return the next valid address.
        Sensor s = getBySystemName(tmpSName);
        if (s != null) {
            for (int x = 1; x < 10; x++) {
                bitNum++;
                tmpSName = SerialAddress.makeSystemName("S", nAddress, bitNum);
                s = getBySystemName(tmpSName);
                if (s == null) {
                    int seperator = tmpSName.lastIndexOf("S") + 1;
                    curAddress = tmpSName.substring(seperator);
                    return curAddress;
                }
            }
            return null;
        } else {
            int seperator = tmpSName.lastIndexOf("S") + 1;
            curAddress = tmpSName.substring(seperator);
            return curAddress;
        }
    }

    private final static Logger log = LoggerFactory.getLogger(SerialSensorManager.class.getName());
}<|MERGE_RESOLUTION|>--- conflicted
+++ resolved
@@ -113,7 +113,6 @@
      */
     public void reply(SerialReply r) {
         // determine which node
-<<<<<<< HEAD
         SerialNode node = (SerialNode)SerialTrafficController.instance().getNodeFromAddress(r.getUA());
         if (node!=null) {
          // Response 'R'  input bytes
@@ -161,11 +160,6 @@
                            
                 }
             }
-=======
-        SerialNode node = (SerialNode) _memo.getTrafficController().getNodeFromAddress(r.getUA());
-        if (node != null) {
-            node.markChanges(r);
->>>>>>> 27bf7eb2
         }
     }
 

--- conflicted
+++ resolved
@@ -18,15 +18,9 @@
  * forwarded to the specific SerialNode object corresponding to their origin for
  * processing of the data.
  * <P>
-<<<<<<< HEAD
- * @author			Bob Jacobsen Copyright (C) 2003, 2007
- * @author                      Dave Duchamp, multi node extensions, 2004
- * @version			$Revision: 18178 $
-=======
  * @author	Bob Jacobsen Copyright (C) 2003, 2007
  * @author Dave Duchamp, multi node extensions, 2004
  * @version	$Revision$
->>>>>>> 91c31e8a
  */
 public class SerialSensorManager extends jmri.managers.AbstractSensorManager
         implements SerialListener {
@@ -64,11 +58,7 @@
         String sName = SerialAddress.normalizeSystemName(systemName);
         if (sName.equals("")) {
             // system name is not valid
-<<<<<<< HEAD
-            log.error("Invalid CMRI Sensor system name - "+systemName);
-=======
             log.error("Invalid C/MRI Sensor system name - " + systemName);
->>>>>>> 91c31e8a
             return null;
         }
         // does this Sensor already exist
@@ -117,9 +107,7 @@
     }
 
     /**
-<<<<<<< HEAD
-     *  Process a reply to a poll of Sensors of one node
-     *  with CMRI-Extended messages 
+     * Process a reply to a poll of Sensors of one node
      */
     public void reply(SerialReply r) {
         // determine which node
@@ -170,15 +158,6 @@
                            
                 }
             }
-=======
-     * Process a reply to a poll of Sensors of one node
-     */
-    public void reply(SerialReply r) {
-        // determine which node
-        SerialNode node = (SerialNode) SerialTrafficController.instance().getNodeFromAddress(r.getUA());
-        if (node != null) {
-            node.markChanges(r);
->>>>>>> 91c31e8a
         }
     }
 

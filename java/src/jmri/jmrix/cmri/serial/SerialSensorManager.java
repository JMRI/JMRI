package jmri.jmrix.cmri.serial;

import java.util.Locale;
import jmri.JmriException;
import jmri.Sensor;
import jmri.jmrix.AbstractNode;
import jmri.jmrix.cmri.CMRISystemConnectionMemo;
import org.slf4j.Logger;
import org.slf4j.LoggerFactory;

/**
 * Manage the C/MRI serial-specific Sensor implementation.
 * <p>
 * System names are "CSnnnn", where C is the user-configurable system prefix,
 * nnnn is the sensor number without padding.
 * <p>
 * Sensors are numbered from 1.
 * <p>
 * This is a SerialListener to handle the replies to poll messages. Those are
 * forwarded to the specific SerialNode object corresponding to their origin for
 * processing of the data.
 *
 * @author Bob Jacobsen Copyright (C) 2003, 2007
 * @author Dave Duchamp, multi node extensions, 2004
 */
public class SerialSensorManager extends jmri.managers.AbstractSensorManager
        implements SerialListener {

    /**
     * Number of sensors per UA in the naming scheme.
     * <p>
     * The first UA (node address) uses sensors from 1 to SENSORSPERUA-1, the
     * second from SENSORSPERUA+1 to SENSORSPERUA+(SENSORSPERUA-1), etc.
     * <p>
     * Must be more than, and is generally one more than,
     * {@link SerialNode#MAXSENSORS}
     *
     */
    static final int SENSORSPERUA = 1000;

    public SerialSensorManager(CMRISystemConnectionMemo memo) {
        super(memo);
    }

    /**
     * {@inheritDoc}
     */
    @Override
    public CMRISystemConnectionMemo getMemo() {
        return (CMRISystemConnectionMemo) memo;
    }

    /**
     * {@inheritDoc}
     */
    @Override
    public Sensor createNewSensor(String systemName, String userName) {
        Sensor s;
        // validate the system name, and normalize it
        String sName = getMemo().normalizeSystemName(systemName);
        if (sName.equals("")) {
            // system name is not valid
            log.error("Invalid C/MRI Sensor system name - {}", systemName);
            return null;
        }
        // does this Sensor already exist
        s = getBySystemName(sName);
        if (s != null) {
            log.error("Sensor with this name already exists - {}", systemName);
            return null;
        }
        // check under alternate name
        String altName = getMemo().convertSystemNameToAlternate(sName);
        s = getBySystemName(altName);
        if (s != null) {
            log.error("Sensor with name '{}' already exists as '{}'", systemName, altName);
            return null;
        }
        // check bit number
        int bit = getMemo().getBitFromSystemName(sName);
        if ((bit <= 0) || (bit >= SENSORSPERUA)) {
            log.error("Sensor bit number, " + Integer.toString(bit)
                    + ", is outside the supported range, 1-" + Integer.toString(SENSORSPERUA - 1));
            return null;
        }
        // Sensor system name is valid and Sensor doesn't exist, make a new one
        if (userName == null) {
            s = new SerialSensor(sName);
        } else {
            s = new SerialSensor(sName, userName);
        }

        // ensure that a corresponding Serial Node exists
        SerialNode node = (SerialNode) getMemo().getNodeFromSystemName(sName,getMemo().getTrafficController());
        if (node == null) {
            log.warn("Sensor {} refers to an undefined Serial Node.", sName);
            return s;
        }
        // register this sensor with the Serial Node
        node.registerSensor(s, bit - 1);
        return s;
    }

    /**
     * Dummy routine
     */
    @Override
    public void message(SerialMessage r) {
        log.warn("unexpected message");
    }

    /**
     * Process a reply to a poll of Sensors of one node
     */
    @Override
    public void reply(SerialReply r) {
        // determine which node
        SerialNode node = (SerialNode) getMemo().getTrafficController().getNodeFromAddress(r.getUA());
        if (node != null) {
            node.markChanges(r);
        }
    }

    /**
     * Method to register any orphan Sensors when a new Serial Node is created
     */
    @SuppressWarnings("deprecation") // needs careful unwinding for Set operations
    public void registerSensorsForNode(SerialNode node) {
        // get list containing all Sensors
        java.util.Iterator<String> iter
                = getSystemNameList().iterator();
        // Iterate through the sensors
        AbstractNode tNode = null;
        while (iter.hasNext()) {
            String sName = iter.next();
            if (sName == null) {
                log.error("System name null during register Sensor");
            } else {
                log.debug("system name is {}", sName);
                if ((sName.charAt(0) == 'C') && (sName.charAt(1) == 'S')) { // TODO multichar prefix
                    // This is a C/MRI Sensor
                    tNode = getMemo().getNodeFromSystemName(sName, getMemo().getTrafficController());
                    if (tNode == node) {
                        // This sensor is for this new Serial Node - register it
                        node.registerSensor(getBySystemName(sName),
                                (getMemo().getBitFromSystemName(sName) - 1));
                    }
                }
            }
        }
    }

    /**
     * {@inheritDoc}
     */
    @Override
    public boolean allowMultipleAdditions(String systemName) {
        return true;
    }

    /**
     * {@inheritDoc}
     */
    @Override
    public String createSystemName(String curAddress, String prefix) throws JmriException {
        String tmpSName = "";
        if (curAddress.contains(":")) {
            //Address format passed is in the form node:address
            int seperator = curAddress.indexOf(":");
            try {
                nAddress = Integer.parseInt(curAddress.substring(0, seperator));
                bitNum = Integer.parseInt(curAddress.substring(seperator + 1));
            } catch (NumberFormatException ex) {
                log.error("Unable to convert {} Hardware Address to a number", curAddress);
                throw new JmriException("Unable to convert " + curAddress + " to a valid Hardware Address");
            }
            tmpSName = getMemo().makeSystemName("S", nAddress, bitNum);
        } else if (curAddress.contains("B") || (curAddress.contains("b"))) {
            curAddress = curAddress.toUpperCase();
            try {
                //We do this to simply check that we have numbers in the correct places ish
                Integer.parseInt(curAddress.substring(0, 1));
                int b = (curAddress.toUpperCase()).indexOf("B") + 1;
                Integer.parseInt(curAddress.substring(b));
            } catch (NumberFormatException ex) {
                log.error("Unable to convert {} Hardware Address to a number", curAddress);
                throw new JmriException("Unable to convert " + curAddress + " to a valid Hardware Address");
            }
            tmpSName = prefix + typeLetter() + curAddress;
            bitNum = getMemo().getBitFromSystemName(tmpSName);
            nAddress = getMemo().getNodeAddressFromSystemName(tmpSName);
        } else {
            try {
                //We do this to simply check that the value passed is a number!
                Integer.parseInt(curAddress);
            } catch (NumberFormatException ex) {
                log.error("Unable to convert {} Hardware Address to a number", curAddress);
                throw new JmriException("Unable to convert " + curAddress + " to a valid Hardware Address");
            }
            tmpSName = prefix + typeLetter() + curAddress;
            bitNum = getMemo().getBitFromSystemName(tmpSName);
            nAddress = getMemo().getNodeAddressFromSystemName(tmpSName);
        }

        return tmpSName;
    }

    int bitNum = 0;
    int nAddress = 0;

    /**
     * {@inheritDoc}
     */
    @Override
    public String getNextValidAddress(String curAddress, String prefix) {
        //If the hardware address passed does not already exist then this can
        //be considered the next valid address.

        String tmpSName = "";
        try {
            tmpSName = createSystemName(curAddress, prefix);
        } catch (JmriException ex) {
            log.error("Unable to convert {} Hardware Address to a number", curAddress);
            jmri.InstanceManager.getDefault(jmri.UserPreferencesManager.class).
                    showErrorMessage(Bundle.getMessage("ErrorTitle"),
                            Bundle.getMessage("ErrorConvertNumberX", curAddress), "" + ex, "", true, false);

            return null;
        }
        //Check to determine if the systemName is in use, return null if it is,
        //otherwise return the next valid address.
        Sensor s = getBySystemName(tmpSName);
        if (s != null) {
            for (int x = 1; x < 10; x++) {
                bitNum++;
                tmpSName = getMemo().makeSystemName("S", nAddress, bitNum);
                s = getBySystemName(tmpSName);
                if (s == null) {
                    int seperator = tmpSName.lastIndexOf("S") + 1;
                    curAddress = tmpSName.substring(seperator);
                    return curAddress;
                }
            }
            return null;
        } else {
            int seperator = tmpSName.lastIndexOf("S") + 1;
            curAddress = tmpSName.substring(seperator);
            return curAddress;
        }
    }

    /**
     * {@inheritDoc}
     */
    @Override
    public String validateSystemNameFormat(String systemName, Locale locale) {
        return _memo.validateSystemNameFormat(super.validateSystemNameFormat(systemName, locale), typeLetter(), locale);
    }
    
    /**
     * {@inheritDoc}
     */
    @Override
    public NameValidity validSystemNameFormat(String systemName) {
<<<<<<< HEAD
        return getMemo().validSystemNameFormat(systemName, 'S');
=======
        return _memo.validSystemNameFormat(systemName, typeLetter());
>>>>>>> eff7bb19
    }

    /**
     * {@inheritDoc}
     */
    @Override
    public String getEntryToolTip() {
        return Bundle.getMessage("AddInputEntryToolTip");
    }

    private final static Logger log = LoggerFactory.getLogger(SerialSensorManager.class);

}<|MERGE_RESOLUTION|>--- conflicted
+++ resolved
@@ -262,11 +262,7 @@
      */
     @Override
     public NameValidity validSystemNameFormat(String systemName) {
-<<<<<<< HEAD
-        return getMemo().validSystemNameFormat(systemName, 'S');
-=======
-        return _memo.validSystemNameFormat(systemName, typeLetter());
->>>>>>> eff7bb19
+        return getMemo().validSystemNameFormat(systemName, typeLetter());
     }
 
     /**

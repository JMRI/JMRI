--- conflicted
+++ resolved
@@ -152,25 +152,13 @@
      *
      * @return The registered SerialSensorManager instance for general use, if
      *         need be creating one.
-<<<<<<< HEAD
-     * @deprecated since 4.5.1
-=======
      * @deprecated JMRI Since 4.4 instance() shouldn't be used, convert to JMRI multi-system support structure
->>>>>>> 5f85b89a
      */
     @Deprecated
     static public SerialSensorManager instance() {
         return null;
     }
 
-<<<<<<< HEAD
-=======
-    /**
-     * @deprecated JMRI Since 4.4 instance() shouldn't be used, convert to JMRI multi-system support structure
-     */
-    @Deprecated
-    static SerialSensorManager _instance = null;
->>>>>>> 5f85b89a
 
     public boolean allowMultipleAdditions(String systemName) {
         return true;

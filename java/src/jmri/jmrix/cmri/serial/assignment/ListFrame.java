--- conflicted
+++ resolved
@@ -287,9 +287,9 @@
 		int numOutputCards = selNode.numOutputCards();
 		numInputBits = bitsPerCard*numInputCards;
 		numOutputBits = bitsPerCard*numOutputCards;
-		nodeInfoText.setText("CPNODE - "+bitsPerCard+" "+rb.getString("BitsPerCard")+
-						", "+numInputBits+" "+rb.getString("InputBitsAnd")+" "+
-							numOutputBits+" "+rb.getString("OutputBits"));
+		nodeInfoText.setText("CPNODE - "+bitsPerCard+" "+Bundle.getMessage("BitsPerCard")+
+						", "+numInputBits+" "+Bundle.getMessage("InputBitsAnd")+" "+
+							numOutputBits+" "+Bundle.getMessage("OutputBits"));
             }
             else if (type == SerialNode.CPMEGA) {  //c2
 		int bitsPerCard = selNode.getNumBitsPerCard();
@@ -297,9 +297,9 @@
 		int numOutputCards = selNode.numOutputCards();
 		numInputBits = bitsPerCard*numInputCards;
 		numOutputBits = bitsPerCard*numOutputCards;
-		nodeInfoText.setText("CPMEGA - "+bitsPerCard+" "+rb.getString("BitsPerCard")+
-						", "+numInputBits+" "+rb.getString("InputBitsAnd")+" "+
-							numOutputBits+" "+rb.getString("OutputBits"));
+		nodeInfoText.setText("CPMEGA - "+bitsPerCard+" "+Bundle.getMessage("BitsPerCard")+
+						", "+numInputBits+" "+Bundle.getMessage("InputBitsAnd")+" "+
+							numOutputBits+" "+Bundle.getMessage("OutputBits"));
 			}
 
 // here insert code for new types of C/MRI nodes
@@ -595,21 +595,14 @@
             }
         }
     }
-<<<<<<< HEAD
     private String[] assignmentTableColumnNames = {
-        rb.getString("HeadingBit"),
-        rb.getString("HeadingAddress"),
-        rb.getString("HeadingSystemName"),
-        rb.getString("HeadingUserName"),
-        rb.getString("HeadingComment") //c2
+        Bundle.getMessage("HeadingBit"),
+        Bundle.getMessage("HeadingAddress"),
+        Bundle.getMessage("HeadingSystemName"),
+        Bundle.getMessage("HeadingUserName"),
+        Bundle.getMessage("HeadingComment") //c2
 
     };
-=======
-    private String[] assignmentTableColumnNames = {Bundle.getMessage("HeadingBit"),
-            Bundle.getMessage("AddressCol"),
-            Bundle.getMessage("ColumnSystemName"),
-            Bundle.getMessage("ColumnUserName")};
->>>>>>> 8025a974
 
     private final static Logger log = LoggerFactory.getLogger(ListFrame.class.getName());
 

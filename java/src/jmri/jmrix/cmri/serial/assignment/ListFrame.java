package jmri.jmrix.cmri.serial.assignment;

import java.awt.BorderLayout;
import java.awt.Container;
import java.awt.FlowLayout;
import java.awt.Font;
import java.awt.event.ActionEvent;
import java.awt.event.ActionListener;
import java.io.IOException;
import java.util.ResourceBundle;
import javax.swing.BorderFactory;
import javax.swing.BoxLayout;
import javax.swing.ButtonGroup;
import javax.swing.JButton;
import javax.swing.JComboBox;
import javax.swing.JLabel;
import javax.swing.JPanel;
import javax.swing.JRadioButton;
import javax.swing.JScrollPane;
import javax.swing.JTable;
import javax.swing.border.Border;
import javax.swing.table.AbstractTableModel;
import javax.swing.table.TableColumn;
import javax.swing.table.TableColumnModel;
import javax.swing.table.TableModel;
import jmri.jmrix.cmri.serial.SerialAddress;
import jmri.jmrix.cmri.serial.SerialNode;
import jmri.jmrix.cmri.serial.SerialTrafficController;
import jmri.util.davidflanagan.HardcopyWriter;
import org.slf4j.Logger;
import org.slf4j.LoggerFactory;

/**
 * Frame for running CMRI assignment list.
<<<<<<< HEAD
 * @author	 Dave Duchamp   Copyright (C) 2006
 * @version	 $Revision: 17977 $
=======
 *
 * @author	Dave Duchamp Copyright (C) 2006
>>>>>>> 91c31e8a
 */
public class ListFrame extends jmri.util.JmriJFrame {

    ResourceBundle rb = ResourceBundle.getBundle("jmri.jmrix.cmri.serial.assignment.ListBundle");

<<<<<<< HEAD
	// configured node information
	protected int numConfigNodes = 0;
	protected SerialNode[] configNodes = new SerialNode[128];
	protected int[] configNodeAddresses = new int[128];
	protected boolean inputSelected = false;  // true if displaying input assignments, false for output
	protected SerialNode selNode = null;
	protected String selNodeID = "x"; // text address of selected Node
	public int selNodeNum = 0;  // Address (ua) of selected Node
	public int numBits = 48;  // number of bits in assignment table
	public int numInputBits = 24;  // number of input bits for selected node
	public int numOutputBits = 48; // number of output bits for selected node
	
	// node select pane items
	JLabel nodeLabel = new JLabel(rb.getString("NodeBoxLabel")+" ");
	JComboBox nodeSelBox = new JComboBox();
	ButtonGroup bitTypeGroup = new ButtonGroup();
	JRadioButton inputBits = new JRadioButton(rb.getString("ShowInputButton")+"   ",false);
        JRadioButton outputBits = new JRadioButton(rb.getString("ShowOutputButton"),true);
	JLabel nodeInfoText = new JLabel("Node Information Text");
	
	JLabel nodeDesc = new JLabel("Description:");  //c2
        
	// assignment pane items
	protected JPanel assignmentPanel = null;
	protected Border inputBorder = BorderFactory.createEtchedBorder();
	protected Border inputBorderTitled = BorderFactory.createTitledBorder(inputBorder,
									rb.getString("AssignmentPanelInputName") );
	protected Border outputBorder = BorderFactory.createEtchedBorder();
	protected Border outputBorderTitled = BorderFactory.createTitledBorder(outputBorder,
									rb.getString("AssignmentPanelOutputName") );
	protected JTable assignmentTable = null;
	protected TableModel assignmentListModel = null;
							
	// button pane items
    JButton printButton = new JButton(rb.getString("PrintButtonText") );
    JButton doneButton = new JButton(rb.getString("DoneButtonText") );
    
=======
    // configured node information
    protected int numConfigNodes = 0;
    protected SerialNode[] configNodes = new SerialNode[128];
    protected int[] configNodeAddresses = new int[128];
    protected boolean inputSelected = false;  // true if displaying input assignments, false for output
    protected SerialNode selNode = null;
    protected String selNodeID = "x"; // text address of selected Node
    public int selNodeNum = 0;  // Address (ua) of selected Node
    public int numBits = 48;  // number of bits in assignment table
    public int numInputBits = 24;  // number of input bits for selected node
    public int numOutputBits = 48; // number of output bits for selected node

    // node select pane items
    JLabel nodeLabel = new JLabel(rb.getString("NodeBoxLabel") + " ");
    JComboBox<String> nodeSelBox = new JComboBox<>();
    ButtonGroup bitTypeGroup = new ButtonGroup();
    JRadioButton inputBits = new JRadioButton(rb.getString("ShowInputButton") + "   ", false);
    JRadioButton outputBits = new JRadioButton(rb.getString("ShowOutputButton"), true);
    JLabel nodeInfoText = new JLabel("Node Information Text");

    // assignment pane items
    protected JPanel assignmentPanel = null;
    protected Border inputBorder = BorderFactory.createEtchedBorder();
    protected Border inputBorderTitled = BorderFactory.createTitledBorder(inputBorder,
            rb.getString("AssignmentPanelInputName"));
    protected Border outputBorder = BorderFactory.createEtchedBorder();
    protected Border outputBorderTitled = BorderFactory.createTitledBorder(outputBorder,
            rb.getString("AssignmentPanelOutputName"));
    protected JTable assignmentTable = null;
    protected TableModel assignmentListModel = null;

    // button pane items
    JButton printButton = new JButton(rb.getString("PrintButtonText"));

>>>>>>> 91c31e8a
    ListFrame curFrame;

    public ListFrame() {
        super();
        curFrame = this;
    }

    public void initComponents() throws Exception {

        // set the frame's initial state
        setTitle(rb.getString("WindowTitle"));
        setSize(500, 300);
        Container contentPane = getContentPane();
        contentPane.setLayout(new BoxLayout(contentPane, BoxLayout.Y_AXIS));

        // Set up the node selection panel
        initializeNodes();
        nodeSelBox.setEditable(false);
        if (numConfigNodes > 0) {
            nodeSelBox.addActionListener(new ActionListener() {
                public void actionPerformed(ActionEvent event) {
                    displayNodeInfo((String) nodeSelBox.getSelectedItem());
                }
            });
            inputBits.addActionListener(new ActionListener() {
                public void actionPerformed(ActionEvent event) {
                    if (inputSelected == false) {
                        inputSelected = true;
                        displayNodeInfo(selNodeID);
                    }
                }
            });
            outputBits.addActionListener(new ActionListener() {
                public void actionPerformed(ActionEvent event) {
                    if (inputSelected == true) {
                        inputSelected = false;
                        displayNodeInfo(selNodeID);
                    }
                }
            });
        } else {
            nodeInfoText.setText(rb.getString("NoNodesError"));
        }
        nodeSelBox.setToolTipText(rb.getString("NodeBoxTip"));
        inputBits.setToolTipText(rb.getString("ShowInputTip"));
        outputBits.setToolTipText(rb.getString("ShowOutputTip"));

        JPanel panel1 = new JPanel();
        panel1.setLayout(new BoxLayout(panel1, BoxLayout.Y_AXIS));
        JPanel panel11 = new JPanel();
<<<<<<< HEAD
	panel11.add(nodeLabel);
	panel11.add(nodeSelBox);
=======
        panel11.add(nodeLabel);
        panel11.add(nodeSelBox);
>>>>>>> 91c31e8a
        bitTypeGroup.add(outputBits);
        bitTypeGroup.add(inputBits);
        panel11.add(inputBits);
        panel11.add(outputBits);
        JPanel panel12 = new JPanel();
<<<<<<< HEAD
	panel12.add(nodeInfoText);
        
        JPanel panel13 = new JPanel();  //c2
        panel13.add(nodeDesc);
        panel13.setVisible(true);
        nodeDesc.setVisible(false);
        panel1.add(panel13);
        
=======
        panel12.add(nodeInfoText);
>>>>>>> 91c31e8a
        panel1.add(panel11);
        panel1.add(panel12);
        

        Border panel1Border = BorderFactory.createEtchedBorder();
        Border panel1Titled = BorderFactory.createTitledBorder(panel1Border,
<<<<<<< HEAD
	rb.getString("NodePanelName") );
        panel1.setBorder(panel1Titled);                
        contentPane.add(panel1);
        
        if (numConfigNodes>0) {
			// Set up the assignment panel
			assignmentPanel = new JPanel();
			assignmentPanel.setLayout(new BoxLayout(assignmentPanel, BoxLayout.Y_AXIS));
			assignmentListModel = new AssignmentTableModel();        
			assignmentTable = new JTable(assignmentListModel);
			assignmentTable.setRowSelectionAllowed(false);
			assignmentTable.setPreferredScrollableViewportSize(new java.awt.Dimension(300,350));
                        
			TableColumnModel assignmentColumnModel = assignmentTable.getColumnModel();
			TableColumn bitColumn = assignmentColumnModel.getColumn(AssignmentTableModel.BIT_COLUMN);
			bitColumn.setMinWidth(20);
			bitColumn.setMaxWidth(40);
			bitColumn.setResizable(true);
			TableColumn addressColumn = assignmentColumnModel.getColumn(AssignmentTableModel.ADDRESS_COLUMN);
			addressColumn.setMinWidth(40);
			addressColumn.setMaxWidth(85);
			addressColumn.setResizable(true);
			TableColumn sysColumn = assignmentColumnModel.getColumn(AssignmentTableModel.SYSNAME_COLUMN);
			sysColumn.setMinWidth(75);
			sysColumn.setMaxWidth(100);
			sysColumn.setResizable(true);
			TableColumn userColumn = assignmentColumnModel.getColumn(AssignmentTableModel.USERNAME_COLUMN);
			userColumn.setMinWidth(90);
			userColumn.setMaxWidth(450);			
			userColumn.setResizable(true);
			JScrollPane assignmentScrollPane = new JScrollPane(assignmentTable);
			assignmentPanel.add(assignmentScrollPane,BorderLayout.CENTER);
			if (inputSelected) {
				assignmentPanel.setBorder(inputBorderTitled);
			}
			else {
				assignmentPanel.setBorder(outputBorderTitled);
			}
			contentPane.add(assignmentPanel);
		}
        
=======
                rb.getString("NodePanelName"));
        panel1.setBorder(panel1Titled);
        contentPane.add(panel1);

        if (numConfigNodes > 0) {
            // Set up the assignment panel
            assignmentPanel = new JPanel();
            assignmentPanel.setLayout(new BoxLayout(assignmentPanel, BoxLayout.Y_AXIS));
            assignmentListModel = new AssignmentTableModel();
            assignmentTable = new JTable(assignmentListModel);
            assignmentTable.setRowSelectionAllowed(false);
            assignmentTable.setPreferredScrollableViewportSize(new java.awt.Dimension(300, 350));
            TableColumnModel assignmentColumnModel = assignmentTable.getColumnModel();
            TableColumn bitColumn = assignmentColumnModel.getColumn(AssignmentTableModel.BIT_COLUMN);
            bitColumn.setMinWidth(20);
            bitColumn.setMaxWidth(40);
            bitColumn.setResizable(true);
            TableColumn addressColumn = assignmentColumnModel.getColumn(AssignmentTableModel.ADDRESS_COLUMN);
            addressColumn.setMinWidth(40);
            addressColumn.setMaxWidth(85);
            addressColumn.setResizable(true);
            TableColumn sysColumn = assignmentColumnModel.getColumn(AssignmentTableModel.SYSNAME_COLUMN);
            sysColumn.setMinWidth(75);
            sysColumn.setMaxWidth(100);
            sysColumn.setResizable(true);
            TableColumn userColumn = assignmentColumnModel.getColumn(AssignmentTableModel.USERNAME_COLUMN);
            userColumn.setMinWidth(90);
            userColumn.setMaxWidth(450);
            userColumn.setResizable(true);
            JScrollPane assignmentScrollPane = new JScrollPane(assignmentTable);
            assignmentPanel.add(assignmentScrollPane, BorderLayout.CENTER);
            if (inputSelected) {
                assignmentPanel.setBorder(inputBorderTitled);
            } else {
                assignmentPanel.setBorder(outputBorderTitled);
            }
            contentPane.add(assignmentPanel);
        }

>>>>>>> 91c31e8a
        // Set up Print button
        JPanel panel3 = new JPanel();
        panel3.setLayout(new FlowLayout());
        printButton.setVisible(true);
<<<<<<< HEAD
        printButton.setToolTipText(rb.getString("PrintButtonTip") );
		if (numConfigNodes>0) {
			printButton.addActionListener(new java.awt.event.ActionListener() {
				public void actionPerformed(java.awt.event.ActionEvent e) {
					printButtonActionPerformed(e);
				}
			});
		}
	panel3.add(printButton);
        contentPane.add(panel3);

		if (numConfigNodes>0) {
			// initialize for the first time
			displayNodeInfo( (String)nodeSelBox.getSelectedItem() );
		}
               
        doneButton.setVisible(true);
        doneButton.setToolTipText(rb.getString("DoneButtonTip") );
		if (numConfigNodes>0) {
			doneButton.addActionListener(new java.awt.event.ActionListener() {
				public void actionPerformed(java.awt.event.ActionEvent e) {
					doneButtonActionPerformed();
				}
			});
		}
	panel3.add(doneButton);
        
=======
        printButton.setToolTipText(rb.getString("PrintButtonTip"));
        if (numConfigNodes > 0) {
            printButton.addActionListener(new java.awt.event.ActionListener() {
                public void actionPerformed(java.awt.event.ActionEvent e) {
                    printButtonActionPerformed(e);
                }
            });
        }
        panel3.add(printButton);
        contentPane.add(panel3);

        if (numConfigNodes > 0) {
            // initialize for the first time
            displayNodeInfo((String) nodeSelBox.getSelectedItem());
        }
>>>>>>> 91c31e8a

        addHelpMenu("package.jmri.jmrix.cmri.serial.assignment.ListFrame", true);

        // pack for display
        pack();
    }

    /**
     * Method to initialize configured nodes and set up the node select combo
     * box
     */
    public void initializeNodes() {
        String str = "";
        // clear the arrays
        for (int i = 0; i < 128; i++) {
            configNodeAddresses[i] = -1;
            configNodes[i] = null;
        }
        // get all configured nodes
        SerialNode node = (SerialNode) SerialTrafficController.instance().getNode(0);
        int index = 1;
        while (node != null) {
            configNodes[numConfigNodes] = node;
            configNodeAddresses[numConfigNodes] = node.getNodeAddress();
            str = Integer.toString(configNodeAddresses[numConfigNodes]);
            nodeSelBox.addItem(str);
            if (index == 1) {
                selNode = node;
                selNodeNum = configNodeAddresses[numConfigNodes];
                selNodeID = "y";  // to force first time initialization
            }
            numConfigNodes++;
            // go to next node
            node = (SerialNode) SerialTrafficController.instance().getNode(index);
            index++;
        }
    }

    /**
     * Method to handle selection of a Node for info display
<<<<<<< HEAD
     */ 
	 public void displayNodeInfo( String nodeID ) {
		if (!nodeID.equals(selNodeID)) {
			// The selected node is changing - initialize it
			int nAdd = Integer.parseInt(nodeID);
			SerialNode s = null;
			for (int k = 0;k < numConfigNodes;k++) {
				if (nAdd == configNodeAddresses[k]) {
					s = configNodes[k];
				}
			}
			if (s == null) {
				// serious trouble, log error and ignore
				log.error("Cannot find Node "+nodeID+" in list of configured Nodes.");
				return;
			}
			// have node, initialize for new node
			selNodeID = nodeID;
			selNode = s;
			selNodeNum = nAdd;
			// prepare the information line
			int type = selNode.getNodeType();
                        
                        // fetch node description text
                        String descTxt = selNode.getcmriNodeDesc();
                        if (descTxt!=null) {
                         nodeDesc.setText(rb.getString("NodeDesc")+" "+descTxt);
                         nodeDesc.setVisible(true);
                        }
                        else
                         nodeDesc.setText("");

                        if (type == SerialNode.SMINI) {
				nodeInfoText.setText("SMINI - 24 "+rb.getString("InputBitsAnd")+" 48 "+
                                                        rb.getString("OutputBits"));
				numInputBits = 24;
				numOutputBits = 48;

                                //                                nodeDesc.setText("");  //c2
			}
			else if (type == SerialNode.USIC_SUSIC) {
				int bitsPerCard = selNode.getNumBitsPerCard();
				int numInputCards = selNode.numInputCards();
				int numOutputCards = selNode.numOutputCards();
				numInputBits = bitsPerCard*numInputCards;
				numOutputBits = bitsPerCard*numOutputCards;
				nodeInfoText.setText("USIC_SUSIC - "+bitsPerCard+" "+rb.getString("BitsPerCard")+
						", "+numInputBits+" "+rb.getString("InputBitsAnd")+" "+
							numOutputBits+" "+rb.getString("OutputBits"));
                                //                                nodeDesc.setText("");  //c2
			}
			else if (type == SerialNode.CPNODE) {  //c2
				int bitsPerCard = selNode.getNumBitsPerCard();
				int numInputCards = selNode.numInputCards();
				int numOutputCards = selNode.numOutputCards();
				numInputBits = bitsPerCard*numInputCards;
				numOutputBits = bitsPerCard*numOutputCards;
				nodeInfoText.setText("CPNODE - "+bitsPerCard+" "+rb.getString("BitsPerCard")+
						", "+numInputBits+" "+rb.getString("InputBitsAnd")+" "+
							numOutputBits+" "+rb.getString("OutputBits"));
			}
			else if (type == SerialNode.PINODE) {  //c2
				int bitsPerCard = selNode.getNumBitsPerCard();
				int numInputCards = selNode.numInputCards();
				int numOutputCards = selNode.numOutputCards();
				numInputBits = bitsPerCard*numInputCards;
				numOutputBits = bitsPerCard*numOutputCards;
				nodeInfoText.setText("PiNODE - "+bitsPerCard+" "+rb.getString("BitsPerCard")+
						", "+numInputBits+" "+rb.getString("InputBitsAnd")+" "+
							numOutputBits+" "+rb.getString("OutputBits"));
			}
=======
     */
    public void displayNodeInfo(String nodeID) {
        if (!nodeID.equals(selNodeID)) {
            // The selected node is changing - initialize it
            int nAdd = Integer.parseInt(nodeID);
            SerialNode s = null;
            for (int k = 0; k < numConfigNodes; k++) {
                if (nAdd == configNodeAddresses[k]) {
                    s = configNodes[k];
                }
            }
            if (s == null) {
                // serious trouble, log error and ignore
                log.error("Cannot find Node " + nodeID + " in list of configured Nodes.");
                return;
            }
            // have node, initialize for new node
            selNodeID = nodeID;
            selNode = s;
            selNodeNum = nAdd;
            // prepare the information line
            int type = selNode.getNodeType();
            if (type == SerialNode.SMINI) {
                nodeInfoText.setText("SMINI - 24 " + rb.getString("InputBitsAnd") + " 48 "
                        + rb.getString("OutputBits"));
                numInputBits = 24;
                numOutputBits = 48;
            } else if (type == SerialNode.USIC_SUSIC) {
                int bitsPerCard = selNode.getNumBitsPerCard();
                int numInputCards = selNode.numInputCards();
                int numOutputCards = selNode.numOutputCards();
                numInputBits = bitsPerCard * numInputCards;
                numOutputBits = bitsPerCard * numOutputCards;
                nodeInfoText.setText("USIC_SUSIC - " + bitsPerCard + rb.getString("BitsPerCard")
                        + ", " + numInputBits + " " + rb.getString("InputBitsAnd") + " "
                        + numOutputBits + " " + rb.getString("OutputBits"));
            }
>>>>>>> 91c31e8a
// here insert code for new types of C/MRI nodes
        }
        // initialize for input or output assignments
        if (inputSelected) {
            numBits = numInputBits;
            assignmentPanel.setBorder(inputBorderTitled);
        } else {
            numBits = numOutputBits;
            assignmentPanel.setBorder(outputBorderTitled);
        }
        ((AssignmentTableModel) assignmentListModel).fireTableDataChanged();
    }

    /*  Done button handler */  //c2
    public void doneButtonActionPerformed() {
        setVisible(false);
        dispose();
    }

    /**
     * Method to handle print button in List Frame
     */
    public void printButtonActionPerformed(java.awt.event.ActionEvent e) {
<<<<<<< HEAD
		int[] colWidth = new int[4];
		// initialize column widths
		TableColumnModel assignmentColumnModel = assignmentTable.getColumnModel();
		colWidth[0] = assignmentColumnModel.getColumn(AssignmentTableModel.BIT_COLUMN).getWidth();
		colWidth[1] = assignmentColumnModel.getColumn(AssignmentTableModel.ADDRESS_COLUMN).getWidth();
		colWidth[2] = assignmentColumnModel.getColumn(AssignmentTableModel.SYSNAME_COLUMN).getWidth();
		colWidth[3] = assignmentColumnModel.getColumn(AssignmentTableModel.USERNAME_COLUMN).getWidth();
		// set up a page title
		String head;
		if (inputSelected) {
			head = "CMRI "+rb.getString("AssignmentPanelInputName")+" - "+
						rb.getString("NodeBoxLabel")+" "+selNodeID;
		}
		else {
			head = "CMRI "+rb.getString("AssignmentPanelOutputName")+" - "+
						rb.getString("NodeBoxLabel")+" "+selNodeID;
		}
		// initialize a printer writer
		HardcopyWriter writer = null;
		try {
			writer = new HardcopyWriter(curFrame, head, 10, .8, .5, .5, .5, false);
		} catch (HardcopyWriter.PrintCanceledException ex) {
			//log.debug("Print cancelled");
			return;
		}
		writer.increaseLineSpacing(20);
		// print the assignments
		((AssignmentTableModel)assignmentListModel).printTable(writer,colWidth);
=======
        int[] colWidth = new int[4];
        // initialize column widths
        TableColumnModel assignmentColumnModel = assignmentTable.getColumnModel();
        colWidth[0] = assignmentColumnModel.getColumn(AssignmentTableModel.BIT_COLUMN).getWidth();
        colWidth[1] = assignmentColumnModel.getColumn(AssignmentTableModel.ADDRESS_COLUMN).getWidth();
        colWidth[2] = assignmentColumnModel.getColumn(AssignmentTableModel.SYSNAME_COLUMN).getWidth();
        colWidth[3] = assignmentColumnModel.getColumn(AssignmentTableModel.USERNAME_COLUMN).getWidth();
        // set up a page title
        String head;
        if (inputSelected) {
            head = "C/MRI " + rb.getString("AssignmentPanelInputName") + " - "
                    + rb.getString("NodeBoxLabel") + " " + selNodeID;
        } else {
            head = "C/MRI " + rb.getString("AssignmentPanelOutputName") + " - "
                    + rb.getString("NodeBoxLabel") + " " + selNodeID;
        }
        // initialize a printer writer
        HardcopyWriter writer = null;
        try {
            writer = new HardcopyWriter(curFrame, head, 10, .8, .5, .5, .5, false);
        } catch (HardcopyWriter.PrintCanceledException ex) {
            //log.debug("Print cancelled");
            return;
        }
        writer.increaseLineSpacing(20);
        // print the assignments
        ((AssignmentTableModel) assignmentListModel).printTable(writer, colWidth);
>>>>>>> 91c31e8a
    }

    /**
     * Set up table for displaying bit assignments
     */
    public class AssignmentTableModel extends AbstractTableModel {

        private String free = rb.getString("AssignmentFree");
        private int curRow = -1;
        private String curRowSysName = "";

        public String getColumnName(int c) {
            return assignmentTableColumnNames[c];
        }

        public Class<?> getColumnClass(int c) {
            return String.class;
        }

        public boolean isCellEditable(int r, int c) {
            return false;
        }

        public int getColumnCount() {
            return 4;
        }

        public int getRowCount() {
            return numBits;
        }

        public Object getValueAt(int r, int c) {
            if (c == 0) {
                return Integer.toString(r + 1);
            } else if (c == 1) {
                return Integer.toString((selNodeNum * 1000) + r + 1);
            } else if (c == 2) {
                String sName = null;
                if (curRow != r) {
                    if (inputSelected) {
                        sName = SerialAddress.isInputBitFree(selNodeNum, (r + 1));
                    } else {
                        sName = SerialAddress.isOutputBitFree(selNodeNum, (r + 1));
                    }
                    curRow = r;
                    curRowSysName = sName;
                } else {
                    sName = curRowSysName;
                }
                if (sName == null) {
                    return (free);
                } else {
                    return sName;
                }
            } else if (c == 3) {
                String sName = null;
                if (curRow != r) {
                    if (inputSelected) {
                        sName = SerialAddress.isInputBitFree(selNodeNum, (r + 1));
                    } else {
                        sName = SerialAddress.isOutputBitFree(selNodeNum, (r + 1));
                    }
                    curRow = r;
                    curRowSysName = sName;
                } else {
                    sName = curRowSysName;
                }
                if (sName == null) {
                    return ("");
                } else {
                    return (SerialAddress.getUserNameFromSystemName(sName));
                }
            }
            return "Comment Column";
        }

        public void setValueAt(Object type, int r, int c) {
            // nothing is stored here
        }

        public static final int BIT_COLUMN = 0;
        public static final int ADDRESS_COLUMN = 1;
        public static final int SYSNAME_COLUMN = 2;
        public static final int USERNAME_COLUMN = 3;

        /**
         * Method to print or print preview the assignment table. Printed in
         * proportionately sized columns across the page with headings and
         * vertical lines between each column. Data is word wrapped within a
         * column. Can only handle 4 columns of data as strings. Adapted from
         * routines in BeanTableDataModel.java by Bob Jacobsen and Dennis Miller
         */
        public void printTable(HardcopyWriter w, int colWidth[]) {
            // determine the column sizes - proportionately sized, with space between for lines
            int[] columnSize = new int[4];
            int charPerLine = w.getCharactersPerLine();
            int tableLineWidth = 0;  // table line width in characters
            int totalColWidth = 0;
            for (int j = 0; j < 4; j++) {
                totalColWidth += colWidth[j];
            }
            float ratio = ((float) charPerLine) / ((float) totalColWidth);
            for (int j = 0; j < 4; j++) {
                columnSize[j] = ((int) (colWidth[j] * ratio)) - 1;
                tableLineWidth += (columnSize[j] + 1);
            }

            // Draw horizontal dividing line
            w.write(w.getCurrentLineNumber(), 0, w.getCurrentLineNumber(),
                    tableLineWidth);

            // print the column header labels
            String[] columnStrings = new String[4];
            // Put each column header in the array
            for (int i = 0; i < 4; i++) {
                columnStrings[i] = this.getColumnName(i);
            }
            w.setFontStyle(Font.BOLD);
            printColumns(w, columnStrings, columnSize);
            w.setFontStyle(0);
            // draw horizontal line
            w.write(w.getCurrentLineNumber(), 0, w.getCurrentLineNumber(),
                    tableLineWidth);

            // now print each row of data
            String[] spaces = new String[4];
            // create base strings the width of each of the columns
            for (int k = 0; k < 4; k++) {
                spaces[k] = "";
                for (int i = 0; i < columnSize[k]; i++) {
                    spaces[k] = spaces[k] + " ";
                }
            }
            for (int i = 0; i < this.getRowCount(); i++) {
                for (int j = 0; j < 4; j++) {
                    //check for special, null contents
                    if (this.getValueAt(i, j) == null) {
                        columnStrings[j] = spaces[j];
                    } else {
                        columnStrings[j] = (String) this.getValueAt(i, j);
                    }
                }
                printColumns(w, columnStrings, columnSize);
                // draw horizontal line
                w.write(w.getCurrentLineNumber(), 0, w.getCurrentLineNumber(),
                        tableLineWidth);
            }
            w.close();
        }

        @edu.umd.cs.findbugs.annotations.SuppressFBWarnings(value = "SBSC_USE_STRINGBUFFER_CONCATENATION")
        // Only used occasionally, so inefficient String processing not really a problem
        // though it would be good to fix it if you're working in this area
        protected void printColumns(HardcopyWriter w, String columnStrings[], int columnSize[]) {
            String columnString = "";
            String lineString = "";
            String[] spaces = new String[4];
            // create base strings the width of each of the columns
            for (int k = 0; k < 4; k++) {
                spaces[k] = "";
                for (int i = 0; i < columnSize[k]; i++) {
                    spaces[k] = spaces[k] + " ";
                }
            }
            // loop through each column
            boolean complete = false;
            while (!complete) {
                complete = true;
                for (int i = 0; i < 4; i++) {
                    // if the column string is too wide cut it at word boundary (valid delimiters are space, - and _)
                    // use the initial part of the text,pad it with spaces and place the remainder back in the array
                    // for further processing on next line
                    // if column string isn't too wide, pad it to column width with spaces if needed
                    if (columnStrings[i].length() > columnSize[i]) {
                        // this column string will not fit on one line
                        boolean noWord = true;
                        for (int k = columnSize[i]; k >= 1; k--) {
                            if (columnStrings[i].substring(k - 1, k).equals(" ")
                                    || columnStrings[i].substring(k - 1, k).equals("-")
                                    || columnStrings[i].substring(k - 1, k).equals("_")) {
                                columnString = columnStrings[i].substring(0, k)
                                        + spaces[i].substring(columnStrings[i].substring(0, k).length());
                                columnStrings[i] = columnStrings[i].substring(k);
                                noWord = false;
                                complete = false;
                                break;
                            }
                        }
                        if (noWord) {
                            columnString = columnStrings[i].substring(0, columnSize[i]);
                            columnStrings[i] = columnStrings[i].substring(columnSize[i]);
                            complete = false;
                        }
                    } else {
                        // this column string will fit on one line
                        columnString = columnStrings[i] + spaces[i].substring(columnStrings[i].length());
                        columnStrings[i] = "";
                    }
                    lineString = lineString + columnString + " ";
                }
                try {
                    w.write(lineString);
                    //write vertical dividing lines
                    int iLine = w.getCurrentLineNumber();
                    for (int i = 0, k = 0; i < w.getCharactersPerLine(); k++) {
                        w.write(iLine, i, iLine + 1, i);
                        if (k < 4) {
                            i = i + columnSize[k] + 1;
                        } else {
                            i = w.getCharactersPerLine();
                        }
                    }
                    lineString = "\n";
                    w.write(lineString);
                    lineString = "";
                } catch (IOException e) {
                    log.warn("error during printing: " + e);
                }
            }
        }
    }
    private String[] assignmentTableColumnNames = {rb.getString("HeadingBit"),
<<<<<<< HEAD
						   rb.getString("HeadingAddress"),
						   rb.getString("HeadingSystemName"),
						   rb.getString("HeadingUserName")};
=======
        rb.getString("HeadingAddress"),
        rb.getString("HeadingSystemName"),
        rb.getString("HeadingUserName")};
>>>>>>> 91c31e8a

    private final static Logger log = LoggerFactory.getLogger(ListFrame.class.getName());

}<|MERGE_RESOLUTION|>--- conflicted
+++ resolved
@@ -32,57 +32,13 @@
 
 /**
  * Frame for running CMRI assignment list.
-<<<<<<< HEAD
- * @author	 Dave Duchamp   Copyright (C) 2006
- * @version	 $Revision: 17977 $
-=======
  *
  * @author	Dave Duchamp Copyright (C) 2006
->>>>>>> 91c31e8a
  */
 public class ListFrame extends jmri.util.JmriJFrame {
 
     ResourceBundle rb = ResourceBundle.getBundle("jmri.jmrix.cmri.serial.assignment.ListBundle");
 
-<<<<<<< HEAD
-	// configured node information
-	protected int numConfigNodes = 0;
-	protected SerialNode[] configNodes = new SerialNode[128];
-	protected int[] configNodeAddresses = new int[128];
-	protected boolean inputSelected = false;  // true if displaying input assignments, false for output
-	protected SerialNode selNode = null;
-	protected String selNodeID = "x"; // text address of selected Node
-	public int selNodeNum = 0;  // Address (ua) of selected Node
-	public int numBits = 48;  // number of bits in assignment table
-	public int numInputBits = 24;  // number of input bits for selected node
-	public int numOutputBits = 48; // number of output bits for selected node
-	
-	// node select pane items
-	JLabel nodeLabel = new JLabel(rb.getString("NodeBoxLabel")+" ");
-	JComboBox nodeSelBox = new JComboBox();
-	ButtonGroup bitTypeGroup = new ButtonGroup();
-	JRadioButton inputBits = new JRadioButton(rb.getString("ShowInputButton")+"   ",false);
-        JRadioButton outputBits = new JRadioButton(rb.getString("ShowOutputButton"),true);
-	JLabel nodeInfoText = new JLabel("Node Information Text");
-	
-	JLabel nodeDesc = new JLabel("Description:");  //c2
-        
-	// assignment pane items
-	protected JPanel assignmentPanel = null;
-	protected Border inputBorder = BorderFactory.createEtchedBorder();
-	protected Border inputBorderTitled = BorderFactory.createTitledBorder(inputBorder,
-									rb.getString("AssignmentPanelInputName") );
-	protected Border outputBorder = BorderFactory.createEtchedBorder();
-	protected Border outputBorderTitled = BorderFactory.createTitledBorder(outputBorder,
-									rb.getString("AssignmentPanelOutputName") );
-	protected JTable assignmentTable = null;
-	protected TableModel assignmentListModel = null;
-							
-	// button pane items
-    JButton printButton = new JButton(rb.getString("PrintButtonText") );
-    JButton doneButton = new JButton(rb.getString("DoneButtonText") );
-    
-=======
     // configured node information
     protected int numConfigNodes = 0;
     protected SerialNode[] configNodes = new SerialNode[128];
@@ -117,7 +73,6 @@
     // button pane items
     JButton printButton = new JButton(rb.getString("PrintButtonText"));
 
->>>>>>> 91c31e8a
     ListFrame curFrame;
 
     public ListFrame() {
@@ -168,19 +123,13 @@
         JPanel panel1 = new JPanel();
         panel1.setLayout(new BoxLayout(panel1, BoxLayout.Y_AXIS));
         JPanel panel11 = new JPanel();
-<<<<<<< HEAD
-	panel11.add(nodeLabel);
-	panel11.add(nodeSelBox);
-=======
         panel11.add(nodeLabel);
         panel11.add(nodeSelBox);
->>>>>>> 91c31e8a
         bitTypeGroup.add(outputBits);
         bitTypeGroup.add(inputBits);
         panel11.add(inputBits);
         panel11.add(outputBits);
         JPanel panel12 = new JPanel();
-<<<<<<< HEAD
 	panel12.add(nodeInfoText);
         
         JPanel panel13 = new JPanel();  //c2
@@ -189,58 +138,10 @@
         nodeDesc.setVisible(false);
         panel1.add(panel13);
         
-=======
-        panel12.add(nodeInfoText);
->>>>>>> 91c31e8a
         panel1.add(panel11);
         panel1.add(panel12);
-        
-
         Border panel1Border = BorderFactory.createEtchedBorder();
         Border panel1Titled = BorderFactory.createTitledBorder(panel1Border,
-<<<<<<< HEAD
-	rb.getString("NodePanelName") );
-        panel1.setBorder(panel1Titled);                
-        contentPane.add(panel1);
-        
-        if (numConfigNodes>0) {
-			// Set up the assignment panel
-			assignmentPanel = new JPanel();
-			assignmentPanel.setLayout(new BoxLayout(assignmentPanel, BoxLayout.Y_AXIS));
-			assignmentListModel = new AssignmentTableModel();        
-			assignmentTable = new JTable(assignmentListModel);
-			assignmentTable.setRowSelectionAllowed(false);
-			assignmentTable.setPreferredScrollableViewportSize(new java.awt.Dimension(300,350));
-                        
-			TableColumnModel assignmentColumnModel = assignmentTable.getColumnModel();
-			TableColumn bitColumn = assignmentColumnModel.getColumn(AssignmentTableModel.BIT_COLUMN);
-			bitColumn.setMinWidth(20);
-			bitColumn.setMaxWidth(40);
-			bitColumn.setResizable(true);
-			TableColumn addressColumn = assignmentColumnModel.getColumn(AssignmentTableModel.ADDRESS_COLUMN);
-			addressColumn.setMinWidth(40);
-			addressColumn.setMaxWidth(85);
-			addressColumn.setResizable(true);
-			TableColumn sysColumn = assignmentColumnModel.getColumn(AssignmentTableModel.SYSNAME_COLUMN);
-			sysColumn.setMinWidth(75);
-			sysColumn.setMaxWidth(100);
-			sysColumn.setResizable(true);
-			TableColumn userColumn = assignmentColumnModel.getColumn(AssignmentTableModel.USERNAME_COLUMN);
-			userColumn.setMinWidth(90);
-			userColumn.setMaxWidth(450);			
-			userColumn.setResizable(true);
-			JScrollPane assignmentScrollPane = new JScrollPane(assignmentTable);
-			assignmentPanel.add(assignmentScrollPane,BorderLayout.CENTER);
-			if (inputSelected) {
-				assignmentPanel.setBorder(inputBorderTitled);
-			}
-			else {
-				assignmentPanel.setBorder(outputBorderTitled);
-			}
-			contentPane.add(assignmentPanel);
-		}
-        
-=======
                 rb.getString("NodePanelName"));
         panel1.setBorder(panel1Titled);
         contentPane.add(panel1);
@@ -280,40 +181,10 @@
             contentPane.add(assignmentPanel);
         }
 
->>>>>>> 91c31e8a
         // Set up Print button
         JPanel panel3 = new JPanel();
         panel3.setLayout(new FlowLayout());
         printButton.setVisible(true);
-<<<<<<< HEAD
-        printButton.setToolTipText(rb.getString("PrintButtonTip") );
-		if (numConfigNodes>0) {
-			printButton.addActionListener(new java.awt.event.ActionListener() {
-				public void actionPerformed(java.awt.event.ActionEvent e) {
-					printButtonActionPerformed(e);
-				}
-			});
-		}
-	panel3.add(printButton);
-        contentPane.add(panel3);
-
-		if (numConfigNodes>0) {
-			// initialize for the first time
-			displayNodeInfo( (String)nodeSelBox.getSelectedItem() );
-		}
-               
-        doneButton.setVisible(true);
-        doneButton.setToolTipText(rb.getString("DoneButtonTip") );
-		if (numConfigNodes>0) {
-			doneButton.addActionListener(new java.awt.event.ActionListener() {
-				public void actionPerformed(java.awt.event.ActionEvent e) {
-					doneButtonActionPerformed();
-				}
-			});
-		}
-	panel3.add(doneButton);
-        
-=======
         printButton.setToolTipText(rb.getString("PrintButtonTip"));
         if (numConfigNodes > 0) {
             printButton.addActionListener(new java.awt.event.ActionListener() {
@@ -329,7 +200,6 @@
             // initialize for the first time
             displayNodeInfo((String) nodeSelBox.getSelectedItem());
         }
->>>>>>> 91c31e8a
 
         addHelpMenu("package.jmri.jmrix.cmri.serial.assignment.ListFrame", true);
 
@@ -370,79 +240,6 @@
 
     /**
      * Method to handle selection of a Node for info display
-<<<<<<< HEAD
-     */ 
-	 public void displayNodeInfo( String nodeID ) {
-		if (!nodeID.equals(selNodeID)) {
-			// The selected node is changing - initialize it
-			int nAdd = Integer.parseInt(nodeID);
-			SerialNode s = null;
-			for (int k = 0;k < numConfigNodes;k++) {
-				if (nAdd == configNodeAddresses[k]) {
-					s = configNodes[k];
-				}
-			}
-			if (s == null) {
-				// serious trouble, log error and ignore
-				log.error("Cannot find Node "+nodeID+" in list of configured Nodes.");
-				return;
-			}
-			// have node, initialize for new node
-			selNodeID = nodeID;
-			selNode = s;
-			selNodeNum = nAdd;
-			// prepare the information line
-			int type = selNode.getNodeType();
-                        
-                        // fetch node description text
-                        String descTxt = selNode.getcmriNodeDesc();
-                        if (descTxt!=null) {
-                         nodeDesc.setText(rb.getString("NodeDesc")+" "+descTxt);
-                         nodeDesc.setVisible(true);
-                        }
-                        else
-                         nodeDesc.setText("");
-
-                        if (type == SerialNode.SMINI) {
-				nodeInfoText.setText("SMINI - 24 "+rb.getString("InputBitsAnd")+" 48 "+
-                                                        rb.getString("OutputBits"));
-				numInputBits = 24;
-				numOutputBits = 48;
-
-                                //                                nodeDesc.setText("");  //c2
-			}
-			else if (type == SerialNode.USIC_SUSIC) {
-				int bitsPerCard = selNode.getNumBitsPerCard();
-				int numInputCards = selNode.numInputCards();
-				int numOutputCards = selNode.numOutputCards();
-				numInputBits = bitsPerCard*numInputCards;
-				numOutputBits = bitsPerCard*numOutputCards;
-				nodeInfoText.setText("USIC_SUSIC - "+bitsPerCard+" "+rb.getString("BitsPerCard")+
-						", "+numInputBits+" "+rb.getString("InputBitsAnd")+" "+
-							numOutputBits+" "+rb.getString("OutputBits"));
-                                //                                nodeDesc.setText("");  //c2
-			}
-			else if (type == SerialNode.CPNODE) {  //c2
-				int bitsPerCard = selNode.getNumBitsPerCard();
-				int numInputCards = selNode.numInputCards();
-				int numOutputCards = selNode.numOutputCards();
-				numInputBits = bitsPerCard*numInputCards;
-				numOutputBits = bitsPerCard*numOutputCards;
-				nodeInfoText.setText("CPNODE - "+bitsPerCard+" "+rb.getString("BitsPerCard")+
-						", "+numInputBits+" "+rb.getString("InputBitsAnd")+" "+
-							numOutputBits+" "+rb.getString("OutputBits"));
-			}
-			else if (type == SerialNode.PINODE) {  //c2
-				int bitsPerCard = selNode.getNumBitsPerCard();
-				int numInputCards = selNode.numInputCards();
-				int numOutputCards = selNode.numOutputCards();
-				numInputBits = bitsPerCard*numInputCards;
-				numOutputBits = bitsPerCard*numOutputCards;
-				nodeInfoText.setText("PiNODE - "+bitsPerCard+" "+rb.getString("BitsPerCard")+
-						", "+numInputBits+" "+rb.getString("InputBitsAnd")+" "+
-							numOutputBits+" "+rb.getString("OutputBits"));
-			}
-=======
      */
     public void displayNodeInfo(String nodeID) {
         if (!nodeID.equals(selNodeID)) {
@@ -480,19 +277,19 @@
                         + ", " + numInputBits + " " + rb.getString("InputBitsAnd") + " "
                         + numOutputBits + " " + rb.getString("OutputBits"));
             }
->>>>>>> 91c31e8a
 // here insert code for new types of C/MRI nodes
-        }
-        // initialize for input or output assignments
-        if (inputSelected) {
-            numBits = numInputBits;
-            assignmentPanel.setBorder(inputBorderTitled);
-        } else {
-            numBits = numOutputBits;
-            assignmentPanel.setBorder(outputBorderTitled);
-        }
-        ((AssignmentTableModel) assignmentListModel).fireTableDataChanged();
-    }
+		}
+		// initialize for input or output assignments
+		if (inputSelected) {
+			numBits = numInputBits;
+			assignmentPanel.setBorder(inputBorderTitled);
+		}
+		else {
+			numBits = numOutputBits;
+			assignmentPanel.setBorder(outputBorderTitled);
+		}
+		((AssignmentTableModel)assignmentListModel).fireTableDataChanged();
+	}
 
     /*  Done button handler */  //c2
     public void doneButtonActionPerformed() {
@@ -504,36 +301,6 @@
      * Method to handle print button in List Frame
      */
     public void printButtonActionPerformed(java.awt.event.ActionEvent e) {
-<<<<<<< HEAD
-		int[] colWidth = new int[4];
-		// initialize column widths
-		TableColumnModel assignmentColumnModel = assignmentTable.getColumnModel();
-		colWidth[0] = assignmentColumnModel.getColumn(AssignmentTableModel.BIT_COLUMN).getWidth();
-		colWidth[1] = assignmentColumnModel.getColumn(AssignmentTableModel.ADDRESS_COLUMN).getWidth();
-		colWidth[2] = assignmentColumnModel.getColumn(AssignmentTableModel.SYSNAME_COLUMN).getWidth();
-		colWidth[3] = assignmentColumnModel.getColumn(AssignmentTableModel.USERNAME_COLUMN).getWidth();
-		// set up a page title
-		String head;
-		if (inputSelected) {
-			head = "CMRI "+rb.getString("AssignmentPanelInputName")+" - "+
-						rb.getString("NodeBoxLabel")+" "+selNodeID;
-		}
-		else {
-			head = "CMRI "+rb.getString("AssignmentPanelOutputName")+" - "+
-						rb.getString("NodeBoxLabel")+" "+selNodeID;
-		}
-		// initialize a printer writer
-		HardcopyWriter writer = null;
-		try {
-			writer = new HardcopyWriter(curFrame, head, 10, .8, .5, .5, .5, false);
-		} catch (HardcopyWriter.PrintCanceledException ex) {
-			//log.debug("Print cancelled");
-			return;
-		}
-		writer.increaseLineSpacing(20);
-		// print the assignments
-		((AssignmentTableModel)assignmentListModel).printTable(writer,colWidth);
-=======
         int[] colWidth = new int[4];
         // initialize column widths
         TableColumnModel assignmentColumnModel = assignmentTable.getColumnModel();
@@ -561,7 +328,6 @@
         writer.increaseLineSpacing(20);
         // print the assignments
         ((AssignmentTableModel) assignmentListModel).printTable(writer, colWidth);
->>>>>>> 91c31e8a
     }
 
     /**
@@ -784,15 +550,9 @@
         }
     }
     private String[] assignmentTableColumnNames = {rb.getString("HeadingBit"),
-<<<<<<< HEAD
-						   rb.getString("HeadingAddress"),
-						   rb.getString("HeadingSystemName"),
-						   rb.getString("HeadingUserName")};
-=======
         rb.getString("HeadingAddress"),
         rb.getString("HeadingSystemName"),
         rb.getString("HeadingUserName")};
->>>>>>> 91c31e8a
 
     private final static Logger log = LoggerFactory.getLogger(ListFrame.class.getName());
 

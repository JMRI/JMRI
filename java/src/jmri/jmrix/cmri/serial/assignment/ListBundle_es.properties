--- conflicted
+++ resolved
@@ -1,10 +1,5 @@
 # ListBundle.properties
 #
-<<<<<<< HEAD
-# Revision $Revision: 17977 $
-#
-=======
->>>>>>> 09e83306
 # Default properties for the jmri.jmrix.cmri.serial.assignment window
 
 WindowTitle = Lista de asignaciones C/MRI

--- conflicted
+++ resolved
@@ -1,32 +1,11 @@
 # ListBundle.properties
 #
-# Revision $Revision: 17977 $
+# Revision $Revision$
 #
 # Default properties for the jmri.jmrix.cmri.serial.assignment window
 
 WindowTitle         = List C/MRI Assignments
 
-<<<<<<< HEAD
-NodePanelName		= C/MRI Node
-NodeBoxLabel		= Node:
-NodeBoxTip		= Select a configured node
-ShowInputButton		= Show Input Bits
-ShowInputTip		= Select this button to show input bit assignments
-ShowOutputButton	= Show Output Bits
-ShowOutputTip		= Select this button to show output bit assignments
-InputBitsAnd		= input bits and
-OutputBits		= output bits
-BitsPerCard		= bits per card
-NoNodesError		= ERROR - no C/MRI nodes were found.
-
-AssignmentPanelInputName = Input Assignments
-AssignmentPanelOutputName = Output Assignments
-HeadingBit		= Bit
-HeadingAddress		= Address
-HeadingSystemName	= System Name
-HeadingUserName		= User Name
-AssignmentFree		= - free -
-=======
 NodePanelName       = C/MRI Node
 NodeBoxLabel        = Node:
 NodeBoxTip          = Select a configured node
@@ -46,7 +25,6 @@
 HeadingSystemName   = System Name
 HeadingUserName     = User Name
 AssignmentFree      = - free -
->>>>>>> 91c31e8a
 
 PrintButtonText     = Print
 PrintButtonTip      = Click here to print assignments shown above
--- conflicted
+++ resolved
@@ -8,27 +8,6 @@
 
 WindowTitle     = Elenco Assegnazioni C/MRI
 
-<<<<<<< HEAD
-NodePanelName		= Nodo C/MRI
-NodeBoxLabel		= Nodo:
-NodeBoxTip		= Seleziona un nodo configurato
-ShowInputButton		= Vedi Bits Ingresso
-ShowInputTip		= Seleziona questo pulsante per Visualizzare Assegnazioni di bit di Ingresso
-ShowOutputButton	= vedi Bits Uscite
-ShowOutputTip		= Seleziona questo pulsante per Visualizzare Assegnazioni di bit di Uscita
-InputBitsAnd		= bits Ingresso e
-OutputBits		= bits Uscita
-BitsPerCard		= bits per scheda
-NoNodesError		= ERRORE - nessun Nodo C/MRI trovato.
-
-AssignmentPanelInputName = Assegnazioni Ingressi
-AssignmentPanelOutputName = Assegnazioni Uscite
-HeadingBit		= Bit
-HeadingAddress		= Indirizzo
-HeadingSystemName	= Nome Sistema
-HeadingUserName		= Nome Utente
-AssignmentFree		= - Libero -
-=======
 NodePanelName       = Nodo C/MRI
 NodeBoxLabel        = Nodo:
 NodeBoxTip          = Seleziona un nodo configurato
@@ -48,7 +27,6 @@
 HeadingSystemName   = Nome Sistema
 HeadingUserName     = Nome Utente
 AssignmentFree      = - Libero -
->>>>>>> 91c31e8a
 
 PrintButtonText     = Stampa
 PrintButtonTip      = Click qui per stampare Assegnazioni visualizzate
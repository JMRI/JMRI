# ListBundle_de.properties
#
# Revision $Revision: 17977 $
# by Simon Ginsburg
# German properties for the jmri.jmrix.cmri.serial.assignment window

WindowTitle         = Liste der C/MRI Zuweisungen

<<<<<<< HEAD
NodePanelName		= C/MRIKnoten:
NodeBoxLabel		= Knoten:
NodeBoxTip		= Waehle einen konfigurierten Knoten
ShowInputButton		= Zeige Eingangsbits
ShowInputTip		= Waehle diese Option zur Anzeige der Eingangsbits
ShowOutputButton	= Zeige Ausgangsbits
ShowOutputTip		= Waehle diese Option zur Anzeige der Ausgangsbits
InputBitsAnd		= Eingangsbits und
OutputBits		= Ausgangsbits
BitsPerCard		= Bits pro Karte
NoNodesError		= Fehler - Kein C/MRI konnte gefunden werden.

AssignmentPanelInputName = Eingangszuweisungen
AssignmentPanelOutputName = Ausgangszuweisungen
HeadingBit		= Bit
HeadingAddress		= Adresse
HeadingSystemName	= Systemname
HeadingUserName		= Benutzername
AssignmentFree		= - Frei -
=======
NodePanelName       = C/MRIKnoten:
NodeBoxLabel        = Knoten:
NodeBoxTip          = W\u00e4hle einen konfigurierten Knoten
ShowInputButton     = Zeige Eingangsbits
ShowInputTip        = W\u00e4hle diese Option zur Anzeige der Eingangsbits
ShowOutputButton    = Zeige Ausgangsbits
ShowOutputTip       = W\u00e4hle diese Option zur Anzeige der Ausgangsbits
InputBitsAnd        = Eingangsbits und
OutputBits          = Ausgangsbits
BitsPerCard         = Bits pro Karte
NoNodesError        = Fehler - Kein C/MRI konnte gefunden werden.

AssignmentPanelInputName = Eingangszuweisungen
AssignmentPanelOutputName = Ausgangszuweisungen
HeadingBit          = Bit
HeadingAddress      = Adresse
HeadingSystemName   = Systemname
HeadingUserName     = Nutzername
AssignmentFree      = - Frei -
>>>>>>> 91c31e8a

PrintButtonText     = Drucken
PrintButtonTip      = Hier klicken um obige Zuweisungen zu drucken<|MERGE_RESOLUTION|>--- conflicted
+++ resolved
@@ -1,32 +1,11 @@
 # ListBundle_de.properties
 #
-# Revision $Revision: 17977 $
+# Revision $Revision$
 # by Simon Ginsburg
 # German properties for the jmri.jmrix.cmri.serial.assignment window
 
 WindowTitle         = Liste der C/MRI Zuweisungen
 
-<<<<<<< HEAD
-NodePanelName		= C/MRIKnoten:
-NodeBoxLabel		= Knoten:
-NodeBoxTip		= Waehle einen konfigurierten Knoten
-ShowInputButton		= Zeige Eingangsbits
-ShowInputTip		= Waehle diese Option zur Anzeige der Eingangsbits
-ShowOutputButton	= Zeige Ausgangsbits
-ShowOutputTip		= Waehle diese Option zur Anzeige der Ausgangsbits
-InputBitsAnd		= Eingangsbits und
-OutputBits		= Ausgangsbits
-BitsPerCard		= Bits pro Karte
-NoNodesError		= Fehler - Kein C/MRI konnte gefunden werden.
-
-AssignmentPanelInputName = Eingangszuweisungen
-AssignmentPanelOutputName = Ausgangszuweisungen
-HeadingBit		= Bit
-HeadingAddress		= Adresse
-HeadingSystemName	= Systemname
-HeadingUserName		= Benutzername
-AssignmentFree		= - Frei -
-=======
 NodePanelName       = C/MRIKnoten:
 NodeBoxLabel        = Knoten:
 NodeBoxTip          = W\u00e4hle einen konfigurierten Knoten
@@ -46,7 +25,6 @@
 HeadingSystemName   = Systemname
 HeadingUserName     = Nutzername
 AssignmentFree      = - Frei -
->>>>>>> 91c31e8a
 
 PrintButtonText     = Drucken
 PrintButtonTip      = Hier klicken um obige Zuweisungen zu drucken
# ListBundle.properties
#
# Revision $Revision: 17977 $
#
# Default properties for the jmri.jmrix.cmri.serial.assignment window

<<<<<<< HEAD
WindowTitle		= List C/MRI Assignments

NodePanelName		= C/MRI Node
NodeBoxLabel		= Node:
NodeBoxTip			= Select a configured node
ShowInputButton		= Show Input Bits
ShowInputTip		= Select this button to show input bit assignments
ShowOutputButton	= Show Output Bits
ShowOutputTip		= Select this button to show output bit assignments
InputBitsAnd		= input bits and
OutputBits		= output bits
BitsPerCard		= bits per card
NoNodesError		= ERROR - no C/MRI nodes were found.
NodeDesc                = Description:

AssignmentPanelInputName = Input Assignments
AssignmentPanelOutputName = Output Assignments
HeadingBit		= Bit
HeadingAddress		= Address
HeadingSystemName	= System Name
HeadingUserName		= User Name
AssignmentFree		= - free -

DoneButtonText		= Done
DoneButtonTip		= Click here to close assignments window

PrintButtonText		= Print
PrintButtonTip		= Click here to print assignments shown above
=======
WindowTitle         = List C/MRI Assignments

NodePanelName       = C/MRI Node
NodeBoxLabel        = Node:
NodeBoxTip          = Select a configured node
ShowInputButton     = Show Input Bits
ShowInputTip        = Select this button to show input bit assignments
ShowOutputButton    = Show Output Bits
ShowOutputTip       = Select this button to show output bit assignments
InputBitsAnd        = input bits and
OutputBits          = output bits
BitsPerCard         = bits per card
NoNodesError        = ERROR - no C/MRI nodes were found.

AssignmentPanelInputName = Input Assignments
AssignmentPanelOutputName = Output Assignments
HeadingBit          = Bit
HeadingAddress      = Address
HeadingSystemName   = System Name
HeadingUserName     = User Name
AssignmentFree      = - free -

PrintButtonText     = Print
PrintButtonTip      = Click here to print assignments shown above
>>>>>>> 91c31e8a
<|MERGE_RESOLUTION|>--- conflicted
+++ resolved
@@ -1,11 +1,10 @@
 # ListBundle.properties
 #
-# Revision $Revision: 17977 $
+# Revision $Revision$
 #
 # Default properties for the jmri.jmrix.cmri.serial.assignment window
 
-<<<<<<< HEAD
-WindowTitle		= List C/MRI Assignments
+WindowTitle         = List C/MRI Assignments
 
 NodePanelName		= C/MRI Node
 NodeBoxLabel		= Node:
@@ -22,40 +21,14 @@
 
 AssignmentPanelInputName = Input Assignments
 AssignmentPanelOutputName = Output Assignments
-HeadingBit		= Bit
-HeadingAddress		= Address
-HeadingSystemName	= System Name
-HeadingUserName		= User Name
-AssignmentFree		= - free -
-
-DoneButtonText		= Done
-DoneButtonTip		= Click here to close assignments window
-
-PrintButtonText		= Print
-PrintButtonTip		= Click here to print assignments shown above
-=======
-WindowTitle         = List C/MRI Assignments
-
-NodePanelName       = C/MRI Node
-NodeBoxLabel        = Node:
-NodeBoxTip          = Select a configured node
-ShowInputButton     = Show Input Bits
-ShowInputTip        = Select this button to show input bit assignments
-ShowOutputButton    = Show Output Bits
-ShowOutputTip       = Select this button to show output bit assignments
-InputBitsAnd        = input bits and
-OutputBits          = output bits
-BitsPerCard         = bits per card
-NoNodesError        = ERROR - no C/MRI nodes were found.
-
-AssignmentPanelInputName = Input Assignments
-AssignmentPanelOutputName = Output Assignments
 HeadingBit          = Bit
 HeadingAddress      = Address
 HeadingSystemName   = System Name
 HeadingUserName     = User Name
 AssignmentFree      = - free -
 
-PrintButtonText     = Print
-PrintButtonTip      = Click here to print assignments shown above
->>>>>>> 91c31e8a
+DoneButtonText		= Done
+DoneButtonTip		= Click here to close assignments window
+
+PrintButtonText		= Print
+PrintButtonTip		= Click here to print assignments shown above
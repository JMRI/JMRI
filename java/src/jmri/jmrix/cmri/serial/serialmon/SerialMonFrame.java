package jmri.jmrix.cmri.serial.serialmon;

import jmri.jmrix.cmri.serial.SerialListener;
import jmri.jmrix.cmri.serial.SerialMessage;
import jmri.jmrix.cmri.serial.SerialNode;
import jmri.jmrix.cmri.serial.SerialReply;
import jmri.jmrix.cmri.serial.SerialTrafficController;
import jmri.jmrix.cmri.serial.cmrinetmetrics.CMRInetMetricsData;

/**
 * Frame displaying (and logging) CMRI serial command messages
<<<<<<< HEAD
 * @author	    Bob Jacobsen   Copyright (C) 2001
 * @author	    Chuck Catania  Copyright (C) 2014, 2015, 2016
 * @version         $Revision: 17977 $
=======
 *
 * @author	Bob Jacobsen Copyright (C) 2001
>>>>>>> 91c31e8a
 */
public class SerialMonFrame extends jmri.jmrix.AbstractMonFrame implements SerialListener {

    public SerialMonFrame() {
        super();
    }

<<<<<<< HEAD
    protected String title() { return "CMRI Serial Packet Monitor"; }
=======
    protected String title() {
        return "CMRI Serial Command Monitor";
    }
>>>>>>> 91c31e8a

    protected void init() {
        // connect to TrafficController
        SerialTrafficController.instance().addSerialListener(this);
    }

    public void dispose() {
        SerialTrafficController.instance().removeSerialListener(this);
        super.dispose();
    }

  /********************
     Transmit Packets
  *********************/
    public synchronized void message(SerialMessage l) 
    { 
       int aPacketTypeID = 0;
     // Test if message is for a monitored node
     //----------------------------------------
       SerialNode monitorNode = null;       
       monitorNode = (SerialNode) SerialTrafficController.instance().getNodeFromAddress(l.getUA());
       if (monitorNode == null) return;       
       if (!monitorNode.getMonitorNodePackets()) return;

       aPacketTypeID = l.getElement(1);
//       if (aPacketTypeID == monitorNode.monPktTypeID[SerialNode.monPktTransmit])
//        System.out.println("Saw "+l.getElement(1)+":"+aPacketTypeID);
        
        // check for valid length
        if (l.getNumDataElements() < 2) {
<<<<<<< HEAD
            nextLine("Truncated message of length "+l.getNumDataElements()+"\n",
                            l.toString());
//            CMRIMetricsData.incMetricErrValue( CMRIMetricsData.CMRIMetricTruncRecv );
            return;
        } else if (l.isPoll())
        {
            if(monitorNode.getMonitorPacketBit(SerialFilterFrame.monPktPoll))
            nextLine("Poll ua="+l.getUA()+"\n", l.toString());
        } else if (l.isXmt())
        {
            if (monitorNode.getMonitorPacketBit(SerialFilterFrame.monPktTransmit))
            {
            StringBuilder sb = new StringBuilder("Transmit ua=");
            sb.append(l.getUA());
            sb.append(" OB=");
            for (int i=2; i<l.getNumDataElements(); i++) {
                sb.append(Integer.toHexString(l.getElement(i)&0x000000ff).toUpperCase());  //c2
=======
            nextLine("Truncated message of length " + l.getNumDataElements() + "\n",
                    l.toString());
            return;
        } else if (l.isPoll()) {
            nextLine("Poll ua=" + l.getUA() + "\n", l.toString());
        } else if (l.isXmt()) {
            StringBuilder sb = new StringBuilder("Transmit ua=");
            sb.append(l.getUA());
            sb.append(" OB=");
            for (int i = 2; i < l.getNumDataElements(); i++) {
                sb.append(Integer.toHexString(l.getElement(i) & 0x000000ff));
>>>>>>> 91c31e8a
                sb.append(" ");
            }
            sb.append("\n");
            nextLine(new String(sb), l.toString());
            }
        } else if (l.isInit())
        {
            if(monitorNode.getMonitorPacketBit(SerialFilterFrame.monPktInit))
            {
            StringBuilder sb = new StringBuilder("Init ua=");
            sb.append(l.getUA());
            sb.append(" type=");
<<<<<<< HEAD
            int ua=l.getElement(2);
            sb.append((char)ua);
            int len = l.getNumDataElements();
            
            //  SMINI/SUSIC/USIC
            if (ua != 67)
            {
                //int len = l.getNumDataElements();
                if (len>=5) {
                    sb.append(" DL=");
                    sb.append(l.getElement(3)*256+l.getElement(4));
               }
                
                if (len>=6) {
                    sb.append(" NS=");
                    sb.append(l.getElement(5));
                    sb.append(" CT: ");
                    for (int i=6; i<l.getNumDataElements(); i++) {
                        sb.append(Integer.toHexString(l.getElement(i)&0x000000ff).toUpperCase()); //c2
                        sb.append(" ");
                 }
               }
            }
            else
             // CPNODE
             {
                if (len>=5) {                    
                    sb.append(" DL=");
                    sb.append(l.getElement(3)*256+l.getElement(4));
=======
            sb.append((char) l.getElement(2));
            int len = l.getNumDataElements();
            if (len >= 5) {
                sb.append(" DL=");
                sb.append(l.getElement(3) * 256 + l.getElement(4));
            }
            if (len >= 6) {
                sb.append(" NS=");
                sb.append(l.getElement(5));
                sb.append(" CT: ");
                for (int i = 6; i < l.getNumDataElements(); i++) {
                    sb.append(Integer.toHexString(l.getElement(i) & 0x000000ff));
                    sb.append(" ");
>>>>>>> 91c31e8a
                }
               sb.append(" Opts=");
               int i=5;
               while (i<l.getNumDataElements())
               {
                 if (l.getElement(i) != 16) // skip DLE
                 {    
                    sb.append(Integer.toHexString(l.getElement(i)&0x000000ff).toUpperCase()); //c2
                    sb.append(" ");
                 }
                 i++;
               }
             }
             sb.append("\n");
            nextLine(new String(sb), l.toString());
<<<<<<< HEAD
            }
        } else
        {
//            CMRIMetricsData.incMetricErrValue( CMRIMetricsData.CMRIMetricUnrecCommand );
            nextLine("unrecognized cmd: \""+l.toString()+"\"\n", "");
=======
        } else {
            nextLine("unrecognized cmd: \"" + l.toString() + "\"\n", "");
>>>>>>> 91c31e8a
        }
    }
    
  /********************
     Receive Packets
  *********************/
    public synchronized void reply(SerialReply l) 
    { 
       SerialNode monitorNode = null;       
       monitorNode = (SerialNode) SerialTrafficController.instance().getNodeFromAddress(l.getUA());
       if (monitorNode == null) return;
       if (!monitorNode.getMonitorNodePackets()) return;

        // check for valid length
        if (l.getNumDataElements() < 2) {
<<<<<<< HEAD
            nextLine("Truncated reply of length "+l.getNumDataElements()+"\n",
                            l.toString());
//           CMRIMetricsData.incMetricErrValue( CMRIMetricsData.CMRIMetricTruncReply );
           return;
        } else
            if (l.isRcv())
            {
                if(monitorNode.getMonitorPacketBit(SerialFilterFrame.monPktTransmit))
                {
                StringBuilder sb = new StringBuilder("Receive ua=");
                sb.append(l.getUA());
                sb.append(" IB=");
                for (int i=2; i<l.getNumDataElements(); i++) {
                    sb.append(Integer.toHexString(l.getElement(i)&0x000000ff).toUpperCase());  //c2
                    sb.append(" ");
                }
                sb.append("\n");
                nextLine(new String(sb), l.toString());
                }
            } 
            else 
            if (l.isEOT())  //c2
            {    //c2 
                if(monitorNode.getMonitorPacketBit(SerialFilterFrame.monPktTransmit))
                {
                StringBuilder sb = new StringBuilder("Receive ua=");
                sb.append(l.getUA());
                sb.append(" eot");            
                sb.append("\n");
                nextLine(new String(sb), l.toString());
                }
            } 
            else
            {
//                CMRIMetricsData.incMetricErrValue( CMRIMetricsData.CMRIMetricUnrecResponse );
                nextLine("unrecognized rep: \""+l.toString()+"\"\n", "");
            }
=======
            nextLine("Truncated reply of length " + l.getNumDataElements() + "\n",
                    l.toString());
            return;
        } else if (l.isRcv()) {
            StringBuilder sb = new StringBuilder("Receive ua=");
            sb.append(l.getUA());
            sb.append(" IB=");
            for (int i = 2; i < l.getNumDataElements(); i++) {
                sb.append(Integer.toHexString(l.getElement(i) & 0x000000ff));
                sb.append(" ");
            }
            sb.append("\n");
            nextLine(new String(sb), l.toString());
        } else {
            nextLine("unrecognized rep: \"" + l.toString() + "\"\n", "");
        }
>>>>>>> 91c31e8a
    }

}<|MERGE_RESOLUTION|>--- conflicted
+++ resolved
@@ -9,14 +9,9 @@
 
 /**
  * Frame displaying (and logging) CMRI serial command messages
-<<<<<<< HEAD
  * @author	    Bob Jacobsen   Copyright (C) 2001
  * @author	    Chuck Catania  Copyright (C) 2014, 2015, 2016
  * @version         $Revision: 17977 $
-=======
- *
- * @author	Bob Jacobsen Copyright (C) 2001
->>>>>>> 91c31e8a
  */
 public class SerialMonFrame extends jmri.jmrix.AbstractMonFrame implements SerialListener {
 
@@ -24,13 +19,9 @@
         super();
     }
 
-<<<<<<< HEAD
-    protected String title() { return "CMRI Serial Packet Monitor"; }
-=======
     protected String title() {
         return "CMRI Serial Command Monitor";
     }
->>>>>>> 91c31e8a
 
     protected void init() {
         // connect to TrafficController
@@ -61,7 +52,6 @@
         
         // check for valid length
         if (l.getNumDataElements() < 2) {
-<<<<<<< HEAD
             nextLine("Truncated message of length "+l.getNumDataElements()+"\n",
                             l.toString());
 //            CMRIMetricsData.incMetricErrValue( CMRIMetricsData.CMRIMetricTruncRecv );
@@ -79,19 +69,6 @@
             sb.append(" OB=");
             for (int i=2; i<l.getNumDataElements(); i++) {
                 sb.append(Integer.toHexString(l.getElement(i)&0x000000ff).toUpperCase());  //c2
-=======
-            nextLine("Truncated message of length " + l.getNumDataElements() + "\n",
-                    l.toString());
-            return;
-        } else if (l.isPoll()) {
-            nextLine("Poll ua=" + l.getUA() + "\n", l.toString());
-        } else if (l.isXmt()) {
-            StringBuilder sb = new StringBuilder("Transmit ua=");
-            sb.append(l.getUA());
-            sb.append(" OB=");
-            for (int i = 2; i < l.getNumDataElements(); i++) {
-                sb.append(Integer.toHexString(l.getElement(i) & 0x000000ff));
->>>>>>> 91c31e8a
                 sb.append(" ");
             }
             sb.append("\n");
@@ -104,9 +81,7 @@
             StringBuilder sb = new StringBuilder("Init ua=");
             sb.append(l.getUA());
             sb.append(" type=");
-<<<<<<< HEAD
-            int ua=l.getElement(2);
-            sb.append((char)ua);
+            sb.append((char) l.getElement(2));
             int len = l.getNumDataElements();
             
             //  SMINI/SUSIC/USIC
@@ -134,21 +109,6 @@
                 if (len>=5) {                    
                     sb.append(" DL=");
                     sb.append(l.getElement(3)*256+l.getElement(4));
-=======
-            sb.append((char) l.getElement(2));
-            int len = l.getNumDataElements();
-            if (len >= 5) {
-                sb.append(" DL=");
-                sb.append(l.getElement(3) * 256 + l.getElement(4));
-            }
-            if (len >= 6) {
-                sb.append(" NS=");
-                sb.append(l.getElement(5));
-                sb.append(" CT: ");
-                for (int i = 6; i < l.getNumDataElements(); i++) {
-                    sb.append(Integer.toHexString(l.getElement(i) & 0x000000ff));
-                    sb.append(" ");
->>>>>>> 91c31e8a
                 }
                sb.append(" Opts=");
                int i=5;
@@ -164,16 +124,11 @@
              }
              sb.append("\n");
             nextLine(new String(sb), l.toString());
-<<<<<<< HEAD
             }
         } else
         {
 //            CMRIMetricsData.incMetricErrValue( CMRIMetricsData.CMRIMetricUnrecCommand );
             nextLine("unrecognized cmd: \""+l.toString()+"\"\n", "");
-=======
-        } else {
-            nextLine("unrecognized cmd: \"" + l.toString() + "\"\n", "");
->>>>>>> 91c31e8a
         }
     }
     
@@ -189,7 +144,6 @@
 
         // check for valid length
         if (l.getNumDataElements() < 2) {
-<<<<<<< HEAD
             nextLine("Truncated reply of length "+l.getNumDataElements()+"\n",
                             l.toString());
 //           CMRIMetricsData.incMetricErrValue( CMRIMetricsData.CMRIMetricTruncReply );
@@ -227,24 +181,6 @@
 //                CMRIMetricsData.incMetricErrValue( CMRIMetricsData.CMRIMetricUnrecResponse );
                 nextLine("unrecognized rep: \""+l.toString()+"\"\n", "");
             }
-=======
-            nextLine("Truncated reply of length " + l.getNumDataElements() + "\n",
-                    l.toString());
-            return;
-        } else if (l.isRcv()) {
-            StringBuilder sb = new StringBuilder("Receive ua=");
-            sb.append(l.getUA());
-            sb.append(" IB=");
-            for (int i = 2; i < l.getNumDataElements(); i++) {
-                sb.append(Integer.toHexString(l.getElement(i) & 0x000000ff));
-                sb.append(" ");
-            }
-            sb.append("\n");
-            nextLine(new String(sb), l.toString());
-        } else {
-            nextLine("unrecognized rep: \"" + l.toString() + "\"\n", "");
-        }
->>>>>>> 91c31e8a
     }
 
 }
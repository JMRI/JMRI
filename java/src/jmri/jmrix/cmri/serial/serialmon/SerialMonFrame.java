--- conflicted
+++ resolved
@@ -16,14 +16,8 @@
 
 /**
  * Frame displaying (and logging) CMRI serial command messages
-<<<<<<< HEAD
- * @author	    Bob Jacobsen   Copyright (C) 2001
- * @author	    Chuck Catania  Copyright (C) 2014, 2015, 2016
- * @version         $Revision: 17977 $
-=======
  *
  * @author Bob Jacobsen Copyright (C) 2001
->>>>>>> 89bf9c7c
  */
 public class SerialMonFrame extends jmri.jmrix.AbstractMonFrame implements SerialListener {
 
@@ -53,7 +47,6 @@
     }
 
     @Override
-<<<<<<< HEAD
     public void initComponents() throws Exception {
          super.initComponents();
 
@@ -107,9 +100,6 @@
 //       if (aPacketTypeID == monitorNode.monPktTypeID[SerialNode.monPktTransmit])
 //        System.out.println("Saw "+l.getElement(1)+":"+aPacketTypeID);
         
-=======
-    public synchronized void message(SerialMessage l) {  // receive a message and log it
->>>>>>> 89bf9c7c
         // check for valid length
         if (l.getNumDataElements() < 2) {
             nextLine("Truncated message of length "+l.getNumDataElements()+"\n",
@@ -203,11 +193,6 @@
        if (monitorNode == null) return;
        if (!monitorNode.getMonitorNodePackets()) return;
 
-<<<<<<< HEAD
-=======
-    @Override
-    public synchronized void reply(SerialReply l) {  // receive a reply message and log it
->>>>>>> 89bf9c7c
         // check for valid length
         if (l.getNumDataElements() < 2) {
             nextLine("Truncated reply of length "+l.getNumDataElements()+"\n",

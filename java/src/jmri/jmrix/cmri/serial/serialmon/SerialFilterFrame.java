// SerialFilterFrame.java

package jmri.jmrix.cmri.serial.serialmon;

import java.awt.*;
import java.awt.event.ActionEvent;
import java.awt.event.ItemEvent;
import java.awt.event.ItemListener;
import java.util.ArrayList;
import javax.swing.*;
import javax.swing.border.Border;
import javax.swing.border.TitledBorder;
import javax.swing.table.*;
import jmri.jmrix.cmri.CMRISystemConnectionMemo;
import jmri.jmrix.cmri.serial.SerialNode;
import jmri.jmrix.cmri.serial.SerialTrafficController;
import org.slf4j.Logger;
import org.slf4j.LoggerFactory;

/**
 * Frame for a message filter for CMRInet network packets.
 * @author	 Chuck Catania   Copyright (C) 2016
 */
public class SerialFilterFrame extends jmri.util.JmriJFrame {

    ArrayList<SerialNode> monitorNode = new  ArrayList<SerialNode>();

    // node table pane items
    protected JPanel nodeEnablePanel = null;
    protected Border nodeEableBorder = BorderFactory.createEtchedBorder();
    protected Border nodeEableBorderTitled = BorderFactory.createTitledBorder(nodeEableBorder,"Monitor Nodes",TitledBorder.LEFT,TitledBorder.ABOVE_TOP);

    protected Border packetTypesBorder = BorderFactory.createEtchedBorder();
    protected Border packetTypesBorderTitled = BorderFactory.createTitledBorder(packetTypesBorder,"Packet Types",TitledBorder.LEFT,TitledBorder.ABOVE_TOP);

    protected Border enabledBorder = BorderFactory.createEtchedBorder();
    protected Border enabledBorderTitled = BorderFactory.createTitledBorder(enabledBorder,"Select Nodes",TitledBorder.LEFT,TitledBorder.ABOVE_TOP);

    protected Border packetSelectBorder = BorderFactory.createEtchedBorder();
    protected Border packetSelectBorderTitled = BorderFactory.createTitledBorder(packetSelectBorder,"Select Packets",TitledBorder.LEFT,TitledBorder.ABOVE_TOP);

    protected Border mainButtonsBorder = BorderFactory.createEtchedBorder();
    protected Border mainButtonsBorderTitled = BorderFactory.createTitledBorder(mainButtonsBorder,"");

    protected JTable nodeTable = null;
    protected TableModel nodeTableModel = null;

    // button pane items
    JButton doneButton = new JButton(Bundle.getMessage("DoneButtonText") );
    JButton haltPollButton = new JButton(Bundle.getMessage("HaltPollButtonText") );

    JButton nodeMonitorAll = new JButton(Bundle.getMessage("AllButtonText") );
    JButton nodeMonitorNone = new JButton(Bundle.getMessage("NoneButtonText") );

    JButton packetMonitorAll = new JButton(Bundle.getMessage("AllButtonText") );
    JButton packetMonitorNone = new JButton(Bundle.getMessage("NoneButtonText") );

    // CMRInet packet monitor variables only persistent when running
    //--------------------------------------------------------------
    public static final int monPktInit     =  0; // (I) 0x49 Initialize
    public static final int monPktPoll     =  1; // (P) 0x50 Poll
    public static final int monPktRead     =  2; // (R) 0x52 Read
    public static final int monPktTransmit =  3; // (T) 0x54 Transmit
    public static final int monPktEOT      =  4; // (E) 0x45 EOT
    public static final int monPktQuery    =  5; // (Q) 0x51 Query
    public static final int monPktDGread   =  6; // (D) 0x44 Datagram Read
    public static final int monPktDGwrite  =  7; // (W) 0x57 Datagram Write
    public static final int monPktDGack    =  8; // (A) 0x41 Datagram Ack
    public static final int monPktCodeline =  9; // (C) 0x43 Code Line
    public static final int monPktNMRAmast = 10; // (M) 0x4D NMRA Mast
    public static final int monPktRFE      = 11; // (?) 0x3F RFE
/*
    public static final int monPktRFE      = 12; // RFE
    public static final int monPktRFE      = 13; // RFE
    public static final int monPktRFE      = 14; // RFE
    public static final int monPktRFE      = 15; // RFE
*/
    public static final int numMonPkts     = monPktRFE;
    public static final int lastStdPkt     = monPktTransmit+1;
    public static final int[] monPktTypeID = {
                                                0x49, 0x50, 0x52, 0x54, 0x45,
                                                0x51, 0x44, 0x57, 0x41, 0x43,
                                                0x4D, 0x3F
                                              };

    ArrayList<JCheckBox> packetChkBoxes = new ArrayList<JCheckBox>();
    String packetChkBoxLabels[] = {
                                   "(I) Initialize    ",
                                   "(P) Poll          ",
                                   "(R) Read          ",
                                   "(T) Transmit      ",
                                   "(E) EOT           ",
                                   "(Q) Query         ",
                                   "(D) Datagram Read ",
                                   "(W) Datagram Write",
                                   "(A) Datagram Ack  ",
                                   "(C) Code Line     ",
                                   "(M) NMRA Mast     ",
                                   "RFE               "
                                  };

    protected JPanel packetTypes  = new JPanel();

    HandlerClass packetTypeCkBoxHandler = new HandlerClass();
    private CMRISystemConnectionMemo _memo = null;

<<<<<<< HEAD
    SerialFilterFrame curFrame;   
    
    public SerialFilterFrame(CMRISystemConnectionMemo memo) {
=======
    SerialFilterFrame curFrame;

    public SerialFilterFrame() {
>>>>>>> 089f0394
        super("CMRInet Packet Filter");
        _memo = memo;
        curFrame = this;

    }

    public void initComponents() throws Exception
    {
	initializeNodes();

        // For the class
        setLayout(new FlowLayout(FlowLayout.LEFT));
        setPreferredSize(new Dimension(620,375));
//        setBackground(Color.LIGHT_GRAY);

        // Set up the node filter enable table
        //------------------------------------
        nodeEnablePanel = new JPanel();
        nodeEnablePanel.setLayout(new FlowLayout(FlowLayout.LEFT));

        nodeEnablePanel.setLayout(new BoxLayout(nodeEnablePanel, BoxLayout.LINE_AXIS));
        nodeEnablePanel.setBorder(nodeEableBorderTitled);
        nodeEnablePanel.setBackground(Color.WHITE);

        nodeTableModel = new NodeTableModel();
        nodeTable = new JTable(nodeTableModel);

        nodeTable.setPreferredScrollableViewportSize(new Dimension(200,90));
        nodeTable.setFillsViewportHeight(true);
        nodeTable.setShowGrid(true);
        nodeTable.setGridColor(Color.WHITE);
        nodeTable.setBackground(Color.WHITE);
        nodeTable.setRowSelectionAllowed(false);
        nodeTable.setFont(new Font("Lucida Grande", Font.PLAIN, 13));
        nodeTable.setRowHeight(30);
        nodeTable.getTableHeader().setReorderingAllowed(false);

        // Monitor node enable selection check boxes
        //------------------------------------------
        JScrollPane nodeTableScrollPane = new JScrollPane(nodeTable);
        nodeEnablePanel.add(nodeTableScrollPane,BorderLayout.LINE_START);

        nodeEnablePanel.setBorder(nodeEableBorderTitled);

        TableColumnModel nodeEableColumnModel = nodeTable.getColumnModel();

        DefaultTableCellRenderer dtcen = new DefaultTableCellRenderer();
        dtcen.setHorizontalAlignment(SwingConstants.CENTER);
        DefaultTableCellRenderer dtlft = new DefaultTableCellRenderer();
        dtlft.setHorizontalAlignment(SwingConstants.LEFT);
        TableCellRenderer rendererFromHeader = nodeTable.getTableHeader().getDefaultRenderer();
        JLabel headerLabel = (JLabel) rendererFromHeader;
        headerLabel.setHorizontalAlignment(JLabel.CENTER);

        TableColumn nodeaddrColumn = nodeEableColumnModel.getColumn(NodeTableModel.NODEADDR_COLUMN);
        nodeaddrColumn.setCellRenderer(dtcen);
        nodeaddrColumn.setResizable(false);

        TableColumn enabledColumn = nodeEableColumnModel.getColumn(NodeTableModel.ENABLED_COLUMN);
        enabledColumn.setResizable(false);

        nodeEnablePanel.setBorder(nodeEableBorderTitled);
        nodeEnablePanel.setBackground(Color.WHITE);
        nodeEnablePanel.setPreferredSize(new Dimension(200,200));

        nodeTable.setAutoCreateRowSorter(true);
        nodeTable.getRowSorter().toggleSortOrder(NodeTableModel.NODEADDR_COLUMN);
        nodeEnablePanel.setVisible(true);

        add(nodeEnablePanel);

        // packet type selection check boxes
        //----------------------------------
        JPanel packetSelectTypes = new JPanel();
        packetSelectTypes.setLayout(new GridLayout(0,2));
        packetSelectTypes.setPreferredSize(new Dimension(400, 200));
        packetSelectTypes.setBorder(packetTypesBorderTitled);
        packetSelectTypes.setBackground(Color.WHITE);

        // Losd the packet types filter check boxes
        //-----------------------------------------
        for (int i=0; i<numMonPkts; i++)
        {
            JCheckBox ckbox = new JCheckBox(packetChkBoxLabels[i]);
            packetChkBoxes.add(ckbox);
            packetChkBoxes.get(i).addItemListener(packetTypeCkBoxHandler);

            packetChkBoxes.get(i).setVisible(false);
            packetChkBoxes.get(i).setEnabled(false);
            packetChkBoxes.get(i).setSelected(false);
            if (i<lastStdPkt)
            {
                packetChkBoxes.get(i).setVisible(true);
                packetChkBoxes.get(i).setEnabled(true);
                packetChkBoxes.get(i).setSelected(true);
            }
            packetSelectTypes.add(ckbox);
        }

        packetSelectTypes.setVisible(true);
        add(packetSelectTypes);

        // node monitor enable button panel
        //---------------------------------
        JPanel enableSelectButtons = new JPanel();
        enableSelectButtons.setLayout(new FlowLayout(FlowLayout.CENTER));
        enableSelectButtons.setPreferredSize(new Dimension(200, 60));
        enableSelectButtons.setBackground(Color.WHITE);
        enableSelectButtons.setBorder(enabledBorderTitled);

        enableSelectButtons.add(nodeMonitorAll);
        nodeMonitorAll.setVisible(true);
        nodeMonitorAll.setToolTipText(Bundle.getMessage("AllButtonTip") );
	nodeMonitorAll.addActionListener(new java.awt.event.ActionListener()
        {
            public void actionPerformed(java.awt.event.ActionEvent e) {
					nodeMonitorAllButtonActionPerformed();
				}
        });

        enableSelectButtons.add(nodeMonitorNone);
        nodeMonitorNone.setVisible(true);
        nodeMonitorNone.setToolTipText(Bundle.getMessage("NoneButtonTip") );
	nodeMonitorNone.addActionListener(new java.awt.event.ActionListener()
        {
            public void actionPerformed(java.awt.event.ActionEvent e) {
					nodeMonitorNoneButtonActionPerformed();
				}
	});

        add(enableSelectButtons);


        // packet select enable button panel
        //----------------------------------
        JPanel packetSelectButtons = new JPanel();
        packetSelectButtons.setLayout(new FlowLayout(FlowLayout.LEFT));
        packetSelectButtons.setPreferredSize(new Dimension(400, 60));
        packetSelectButtons.setBackground(Color.WHITE);
        packetSelectButtons.setBorder(packetSelectBorderTitled);

        packetSelectButtons.add(packetMonitorAll);
        packetMonitorAll.setVisible(true);
        packetMonitorAll.setToolTipText(Bundle.getMessage("AllButtonTip") );
	packetMonitorAll.addActionListener(new java.awt.event.ActionListener()
        {
            public void actionPerformed(java.awt.event.ActionEvent e) {
					packetMonitorAllButtonActionPerformed();
				}
	});

        packetSelectButtons.add(packetMonitorNone);
        packetMonitorNone.setVisible(true);
        packetMonitorNone.setToolTipText(Bundle.getMessage("NoneButtonTip") );
	packetMonitorNone.addActionListener(new java.awt.event.ActionListener()
        {
            public void actionPerformed(java.awt.event.ActionEvent e) {
					packetMonitorNoneButtonActionPerformed();
				}
	});

        add(packetSelectButtons);

        // Main button panel
        //------------------
        JPanel mainButtons = new JPanel();
        mainButtons.setLayout(new FlowLayout(FlowLayout.RIGHT));
        mainButtons.setPreferredSize(new Dimension(600, 60));

        haltPollButton.setVisible(true);
        haltPollButton.setToolTipText(Bundle.getMessage("HaltPollButtonTip") );
	haltPollButton.addActionListener(new java.awt.event.ActionListener()
        {
            public void actionPerformed(java.awt.event.ActionEvent e) {
					haltpollButtonActionPerformed(e);
				}
			});
	mainButtons.add(haltPollButton);

        mainButtons.add(Box.createRigidArea(new Dimension(30,0)));

        doneButton.setVisible(true);
        doneButton.setToolTipText(Bundle.getMessage("DoneButtonTip") );
	doneButton.addActionListener(new java.awt.event.ActionListener()
        {
            public void actionPerformed(java.awt.event.ActionEvent e) {
					doneButtonActionPerformed();
				}
			});
	mainButtons.add(doneButton);
        mainButtons.setVisible(true);
        add(mainButtons);

        addHelpMenu("package.jmri.jmrix.cmri.serial.serialmon.SerialFilterFrame", true);

        // pack for display
        //-----------------
        pack();

    }

    /**
     * Method to initialize configured nodes and set up the node select combo box
     */
    public void initializeNodes()  //c2
    {
	String str = "";

    // get all configured nodes
//	SerialNode aNode = (SerialNode) SerialTrafficController.instance().getNode(0);
        SerialNode node = (SerialNode) _memo.getTrafficController().getNode(0);
        int index = 1;
        while (node != null)
        {
            monitorNode.add(node);
//            aNode = (SerialNode) SerialTrafficController.instance().getNode(index);
            node = (SerialNode) _memo.getTrafficController().getNode(index);
            index ++;

	}
    }

    /**setMonitorNodePackets
    *
    */
    public void nodeMonitorAllButtonActionPerformed()
    {
     for(int i=0; i<monitorNode.size(); i++)
     {
      monitorNode.get(i).setMonitorNodePackets(false);
      nodeTableModel.setValueAt(monitorNode.get(i).getMonitorNodePackets(), i, NodeTableModel.ENABLED_COLUMN);
     }
    }

    public void nodeMonitorNoneButtonActionPerformed()
    {
     for(int i=0; i<monitorNode.size(); i++)
     {
      monitorNode.get(i).setMonitorNodePackets(true);
      nodeTableModel.setValueAt(monitorNode.get(i).getMonitorNodePackets(), i, NodeTableModel.ENABLED_COLUMN);
     }
    }

    public void packetMonitorAllButtonActionPerformed()
    {
     for (int i=0; i<lastStdPkt; i++)
     {
      packetChkBoxes.get(i).setSelected(true);
     }
    }

    public void packetMonitorNoneButtonActionPerformed()
    {
     for (int i=0; i<lastStdPkt; i++)
     {
      packetChkBoxes.get(i).setSelected(false);
     }
    }

    public void doneButtonActionPerformed() {
        setVisible(false);
        dispose();
    }

    /* ---------------------------- */
    /* Halt Poll button handler */
    /* ---------------------------- */
    public void haltpollButtonActionPerformed(ActionEvent e) {
         SerialTrafficController stc = _memo.getTrafficController();
//         SerialTrafficController stc = SerialTrafficController._memo();
         stc.setPollNetwork(!stc.getPollNetwork());
         if (stc.getPollNetwork())
            {
             haltPollButton.setText(Bundle.getMessage("HaltPollingText"));
            }
         else
            {
             haltPollButton.setText(Bundle.getMessage("StartPollingText"));
            }
    }

    // -------------------------------
    // cpNode options checkbox handler
    // -------------------------------
    private class HandlerClass implements ItemListener{
        public void itemStateChanged(ItemEvent e){
            JCheckBox pktTypeChkBox = (JCheckBox) e.getSource();
	    int pktTypeIndex = 0;
            SerialNode aNode = null;
	    do
            {
             if (pktTypeChkBox == packetChkBoxes.get(pktTypeIndex))
 	      {
                for (int i=0; i < monitorNode.size(); i++)
                {
                 aNode = monitorNode.get(i);
                 if (aNode != null)
                 {
                    aNode.setMonitorPacketBit(pktTypeIndex,(packetChkBoxes.get(pktTypeIndex).isSelected() ? true : false));
                 }
                }
                return;
	      }
             pktTypeIndex++;
            }
            while ( pktTypeIndex < numMonPkts);
        }
    }
    /**
     * Set up table for displaying bit assignments
     */
    public class NodeTableModel extends AbstractTableModel
    {
        public String getColumnName(int c) {return nodeEnableColumnsNames[c];}
        public Class<?> getColumnClass(int c) {
            switch (c) {
                case NODEADDR_COLUMN:
                    return Integer.class;
                default:
                    return Boolean.class;
            }
        };
	public boolean isCellEditable(int r,int c) {
           if(c!=NODEADDR_COLUMN) return true;
           else return false;
        }
        public int getColumnCount () {return NUMCOLUMNS;}
        public int getRowCount () {return monitorNode.size();}
        public Object getValueAt (int r,int c)
        {

            if (c==NODEADDR_COLUMN)
            {
                 return monitorNode.get(r).getNodeAddress();
            }
            else if (c==ENABLED_COLUMN)
            {
             if (monitorNode.get(r).getMonitorNodePackets())
              return true;
             else
              return false;
            }
            else
            {
            return true;
            }
        }

	public void setValueAt(Object value, int r, int c) {
            if (c==NODEADDR_COLUMN) {
                monitorNode.get(r).setPollListPosition((Integer)value);
            }
            else if (c == ENABLED_COLUMN) {
                monitorNode.get(r).setMonitorNodePackets(!monitorNode.get(r).getMonitorNodePackets());
            }
            fireTableDataChanged();
        }

        public static final int NODEADDR_COLUMN = 0;
        public static final int ENABLED_COLUMN  = 1;
        public static final int NUMCOLUMNS = ENABLED_COLUMN+1;
}

    private String[] nodeEnableColumnsNames = {"Node","Monitor"};

    private final static Logger log = LoggerFactory.getLogger(SerialFilterFrame.class);

}

/* @(#)SerialFilterFrame.java */<|MERGE_RESOLUTION|>--- conflicted
+++ resolved
@@ -104,19 +104,9 @@
     HandlerClass packetTypeCkBoxHandler = new HandlerClass();
     private CMRISystemConnectionMemo _memo = null;
 
-<<<<<<< HEAD
-    SerialFilterFrame curFrame;   
-    
     public SerialFilterFrame(CMRISystemConnectionMemo memo) {
-=======
-    SerialFilterFrame curFrame;
-
-    public SerialFilterFrame() {
->>>>>>> 089f0394
         super("CMRInet Packet Filter");
         _memo = memo;
-        curFrame = this;
-
     }
 
     public void initComponents() throws Exception

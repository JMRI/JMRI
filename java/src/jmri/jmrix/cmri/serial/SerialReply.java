--- conflicted
+++ resolved
@@ -3,7 +3,6 @@
 
 
 /**
-<<<<<<< HEAD
  * Contains the data payload of a CMRI serial reply
  * packet.  Note that _only_ the payload, not
  * the header or trailer, nor the padding DLE characters
@@ -12,14 +11,6 @@
  * @author	Bob Jacobsen  Copyright (C) 2002
  * @author	Chuck Catania Copyright (C) 2014, 2015, 2016  CMRInet changes
  * @version     $Revision: 17977 $
-=======
- * Contains the data payload of a CMRI serial reply packet. Note that _only_ the
- * payload, not the header or trailer, nor the padding DLE characters are
- * included. But it does include addressing characters, etc.
- *
- * @author	Bob Jacobsen Copyright (C) 2002
- * @version $Revision$
->>>>>>> 91c31e8a
  */
 public class SerialReply extends jmri.jmrix.AbstractMRReply {
 
@@ -54,7 +45,6 @@
     }
 
     // recognize format
-<<<<<<< HEAD
     public boolean isRcv()  { return getElement(1)==0x52;}
     public int getUA() { return getElement(0)-65; }
     
@@ -67,16 +57,6 @@
                                         (getElement(2)==0x06); }   //  ACK
     public boolean isDGNAK()   { return (getElement(1)==0x41) &&   // 'A'
                                         (getElement(2)==0x15); }   //  NAK
-=======
-    public boolean isRcv() {
-        return getElement(1) == 0x52;
-    }
-
-    public int getUA() {
-        return getElement(0) - 65;
-    }
-
->>>>>>> 91c31e8a
     protected int skipPrefix(int index) {
         // doesn't have to do anything
         return index;

package jmri.jmrix.cmri.serial;


/**
<<<<<<< HEAD
 * Contains the data payload of a CMRI serial reply
 * packet.  Note that _only_ the payload, not
 * the header or trailer, nor the padding DLE characters
 * are included. But it does include addressing characters,
 * etc.
 * @author	Bob Jacobsen  Copyright (C) 2002
 * @author	Chuck Catania Copyright (C) 2014, 2015, 2016  CMRInet changes
 * @version     $Revision: 17977 $
=======
 * Contains the data payload of a CMRI serial reply packet. Note that _only_ the
 * payload, not the header or trailer, nor the padding DLE characters are
 * included. But it does include addressing characters, etc.
 *
 * @author Bob Jacobsen Copyright (C) 2002
>>>>>>> 89bf9c7c
 */
public class SerialReply extends jmri.jmrix.AbstractMRReply {

    // create a new one
    public SerialReply() {
        super();
    }

    public SerialReply(String s) {
        super(s);
    }

    public SerialReply(SerialReply l) {
        super(l);
    }

    @Override
    public String toString() {
        StringBuilder s = new StringBuilder();
        for (int i = 0; i < getNumDataElements(); i++) {
            if (i != 0) {
                s.append(" ");
            }
            if (getElement(i) < 16) {
                s.append("0");
            }
            s.append(Integer.toHexString(getElement(i) & 0xFF));
        }
        return s.toString();
    }

    // recognize format
<<<<<<< HEAD
    public boolean isRcv()  { return getElement(1)==0x52;}
    public int getUA() { return getElement(0)-65; }
    
    // CMRI-E  Extended Protocol Messages  c2
    public boolean isEOT()     { return (getElement(1)==0x45); }   // 'E'
    public boolean isQUERY()   { return (getElement(1)==0x51); }   // 'Q'
    public boolean isDGREAD()  { return (getElement(1)==0x44); }   // 'D'
    public boolean isDGWRITE() { return (getElement(1)==0x57); }   // 'W'
    public boolean isDGACK()   { return (getElement(1)==0x41) &&   // 'A'
                                        (getElement(2)==0x06); }   //  ACK
    public boolean isDGNAK()   { return (getElement(1)==0x41) &&   // 'A'
                                        (getElement(2)==0x15); }   //  NAK
=======
    public boolean isRcv() {
        return getElement(1) == 0x52;
    }

    public int getUA() {
        return getElement(0) - 65;
    }

    @Override
>>>>>>> 89bf9c7c
    protected int skipPrefix(int index) {
        // doesn't have to do anything
        return index;
    }

}<|MERGE_RESOLUTION|>--- conflicted
+++ resolved
@@ -2,7 +2,6 @@
 
 
 /**
-<<<<<<< HEAD
  * Contains the data payload of a CMRI serial reply
  * packet.  Note that _only_ the payload, not
  * the header or trailer, nor the padding DLE characters
@@ -11,13 +10,6 @@
  * @author	Bob Jacobsen  Copyright (C) 2002
  * @author	Chuck Catania Copyright (C) 2014, 2015, 2016  CMRInet changes
  * @version     $Revision: 17977 $
-=======
- * Contains the data payload of a CMRI serial reply packet. Note that _only_ the
- * payload, not the header or trailer, nor the padding DLE characters are
- * included. But it does include addressing characters, etc.
- *
- * @author Bob Jacobsen Copyright (C) 2002
->>>>>>> 89bf9c7c
  */
 public class SerialReply extends jmri.jmrix.AbstractMRReply {
 
@@ -50,7 +42,6 @@
     }
 
     // recognize format
-<<<<<<< HEAD
     public boolean isRcv()  { return getElement(1)==0x52;}
     public int getUA() { return getElement(0)-65; }
     
@@ -63,7 +54,6 @@
                                         (getElement(2)==0x06); }   //  ACK
     public boolean isDGNAK()   { return (getElement(1)==0x41) &&   // 'A'
                                         (getElement(2)==0x15); }   //  NAK
-=======
     public boolean isRcv() {
         return getElement(1) == 0x52;
     }
@@ -73,7 +63,6 @@
     }
 
     @Override
->>>>>>> 89bf9c7c
     protected int skipPrefix(int index) {
         // doesn't have to do anything
         return index;

// SerialMessage.java
package jmri.jmrix.cmri.serial;

/**
 * Contains the data payload of a CMRI serial packet.
 * <P>
 * Note that <i>only</i> the payload, not the header or trailer, nor the padding
 * DLE characters are included. These are added during transmission.
 *
<<<<<<< HEAD
 * @author    Bob Jacobsen  Copyright (C) 2001,2003
 * @version   $Revision: 17977 $
=======
 * @author Bob Jacobsen Copyright (C) 2001,2003
 * @version $Revision$
>>>>>>> 91c31e8a
 */
public class SerialMessage extends jmri.jmrix.AbstractMRMessage {
    // is this logically an abstract class?

    final static int POLL_TIMEOUT = 250;

    public SerialMessage() {
        super();
    }

    // create a new one
    public SerialMessage(int i) {
        super(i);
    }

    // copy one
    public SerialMessage(SerialMessage m) {
        super(m);
    }

    /**
     * This ctor interprets the String as the exact sequence to send,
     * byte-for-byte.
     *
     * @param m
     */
    public SerialMessage(String m) {
        super(m);
    }

    /**
     * This ctor interprets the byte array as a sequence of characters to send.
     *
     * @param a Array of bytes to send
     */
    public SerialMessage(byte[] a) {
        super(String.valueOf(a));
    }

    @edu.umd.cs.findbugs.annotations.SuppressFBWarnings(value = "SBSC_USE_STRINGBUFFER_CONCATENATION")
    // Only used occasionally, so inefficient String processing not really a problem
    // though it would be good to fix it if you're working in this area
    public String toString() {
        String s = "";
        for (int i = 0; i < getNumDataElements(); i++) {
            if (i != 0) {
                s += " ";
            }
            s += jmri.util.StringUtil.twoHexFromInt(getElement(i));
        }
        return s;
    }

    // static methods to recognize a message
    public boolean isPoll() {
        return getElement(1) == 0x50;
    }

    public boolean isXmt() {
        return getElement(1) == 0x54;
    }

    public boolean isInit() {
        return (getElement(1) == 0x49);
    }

    public int getUA() {
        return getElement(0) - 65;
    }

    // static methods to return a formatted message
    static public SerialMessage getPoll(int UA) {
        SerialMessage m = new SerialMessage(2);
        m.setElement(0, 65 + UA);
        m.setElement(1, 0x50); // 'P'
        m.setTimeout(POLL_TIMEOUT);    // minumum reasonable timeout
        return m;
    }

}

/* @(#)SerialMessage.java */<|MERGE_RESOLUTION|>--- conflicted
+++ resolved
@@ -7,13 +7,8 @@
  * Note that <i>only</i> the payload, not the header or trailer, nor the padding
  * DLE characters are included. These are added during transmission.
  *
-<<<<<<< HEAD
- * @author    Bob Jacobsen  Copyright (C) 2001,2003
- * @version   $Revision: 17977 $
-=======
  * @author Bob Jacobsen Copyright (C) 2001,2003
  * @version $Revision$
->>>>>>> 91c31e8a
  */
 public class SerialMessage extends jmri.jmrix.AbstractMRMessage {
     // is this logically an abstract class?

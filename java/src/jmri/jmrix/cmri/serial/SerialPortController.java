--- conflicted
+++ resolved
@@ -7,14 +7,9 @@
 
 /**
  * Abstract base for classes representing a CMRI communications port
-<<<<<<< HEAD
- * @author	Bob Jacobsen    Copyright (C) 2001
- * @version	$Revision: 17977 $
-=======
  *
  * @author	Bob Jacobsen Copyright (C) 2001
  * @version	$Revision$
->>>>>>> 91c31e8a
  */
 public abstract class SerialPortController extends jmri.jmrix.AbstractSerialPortController {
     // base class. Implementations will provide InputStream and OutputStream

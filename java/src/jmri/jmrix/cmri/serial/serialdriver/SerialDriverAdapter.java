--- conflicted
+++ resolved
@@ -16,17 +16,10 @@
 import org.slf4j.LoggerFactory;
 
 /**
-<<<<<<< HEAD
- * Provide access to C/MRI via a serial comm port.
- * Normally controlled by the cmri.serial.serialdriver.SerialDriverFrame class.
- * @author			Bob Jacobsen   Copyright (C) 2002
- * @version			$Revision: 20923 $
-=======
  * Provide access to C/MRI via a serial comm port. Normally controlled by the
  * cmri.serial.serialdriver.SerialDriverFrame class.
  *
  * @author	Bob Jacobsen Copyright (C) 2002
->>>>>>> 91c31e8a
  */
 public class SerialDriverAdapter extends SerialPortController implements jmri.jmrix.SerialPortAdapter {
 
@@ -43,13 +36,7 @@
             CommPortIdentifier portID = CommPortIdentifier.getPortIdentifier(portName);
             try {
                 activeSerialPort = (SerialPort) portID.open(appName, 2000);  // name of program, msec to wait
-<<<<<<< HEAD
-//                System.out.println("In jmri.jmrix.cmri.serial.serialdriver.SerialDriverAdapter - Open Port");
-            }
-            catch (PortInUseException p) {
-=======
             } catch (PortInUseException p) {
->>>>>>> 91c31e8a
                 return handlePortBusy(p, portName, log);
             }
             // try to set it for CMRI serial
@@ -204,8 +191,6 @@
         jmri.InstanceManager.setSensorManager(s = jmri.jmrix.cmri.serial.SerialSensorManager.instance());
         SerialTrafficController.instance().setSensorManager(s);
         jmri.jmrix.cmri.serial.ActiveFlag.setActive();
-        // this is were the code need to be inserted
-//        System.out.println("In jmri.jmrix.cmri.serial.serialdriver.SerialDriverAdapter - configure");
     }
 
     // base class methods for the SerialPortController interface

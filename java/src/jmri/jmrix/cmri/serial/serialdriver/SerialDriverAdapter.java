--- conflicted
+++ resolved
@@ -5,7 +5,6 @@
 import java.io.IOException;
 import java.io.InputStream;
 import java.util.Arrays;
-import java.util.TooManyListenersException;
 import jmri.jmrix.cmri.CMRISystemConnectionMemo;
 import jmri.jmrix.cmri.serial.SerialPortAdapter;
 import jmri.jmrix.cmri.serial.SerialTrafficController;
@@ -15,8 +14,6 @@
 import purejavacomm.NoSuchPortException;
 import purejavacomm.PortInUseException;
 import purejavacomm.SerialPort;
-import purejavacomm.SerialPortEvent;
-import purejavacomm.SerialPortEventListener;
 import purejavacomm.UnsupportedCommOperationException;
 
 /**
@@ -101,14 +98,8 @@
 
         } catch (NoSuchPortException p) {
             return handlePortNotFound(p, portName, log);
-<<<<<<< HEAD
-        } catch (IOException | TooManyListenersException ex) {
+        } catch (IOException ex) {
             log.error("Unexpected exception while opening port {}", portName, ex);
-=======
-        } catch (IOException ex) {
-            log.error("Unexpected exception while opening port " + portName + " trace follows: " + ex);
-            ex.printStackTrace();
->>>>>>> a2453469
             return "Unexpected error while opening port " + portName + ": " + ex;
         }
 

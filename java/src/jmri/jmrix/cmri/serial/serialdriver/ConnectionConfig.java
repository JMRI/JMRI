package jmri.jmrix.cmri.serial.serialdriver;

import java.util.ResourceBundle;
import javax.swing.BoxLayout;
import javax.swing.JButton;
import javax.swing.JPanel;
import jmri.jmrix.cmri.serial.nodeconfigmanager.NodeConfigManagerAction;
import jmri.jmrix.cmri.CMRISystemConnectionMemo;

/**
 * Definition of objects to handle configuring a layout connection via an C/MRI
 * SerialDriverAdapter object.
 *
 * @author      Bob Jacobsen   Copyright (C) 2001, 2003
 * @author	Chuck Catania  Copyright (C) 2014
 */
public class ConnectionConfig extends jmri.jmrix.AbstractSerialConnectionConfig {

    /**
     * Ctor for an object being created during load process; Swing init is
     * deferred.
     */
    public ConnectionConfig(jmri.jmrix.SerialPortAdapter p) {
        super(p);
    }

    /**
     * Ctor for a functional Swing object with no prexisting adapter
     */
    public ConnectionConfig() {
        super();
    }

    public void loadDetails(JPanel details) {
    	// have to embed the usual one in a new JPanel
    	
    	JPanel p = new JPanel();
        super.loadDetails(p);
        
        details.setLayout(new BoxLayout(details,BoxLayout.Y_AXIS));
        details.add(p);

        // add another button
        JButton b = new JButton("Configure CMRInet nodes");
        details.add(b);

<<<<<<< HEAD
        b.addActionListener(new NodeConfigManagerAction((CMRISystemConnectionMemo)adapter.getSystemConnectionMemo()));
=======
        setInstance();

        b.addActionListener(new NodeConfigAction((CMRISystemConnectionMemo)adapter.getSystemConnectionMemo()));
>>>>>>> 42502c09
        if (!additionalItems.contains(b)) {
            additionalItems.add(b);
        }
        super.loadDetails(details);

    }

    @Override
    protected ResourceBundle getActionModelResourceBundle() {
        return ResourceBundle.getBundle("jmri.jmrix.cmri.CmriActionListBundle");
    }

    public String name() {
        return "Serial";
    }

    protected void setInstance() {
        if (adapter == null) {
            adapter = new SerialDriverAdapter();
        }
    }
}<|MERGE_RESOLUTION|>--- conflicted
+++ resolved
@@ -44,13 +44,9 @@
         JButton b = new JButton("Configure CMRInet nodes");
         details.add(b);
 
-<<<<<<< HEAD
-        b.addActionListener(new NodeConfigManagerAction((CMRISystemConnectionMemo)adapter.getSystemConnectionMemo()));
-=======
         setInstance();
 
-        b.addActionListener(new NodeConfigAction((CMRISystemConnectionMemo)adapter.getSystemConnectionMemo()));
->>>>>>> 42502c09
+        b.addActionListener(new NodeConfigManagerAction((CMRISystemConnectionMemo)adapter.getSystemConnectionMemo()));
         if (!additionalItems.contains(b)) {
             additionalItems.add(b);
         }

// ConnectionConfig.java
package jmri.jmrix.cmri.serial.serialdriver;

import java.util.ResourceBundle;
<<<<<<< HEAD

// import jmri.jmrix.cmri.serial.nodeconfig.NodeConfigAction;
//import jmri.jmrix.cmri.serial.nodetable.NodeTableAction;
import jmri.jmrix.cmri.serial.nodeconfigmanager.NodeConfigManagerAction;

/**
 * Definition of objects to handle configuring a layout connection
 * via an CMRInet SerialDriverAdapter object.
 *
 * @author      Bob Jacobsen   Copyright (C) 2001, 2003
 * @author	Chuck Catania  Copyright (C) 2014
 * @version	$Revision: 18323 $
=======
import javax.swing.JButton;
import javax.swing.JPanel;
import jmri.jmrix.cmri.serial.nodeconfig.NodeConfigAction;

/**
 * Definition of objects to handle configuring a layout connection via an C/MRI
 * SerialDriverAdapter object.
 *
 * @author Bob Jacobsen Copyright (C) 2001, 2003
 * @version	$Revision$
>>>>>>> 91c31e8a
 */
public class ConnectionConfig extends jmri.jmrix.AbstractSerialConnectionConfig {

    /**
     * Ctor for an object being created during load process; Swing init is
     * deferred.
     */
    public ConnectionConfig(jmri.jmrix.SerialPortAdapter p) {
        super(p);
//        System.out.println("In jmri.jmrix.cmri.serial.serialdriver.ConnectionConfig - super(p);");

    }

    /**
     * Ctor for a functional Swing object with no prexisting adapter
     */
    public ConnectionConfig() {
        super();
//        System.out.println("In jmri.jmrix.cmri.serial.serialdriver.ConnectionConfig - super();");
    }
<<<<<<< HEAD

    public void loadDetails(JPanel details) {
    	// have to embed the usual one in a new JPanel
    	
    	JPanel p = new JPanel();
        super.loadDetails(p);

		details.setLayout(new BoxLayout(details,BoxLayout.Y_AXIS));
		details.add(p);

		// add another button
		JButton b = new JButton("Configure CMRInet nodes");

		details.add(b);
						
//		b.addActionListener(new NodeConfigAction());  //c2		
//		b.addActionListener(new NodeTableAction());		
		b.addActionListener(new NodeConfigManagerAction());		
        
=======

    JButton b = new JButton("Configure C/MRI nodes");

    public void loadDetails(JPanel details) {

        b.addActionListener(new NodeConfigAction());
        if (!additionalItems.contains(b)) {
            additionalItems.add(b);
        }
        super.loadDetails(details);

>>>>>>> 91c31e8a
    }

    @Override
    protected ResourceBundle getActionModelResourceBundle() {
        return ResourceBundle.getBundle("jmri.jmrix.cmri.CmriActionListBundle");
    }

    public String name() {
        return "Serial";
    }

    protected void setInstance() {
        adapter = SerialDriverAdapter.instance();
    }
}<|MERGE_RESOLUTION|>--- conflicted
+++ resolved
@@ -2,31 +2,21 @@
 package jmri.jmrix.cmri.serial.serialdriver;
 
 import java.util.ResourceBundle;
-<<<<<<< HEAD
+import javax.swing.JButton;
+import javax.swing.JPanel;
+import jmri.jmrix.cmri.serial.nodeconfig.NodeConfigAction;
 
 // import jmri.jmrix.cmri.serial.nodeconfig.NodeConfigAction;
 //import jmri.jmrix.cmri.serial.nodetable.NodeTableAction;
 import jmri.jmrix.cmri.serial.nodeconfigmanager.NodeConfigManagerAction;
 
 /**
- * Definition of objects to handle configuring a layout connection
- * via an CMRInet SerialDriverAdapter object.
+ * Definition of objects to handle configuring a layout connection via an C/MRI
+ * SerialDriverAdapter object.
  *
  * @author      Bob Jacobsen   Copyright (C) 2001, 2003
  * @author	Chuck Catania  Copyright (C) 2014
  * @version	$Revision: 18323 $
-=======
-import javax.swing.JButton;
-import javax.swing.JPanel;
-import jmri.jmrix.cmri.serial.nodeconfig.NodeConfigAction;
-
-/**
- * Definition of objects to handle configuring a layout connection via an C/MRI
- * SerialDriverAdapter object.
- *
- * @author Bob Jacobsen Copyright (C) 2001, 2003
- * @version	$Revision$
->>>>>>> 91c31e8a
  */
 public class ConnectionConfig extends jmri.jmrix.AbstractSerialConnectionConfig {
 
@@ -36,8 +26,6 @@
      */
     public ConnectionConfig(jmri.jmrix.SerialPortAdapter p) {
         super(p);
-//        System.out.println("In jmri.jmrix.cmri.serial.serialdriver.ConnectionConfig - super(p);");
-
     }
 
     /**
@@ -45,9 +33,7 @@
      */
     public ConnectionConfig() {
         super();
-//        System.out.println("In jmri.jmrix.cmri.serial.serialdriver.ConnectionConfig - super();");
     }
-<<<<<<< HEAD
 
     public void loadDetails(JPanel details) {
     	// have to embed the usual one in a new JPanel
@@ -67,19 +53,6 @@
 //		b.addActionListener(new NodeTableAction());		
 		b.addActionListener(new NodeConfigManagerAction());		
         
-=======
-
-    JButton b = new JButton("Configure C/MRI nodes");
-
-    public void loadDetails(JPanel details) {
-
-        b.addActionListener(new NodeConfigAction());
-        if (!additionalItems.contains(b)) {
-            additionalItems.add(b);
-        }
-        super.loadDetails(details);
-
->>>>>>> 91c31e8a
     }
 
     @Override

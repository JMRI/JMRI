--- conflicted
+++ resolved
@@ -23,11 +23,8 @@
  * attribute in the XML.
  *
  * @author Bob Jacobsen Copyright: Copyright (c) 2003
-<<<<<<< HEAD
  * @author Chuck Catania Copyright: Copyright (c) 2014, 2015, 2016
  * @version $Revision: 17977 $
-=======
->>>>>>> 09e83306
  */
 public class ConnectionConfigXml extends AbstractSerialConnectionConfigXml {
 
@@ -44,13 +41,10 @@
     // Only used occasionally, so inefficient String processing not really a problem
     // though it would be good to fix it if you're working in this area
     protected void extendElement(Element e) {
-<<<<<<< HEAD
+        SerialTrafficController tc = ((CMRISystemConnectionMemo)adapter.getSystemConnectionMemo()).getTrafficController();
+        SerialNode node = (SerialNode) tc.getNode(0);
         SerialNode plNode = (SerialNode) SerialTrafficController.instance().getNode(0);
         String polllist = "";
-=======
-        SerialTrafficController tc = ((CMRISystemConnectionMemo)adapter.getSystemConnectionMemo()).getTrafficController();
-        SerialNode node = (SerialNode) tc.getNode(0);
->>>>>>> 09e83306
         int index = 1;
      
         while(plNode != null)
@@ -71,7 +65,7 @@
         {
             // add node as an element
             Element n = new Element("node");
-            n.setAttribute("name",""+node.getNodeAddress());
+            n.setAttribute("name", "" + node.getNodeAddress());
             e.addContent(n);
             // add parameters to the node as needed
             n.addContent(makeParameter("nodetype", "" + node.getNodeType()));
@@ -88,7 +82,6 @@
             for (int i = 0; i < node.getCardTypeLocation().length; i++) {
                 value = value + Integer.toHexString(node.getCardTypeLocation()[i] & 0xF);
             }
-<<<<<<< HEAD
             n.addContent(makeParameter("cardtypelocation", ""+value));
             
             // CMRInet Options
@@ -116,12 +109,6 @@
            
              // look for the next node
             node = (SerialNode) SerialTrafficController.instance().getNode(index);
-=======
-            n.addContent(makeParameter("cardtypelocation", "" + value));
-
-            // look for the next node
-            node = (SerialNode) tc.getNode(index);
->>>>>>> 09e83306
             index++;
         }
  //       log.info("Saved Configured Nodes "+(index-1));

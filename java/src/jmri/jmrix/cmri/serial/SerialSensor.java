package jmri.jmrix.cmri.serial;

import jmri.implementation.AbstractSensor;

/**
 * Extend jmri.AbstractSensor for C/MRI serial systems
 * <P>
 * @author	Bob Jacobsen Copyright (C) 2003
<<<<<<< HEAD
 * @version     $Revision: 17977 $
=======
>>>>>>> 91c31e8a
 */
public class SerialSensor extends AbstractSensor {

    public SerialSensor(String systemName) {
        super(systemName);
        _knownState = UNKNOWN;
    }

    public SerialSensor(String systemName, String userName) {
        super(systemName, userName);
        _knownState = UNKNOWN;
    }

    /**
     * Request an update on status.
     * <P>
     * Since status is continually being updated, this isn't active now.
     * Eventually, we may want to have this move the related AIU to the top of
     * the polling queue.
     */
    public void requestUpdateFromLayout() {
    }

}<|MERGE_RESOLUTION|>--- conflicted
+++ resolved
@@ -6,10 +6,6 @@
  * Extend jmri.AbstractSensor for C/MRI serial systems
  * <P>
  * @author	Bob Jacobsen Copyright (C) 2003
-<<<<<<< HEAD
- * @version     $Revision: 17977 $
-=======
->>>>>>> 91c31e8a
  */
 public class SerialSensor extends AbstractSensor {
 

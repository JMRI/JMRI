--- conflicted
+++ resolved
@@ -35,12 +35,8 @@
  * for added I/O extender cards IOX16,IOX32.  
  *
  * @author	Bob Jacobsen Copyright (C) 2003, 2008
-<<<<<<< HEAD
  * @author      Bob Jacobsen, Dave Duchamp, multiNode extensions, 2004
  * @author      Chuck Catania, cpNode Extensions 2013, 2014, 2015, 2016
-=======
- * @author Bob Jacobsen, Dave Duchamp, multiNode extensions, 2004
->>>>>>> 09e83306
  */
 public class SerialNode extends AbstractNode {
 

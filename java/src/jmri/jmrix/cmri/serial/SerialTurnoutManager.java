package jmri.jmrix.cmri.serial;

import jmri.JmriException;
import jmri.Turnout;
import jmri.managers.AbstractTurnoutManager;
import org.slf4j.Logger;
import org.slf4j.LoggerFactory;
import jmri.jmrix.cmri.CMRISystemConnectionMemo;

/**
 * Implement turnout manager for CMRI serial systems
 * <P>
 * System names are "CTnnn", where nnn is the turnout number without padding.
 *
 * @author	Bob Jacobsen Copyright (C) 2003
<<<<<<< HEAD
 * @version	$Revision: 18178 $
=======
>>>>>>> 27bf7eb2
 */
public class SerialTurnoutManager extends AbstractTurnoutManager {

    CMRISystemConnectionMemo _memo = null;

    public SerialTurnoutManager(CMRISystemConnectionMemo memo) {
       _memo = memo;
    }

    public String getSystemPrefix() {
        return _memo.getSystemPrefix();
    }

    public Turnout createNewTurnout(String systemName, String userName) {
        // validate the system name, and normalize it
        String sName = "";
        sName = SerialAddress.normalizeSystemName(systemName);
        if (sName.equals("")) {
            // system name is not valid
            return null;
        }
        // does this turnout already exist
        Turnout t = getBySystemName(sName);
        if (t != null) {
            return t;
        }
        // check under alternate name
        String altName = SerialAddress.convertSystemNameToAlternate(sName);
        t = getBySystemName(altName);
        if (t != null) {
            return t;
        }

        // check if the addressed output bit is available
        int nAddress = -1;
        nAddress = SerialAddress.getNodeAddressFromSystemName(sName);
        if (nAddress == -1) {
            return (null);
        }
        int bitNum = SerialAddress.getBitFromSystemName(sName);
        if (bitNum == 0) {
            return (null);
        }
        String conflict = "";
        conflict = SerialAddress.isOutputBitFree(nAddress, bitNum);
        if ((!conflict.equals("")) && (!conflict.equals(sName))) {
            log.error(sName + " assignment conflict with " + conflict + ".");
            notifyTurnoutCreationError(conflict, bitNum);
            return (null);
        }

        // create the turnout
        t = new SerialTurnout(sName, userName);

        // does system name correspond to configured hardware
        if (!SerialAddress.validSystemNameConfig(sName, 'T')) {
            // system name does not correspond to configured hardware
            log.warn("Turnout '" + sName + "' refers to an undefined Serial Node.");
        }
        return t;
    }

    /**
     * Public method to notify user of Turnout creation error.
     */
    public void notifyTurnoutCreationError(String conflict, int bitNum) {
        javax.swing.JOptionPane.showMessageDialog(null, "ERROR - The output bit, "
                + bitNum + ", is currently assigned to " + conflict + ". Turnout can not be "
                + "created as you specified.", "C/MRI Assignment Conflict",
                javax.swing.JOptionPane.INFORMATION_MESSAGE, null);
    }

    /**
     * Get from the user, the number of addressed bits used to control a
     * turnout. Normally this is 1, and the default routine returns 1
     * automatically. Turnout Managers for systems that can handle multiple
     * control bits should override this method with one which asks the user to
     * specify the number of control bits. If the user specifies more than one
     * control bit, this method should check if the additional bits are
     * available (not assigned to another object). If the bits are not
     * available, this method should return 0 for number of control bits, after
     * informing the user of the problem. This function is called whenever a new
     * turnout is defined in the Turnout table. It can also be used to set up
     * other turnout control options, such as pulsed control of turnout
     * machines.
     */
    public int askNumControlBits(String systemName) {

        // ask user how many bits should control the turnout - 1 or 2
        int iNum = selectNumberOfControlBits();
        if (iNum == javax.swing.JOptionPane.CLOSED_OPTION) {
            /* user cancelled without selecting an option */
            iNum = 1;
            log.warn("User cancelled without selecting number of output bits. Defaulting to 1.");
        } else {
            iNum = iNum + 1;
        }

        if (iNum == 2) {
            // check if the second output bit is available
            int nAddress = -1;
            nAddress = SerialAddress.getNodeAddressFromSystemName(systemName);
            if (nAddress == -1) {
                return (0);
            }
            int bitNum = SerialAddress.getBitFromSystemName(systemName);
            if (bitNum == 0) {
                return (0);
            }
            bitNum = bitNum + 1;
            String conflict = "";
            conflict = SerialAddress.isOutputBitFree(nAddress, bitNum);
            if (!conflict.equals("")) {
                log.error("Assignment conflict with " + conflict + ". Turnout not created.");
                notifySecondBitConflict(conflict, bitNum);
                return (0);
            }
        }

        return (iNum);
    }

    /**
     * Get from the user, the type of output to be used bits to control a
     * turnout. Normally this is 0 for 'steady state' control, and the default
     * routine returns 0 automatically. Turnout Managers for systems that can
     * handle pulsed control as well as steady state control should override
     * this method with one which asks the user to specify the type of control
     * to be used. The routine should return 0 for 'steady state' control, or n
     * for 'pulsed' control, where n specifies the duration of the pulse
     * (normally in seconds).
     */
    public int askControlType(String systemName) {
        // ask if user wants 'steady state' output (stall motors, e.g., Tortoises) or 
        //   'pulsed' output (some turnout controllers).
        int iType = selectOutputType();
        if (iType == javax.swing.JOptionPane.CLOSED_OPTION) {
            /* user cancelled without selecting an output type */
            iType = 0;
            log.warn("User cancelled without selecting output type. Defaulting to 'steady state'.");
        }
        // Note: If the user selects 'pulsed', this routine defaults to 1 second.
        return (iType);
    }

    /**
     * Public method to allow user to specify one or two output bits for turnout
     * control Note: This method returns 1 or 2 if the user selected, or 0 if
     * the user cancelled without selecting.
     */
    public int selectNumberOfControlBits() {
        int iNum = 0;
        iNum = javax.swing.JOptionPane.showOptionDialog(null,
                "How many C/MRI output bits should be used to control this turnout?",
                "C/MRI Turnout Question", javax.swing.JOptionPane.DEFAULT_OPTION,
                javax.swing.JOptionPane.QUESTION_MESSAGE,
                null, new String[]{"Use 1 bit", "Use 2 bits"}, "Use 1 bit");
        return iNum;
    }

    /**
     * Public method to allow user to specify pulsed or steady state for two
     * output bits for turnout control Note: This method returns 1 for steady
     * state or 2 for pulsed if the user selected, or 0 if the user cancelled
     * without selecting.
     */
    public int selectOutputType() {
        int iType = 0;
        iType = javax.swing.JOptionPane.showOptionDialog(null,
                "Should the C/MRI output bit(s) be 'steady state' or 'pulsed'?",
                "C/MRI Output Bits Question", javax.swing.JOptionPane.DEFAULT_OPTION,
                javax.swing.JOptionPane.QUESTION_MESSAGE,
                null, new String[]{"Steady State Output", "Pulsed Output"}, "Steady State Output");
        return iType;
    }

    /**
     * Public method to notify user when the second bit of a proposed two output
     * bit turnout has a conflict with another assigned bit
     */
    public void notifySecondBitConflict(String conflict, int bitNum) {
        javax.swing.JOptionPane.showMessageDialog(null, "The second output bit, " + bitNum
                + ", is currently assigned to " + conflict + ". Turnout cannot be created as "
                + "you specified.", "C/MRI Assignment Conflict",
                javax.swing.JOptionPane.INFORMATION_MESSAGE, null);
    }

    /**
     * @deprecated JMRI Since 4.5.1 instance() shouldn't be used, convert to JMRI multi-system support structure
     */
    @Deprecated
    static public SerialTurnoutManager instance() {
        return null;
    }

    //Turnout format is more than a simple format.
    public boolean allowMultipleAdditions(String systemName) {
        return true;
    }

    public boolean isNumControlBitsSupported(String systemName) {
        return true;
    }

    public boolean isControlTypeSupported(String systemName) {
        return true;
    }

    public String createSystemName(String curAddress, String prefix) throws JmriException {
        int seperator = 0;
        String tmpSName;

        if (curAddress.contains(":")) {
            //Address format passed is in the form node:address
            seperator = curAddress.indexOf(":");
            nAddress = Integer.valueOf(curAddress.substring(0, seperator)).intValue();
            bitNum = Integer.valueOf(curAddress.substring(seperator + 1)).intValue();
            tmpSName = SerialAddress.makeSystemName("T", nAddress, bitNum);
        } else if (curAddress.contains("B") || (curAddress.contains("b"))) {
            curAddress = curAddress.toUpperCase();
            try {
                //We do this to simply check that we have numbers in the correct places ish
                Integer.parseInt(curAddress.substring(0, 1));
                int b = (curAddress.toUpperCase()).indexOf("B") + 1;
                Integer.parseInt(curAddress.substring(b));
            } catch (NumberFormatException ex) {
                throw new JmriException("Unable to convert " + curAddress + " to a valid Hardware Address");
            }
            tmpSName = prefix + typeLetter() + curAddress;
            bitNum = SerialAddress.getBitFromSystemName(tmpSName);
            nAddress = SerialAddress.getNodeAddressFromSystemName(tmpSName);
        } else {
            try {
                //We do this to simply check that the value passed is a number!
                Integer.parseInt(curAddress);
            } catch (NumberFormatException ex) {
                throw new JmriException("Unable to convert " + curAddress + " to a valid Hardware Address");
            }
            tmpSName = prefix + "T" + curAddress;
            bitNum = SerialAddress.getBitFromSystemName(tmpSName);
            nAddress = SerialAddress.getNodeAddressFromSystemName(tmpSName);
        }
        return (tmpSName);
    }

    int bitNum = 0;
    int nAddress = 0;

    /**
     * A method that returns the next valid free turnout hardware address
     */
    public String getNextValidAddress(String curAddress, String prefix) throws JmriException {
        String tmpSName = "";
        try {
            tmpSName = createSystemName(curAddress, prefix);
        } catch (JmriException ex) {
            throw ex;
        }

        //If the hardware address part does not already exist then this can
        //be considered the next valid address.
        Turnout t = getBySystemName(tmpSName);
        if (t == null) {
            /*We look for the last instance of T, as the hardware address side 
             of the system name should not contain the letter, however parts of the prefix might */
            int seperator = tmpSName.lastIndexOf("T") + 1;
            curAddress = tmpSName.substring(seperator);
            return curAddress;
        }

        //The Number of Output Bits of the previous turnout will help determine the next
        //valid address.
        bitNum = bitNum + t.getNumberOutputBits();
        //Check to determine if the systemName is in use, return null if it is,
        //otherwise return the next valid address.
        tmpSName = SerialAddress.makeSystemName("T", nAddress, bitNum);
        t = getBySystemName(tmpSName);
        if (t != null) {
            for (int x = 1; x < 10; x++) {
                bitNum = bitNum + t.getNumberOutputBits();
                //System.out.println("This should increment " + bitNum);
                tmpSName = SerialAddress.makeSystemName("T", nAddress, bitNum);
                t = getBySystemName(tmpSName);
                if (t == null) {
                    int seperator = tmpSName.lastIndexOf("T") + 1;
                    curAddress = tmpSName.substring(seperator);
                    return curAddress;
                }
            }
            return null;
        } else {
            int seperator = tmpSName.lastIndexOf("T") + 1;
            curAddress = tmpSName.substring(seperator);
            return curAddress;
        }
    }

    private final static Logger log = LoggerFactory.getLogger(SerialTurnoutManager.class.getName());

}

/* @(#)SerialTurnoutManager.java */<|MERGE_RESOLUTION|>--- conflicted
+++ resolved
@@ -13,10 +13,6 @@
  * System names are "CTnnn", where nnn is the turnout number without padding.
  *
  * @author	Bob Jacobsen Copyright (C) 2003
-<<<<<<< HEAD
- * @version	$Revision: 18178 $
-=======
->>>>>>> 27bf7eb2
  */
 public class SerialTurnoutManager extends AbstractTurnoutManager {
 

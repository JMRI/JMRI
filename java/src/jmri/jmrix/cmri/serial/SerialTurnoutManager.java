// SerialTurnoutManager.java
package jmri.jmrix.cmri.serial;

import jmri.JmriException;
import jmri.Turnout;
import jmri.managers.AbstractTurnoutManager;
import org.slf4j.Logger;
import org.slf4j.LoggerFactory;

/**
 * Implement turnout manager for CMRI serial systems
 * <P>
 * System names are "CTnnn", where nnn is the turnout number without padding.
 *
 * @author	Bob Jacobsen Copyright (C) 2003
 * @version	$Revision: 18178 $
 */
public class SerialTurnoutManager extends AbstractTurnoutManager {

    public SerialTurnoutManager() {

    }

    public String getSystemPrefix() {
        return "C";
    }

    public Turnout createNewTurnout(String systemName, String userName) {
        // validate the system name, and normalize it
        String sName = "";
        sName = SerialAddress.normalizeSystemName(systemName);
        if (sName.equals("")) {
            // system name is not valid
            return null;
        }
        // does this turnout already exist
        Turnout t = getBySystemName(sName);
        if (t != null) {
            return t;
        }
        // check under alternate name
        String altName = SerialAddress.convertSystemNameToAlternate(sName);
        t = getBySystemName(altName);
        if (t != null) {
            return t;
        }

        // check if the addressed output bit is available
        int nAddress = -1;
        nAddress = SerialAddress.getNodeAddressFromSystemName(sName);
        if (nAddress == -1) {
            return (null);
        }
        int bitNum = SerialAddress.getBitFromSystemName(sName);
        if (bitNum == 0) {
            return (null);
        }
        String conflict = "";
        conflict = SerialAddress.isOutputBitFree(nAddress, bitNum);
        if ((!conflict.equals("")) && (!conflict.equals(sName))) {
            log.error(sName + " assignment conflict with " + conflict + ".");
            notifyTurnoutCreationError(conflict, bitNum);
            return (null);
        }

        // create the turnout
        t = new SerialTurnout(sName, userName);

        // does system name correspond to configured hardware
        if (!SerialAddress.validSystemNameConfig(sName, 'T')) {
            // system name does not correspond to configured hardware
            log.warn("Turnout '" + sName + "' refers to an undefined Serial Node.");
        }
        return t;
    }

    /**
     * Public method to notify user of Turnout creation error.
     */
    public void notifyTurnoutCreationError(String conflict, int bitNum) {
        javax.swing.JOptionPane.showMessageDialog(null, "ERROR - The output bit, "
                + bitNum + ", is currently assigned to " + conflict + ". Turnout can not be "
                + "created as you specified.", "C/MRI Assignment Conflict",
                javax.swing.JOptionPane.INFORMATION_MESSAGE, null);
    }

    /**
     * Get from the user, the number of addressed bits used to control a
     * turnout. Normally this is 1, and the default routine returns 1
     * automatically. Turnout Managers for systems that can handle multiple
     * control bits should override this method with one which asks the user to
     * specify the number of control bits. If the user specifies more than one
     * control bit, this method should check if the additional bits are
     * available (not assigned to another object). If the bits are not
     * available, this method should return 0 for number of control bits, after
     * informing the user of the problem. This function is called whenever a new
     * turnout is defined in the Turnout table. It can also be used to set up
     * other turnout control options, such as pulsed control of turnout
     * machines.
     */
    public int askNumControlBits(String systemName) {

        // ask user how many bits should control the turnout - 1 or 2
        int iNum = selectNumberOfControlBits();
        if (iNum == javax.swing.JOptionPane.CLOSED_OPTION) {
            /* user cancelled without selecting an option */
            iNum = 1;
            log.warn("User cancelled without selecting number of output bits. Defaulting to 1.");
        } else {
            iNum = iNum + 1;
        }

        if (iNum == 2) {
            // check if the second output bit is available
            int nAddress = -1;
            nAddress = SerialAddress.getNodeAddressFromSystemName(systemName);
            if (nAddress == -1) {
                return (0);
            }
            int bitNum = SerialAddress.getBitFromSystemName(systemName);
            if (bitNum == 0) {
                return (0);
            }
            bitNum = bitNum + 1;
            String conflict = "";
            conflict = SerialAddress.isOutputBitFree(nAddress, bitNum);
            if (!conflict.equals("")) {
                log.error("Assignment conflict with " + conflict + ". Turnout not created.");
                notifySecondBitConflict(conflict, bitNum);
                return (0);
            }
        }

        return (iNum);
    }

    /**
<<<<<<< HEAD
     * Public method to allow user to specify one or two output bits for turnout control
	 *  Note: This method returns 1 or 2 if the user selected, or 0 if the user cancelled
	 *         without selecting.
	 */
	public int selectNumberOfControlBits() {
		int iNum = 0;
		iNum = javax.swing.JOptionPane.showOptionDialog(null,
				"How many CMRI output bits should be used to control this turnout?",
					"CMRI Turnout Question",javax.swing.JOptionPane.DEFAULT_OPTION,
						javax.swing.JOptionPane.QUESTION_MESSAGE,
						null,new String[] {"Use 1 bit","Use 2 bits"},"Use 1 bit");
		return iNum;
	}

    /**
     * Public method to allow user to specify pulsed or steady state for two output bits 
	 *	for turnout control
	 *  Note: This method returns 1 for steady state or 2 for pulsed if the user selected, 
	 *			or 0 if the user cancelled without selecting.
	 */
	public int selectOutputType() {
		int iType = 0;
		iType = javax.swing.JOptionPane.showOptionDialog(null,
				"Should the CMRI output bit(s) be 'steady state' or 'pulsed'?",
					"CMRI Output Bits Question",javax.swing.JOptionPane.DEFAULT_OPTION,
						javax.swing.JOptionPane.QUESTION_MESSAGE,
						null,new String[] {"Steady State Output","Pulsed Output"},"Steady State Output");
		return iType;
	}
=======
     * Get from the user, the type of output to be used bits to control a
     * turnout. Normally this is 0 for 'steady state' control, and the default
     * routine returns 0 automatically. Turnout Managers for systems that can
     * handle pulsed control as well as steady state control should override
     * this method with one which asks the user to specify the type of control
     * to be used. The routine should return 0 for 'steady state' control, or n
     * for 'pulsed' control, where n specifies the duration of the pulse
     * (normally in seconds).
     */
    public int askControlType(String systemName) {
        // ask if user wants 'steady state' output (stall motors, e.g., Tortoises) or 
        //   'pulsed' output (some turnout controllers).
        int iType = selectOutputType();
        if (iType == javax.swing.JOptionPane.CLOSED_OPTION) {
            /* user cancelled without selecting an output type */
            iType = 0;
            log.warn("User cancelled without selecting output type. Defaulting to 'steady state'.");
        }
        // Note: If the user selects 'pulsed', this routine defaults to 1 second.
        return (iType);
    }

    /**
     * Public method to allow user to specify one or two output bits for turnout
     * control Note: This method returns 1 or 2 if the user selected, or 0 if
     * the user cancelled without selecting.
     */
    public int selectNumberOfControlBits() {
        int iNum = 0;
        iNum = javax.swing.JOptionPane.showOptionDialog(null,
                "How many C/MRI output bits should be used to control this turnout?",
                "C/MRI Turnout Question", javax.swing.JOptionPane.DEFAULT_OPTION,
                javax.swing.JOptionPane.QUESTION_MESSAGE,
                null, new String[]{"Use 1 bit", "Use 2 bits"}, "Use 1 bit");
        return iNum;
    }
>>>>>>> 91c31e8a

    /**
     * Public method to allow user to specify pulsed or steady state for two
     * output bits for turnout control Note: This method returns 1 for steady
     * state or 2 for pulsed if the user selected, or 0 if the user cancelled
     * without selecting.
     */
<<<<<<< HEAD
	public void notifySecondBitConflict(String conflict,int bitNum) {
		javax.swing.JOptionPane.showMessageDialog(null,"The second output bit, "+bitNum+
			", is currently assigned to "+conflict+". Turnout cannot be created as "+
					"you specified.","CMRI Assignment Conflict",
							javax.swing.JOptionPane.INFORMATION_MESSAGE,null);
	}
=======
    public int selectOutputType() {
        int iType = 0;
        iType = javax.swing.JOptionPane.showOptionDialog(null,
                "Should the C/MRI output bit(s) be 'steady state' or 'pulsed'?",
                "C/MRI Output Bits Question", javax.swing.JOptionPane.DEFAULT_OPTION,
                javax.swing.JOptionPane.QUESTION_MESSAGE,
                null, new String[]{"Steady State Output", "Pulsed Output"}, "Steady State Output");
        return iType;
    }

    /**
     * Public method to notify user when the second bit of a proposed two output
     * bit turnout has a conflict with another assigned bit
     */
    public void notifySecondBitConflict(String conflict, int bitNum) {
        javax.swing.JOptionPane.showMessageDialog(null, "The second output bit, " + bitNum
                + ", is currently assigned to " + conflict + ". Turnout cannot be created as "
                + "you specified.", "C/MRI Assignment Conflict",
                javax.swing.JOptionPane.INFORMATION_MESSAGE, null);
    }
>>>>>>> 91c31e8a

    static public SerialTurnoutManager instance() {
        if (_instance == null) {
            _instance = new SerialTurnoutManager();
        }
        return _instance;
    }
    static SerialTurnoutManager _instance = null;

    //Turnout format is more than a simple format.
    public boolean allowMultipleAdditions(String systemName) {
        return true;
    }

    public boolean isNumControlBitsSupported(String systemName) {
        return true;
    }

    public boolean isControlTypeSupported(String systemName) {
        return true;
    }

    public String createSystemName(String curAddress, String prefix) throws JmriException {
        int seperator = 0;
        String tmpSName;

        if (curAddress.contains(":")) {
            //Address format passed is in the form node:address
            seperator = curAddress.indexOf(":");
            nAddress = Integer.valueOf(curAddress.substring(0, seperator)).intValue();
            bitNum = Integer.valueOf(curAddress.substring(seperator + 1)).intValue();
            tmpSName = SerialAddress.makeSystemName("T", nAddress, bitNum);
        } else if (curAddress.contains("B") || (curAddress.contains("b"))) {
            curAddress = curAddress.toUpperCase();
            try {
                //We do this to simply check that we have numbers in the correct places ish
                Integer.parseInt(curAddress.substring(0, 1));
                int b = (curAddress.toUpperCase()).indexOf("B") + 1;
                Integer.parseInt(curAddress.substring(b));
            } catch (NumberFormatException ex) {
                throw new JmriException("Unable to convert " + curAddress + " to a valid Hardware Address");
            }
            tmpSName = prefix + typeLetter() + curAddress;
            bitNum = SerialAddress.getBitFromSystemName(tmpSName);
            nAddress = SerialAddress.getNodeAddressFromSystemName(tmpSName);
        } else {
            try {
                //We do this to simply check that the value passed is a number!
                Integer.parseInt(curAddress);
            } catch (NumberFormatException ex) {
                throw new JmriException("Unable to convert " + curAddress + " to a valid Hardware Address");
            }
            tmpSName = prefix + "T" + curAddress;
            bitNum = SerialAddress.getBitFromSystemName(tmpSName);
            nAddress = SerialAddress.getNodeAddressFromSystemName(tmpSName);
        }
        return (tmpSName);
    }

    int bitNum = 0;
    int nAddress = 0;

    /**
     * A method that returns the next valid free turnout hardware address
     */
    public String getNextValidAddress(String curAddress, String prefix) throws JmriException {
        String tmpSName = "";
        try {
            tmpSName = createSystemName(curAddress, prefix);
        } catch (JmriException ex) {
            throw ex;
        }

        //If the hardware address part does not already exist then this can
        //be considered the next valid address.
        Turnout t = getBySystemName(tmpSName);
        if (t == null) {
            /*We look for the last instance of T, as the hardware address side 
             of the system name should not contain the letter, however parts of the prefix might */
            int seperator = tmpSName.lastIndexOf("T") + 1;
            curAddress = tmpSName.substring(seperator);
            return curAddress;
        }

        //The Number of Output Bits of the previous turnout will help determine the next
        //valid address.
        bitNum = bitNum + t.getNumberOutputBits();
        //Check to determine if the systemName is in use, return null if it is,
        //otherwise return the next valid address.
        tmpSName = SerialAddress.makeSystemName("T", nAddress, bitNum);
        t = getBySystemName(tmpSName);
        if (t != null) {
            for (int x = 1; x < 10; x++) {
                bitNum = bitNum + t.getNumberOutputBits();
                //System.out.println("This should increment " + bitNum);
                tmpSName = SerialAddress.makeSystemName("T", nAddress, bitNum);
                t = getBySystemName(tmpSName);
                if (t == null) {
                    int seperator = tmpSName.lastIndexOf("T") + 1;
                    curAddress = tmpSName.substring(seperator);
                    return curAddress;
                }
            }
            return null;
        } else {
            int seperator = tmpSName.lastIndexOf("T") + 1;
            curAddress = tmpSName.substring(seperator);
            return curAddress;
        }
    }

    private final static Logger log = LoggerFactory.getLogger(SerialTurnoutManager.class.getName());

}

/* @(#)SerialTurnoutManager.java */<|MERGE_RESOLUTION|>--- conflicted
+++ resolved
@@ -135,37 +135,6 @@
     }
 
     /**
-<<<<<<< HEAD
-     * Public method to allow user to specify one or two output bits for turnout control
-	 *  Note: This method returns 1 or 2 if the user selected, or 0 if the user cancelled
-	 *         without selecting.
-	 */
-	public int selectNumberOfControlBits() {
-		int iNum = 0;
-		iNum = javax.swing.JOptionPane.showOptionDialog(null,
-				"How many CMRI output bits should be used to control this turnout?",
-					"CMRI Turnout Question",javax.swing.JOptionPane.DEFAULT_OPTION,
-						javax.swing.JOptionPane.QUESTION_MESSAGE,
-						null,new String[] {"Use 1 bit","Use 2 bits"},"Use 1 bit");
-		return iNum;
-	}
-
-    /**
-     * Public method to allow user to specify pulsed or steady state for two output bits 
-	 *	for turnout control
-	 *  Note: This method returns 1 for steady state or 2 for pulsed if the user selected, 
-	 *			or 0 if the user cancelled without selecting.
-	 */
-	public int selectOutputType() {
-		int iType = 0;
-		iType = javax.swing.JOptionPane.showOptionDialog(null,
-				"Should the CMRI output bit(s) be 'steady state' or 'pulsed'?",
-					"CMRI Output Bits Question",javax.swing.JOptionPane.DEFAULT_OPTION,
-						javax.swing.JOptionPane.QUESTION_MESSAGE,
-						null,new String[] {"Steady State Output","Pulsed Output"},"Steady State Output");
-		return iType;
-	}
-=======
      * Get from the user, the type of output to be used bits to control a
      * turnout. Normally this is 0 for 'steady state' control, and the default
      * routine returns 0 automatically. Turnout Managers for systems that can
@@ -202,7 +171,6 @@
                 null, new String[]{"Use 1 bit", "Use 2 bits"}, "Use 1 bit");
         return iNum;
     }
->>>>>>> 91c31e8a
 
     /**
      * Public method to allow user to specify pulsed or steady state for two
@@ -210,14 +178,6 @@
      * state or 2 for pulsed if the user selected, or 0 if the user cancelled
      * without selecting.
      */
-<<<<<<< HEAD
-	public void notifySecondBitConflict(String conflict,int bitNum) {
-		javax.swing.JOptionPane.showMessageDialog(null,"The second output bit, "+bitNum+
-			", is currently assigned to "+conflict+". Turnout cannot be created as "+
-					"you specified.","CMRI Assignment Conflict",
-							javax.swing.JOptionPane.INFORMATION_MESSAGE,null);
-	}
-=======
     public int selectOutputType() {
         int iType = 0;
         iType = javax.swing.JOptionPane.showOptionDialog(null,
@@ -238,7 +198,6 @@
                 + "you specified.", "C/MRI Assignment Conflict",
                 javax.swing.JOptionPane.INFORMATION_MESSAGE, null);
     }
->>>>>>> 91c31e8a
 
     static public SerialTurnoutManager instance() {
         if (_instance == null) {

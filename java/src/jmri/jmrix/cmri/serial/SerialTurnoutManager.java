package jmri.jmrix.cmri.serial;

import java.util.Locale;

import javax.annotation.Nonnull;
import javax.swing.JOptionPane;

import jmri.*;
import jmri.jmrix.cmri.CMRISystemConnectionMemo;
import jmri.managers.AbstractTurnoutManager;

import org.slf4j.Logger;
import org.slf4j.LoggerFactory;

/**
 * Implement turnout manager for CMRI serial systems.
 * <p>
 * System names are "CTnnn", where C is the user configurable system prefix,
 * nnn is the turnout number without padding.
 *
 * @author Bob Jacobsen Copyright (C) 2003
 */
public class SerialTurnoutManager extends AbstractTurnoutManager {

    public SerialTurnoutManager(CMRISystemConnectionMemo memo) {
       super(memo);
    }

    /**
     * {@inheritDoc}
     */
    @Override
    @Nonnull
    public CMRISystemConnectionMemo getMemo() {
        return (CMRISystemConnectionMemo) memo;
    }

    /**
     * {@inheritDoc}
     */
    @Nonnull
    @Override
    protected Turnout createNewTurnout(@Nonnull String systemName, String userName) throws IllegalArgumentException {
        // validate the system name, and normalize it
        String sName = getMemo().normalizeSystemName(systemName);
        if (sName.isEmpty()) {
            // system name is not valid
            throw new IllegalArgumentException("Cannot create System Name from " + systemName);
        }
        // does this turnout already exist
        Turnout t = getBySystemName(sName);
        if (t != null) {
            return t;
        }
        // check under alternate name
        String altName = getMemo().convertSystemNameToAlternate(sName);
        t = getBySystemName(altName);
        if (t != null) {
            return t;
        }

        // check if the addressed output bit is available
        int nAddress = getMemo().getNodeAddressFromSystemName(sName);
        if (nAddress == -1) {
            throw new IllegalArgumentException("Cannot get Node Address from System Name " + systemName + " " + sName);
        }
        int bitNum = getMemo().getBitFromSystemName(sName);
        if (bitNum == 0) {
            throw new IllegalArgumentException("Cannot get Bit from System Name " + systemName + " " + sName);
        }
        String conflict = getMemo().isOutputBitFree(nAddress, bitNum);
        if ((!conflict.isEmpty()) && (!conflict.equals(sName))) {
            log.error("{} assignment conflict with {}.", sName, conflict);
            throw new IllegalArgumentException(Bundle.getMessage("ErrorAssignDialog", bitNum, conflict));
        }

        // create the turnout
        t = new SerialTurnout(sName, userName, getMemo());

        // does system name correspond to configured hardware
        if (!getMemo().validSystemNameConfig(sName, 'T', getMemo().getTrafficController())) {
            // system name does not correspond to configured hardware
            log.warn("Turnout '{}' refers to an undefined Serial Node.", sName);
        }
        return t;
    }

    /**
     * Get from the user, the number of addressed bits used to control a
     * turnout.
     * <p>
     * Normally this is 1, and the default routine returns 1
     * automatically. Turnout Managers for systems that can handle multiple
     * control bits should override this method with one which asks the user to
     * specify the number of control bits. If the user specifies more than one
     * control bit, this method should check if the additional bits are
     * available (not assigned to another object). If the bits are not
     * available, this method should return 0 for number of control bits, after
     * informing the user of the problem. This function is called whenever a new
     * turnout is defined in the Turnout table. It can also be used to set up
     * other turnout control options, such as pulsed control of turnout
     * machines.
     */
    @Override
    public int askNumControlBits(@Nonnull String systemName) {

        // ask user how many bits should control the turnout - 1 or 2
        int iNum = selectNumberOfControlBits();
        if (iNum == JOptionPane.CLOSED_OPTION) {
            /* user cancelled without selecting an option */
            iNum = 1;
            log.warn("User cancelled without selecting number of output bits. Defaulting to 1.");
        } else {
            iNum = iNum + 1;
        }

        if (iNum == 2) {
            // check if the second output bit is available
            int nAddress = getMemo().getNodeAddressFromSystemName(systemName);
            if (nAddress == -1) {
                return 0;
            }
            int bitNum = getMemo().getBitFromSystemName(systemName);
            if (bitNum == 0) {
                return 0;
            }
            bitNum = bitNum + 1;
            String conflict = getMemo().isOutputBitFree(nAddress, bitNum);
            if (!conflict.equals("")) {
                log.error("Assignment conflict with {}. Turnout not created.", conflict);
                notifySecondBitConflict(conflict, bitNum);
                return 0;
            }
        }

        return (iNum);
    }

    /**
     * Get from the user, the type of output to be used bits to control a
     * turnout.
     * <p>
     * Normally this is 0 for 'steady state' control, and the default
     * routine returns 0 automatically. Turnout Managers for systems that can
     * handle pulsed control as well as steady state control should override
     * this method with one which asks the user to specify the type of control
     * to be used. The routine should return 0 for 'steady state' control, or n
     * for 'pulsed' control, where n specifies the duration of the pulse
     * (normally in seconds).
     */
    @Override
    public int askControlType(@Nonnull String systemName) {
        // ask if user wants 'steady state' output (stall motors, e.g., Tortoises) or
        // 'pulsed' output (some turnout controllers).
        int iType = selectOutputType();
        if (iType == JOptionPane.CLOSED_OPTION) {
            /* user cancelled without selecting an output type */
            iType = 0;
            log.warn("User cancelled without selecting output type. Defaulting to 'steady state'.");
        }
        // Note: If the user selects 'pulsed', this routine defaults to 1 second.
        return (iType);
    }

    /**
     * Public method to allow user to specify one or two output bits for turnout
     * control.
     *
     * @return 1 or 2 if the user selected, or 0 if the user cancelled without selecting.
     */
    public int selectNumberOfControlBits() {
        return JOptionPane.showOptionDialog(null,
                Bundle.getMessage("QuestionBitsDialog"),
                Bundle.getMessage("CmriTurnoutTitle"), JOptionPane.DEFAULT_OPTION,
                JOptionPane.QUESTION_MESSAGE,
                null, new String[]{Bundle.getMessage("BitOption1"), Bundle.getMessage("BitOption2")}, Bundle.getMessage("BitOption1"));
    }

    /**
     * Public method to allow user to specify pulsed or steady state for two
     * output bits for turnout control.
     *
     * @return 1 for steady state or 2 for pulsed if the user selected,
     * or 0 if the user cancelled without selecting.
     */
    public int selectOutputType() {
        return JOptionPane.showOptionDialog(null,
                Bundle.getMessage("QuestionPulsedDialog"),
                Bundle.getMessage("CmriBitsTitle"), JOptionPane.DEFAULT_OPTION,
                JOptionPane.QUESTION_MESSAGE,
                null, new String[]{Bundle.getMessage("PulsedOptionSteady"), Bundle.getMessage("PulsedOptionPulsed")},
                Bundle.getMessage("PulsedOptionSteady"));
    }

    /**
     * Public method to notify user when the second bit of a proposed two output
     * bit turnout has a conflict with another assigned bit.
     * @param conflict human readable name of turnout with conflict.
     * @param bitNum conflict bit number.
     */
    public void notifySecondBitConflict(String conflict, int bitNum) {
        JOptionPane.showMessageDialog(null, Bundle.getMessage("ErrorAssign2Dialog", bitNum, conflict) + "\n" +
                Bundle.getMessage("ErrorAssignLine2X", Bundle.getMessage("BeanNameTurnout")),
                Bundle.getMessage("ErrorAssignTitle"),
                JOptionPane.INFORMATION_MESSAGE, null);
    }

    /**
     * Turnout format is more than a simple format.
     */
    @Override
    public boolean allowMultipleAdditions(@Nonnull String systemName) {
        return true;
    }

    /**
     * {@inheritDoc}
     */
    @Override
    public boolean isNumControlBitsSupported(@Nonnull String systemName) {
        return true;
    }

    /**
     * {@inheritDoc}
     */
    @Override
    public boolean isControlTypeSupported(@Nonnull String systemName) {
        return true;
    }

    /**
     * {@inheritDoc}
     */
    @Override
    public String createSystemName(@Nonnull String curAddress, @Nonnull String prefix) throws JmriException {
        int seperator = 0;
        String tmpSName;

        if (curAddress.contains(":")) {
            // Address format passed is in the form node:address
            seperator = curAddress.indexOf(":");
            nAddress = Integer.parseInt(curAddress.substring(0, seperator));
            // check for non-numerical chars
            try {
                bitNum = Integer.parseInt(curAddress.substring(seperator + 1));
            } catch (NumberFormatException ex) {
                throw new JmriException("Part 2 of " + curAddress + " is not an integer");
            }
            tmpSName = getMemo().makeSystemName("T", nAddress, bitNum);
        } else if (curAddress.contains("B") || (curAddress.contains("b"))) {
            curAddress = curAddress.toUpperCase();
            try {
                //We do this to simply check that we have numbers in the correct places ish
                Integer.parseInt(curAddress.substring(0, 1));
                int b = (curAddress.toUpperCase()).indexOf("B") + 1;
                Integer.parseInt(curAddress.substring(b));
            } catch (NumberFormatException ex) {
                throw new JmriException("Unable to convert " + curAddress + " to a valid Hardware Address");
            }
            tmpSName = prefix + typeLetter() + curAddress;
            bitNum = getMemo().getBitFromSystemName(tmpSName);
            nAddress = getMemo().getNodeAddressFromSystemName(tmpSName);
        } else {
            try {
                // We do this to simply check that the value passed is a number!
                Integer.parseInt(curAddress);
            } catch (NumberFormatException ex) {
                throw new JmriException("Address " + curAddress + " is not an integer");
            }
            tmpSName = prefix + "T" + curAddress;
            bitNum = getMemo().getBitFromSystemName(tmpSName);
            nAddress = getMemo().getNodeAddressFromSystemName(tmpSName);
        }
        return (tmpSName);
    }

    private int bitNum = 0;
    private int nAddress = 0;

    /**
     * {@inheritDoc}
     */
    @Override
<<<<<<< HEAD
    public String getNextValidAddress(@Nonnull String curAddress, @Nonnull String prefix, boolean ignoreInitialExisting) throws JmriException {
        String tmpSName = "";
        try {
            tmpSName = validateSystemNameFormat(createSystemName(curAddress, prefix));
        } catch (JmriException | NamedBean.BadNameException ex) {
            throw new JmriException(ex.getMessage());
        }

        //If the hardware address part does not already exist then this can
        //be considered the next valid address.
        Turnout t = getBySystemName(tmpSName);
        if (t == null && !ignoreInitialExisting) {
            /* We look for the last instance of T, as the hardware address side
             of the system name should not contain the letter, however parts of the prefix might */
            int seperator = tmpSName.lastIndexOf("T") + 1;
            return tmpSName.substring(seperator);
        }

        //The Number of Output Bits of the previous turnout will help determine the next
        //valid address.
        int increment = t==null ? 1 : t.getNumberControlBits();
        for (int x = 0; x < 10; x++) {
            bitNum = bitNum + increment;
            //System.out.println("This should increment " + bitNum);
            tmpSName = getMemo().makeSystemName("T", nAddress, bitNum);
            t = getBySystemName(tmpSName);
            if (t == null) {
                int seperator = tmpSName.lastIndexOf("T") + 1;
                return tmpSName.substring(seperator);
            }
        }
        throw new JmriException(Bundle.getMessage("InvalidNextValidTenInUse",getBeanTypeHandled(true),curAddress,tmpSName));
    }

    /**
     * {@inheritDoc}
     */
    @Override
=======
>>>>>>> f741a242
    @Nonnull
    public String validateSystemNameFormat(@Nonnull String systemName, @Nonnull Locale locale) throws NamedBean.BadSystemNameException {
        systemName = validateSystemNamePrefix(systemName, locale);
        return getMemo().validateSystemNameFormat(super.validateSystemNameFormat(systemName, locale), typeLetter(), locale);
    }

    /**
     * {@inheritDoc}
     */
    @Override
    public NameValidity validSystemNameFormat(@Nonnull String systemName) {
        return getMemo().validSystemNameFormat(systemName, typeLetter());
    }

    /**
     * {@inheritDoc}
     */
    @Override
    public String getEntryToolTip() {
        return Bundle.getMessage("AddOutputEntryToolTip");
    }

    private final static Logger log = LoggerFactory.getLogger(SerialTurnoutManager.class);

}<|MERGE_RESOLUTION|>--- conflicted
+++ resolved
@@ -282,47 +282,6 @@
      * {@inheritDoc}
      */
     @Override
-<<<<<<< HEAD
-    public String getNextValidAddress(@Nonnull String curAddress, @Nonnull String prefix, boolean ignoreInitialExisting) throws JmriException {
-        String tmpSName = "";
-        try {
-            tmpSName = validateSystemNameFormat(createSystemName(curAddress, prefix));
-        } catch (JmriException | NamedBean.BadNameException ex) {
-            throw new JmriException(ex.getMessage());
-        }
-
-        //If the hardware address part does not already exist then this can
-        //be considered the next valid address.
-        Turnout t = getBySystemName(tmpSName);
-        if (t == null && !ignoreInitialExisting) {
-            /* We look for the last instance of T, as the hardware address side
-             of the system name should not contain the letter, however parts of the prefix might */
-            int seperator = tmpSName.lastIndexOf("T") + 1;
-            return tmpSName.substring(seperator);
-        }
-
-        //The Number of Output Bits of the previous turnout will help determine the next
-        //valid address.
-        int increment = t==null ? 1 : t.getNumberControlBits();
-        for (int x = 0; x < 10; x++) {
-            bitNum = bitNum + increment;
-            //System.out.println("This should increment " + bitNum);
-            tmpSName = getMemo().makeSystemName("T", nAddress, bitNum);
-            t = getBySystemName(tmpSName);
-            if (t == null) {
-                int seperator = tmpSName.lastIndexOf("T") + 1;
-                return tmpSName.substring(seperator);
-            }
-        }
-        throw new JmriException(Bundle.getMessage("InvalidNextValidTenInUse",getBeanTypeHandled(true),curAddress,tmpSName));
-    }
-
-    /**
-     * {@inheritDoc}
-     */
-    @Override
-=======
->>>>>>> f741a242
     @Nonnull
     public String validateSystemNameFormat(@Nonnull String systemName, @Nonnull Locale locale) throws NamedBean.BadSystemNameException {
         systemName = validateSystemNamePrefix(systemName, locale);

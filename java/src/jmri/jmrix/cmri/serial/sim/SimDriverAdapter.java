--- conflicted
+++ resolved
@@ -13,13 +13,8 @@
  * Extends the serialdriver.SimDriverAdapter class to act as simulated
  * connection.
  *
-<<<<<<< HEAD
- * @author			Bob Jacobsen   Copyright (C) 2002, 2008, 2011
- * @version			$Revision: 20923 $
-=======
  * @author	Bob Jacobsen Copyright (C) 2002, 2008, 2011
  * @version	$Revision$
->>>>>>> 91c31e8a
  */
 @edu.umd.cs.findbugs.annotations.SuppressFBWarnings(value = "ST_WRITE_TO_STATIC_FROM_INSTANCE_METHOD",
         justification = "Access to 'self' OK until multiple instance pattern installed")

package jmri.jmrix.cmri.serial.sim;

import edu.umd.cs.findbugs.annotations.SuppressFBWarnings;
import java.io.DataInputStream;
import java.io.DataOutputStream;
import java.io.InputStream;
import java.util.Arrays;
import jmri.jmrix.cmri.CMRISystemConnectionMemo;
import jmri.jmrix.cmri.serial.SerialTrafficController;
import org.slf4j.Logger;
import org.slf4j.LoggerFactory;
import purejavacomm.UnsupportedCommOperationException;

/**
 * Extends the serialdriver.SimDriverAdapter class to act as simulated
 * connection.
 *
 * @author	Bob Jacobsen Copyright (C) 2002, 2008, 2011
 */
@SuppressFBWarnings(value = "ST_WRITE_TO_STATIC_FROM_INSTANCE_METHOD",
        justification = "Access to 'self' OK until multiple instance pattern installed")
public class SimDriverAdapter extends jmri.jmrix.cmri.serial.serialdriver.SerialDriverAdapter {

    @Override
    public String openPort(String portName, String appName) {
            // don't even try to get port

        // get and save stream
        serialStream = null;

        opened = true;

        return null; // normal operation
    }

    /**
     * Can the port accept additional characters? Yes, always
     */
    @Override
    public boolean okToSend() {
        return true;
    }

    /**
     * set up all of the other objects to operate connected to this port
     */
    @SuppressFBWarnings(value = "ST_WRITE_TO_STATIC_FROM_INSTANCE_METHOD",
            justification = "Access to 'self' OK until multiple instance pattern installed")

    @Override
    public void configure() {
        // install a traffic controller that doesn't time out
        SerialTrafficController tc = new SerialTrafficController() {
            // timeout doesn't do anything
            @SuppressFBWarnings(value = "ST_WRITE_TO_STATIC_FROM_INSTANCE_METHOD",
                    justification = "only until multi-connect update done")
            @Override
            protected void handleTimeout(jmri.jmrix.AbstractMRMessage m, jmri.jmrix.AbstractMRListener l) {
            }

            // and make this the instance
            {
                self = this;
            }
        };

        // connect to the traffic controller
        tc.connectPort(this);
        ((CMRISystemConnectionMemo)getSystemConnectionMemo()).setTrafficController(tc);
        ((CMRISystemConnectionMemo)getSystemConnectionMemo()).configureManagers();

    }

    // base class methods for the SerialPortController interface
    @Override
    public DataInputStream getInputStream() {
        try {
            return new DataInputStream(new java.io.PipedInputStream(new java.io.PipedOutputStream()));
        } catch (Exception e) {
            return null;
        }
        //return new DataInputStream(serialStream);
    }

    @Override
    public DataOutputStream getOutputStream() {
        return new DataOutputStream(new java.io.OutputStream() {
            @Override
            public void write(int b) throws java.io.IOException {
            }
        });
    }

    @Override
    public boolean status() {
        return opened;
    }

    /**
     * Local method to do specific port configuration
     */
<<<<<<< HEAD
    protected void setSerialPort() throws UnsupportedCommOperationException {
=======
    @Override
    protected void setSerialPort() throws gnu.io.UnsupportedCommOperationException {
>>>>>>> fd0539fa
    }

    @Override
    public String[] validBaudRates() {
        return Arrays.copyOf(validSpeeds, validSpeeds.length);
    }

    /**
     * Set the baud rate.
     */
    @Override
    public void configureBaudRate(String rate) {
        log.debug("configureBaudRate: " + rate);
        selectedSpeed = rate;
        super.configureBaudRate(rate);
    }

    // private control members
    private boolean opened = false;
    InputStream serialStream = null;

    /**
     * @deprecated JMRI Since 4.5.1 instance() shouldn't be used, convert to JMRI multi-system support structure
     */
    @Deprecated
    static public jmri.jmrix.cmri.serial.serialdriver.SerialDriverAdapter instance() {
        if (mInstance == null) {
            mInstance = new SimDriverAdapter();
        }
        return mInstance;
    }
    static SimDriverAdapter mInstance;

    private final static Logger log = LoggerFactory.getLogger(SimDriverAdapter.class.getName());

}<|MERGE_RESOLUTION|>--- conflicted
+++ resolved
@@ -99,12 +99,8 @@
     /**
      * Local method to do specific port configuration
      */
-<<<<<<< HEAD
+    @Override
     protected void setSerialPort() throws UnsupportedCommOperationException {
-=======
-    @Override
-    protected void setSerialPort() throws gnu.io.UnsupportedCommOperationException {
->>>>>>> fd0539fa
     }
 
     @Override

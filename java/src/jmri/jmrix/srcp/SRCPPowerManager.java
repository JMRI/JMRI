package jmri.jmrix.srcp;

import jmri.JmriException;
import jmri.PowerManager;
import jmri.managers.AbstractPowerManager;

import org.slf4j.Logger;
import org.slf4j.LoggerFactory;

/**
 * PowerManager implementation for controlling layout power
 *
 * @author Bob Jacobsen Copyright (C) 2001, 2008
 */
public class SRCPPowerManager extends AbstractPowerManager implements SRCPListener {

    boolean waiting = false;
    int onReply = UNKNOWN;
    int _bus = 0;
    SRCPBusConnectionMemo _memo;
    SRCPTrafficController tc = null;

    public SRCPPowerManager(SRCPBusConnectionMemo memo, int bus) {
        super(memo);
        // connect to the TrafficManager
        tc = memo.getTrafficController();
        tc.addSRCPListener(this);
        _bus = bus;
    }

    @Override
    public void setPower(int v) throws JmriException {
        int old = power;
        power = UNKNOWN; // while waiting for reply
        checkTC();
        if (v == ON) {
            // configure to wait for reply
            waiting = true;
            onReply = PowerManager.ON;
            // send "Enable main track"
            SRCPMessage l = SRCPMessage.getEnableMain();
            tc.sendSRCPMessage(l, this);
        } else if (v == OFF) {
            // configure to wait for reply
            waiting = true;
            onReply = PowerManager.OFF;
            firePowerPropertyChange(old, power);
            // send "Kill main track"
            SRCPMessage l = SRCPMessage.getKillMain();
            tc.sendSRCPMessage(l, this);
        }
        firePowerPropertyChange(old, power);
    }

    // to free resources when no longer used
    @Override
    public void dispose() throws JmriException {
        tc.removeSRCPListener(this);
        tc = null;
    }

    private void checkTC() throws JmriException {
        if (tc == null) {
            throw new JmriException("attempt to use SRCPPowerManager after dispose");
        }
    }

    // to listen for status changes from SRCP system
    @Override
    public void reply(SRCPReply m) {
        if (waiting) {
            int old = power;
            power = onReply;
            firePowerPropertyChange(old, power);
        }
        waiting = false;
    }

    // to listen for status changes from SRCP system
    @Override
    public void reply(jmri.jmrix.srcp.parser.SimpleNode n) {
<<<<<<< HEAD
        log.debug("reply called with simpleNode {}", n.jjtGetValue());
=======
        if (log.isDebugEnabled()) {
            log.debug("reply called with simpleNode {}", n.jjtGetValue());
        }
>>>>>>> 1e0f5311
        reply(new SRCPReply(n));
    }

    @Override
    public void message(SRCPMessage m) {
        if (m.isKillMain()) {
            // configure to wait for reply
            waiting = true;
            onReply = PowerManager.OFF;
        } else if (m.isEnableMain()) {
            // configure to wait for reply
            waiting = true;
            onReply = PowerManager.ON;
        }
    }

    private final static Logger log = LoggerFactory.getLogger(SRCPPowerManager.class);

}


<|MERGE_RESOLUTION|>--- conflicted
+++ resolved
@@ -79,13 +79,7 @@
     // to listen for status changes from SRCP system
     @Override
     public void reply(jmri.jmrix.srcp.parser.SimpleNode n) {
-<<<<<<< HEAD
         log.debug("reply called with simpleNode {}", n.jjtGetValue());
-=======
-        if (log.isDebugEnabled()) {
-            log.debug("reply called with simpleNode {}", n.jjtGetValue());
-        }
->>>>>>> 1e0f5311
         reply(new SRCPReply(n));
     }
 

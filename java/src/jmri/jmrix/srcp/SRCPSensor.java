--- conflicted
+++ resolved
@@ -43,29 +43,23 @@
      * to the server.
      */
     @Override
-<<<<<<< HEAD
     public void setKnownState(int newState) throws jmri.JmriException {
-        sendMessage(stateChangeCheck(newState));
-        if (_knownState != newState) {
-=======
-    public void setKnownState(int s) throws jmri.JmriException {
         // sort out states
-        if ((s & Sensor.ACTIVE) != 0) {
+        if ((newState & Sensor.ACTIVE) != 0) {
             // first look for the double case, which we can't handle
-            if ((s & Sensor.INACTIVE) != 0) {
+            if ((newState & Sensor.INACTIVE) != 0) {
                 // this is the disaster case!
-                log.error("Cannot command both ACTIVE and INACTIVE {}", s);
+                log.error("Cannot command both ACTIVE and INACTIVE {}", newState);
                 return;
             } else {
                 // send an ACTIVE command
-                sendMessage(true ^ getInverted());
+                sendMessage(!getInverted());
             }
         } else {
             // send a INACTIVE command
-            sendMessage(false ^ getInverted());
+            sendMessage(getInverted());
         }
-        if (_knownState != s) {
->>>>>>> b30e9695
+        if (_knownState != newState) {
             int oldState = _knownState;
             _knownState = newState;
             firePropertyChange("KnownState", oldState, _knownState);

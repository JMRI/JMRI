# Strings used by LocoNetMessageInterp
#
# Author - Bob Milhaupt (c) 2017, 2018
# This file is based on strings found in Llnmon.java, which had the following
# author attributions:
# * @author Bob Jacobsen Copyright 2001, 2002, 2003
# * @author B. Milhaupt Copyright 2015, 2016
# * @author Randall Wood Copyright 2016

LN_MSG_GPON = Set Global (Track) Power to 'ON'.\n
LN_MSG_GPOFF = Set Global (Track) Power to 'OFF'.\n
LN_MSG_IDLE = Set Global (Track) Power to 'Force Idle, Broadcast Emergency STOP'.\n
LN_MSG_MASTER_BUSY = Master is busy.\n

# Note: in LN_MSG_REQ_SLOT_FOR_ADDR ,LN_MSG_HELPER_IS_SHORT_AND_LONG_ADDRESS,
# and in LN_MSG_HELPER_IS_SHORT_ADDRESS, the following
# string replacements will be used:
#   {0} is replaced with the integer value representing the locomotive address
#   {1} (where applicable) is replaced with the integer value representing the
#       long locomotive address (14-bit)
LN_MSG_REQ_SLOT_FOR_ADDR = Request slot for loco address {0}.\n
LN_MSG_HELPER_IS_SHORT_AND_LONG_ADDRESS = {0} (short) (or long address {1})
LN_MSG_HELPER_IS_SHORT_ADDRESS = {0} (short)

# Note: in LN_MSG_HELPER_IS_ALTERNATE_SHORT_AND_LONG_ADDRESS_Ax,
# LN_MSG_HELPER_IS_ALTERNATE_SHORT_AND_LONG_ADDRESS_Bx,
# LN_MSG_HELPER_IS_ALTERNATE_SHORT_AND_LONG_ADDRESS_Cx,
# LN_MSG_HELPER_IS_ALTERNATE_SHORT_ADDRESS_Ax,
# LN_MSG_HELPER_IS_ALTERNATE_SHORT_ADDRESS_Bx, and in
# LN_MSG_HELPER_IS_ALTERNATE_SHORT_ADDRESS_Cx, the address is displayed as a
# "Short" address and a "Mixed" address, and sometimes a "Long" address.
# The following string replacements will be used:
#   {0} is replaced with the integer value representing the locomotive address
#   {1} is replaced with the integer remainder of the short locomotive address
#       minus the hex "sixteens" digit, as appropriate for the key.
#   {2} (where applicable) is replaced with the long locomotive address (14-bit)
LN_MSG_HELPER_IS_ALTERNATE_SHORT_AND_LONG_ADDRESS_Ax = {0} (short, or "A{1}") (or long address {2})
LN_MSG_HELPER_IS_ALTERNATE_SHORT_AND_LONG_ADDRESS_Bx = {0} (short, or "B{1}") (or long address {2})
LN_MSG_HELPER_IS_ALTERNATE_SHORT_AND_LONG_ADDRESS_Cx = {0} (short, or "C{1}") (or long address {2})
LN_MSG_HELPER_IS_ALTERNATE_SHORT_ADDRESS_Ax = {0} (short, or "A{1}")
LN_MSG_HELPER_IS_ALTERNATE_SHORT_ADDRESS_Bx = {0} (short, or "B{1}")
LN_MSG_HELPER_IS_ALTERNATE_SHORT_ADDRESS_Cx = {0} (short, or "C{1}")

# Note: in LN_MSG_REQ_SWITCH, the following string replacements will be used:
#   {0} is replaced with the turnout 'system name', such as 'LT51'
#   {1} is replaced with the turnout 'user name', if defined, such as 'West Allis Switch'
#   {2} is replaced with the turnout position.  This will be the text from one of
#       these two properties file strings:
#           LN_MSG_SW_POS_CLOSED
#       or
#           LN_MSG_SW_POS_THROWN
#   {3} is replaced with the turnout output state.  This will be the text from one
#       of these two properties file strings:
#           LN_MSG_SW_OUTPUT_STATE_ON
#       or
#           LN_MSG_SW_OUTPUT_STATE_OFF
LN_MSG_REQ_SWITCH = Requesting Switch at {0} ({1}) to {2} ({3}), with acknowledgment.\n

# Note: the following two properties file strings are intended for use as parameter {2}
# of LN_MSG_REQ_SWITCH.
LN_MSG_SW_POS_CLOSED = Closed
LN_MSG_SW_POS_THROWN = Thrown

# Note: the following two properties file strings are intended for use as parameter {3}
# of LN_MSG_REQ_SWITCH
LN_MSG_SW_OUTPUT_STATE_ON = Output On
LN_MSG_SW_OUTPUT_STATE_OFF = Output Off

# Note: in LN_MSG_THROTTLE_ID, the following string replacements will be used:
#   {0} is replaced with a hexadecimal string representing the ID2 value; the string
#       hexadecimal representation is created using LN_MSG_HEXADECIMAL_REPRESENTATION
#   {1} is replaced with a hexadecimal string representing the ID1 value; the string
#       hexadecimal representation is created using LN_MSG_HEXADECIMAL_REPRESENTATION
#   {2} is replaced with the integer representation of the combined ID1 and ID2 bytes

LN_MSG_THROTTLE_ID = {0} {1} ({2})

# Note: in LN_MSG_HEXADECIMAL_BYTE_REPRESENTATION, the following string replacement
# will be used:
#   {0} the string containing a raw hexadecimal value, without any prefix or suffix, such as 7A
LN_MSG_HEXADECIMAL_REPRESENTATION = 0x{0}

# Note: in LN_MSG_SW_STATE, the following string replacements will be used:
#   {0} is replaced with the turnout 'system name', such as 'LT51'
#   {1} is replaced with the turnout 'user name', if defined, such as 'West Allis Switch'
LN_MSG_SW_STATE = Request status of switch {0} ({1}).\n

LN_MSG_SLOT_REQ_SLOT_FC_SLOT = Request Fast Clock information.\n
LN_MSG_SLOT_REQ_SLOT_CFG_SLOT = Request Command Station OpSwitches (or DCS210/DCS240 check for multiple command stations on LocoNet).\n
LN_MSG_SLOT_REQ_SLOT_EXT_CFG_SLOT = Request Extended Command Station OpSwitches (DCS210/DCS240 only).\n
LN_MSG_SLOT_REQ_SLOT_PRG_SLOT = Request Programming Track information.\n

# Note: in LN_MSG_SLOT_REQ_SLOT_LOCO_SLOT, the {0} parameter will be replaced with
# a slot number, i.e. 3
LN_MSG_SLOT_REQ_SLOT_LOCO_SLOT = Request data/status for slot {0}.\n
LN_MSG_SLOT_REQ_SLOT_LOCO_EXP_SLOT = Request data/status for slot {0} in Expanded slot format.\n

LN_MSG_MOVE_SL_GET_DISP = Get most recently dispatched slot.\n

# Note: in LN_MSG_MOVE_SL_NULL_MOVE, the {0} parameter will be replaced with a
# slot number, i.e. 3
LN_MSG_MOVE_SL_NULL_MOVE = Set status of slot {0} to IN_USE.\n

# Note: in LN_MSG_MOVE_SL_DISPATCH_PUT, the {0} parameter will be replaced with a
# slot number, i.e. 3
LN_MSG_MOVE_SL_DISPATCH_PUT = Mark slot {0} as DISPATCHED.\n

# Note: in LN_MSG_MOVE_SL_MOVE, the following parameter substitutions will
# be made:
#   {0} slot number of the "source" slot
#   {1} slot number of the "destination" slot
LN_MSG_MOVE_SL_MOVE = Move data in slot {0} to slot {1}.\n

# Note: in LN_MSG_LINK_SLOTS, the following parameter substitutions will
# be made:
#   {0} slot number of the "source" slot
#   {1} slot number of the "destination" slot
LN_MSG_LINK_SLOTS = Consist loco in slot {0} to loco in slot {1}.\n

# Note: in LN_MSG_UNLINK_SLOTS, the following parameter substitutions will
# be made:
#   {0} slot number of the slot to be removed from the consist
#   {1} slot number of the slot from which the other slot is to be removed
LN_MSG_UNLINK_SLOTS = Remove loco in slot {0} from consist with loco in slot {1}.\n

# Note: in LN_MSG_CONSIST_FUNC, the following parameter substitutions will
# be made:
#   {0} slot number
#   {1} string containing direction and F0 thru F4 state information, from
#       LN_MSG_HELPER_DIRF, as appropriate

LN_MSG_CONSIST_FUNC = Set consist in slot {0} {1}.\n

LN_MSG_DIRECTION_FWD = Forward
LN_MSG_DIRECTION_REV = Reverse

LN_MSG_FUNC_OFF = Off
LN_MSG_FUNC_ON = On

# Note: in LN_MSG_SLOT_STAT1, the following parameter substitutions will
# be made:
#   {0} slot number
#   {1} status value to be written, in decimal notation
#   {2} status value to be written, in hexadecimal notation
#   {3} consist state to be written, in readable text, from one of LN_MSG_CONSIST_STATE_NONE,
#       LN_MSG_CONSIST_STATE_CON_TOP, LN_MSG_CONSIST_STATE_CON_MID, or
#       LN_MSG_CONSIST_STATE_CON_SUB, as appropriate.  (These Reference Names are found in
#       the bundle at the jmri.jmrix.loconet level.)
#   {4} loco (slot) status, from one of LN_MSG_SLOT_STATE_IN_USE, LN_MSG_SLOT_STATE_FREE,
#       LN_MSG_SLOT_STATE_COMMON, or LN_MSG_SLOT_STATE_IDLE.  (These Reference Names are found in
#       the bundle at the jmri.jmrix.loconet level.)
#   {5} loco speed-step mode, from one of LN_MSG_SLOT_SPEED_STEP_128A,
#       LN_MSG_SLOT_SPEED_STEP_28A, LN_MSG_SLOT_SPEED_STEP_128,  LN_MSG_SLOT_SPEED_STEP_14,
#       LN_MSG_SLOT_SPEED_STEP_28TRI, or  LN_MSG_SLOT_SPEED_STEP_28.  (These Reference
#       Names are found in the bundle at the jmri.jmrix.loconet level.)
LN_MSG_SLOT_STAT1 = Write slot {0} with status value {1} ({2}) - Loco is {3}, {4} and operating in {5} speed step mode.\n

LN_MSG_LONG_ACK_LOCO_ADR = LONG_ACK: NO FREE SLOTS!\n
LN_MSG_LONG_ACK_LINK_SLOTS = LONG_ACK: Invalid consist, unable to link.\n
LN_MSG_LONG_ACK_SW_ACK_FULL = LONG_ACK: The Command Station FIFO is full, the switch command was rejected.\n
LN_MSG_LONG_ACK_SW_ACK_ACCEPT = LONG_ACK: The Command Station accepted the switch command.\n

# Note: in LN_MSG_LONG_ACK_SW_ACK_UNKNOWN, parameter {0} will be replaced by a
# hexadecimal representation of the acknowledgement code.
LN_MSG_LONG_ACK_SW_ACK_UNKNOWN = LONG_ACK: Unknown response to 'Request Switch with ACK' command, value {0}.\n

LN_MSG_LONG_ACK_SW_REQ_FAIL = LONG_ACK: Switch request Failed!\n

LN_MSG_LONG_ACK_WR_SL_FAIL = LONG_ACK: The Slot Write command was rejected.\n
LN_MSG_LONG_ACK_WR_SL_OK = LONG_ACK: The Slot Write command was accepted.\n
LN_MSG_LONG_ACK_WR_SL_PROG_DCS51_OK = LONG_ACK: DCS51 programming reply, thought to mean OK.\n
LN_MSG_LONG_ACK_WR_SL_BLIND  = LONG_ACK: The Slot Write command was accepted blind (no response will be sent).\n
LN_MSG_LONG_ACK_WR_SL_NOT_IMPL = LONG_ACK: Function not implemented, no reply will follow.\n

# Note: in LN_MSG_LONG_ACK_WR_SL_UNKNOWN, parameter {0} will be replaced by a
# hexadecimal representation of the acknowledgement code.
LN_MSG_LONG_ACK_WR_SL_UNKNOWN = LONG_ACK: Unknown response to Write Slot Data message value {0}.\n

# Note: in LN_MSG_LONG_ACK_SW_STATE, the following parameter substituations will
# be applied:
#   {0} a hexadecimal representation of the acknowledgement code.
#   {1} the turnout position, from one of LN_MSG_SW_STATE_THROWN or
#       LN_MSG_SW_STATE_CLOSED, as appropriate.  (These Reference Names are found
#       in the bundle at the jmri.jmrix.loconet level.)
LN_MSG_LONG_ACK_SW_STATE = LONG_ACK: Command station response to switch state request {0} ({1}).\n

LN_MSG_LONG_ACK_MOVE_SL_REJECT = LONG_ACK: The Move Slots command was rejected.\n
LN_MSG_LONG_ACK_MOVE_SL_ACCEPT = LONG_ACK: The Move Slots command was accepted.\n

# Note: in LN_MSG_LONG_ACK_MOVE_SL_UNKNOWN, parameter {0} will be replaced by a
# hexadecimal representation of the acknowledgement code.
LN_MSG_LONG_ACK_MOVE_SL_UNKNOWN = LONG_ACK: Unknown response to Move Slots message {0}.\n

LN_MSG_LONG_ACK_OPC_IMM_REJECT = LONG_ACK: the Send IMM Packet command was rejected, the buffer is full/busy.\n
LN_MSG_LONG_ACK_OPC_IMM_ACCEPT = LONG_ACK: the Send IMM Packet command was accepted.\n
LN_MSG_LONG_ACK_OPC_IMM_UHL_PROG = Long_ACK: Uhlenbrock IB-COM / Intellibox II CV programming request was accepted.\n

# Note: in LN_MSG_LONG_ACK_OPC_IMM_UNKNOWN, parameter {0} will be replaced by a
# hexadecimal representation of the acknowledgement code.
LN_MSG_LONG_ACK_OPC_IMM_UNKNOWN = LONG_ACK: Unknown response to Send IMM Packet value {0}.\n

# Note: in LN_MSG_LONG_ACK_OPC_IMM_LIM_MASTER, the following parameter substituations will
# be applied:
#   {0} a decimal representation of the acknowledgement code.
#   {1} a hexadecimal representation of the acknowledgement code.
LN_MSG_LONG_ACK_OPC_IMM_LIM_MASTER = LONG_ACK: the Lim Master responded to the Send IMM Packet command with {0} ({1}).\n

LN_MSG_LONG_ACK_SPEC_CASE1_2_ACCEPTED = LONG_ACK: OpSwitch operation accepted.\n

# Note: in LN_MSG_LONG_ACK_SPEC_CASE1_2_REPORT, the following parameter substituations will
# be applied:
#   {0} will be replaced by a value of 0 or 1, corresponding to "thrown" and
#       "closed", respectively.
#   {1} will be replaced by a OpSw state string, from one of LN_MSG_OPC_MULTI_SENSE_OPSW_HELPER_THROWN or
#       LN_MSG_OPC_MULTI_SENSE_OPSW_HELPER_CLOSED, as appropriate.  (These Reference Names are found
#       in the bundle at the jmri.jmrix.loconet level.)
LN_MSG_LONG_ACK_SPEC_CASE1_2_REPORT = LONG_ACK: OpSwitch report - opSwitch is {0} ({1}).\n

# Note: in LN_MSG_LONG_ACK_SLOT_NOT_SUPPORTED, the following parameter substituations will
# be applied:
#   {0} a hexadecimal representation of the OPCODE for which its is a reply
LN_MSG_LONG_ACK_SLOT_NOT_SUPPORTED = LONG_ACK: opcode {0} does not support requested slot.\n

# Note: in LN_MSG_OPC_INPUT_REP, the following parameter substituations will
# be applied:
#   {0} the sensor's system name.
#   {1} the sensor's user name, when available.
#   {2} the sensor's state string, from one of LN_MSG_SENSOR_STATE_LOW or
#       LN_MSG_SENSOR_STATE_HIGH, as appropriate.  (These Reference Names are found
#       in the bundle at the jmri.jmrix.loconet level.)
#   {3} is a string representing the BDL board name, its Board ID number, and the
#       BDL input number which could be the source of this report.  This string is
#       generated using LN_MSG_OPC_INPUT_REP_BDL_INFO.
#   {4} is a string containing a list of other board types which may be the source
#       of this report, from one of LN_MSG_OPC_INPUT_REP_ALL_EQUIV_BOARDS or
#       LN_MSG_OPC_INPUT_REP_NO_SE8C, as appropriate.  Note that for sensor numbers
#       above a certain threhold, the SE8c cannot be a source for this report, so
#       will not appear in the message.
#   {5} is a string from one of LN_MSG_OPC_INPUT_REPORT_INPUT_NAMES_ALL_EQUIV_BOARDS = {0}/{1}/{2}
#       LN_MSG_OPC_INPUT_REPORT_INPUT_NAMES_NO_SE8C or LN_MSG_OPC_INPUT_REP, containing
#       the computed list of board input pins.
LN_MSG_OPC_INPUT_REP = Sensor {0} ({1}) is {2}.  ({3}; {4}, {5}).\n

# Note: in LN_MSG_OPC_INPUT_REP_BDL_INFO, the following parameter substituations will
# be applied:
#   {0} the computed BoardID number, in decimal.
#   {1} the computed detection section input number, in decimal.
LN_MSG_OPC_INPUT_REP_BDL_INFO = BDL16 # {0}, DS{1}

# Note: in LN_MSG_OPC_INPUT_REP_NO_SE8C, parameter {0} will be replaced by a
# decimal representation of the computed Board ID number.
LN_MSG_OPC_INPUT_REP_ALL_EQUIV_BOARDS = DS54/DS64/SE8c # {0}

# Note: in LN_MSG_OPC_INPUT_REP_NO_SE8C, parameter {0} will be replaced by a
# decimal representation of the computed Board ID number.
LN_MSG_OPC_INPUT_REP_NO_SE8C = DS54/DS64 # {0}

LN_MSG_OPC_INPUT_REPORT_INPUT_NAMES_ALL_EQUIV_BOARDS = {0}/{1}/{2}
LN_MSG_OPC_INPUT_REPORT_INPUT_NAMES_NO_SE8C = {0}/{1}

# Note: in LN_MSG_OPC_SW_REP_OUTPUT_STATE, the following parameter substituations will
# be applied:
#   {0} the turnout's system name.
#   {1} the turnout's user name, when available.
#   {2} the turnout's "closed output" state string, from one of LN_MSG_SENSOR_SW_OUTPUT_STATE_ON or
#       LN_MSG_SENSOR_SW_OUTPUT_STATE_OFF, as appropriate.
#   {3} the turnout's "thrown output" state string, from one of LN_MSG_SENSOR_SW_OUTPUT_STATE_ON or
#       LN_MSG_SENSOR_SW_OUTPUT_STATE_OFF, as appropriate.
LN_MSG_OPC_SW_REP_OUTPUT_STATE = Turnout {0} ({1}) output state: Closed output is {2}, Thrown output is {3}.\n

LN_MSG_SENSOR_SW_OUTPUT_STATE_ON = On (sink)
LN_MSG_SENSOR_SW_OUTPUT_STATE_OFF = Off (open)

# Note: in LN_MSG_OPC_SW_REP_INPUTS_STATE, the following parameter substituations will
# be applied:
#   {0} the turnout's system name.
#   {1} the turnout's user name, when available.
#   {2} the turnout's "Switch input" type string, from one of LN_MSG_SENSOR_SW_INPUT_TYPE_HI or
#       LN_MSG_SENSOR_SW_INPUT_TYPE_LO, as appropriate.
#   {2} the turnout's "Switch input" state string, from one of LN_MSG_SENSOR_SW_INPUT_STATE_HI or
#       LN_MSG_SENSOR_SW_INPUT_STATE_LO, as appropriate.
LN_MSG_OPC_SW_REP_INPUTS_STATE = Turnout {0} ({1}) {2} is {3}.\n

LN_MSG_SENSOR_SW_INPUT_TYPE_HI = Switch input
LN_MSG_SENSOR_SW_INPUT_TYPE_LO = Aux input
LN_MSG_SENSOR_SW_INPUT_STATE_HI = Closed (input off)
LN_MSG_SENSOR_SW_INPUT_STATE_LO = Thrown (input on)

# Note: in LN_MSG_OPC_SW_REQ_NORMAL_WITH_USERNAME, the following string replacements will be used:
#   {0} is replaced with the turnout 'system name', such as 'LT51'
#   {1} is replaced with the turnout 'user name', if defined, such as 'West Allis Switch'
#   {2} is replaced with the turnout position.  This will be the text from one of
#       these two properties file strings:
#           LN_MSG_SW_POS_CLOSED
#       or
#           LN_MSG_SW_POS_THROWN
#   {3} is replaced with the turnout output state.  This will be the text from one
#       of these two properites file strings:
#           LN_MSG_SW_OUTPUT_STATE_ON
#       or
#           LN_MSG_SW_OUTPUT_STAT_OFF
LN_MSG_OPC_SW_REQ_NORMAL_WITH_USERNAME = Requesting Switch at {0} ({1}) to {2} ({3}).\n

# Note: in LN_MSG_OPC_SW_REQ_NORMAL_WITHOUT_USERNAME, the following string replacements will be used:
#   {0} is replaced with the turnout 'system name', such as 'LT51'
#   {1} is replaced with the turnout position.  This will be the text from one of
#       these two properties file strings:
#           LN_MSG_SW_POS_CLOSED
#       or
#           LN_MSG_SW_POS_THROWN
#   {2} is replaced with the turnout output state.  This will be the text from one
#       of these two properites file strings:
#           LN_MSG_SW_OUTPUT_STATE_ON
#       or
#           LN_MSG_SW_OUTPUT_STAT_OFF
LN_MSG_OPC_SW_REQ_NORMAL_WITHOUT_USERNAME = Requesting Switch at {0} to {1} ({2}).\n

# Note: in LN_MSG_OPC_SW_REQ_INTERROGATE_TURNOUTS and LN_MSG_OPC_SW_REQ_INTERROGATE_SENSORS_TURNOUTS,
# the following string replacements will be used:
#   {0} the "a" bit from the LocoNet message
#   {1} the "c" bit from the LocoNet message
#   {2} the "d" bit from the LocoNet message
#   {3} a string containing the address ranges being queried
LN_MSG_OPC_SW_REQ_INTERROGATE_TURNOUTS = Interrogate Stationary Decoders with bits a/c/b of {0}/{1}/{2}; turnouts...\n{3}.\n
LN_MSG_OPC_SW_REQ_INTERROGATE_SENSORS_TURNOUTS = Interrogate LocoNet Turnouts/Sensors with bits a/c/b of {0}/{1}/{2}; addresses...\n{3}.\n

# Note: in LN_MSG_OPC_LOCO_SND, the following string replacements will be used:
#   {0} slot number
#   {1} the F5 state, from LN_MSG_FUNC_OFF or LN_MSG_FUNC_ON, as required
#   {2} the F6 state, from LN_MSG_FUNC_OFF or LN_MSG_FUNC_ON, as required
#   {3} the F7 state, from LN_MSG_FUNC_OFF or LN_MSG_FUNC_ON, as required
#   {4} the F8 state, from LN_MSG_FUNC_OFF or LN_MSG_FUNC_ON, as required
LN_MSG_OPC_LOCO_SND = Set loco in slot {0} Sound1/F5={1} Sound2/F6={2} Sound3/F7={3} Sound4/F8={4}.\n

# Note: in LN_MSG_OPC_LOCO_DIRF, the following parameter substitutions will
# be made:
#   {0} slot number
#   {1} direction and F0 thru F4 values, via LN_MSG_HELPER_DIRF, as appropriate
LN_MSG_OPC_LOCO_DIRF = Set loco in slot {0} {1}.\n


# Note: in LN_MSG_HELPER_DIRF, the following parameter substitutions will
# be made:
#   {0} direction of travel, from LN_MSG_DIRECTION_FWD or LN_MSG_DIRECTION_REV,
#       as required
#   {1} the F0 state, from LN_MSG_FUNC_OFF or LN_MSG_FUNC_ON, as required
#   {2} the F1 state, from LN_MSG_FUNC_OFF or LN_MSG_FUNC_ON, as required
#   {3} the F2 state, from LN_MSG_FUNC_OFF or LN_MSG_FUNC_ON, as required
#   {4} the F3 state, from LN_MSG_FUNC_OFF or LN_MSG_FUNC_ON, as required
#   {5} the F4 state, from LN_MSG_FUNC_OFF or LN_MSG_FUNC_ON, as required

LN_MSG_HELPER_DIRF = direction {0} F0={1} F1={2} F2={3} F3={4} F4={5}

# Note: in LN_MSG_OPC_LOCO_SPD_ESTOP, parameter {0} will be replaced by a
# decimal representation of the slot number.
LN_MSG_OPC_LOCO_SPD_ESTOP = Set speed of loco in slot {0} to EMERGENCY STOP!\n

# Note: in LN_MSG_OPC_LOCO_SPD_NORMAL, the following parameter substitutions will
# be made:
#   {0} slot number
#   {1} speed number
LN_MSG_OPC_LOCO_SPD_NORMAL = Set speed of loco in slot {0} to {1}.\n

LN_MSG_OPC_DF_TETHERLESS_QUERY = Query Tetherless Receivers.\n

# Note: in LN_MSG_OPC_DF_SET_LOCONETID, parameter {0} will be replaced by a
# decimal representation of the new LocoNet ID number.
LN_MSG_OPC_DF_SET_LOCONETID = Set LocoNet ID to {0}.\n

# Note: in LN_MSG_OPC_D7_TETHERLESS_REPORT_UR92, the following parameter substitutions will
# be made:
#   {0} a decimal representation of the LocoNet ID number
#   {1} a string which is empty when duplex is not supported, else from
#       LN_MSG_HELPER_D7_UR92_DUPLEX.
LN_MSG_OPC_D7_TETHERLESS_REPORT_UR92 = UR92 Responding with LocoNet ID {0}{1}.\n

LN_MSG_HELPER_D7_UR92_DUPLEX = , duplex enabled

# Note: in LN_MSG_OPC_DF_TETHERLESS_UNKNOWN and LN_MSG_OPC_D7_TETHERLESS_REPORT_UR91,
# parameter {0} will be replaced by a decimal representation of the LocoNet ID number.
LN_MSG_OPC_D7_TETHERLESS_REPORT_UR90 = UR90 Responding with LocoNet ID {0}.\n
LN_MSG_OPC_D7_TETHERLESS_REPORT_UR91 = UR91 Responding with LocoNet ID {0}.\n

# Note: in LN_MSG_OPC_MULTI_SENSE_POWER_PM4X, the following parameter substitutions will
# be made:
#   {0} a decimal representation of the PM4x Board ID number
#   {1} a string which represents the PM4x Sub-district 1 operating mode, from
#       LN_MSG_OPC_MULTI_SENSE_POWER_PM4X_HELPER_MODE_AUTOREV or
#       LN_MSG_OPC_MULTI_SENSE_POWER_PM4X_HELPER_MODE_PROTECT, as required
#   {2} a string which represents the PM42 Sub-district 1 state, from one of
#       LN_MSG_OPC_MULTI_SENSE_POWER_PM4X_HELPER_MODE_REV,
#       LN_MSG_OPC_MULTI_SENSE_POWER_PM4X_HELPER_MODE_NORM,
#       LN_MSG_OPC_MULTI_SENSE_POWER_PM4X_HELPER_MODE_SHORT,
#       LN_MSG_OPC_MULTI_SENSE_POWER_PM4X_HELPER_MODE_NONSHORT, as required
#   {3} Same description as {1}, except for Sub-district 2.
#   {4} Same description as {2}, except for Sub-district 2.
#   {5} Same description as {1}, except for Sub-district 3,
#   {6} Same description as {2}, except for Sub-district 3.
#   {7} Same description as {1}, except for Sub-district 4.
#   {8} Same description as {2}, except for Sub-district 4.
LN_MSG_OPC_MULTI_SENSE_POWER_PM4X = PM4x (Board ID {0}) Power Status Report\n\tSub-District 1 - {1} {2}.\n\tSub-District 2 - {3} {4}.\n\tSub-District 3 - {5} {6}.\n\tSub-District 4 - {7} {8}.\n
LN_MSG_OPC_MULTI_SENSE_POWER_PM4X_HELPER_MODE_AUTOREV = Auto-Reversing mode -
LN_MSG_OPC_MULTI_SENSE_POWER_PM4X_HELPER_MODE_PROTECT = Circuit-Breaker mode -
LN_MSG_OPC_MULTI_SENSE_POWER_PM4X_HELPER_MODE_REV = Reversed
LN_MSG_OPC_MULTI_SENSE_POWER_PM4X_HELPER_MODE_NORM = Normal
LN_MSG_OPC_MULTI_SENSE_POWER_PM4X_HELPER_MODE_SHORT = Shorted
LN_MSG_OPC_MULTI_SENSE_POWER_PM4X_HELPER_MODE_NONSHORT = Unshorted

LN_MSG_OPC_MULTI_SENSE_POWER_BXPA1 = BXPA1 (Board ID {0}/{1}) Power Status Report  - {2}{3}\n
LN_MSG_OPC_MULTI_SENSE_POWER_BXPA1_HELPER_MODE_REV = Reversed
LN_MSG_OPC_MULTI_SENSE_POWER_BXPA1_HELPER_MODE_NORM = Normal
LN_MSG_OPC_MULTI_SENSE_POWER_BXPA1_HELPER_MODE_SHORT = Shorted
LN_MSG_OPC_MULTI_SENSE_POWER_BXPA1_HELPER_MODE_NONSHORT = Unshorted

LN_MSG_OPC_MULTI_SENSE_POWER_BXP88 = BXP88 (Board ID {0}) SubSections Power Status Shorted: {1} UnShorted: {2}\n

# Note: in LN_MSG_OPC_MULTI_SENSE_OPSW_ACCESS and LN_MSG_OPC_MULTI_SENSE_OPSW_ACCESS_QUERY,
# the following parameter substitutions will be made:
#   {0} a string representing the board name, from one of
#       LN_MSG_OPC_MULTI_SENSE_DEV_RPT_HELPER_BDL16X,
#       LN_MSG_OPC_MULTI_SENSE_DEV_RPT_HELPER_DS64,
#       LN_MSG_OPC_MULTI_SENSE_DEV_RPT_HELPER_PM4X,
#       LN_MSG_OPC_MULTI_SENSE_DEV_RPT_HELPER_SE8C, or
#       LN_MSG_OPC_MULTI_SENSE_DEV_RPT_HELPER_UNKNOWN, as required.
#   {1} is a number representing the device's Board ID number
#   {2} is a decimal number representing the OpSw number which is being accessed
#   {3} is a decimal number representing the data written to or read from the OpSw
#   {4} is a string representing the equivalent data state, from
#       LN_MSG_OPC_MULTI_SENSE_OPSW_HELPER_THROWN or LN_MSG_OPC_MULTI_SENSE_OPSW_HELPER_CLOSED,
#       as appropriate.
LN_MSG_OPC_MULTI_SENSE_OPSW_WRITE_ACCESS = {0} {1} Write OpSw{2} value={3} ({4}).\n
LN_MSG_OPC_MULTI_SENSE_OPSW_QUERY_ACCESS = {0} {1} Query OpSw{2}.\n
LN_MSG_OPC_MULTI_SENSE_OPSW_ACCESS_QUERY_ALL = PM4x 1 Query OpSw1 - Also acts as device query for some device types.\n
LN_MSG_OPC_MULTI_SENSE_DEV_RPT_HELPER_BDL16X = BDL16x
LN_MSG_OPC_MULTI_SENSE_DEV_RPT_HELPER_DS64 = DS64
LN_MSG_OPC_MULTI_SENSE_DEV_RPT_HELPER_PM4X = PM4x
LN_MSG_OPC_MULTI_SENSE_DEV_RPT_HELPER_SE8C = SE8C
LN_MSG_OPC_MULTI_SENSE_DEV_RPT_HELPER_UNKNOWN = Unknown device type
LN_MSG_OPC_MULTI_SENSE_OPSW_HELPER_THROWN = Thrown
LN_MSG_OPC_MULTI_SENSE_OPSW_HELPER_CLOSED = Closed

# Note: in LN_MSG_OPC_MULTI_SENSE_OPSW_DEV_TYPE_RPT, the following parameter
# substitutions will be made:
#   {0} a string representing the board name, from one of
#       LN_MSG_OPC_MULTI_SENSE_DEV_RPT_HELPER_BDL16X,
#       LN_MSG_OPC_MULTI_SENSE_DEV_RPT_HELPER_DS64,
#       LN_MSG_OPC_MULTI_SENSE_DEV_RPT_HELPER_PM4X,
#       LN_MSG_OPC_MULTI_SENSE_DEV_RPT_HELPER_SE8C, or
#       LN_MSG_OPC_MULTI_SENSE_DEV_RPT_HELPER_UNKNOWN, as required.
#   {1} is a number representing the device's Board ID number
#   {2} is a string representing the device version, or
#       LN_MSG_OPC_MULTI_SENSE_DEV_RPT_HELPER_VER_UNKNOWN, as required
LN_MSG_OPC_MULTI_SENSE_OPSW_DEV_TYPE_RPT = Device type report - {0} Board ID {1} Version {2} is present.\n
LN_MSG_OPC_MULTI_SENSE_DEV_RPT_HELPER_VER_UNKNOWN = (unknown)

# Note: in LN_MSG_OPC_MULTI_SENSE_OPSW_UNKNOWN_OP, the following parameter
# substitutions will be made:
#   {0} is a number representing the device's Board ID number
#   {1} is a hexadecimal number representing the unknown command type
LN_MSG_OPC_MULTI_SENSE_OPSW_UNKNOWN_OP = Unknown OPC_MULTI_SENSE message, Board ID {0} unknown CMD={1}.\n

# Note: in # LN_MSG_OPC_MULTI_SENSE_TRANSP_REPORT_WITH_BXP88, the following parameter
# substitutions will be made:
#   {0} is a string representing the decoder address which triggered the report,
#       and whether that address is 'long' or 'short', from
#       LN_MSG_LOCO_ADDRESS_HELPER_MIXED_ADDRESS or
#       LN_MSG_LOCO_ADDRESS_HELPER_UNMIXED_ADDRESS, as appropriate
#   {1} is a string representing the new state of the decoder in the zone, from
#       LN_MSG_OPC_MULTI_SENSE_TRANSP_HELPER_IS_PRESENT or LN_MSG_OPC_MULTI_SENSE_TRANSP_HELPER_IS_ABSENT,
#       as appropriate.
#   {2} is a string representing the system name of the reporter associated with the
#       transponding report, if available.
#   {3} is a string representing the user name of the reporter associated with the
#       transponding report, if available.
#   {4} is a number representing the BDL16x device's Board ID number
#   {5} is a string representing the BDL16x zone which triggered the report, from one of
#       LN_MSG_OPC_MULTI_SENSE_TRANSP_ZONEA, LN_MSG_OPC_MULTI_SENSE_TRANSP_ZONEB,
#       LN_MSG_OPC_MULTI_SENSE_TRANSP_ZONEC, LN_MSG_OPC_MULTI_SENSE_TRANSP_ZONED,
#       LN_MSG_OPC_MULTI_SENSE_TRANSP_ZONEE, LN_MSG_OPC_MULTI_SENSE_TRANSP_ZONEF,
#       LN_MSG_OPC_MULTI_SENSE_TRANSP_ZONEG, LN_MSG_OPC_MULTI_SENSE_TRANSP_ZONEH,
#       or LN_MSG_OPC_MULTI_SENSE_TRANSP_ZONE_UNKNOWN, as approprite.
#   {6} is a number representing the BXP88 device's Board ID number
#   {7} is a number representing the BXP88 transponding section (zone) number
#   {8} is a number representing the BXPA1 Board ID Number
LN_MSG_OPC_MULTI_SENSE_TRANSP_REPORT_WITH_BXP88 = Transponder address {0} {1} {2} ({3}) (BDL16x Board ID {4} RX4 zone {5} or BXP88 Board ID {6} section {7} or the BXPA1 Board ID {8} section).\n

# Note: in # LN_MSG_OPC_MULTI_SENSE_TRANSP_REPORT_NOT_BDL16X, the following parameter
# substitutions will be made:
#   {0} is a string representing the decoder address which triggered the report,
#       and whether that address is 'long' or 'short', from
#       LN_MSG_LOCO_ADDRESS_HELPER_MIXED_ADDRESS or
#       LN_MSG_LOCO_ADDRESS_HELPER_UNMIXED_ADDRESS, as appropriate
#   {1} is a string representing the new state of the decoder in the zone, from
#       LN_MSG_OPC_MULTI_SENSE_TRANSP_HELPER_IS_PRESENT or LN_MSG_OPC_MULTI_SENSE_TRANSP_HELPER_IS_ABSENT,
#       as appropriate.
#   {2} is a string representing the system name of the reporter associated with the
#       transponding report, if available.
#   {3} is a string representing the user name of the reporter associated with the
#       transponding report, if available.
#   {4} is a number representing the BXP88 device's Board ID number
#   {5} is a number representing the BXP88 transponding section (zone) number
#   {6} is a number representing the BXPA1 Board ID Number
LN_MSG_OPC_MULTI_SENSE_TRANSP_REPORT_NOT_BDL16X = Transponder address {0} {1} {2} ({3}) (BXP88 Board ID {4} section {5} or the BXPA1 Board ID {6} section).\n

LN_MSG_OPC_MULTI_SENSE_TRANSP_HELPER_IS_PRESENT = present at
LN_MSG_OPC_MULTI_SENSE_TRANSP_HELPER_IS_ABSENT = absent at

LN_MSG_OPC_MULTI_SENSE_TRANSP_ZONEA = A
LN_MSG_OPC_MULTI_SENSE_TRANSP_ZONEB = B
LN_MSG_OPC_MULTI_SENSE_TRANSP_ZONEC = C
LN_MSG_OPC_MULTI_SENSE_TRANSP_ZONED = D
LN_MSG_OPC_MULTI_SENSE_TRANSP_ZONEE = E
LN_MSG_OPC_MULTI_SENSE_TRANSP_ZONEF = F
LN_MSG_OPC_MULTI_SENSE_TRANSP_ZONEG = G
LN_MSG_OPC_MULTI_SENSE_TRANSP_ZONEH = H
# Note: in LN_MSG_OPC_MULTI_SENSE_TRANSP_ZONE_UNKNOWN, parameter {0} will be
# replaced by a decimal representation of the LS 4 bits of byte 2 of the message.
LN_MSG_OPC_MULTI_SENSE_TRANSP_ZONE_UNKNOWN = (Unknown {0})

# Note: in LN_MSG_SLOT_ACCESS_FAST_CLOCK, the following parameter
# substitutions will be made:
#   {0} is a string representing the type of access, from
#       LN_MSG_SLOT_HELPER_ACCESS_TYPE_REQUEST or LN_MSG_SLOT_HELPER_ACCESS_TYPE_RESPONSE,
#       as appropriate.
#   {1} is a string representing whether the message shows the fast clock as synchronized,
#       and is an empty string when unsynchronized, or from LN_MSG_SLOT_HELPER_FC_SYNC
#       when synchronized, as appropriate.
#   {2} is a string representing whether the fast clock is running or frozen, from
#       LN_MSG_SLOT_HELPER_FC_RUNNING or LN_MSG_SLOT_HELPER_FC_FROZEN, as appropriate.
#   {3} is an integer representing the fast clock rate.
#   {4} is an integer representing the day.
#   {5} is a string representing the time, from LN_MSG_SLOT_HELPER_FC_TIME.
#   {6} is a string showing a representation of the Throttle ID, from LN_MSG_THROTTLE_ID,
#       as appropriate.
#   {7} is a string representing the interpreted track status, from
#       LN_MSG_SLOT_HELPER_TRK_STAT, as appropriate.
LN_MSG_SLOT_ACCESS_FAST_CLOCK = {0} Fast Clock is {1} {2}, rate is {3}:1. Day {4}, {5}. Last set by ID {6}.\n\t{7}.\n

LN_MSG_SLOT_HELPER_ACCESS_TYPE_REQUEST = Request
LN_MSG_SLOT_HELPER_ACCESS_TYPE_RESPONSE = Response
LN_MSG_SLOT_HELPER_FC_SYNC = Synchronized,
LN_MSG_SLOT_HELPER_FC_RUNNING = Running
LN_MSG_SLOT_HELPER_FC_FROZEN = Frozen

# Note: in LN_MSG_SLOT_HELPER_FC_TIME, the following parameter
# substitutions will be made:
#   {0} is string containing the localized fast-clock time including hours and minutes.
#       The code using this ReferenceName performs the localization, in order to guarantee
#       that only hours and minutes are provided in the output.
LN_MSG_SLOT_HELPER_FC_TIME = {0}

# Note: in LN_MSG_SLOT_HELPER_TRK_STAT, the following parameter
# substitutions will be made:
#   {0} is a string which describes the LocoNet messaging capabilities, from
#       LN_MSG_SLOT_HELPER_TRK_STATUS_LN1_1 or LN_MSG_SLOT_HELPER_TRK_STATUS_DT200,
#       as appropriate.
#   {1} is a string which describes whether track power is on or off, from
#       LN_MSG_SLOT_HELPER_TRK_STATUS_TRK_PWR_ON, LN_MSG_SLOT_HELPER_TRK_STATUS_TRK_PWR_OFF,
#       as appropriate.
#   {2} is a string which describes whether track signal is paused or running, from
#       LN_MSG_SLOT_HELPER_TRK_STATUS_TRK_PWR_PAUSED, LN_MSG_SLOT_HELPER_TRK_STATUS_TRK_PWR_RUNNING,
#       as appropriate.
#   {3} is a string which describes the current programming track state, from
#       LN_MSG_SLOT_HELPER_TRK_STATUS_PRG_BUSY or LN_MSG_SLOT_HELPER_TRK_STATUS_PRG_AVAILABLE,
#       as appropriate.
LN_MSG_SLOT_HELPER_TRK_STAT = Master supports {0}; Track Status: {1}/{2}; Programming Track Status: {3}

LN_MSG_SLOT_HELPER_TRK_STATUS_LN1_1 = LocoNet 1.1
LN_MSG_SLOT_HELPER_TRK_STATUS_DT200 = DT200

LN_MSG_SLOT_HELPER_TRK_STATUS_TRK_PWR_ON = On
LN_MSG_SLOT_HELPER_TRK_STATUS_TRK_PWR_OFF = Off
LN_MSG_SLOT_HELPER_TRK_STATUS_TRK_PWR_PAUSED = Paused
LN_MSG_SLOT_HELPER_TRK_STATUS_TRK_PWR_RUNNING = Running
LN_MSG_SLOT_HELPER_TRK_STATUS_PRG_BUSY = Busy
LN_MSG_SLOT_HELPER_TRK_STATUS_PRG_AVAILABLE = Available

# Note: for the following messages:
#   LN_MSG_SLOT_PROG_MODE_REQUEST_SRVC_TRK_PAGED_RD,
#   LN_MSG_SLOT_PROG_MODE_REQUEST_SRVC_TRK_PAGED_WR,
#   LN_MSG_SLOT_PROG_MODE_REQUEST_SRVC_TRK_DIR_BYTE_RD,
#   LN_MSG_SLOT_PROG_MODE_REQUEST_SRVC_TRK_DIR_BYTE_WR,
#   LN_MSG_SLOT_PROG_MODE_REQUEST_SRVC_TRK_DIR_BIT_RD,
#   LN_MSG_SLOT_PROG_MODE_REQUEST_SRVC_TRK_DIR_BIT_WR,
#   LN_MSG_SLOT_PROG_MODE_REQUEST_SRVC_TRK_REG_BYTE_RD,
#   LN_MSG_SLOT_PROG_MODE_REQUEST_SRVC_TRK_REG_BYTE_WR,
#   LN_MSG_SLOT_PROG_MODE_REQUEST_SRVC_TRK_RD_RESERVED,
#   LN_MSG_SLOT_PROG_MODE_REQUEST_SRVC_TRK_WR_RESERVED,
#   LN_MSG_SLOT_PROG_MODE_REQUEST_UHLENBROCK_RD, and
#   LN_MSG_SLOT_PROG_MODE_REQUEST_UHLENBROCK_WR
# the following parameter substitution will be made:
#   {0} is a description of the CV access, from
#       LN_MSG_SLOT_PROG_MODE_CV_INFO_HELPER_WRITE_REQ or
#       LN_MSG_SLOT_PROG_MODE_CV_INFO_HELPER_READ_REQ, as appropriate.
LN_MSG_SLOT_PROG_MODE_REQUEST_SRVC_TRK_PAGED_RD = Byte Read in Paged Mode on Service Track: {0}.\n
LN_MSG_SLOT_PROG_MODE_REQUEST_SRVC_TRK_PAGED_WR = Byte Write in Paged Mode on Service Track: {0}.\n
LN_MSG_SLOT_PROG_MODE_REQUEST_SRVC_TRK_DIR_BYTE_RD = Byte Read in Direct Mode on Service Track: {0}.\n
LN_MSG_SLOT_PROG_MODE_REQUEST_SRVC_TRK_DIR_BYTE_WR = Byte Write in Direct Mode on Service Track: {0}.\n
LN_MSG_SLOT_PROG_MODE_REQUEST_SRVC_TRK_DIR_BIT_RD = Bit Read in Direct Mode on Service Track: {0}.\n
LN_MSG_SLOT_PROG_MODE_REQUEST_SRVC_TRK_DIR_BIT_WR = Bit Write in Direct Mode on Service Track: {0}.\n
LN_MSG_SLOT_PROG_MODE_REQUEST_SRVC_TRK_REG_BYTE_RD = Byte Read in Physical Register Mode on Service Track: {0}.\n
LN_MSG_SLOT_PROG_MODE_REQUEST_SRVC_TRK_REG_BYTE_WR = Byte Write in Physical Register Mode on Service Track: {0}.\n
LN_MSG_SLOT_PROG_MODE_REQUEST_SRVC_TRK_RD_RESERVED = Service Track RESERVED MODE Read Detected!: {0}.\n
LN_MSG_SLOT_PROG_MODE_REQUEST_SRVC_TRK_WR_RESERVED = Service Track RESERVED MODE Write Detected!: {0}.\n
LN_MSG_SLOT_PROG_MODE_REQUEST_UHLENBROCK_RD = Uhlenbrock IB-COM / Intellibox II Programming Read: {0}.\n
LN_MSG_SLOT_PROG_MODE_REQUEST_UHLENBROCK_WR = Uhlenbrock IB-COM / Intellibox II Programming Write: {0}.\n

# Note: for the following messages:
#   LN_MSG_SLOT_PROG_MODE_REQUEST_OPS_BYTE_RD_NO_FEEDBACK,
#   LN_MSG_SLOT_PROG_MODE_REQUEST_OPS_BYTE_WR_NO_FEEDBACK,
#   LN_MSG_SLOT_PROG_MODE_REQUEST_OPS_BYTE_RD_FEEDBACK,
#   LN_MSG_SLOT_PROG_MODE_REQUEST_OPS_BYTE_WR_FEEDBACK,
#   LN_MSG_SLOT_PROG_MODE_REQUEST_OPS_BIT_RD_NO_FEEDBACK,
#   LN_MSG_SLOT_PROG_MODE_REQUEST_OPS_BIT_WR_NO_FEEDBACK,
#   LN_MSG_SLOT_PROG_MODE_REQUEST_OPS_BIT_RD_FEEDBACK,
#   and LN_MSG_SLOT_PROG_MODE_REQUEST_OPS_BIT_WR_FEEDBACK
# the following parameter substitution will be made:
#   {0} is the DCC address of the decoder being programmed.
#   {1} is a description of the CV access, from
#       LN_MSG_SLOT_PROG_MODE_CV_INFO_HELPER_WRITE_REQ or
#       LN_MSG_SLOT_PROG_MODE_CV_INFO_HELPER_READ_REQ, as appropriate.
LN_MSG_SLOT_PROG_MODE_REQUEST_OPS_BYTE_RD_NO_FEEDBACK = Byte Read (No feedback) on Main Track (Ops Mode): Decoder address {0}: {1}.\n
LN_MSG_SLOT_PROG_MODE_REQUEST_OPS_BYTE_WR_NO_FEEDBACK = Byte Write (No feedback) on Main Track: Decoder address {0}: {1}.\n
LN_MSG_SLOT_PROG_MODE_REQUEST_OPS_BYTE_RD_FEEDBACK = Byte Read on Main Track (Ops Mode): Decoder address {0}: {1}.\n
LN_MSG_SLOT_PROG_MODE_REQUEST_OPS_BYTE_WR_FEEDBACK = Byte Write on Main Track (Ops Mode): Decoder address {0}: {1}.\n
LN_MSG_SLOT_PROG_MODE_REQUEST_OPS_BIT_RD_NO_FEEDBACK = Bit Read (No feedback) on Main Track (Ops Mode): Decoder address {0}: {1}.\n
LN_MSG_SLOT_PROG_MODE_REQUEST_OPS_BIT_WR_NO_FEEDBACK = Bit Write (No feedback) on Main Track (Ops Mode): Decoder address {0}: {1}.\n
LN_MSG_SLOT_PROG_MODE_REQUEST_OPS_BIT_RD_FEEDBACK = Bit Read on Main Track (Ops Mode): Decoder address {0}: {1}.\n
LN_MSG_SLOT_PROG_MODE_REQUEST_OPS_BIT_WR_FEEDBACK = Bit Write on Main Track (Ops Mode): Decoder address {0}: {1}.\n

# Note: in LN_MSG_SLOT_PROG_MODE_REQUEST_UNKNOWN, the following parameter
# substitutions will be made:
#   {0} is a decimal number reflecting the requested programming mode.
#   {1} is a string containing the hexadecimal number which reflects the requested
#       programming mode, generated from LN_MSG_HEXADECIMAL_REPRESENTATION.
LN_MSG_SLOT_PROG_MODE_REQUEST_UNKNOWN = Unknown Programming slot access with programming mode {0} ({1}).\n

LN_MSG_SLOT_PROG_HELPER_RESPONSE_USER_ABORT = Failed, User Aborted
LN_MSG_SLOT_PROG_HELPER_RESPONSE_NO_READ_COMPARE_ACK_DETECT = Failed, Read Compare Acknowledge not detected
LN_MSG_SLOT_PROG_HELPER_RESPONSE_NO_WRITE_ACK_DETECT = Failed, No Write Acknowledge from decoder
LN_MSG_SLOT_PROG_HELPER_RESPONSE_NO_LOCO_ON_PROGRAMMING_TRACK = Failed, Service Mode programming track empty
LN_MSG_SLOT_PROG_HELPER_RESPONSE_SUCCESS_VIA_RX4_BDL16X = Was successful via RX4/BDL16x
LN_MSG_SLOT_PROG_HELPER_RESPONSE_SUCCEEDED = Was Successful

# for LN_MSG_SLOT_PROG_HELPER_RESPONSE_UNDECODED, the following parameter
# substitution will be made:
#   {0} is a string showing the hexadecimal value representing programming response failure code
LN_MSG_SLOT_PROG_HELPER_RESPONSE_UNDECODED = Unable to decode response = {0}

# Note: for the following messages:
#   LN_MSG_SLOT_PROG_MODE_RESPONSE_SRVC_TRK_PAGED_RD,
#   LN_MSG_SLOT_PROG_MODE_RESPONSE_SRVC_TRK_PAGED_WR,
#   LN_MSG_SLOT_PROG_MODE_RESPONSE_SRVC_TRK_DIR_BYTE_RD,
#   LN_MSG_SLOT_PROG_MODE_RESPONSE_SRVC_TRK_DIR_BYTE_WR,
#   LN_MSG_SLOT_PROG_MODE_RESPONSE_SRVC_TRK_DIR_BIT_RD,
#   LN_MSG_SLOT_PROG_MODE_RESPONSE_SRVC_TRK_DIR_BIT_WR,
#   LN_MSG_SLOT_PROG_MODE_RESPONSE_SRVC_TRK_REG_BYTE_RD,
#   LN_MSG_SLOT_PROG_MODE_RESPONSE_SRVC_TRK_REG_BYTE_WR,
#   LN_MSG_SLOT_PROG_MODE_RESPONSE_SRVC_TRK_RD_RESERVED,
#   LN_MSG_SLOT_PROG_MODE_RESPONSE_SRVC_TRK_WR_RESERVED,
#   LN_MSG_SLOT_PROG_MODE_RESPONSE_UHLENBROCK_RD, and
#   LN_MSG_SLOT_PROG_MODE_RESPONSE_UHLENBROCK_WR
# the following parameter substitution will be made:
#   {0} is a string reporting the details of the programmer's pass/fail status, from
#       one of :
#           LN_MSG_SLOT_PROG_HELPER_RESPONSE_USER_ABORT,
#           LN_MSG_SLOT_PROG_HELPER_RESPONSE_NO_READ_COMPARE_ACK_DETECT,
#           LN_MSG_SLOT_PROG_HELPER_RESPONSE_NO_WRITE_ACK_DETECT,
#           LN_MSG_SLOT_PROG_HELPER_RESPONSE_NO_LOCO_ON_PROGRAMMING_TRACK,
#           LN_MSG_SLOT_PROG_HELPER_RESPONSE_SUCCESS_VIA_RX4_BDL16X, or
#           LN_MSG_SLOT_PROG_HELPER_RESPONSE_SUCCEEDED
#       as appropriate.
#   {1} is a description of the CV access, from LN_MSG_SLOT_PROG_MODE_CV_INFO_HELPER_REPLY.
LN_MSG_SLOT_PROG_MODE_RESPONSE_SRVC_TRK_PAGED_RD = Programming Response: Read Byte in Paged Mode on Service Track {0}: {1}.\n
LN_MSG_SLOT_PROG_MODE_RESPONSE_SRVC_TRK_PAGED_WR = Programming Response: Write Byte in Paged Mode on Service Track {0}: {1}.\n
LN_MSG_SLOT_PROG_MODE_RESPONSE_SRVC_TRK_DIR_BYTE_RD = Programming Response: Read Byte in Direct Mode on Service Track {0}: {1}.\n
LN_MSG_SLOT_PROG_MODE_RESPONSE_SRVC_TRK_DIR_BYTE_WR = Programming Response: Write Byte in Direct Mode on Service Track {0}: {1}.\n
LN_MSG_SLOT_PROG_MODE_RESPONSE_SRVC_TRK_DIR_BIT_RD = Programming Response: Read Bit in Direct Mode on Service Track {0}: {1}.\n
LN_MSG_SLOT_PROG_MODE_RESPONSE_SRVC_TRK_DIR_BIT_WR = Programming Response: Write Bit in Direct Mode on Service Track {0}: {1}.\n
LN_MSG_SLOT_PROG_MODE_RESPONSE_SRVC_TRK_REG_BYTE_RD = Programming Response: Read Byte in Physical Register Mode on Service Track {0}: {1}.\n
LN_MSG_SLOT_PROG_MODE_RESPONSE_SRVC_TRK_REG_BYTE_WR = Programming Response: Write Byte in Physical Register Mode on Service Track {0}: {1}.\n
LN_MSG_SLOT_PROG_MODE_RESPONSE_SRVC_TRK_RD_RESERVED = Programming Response: Service Track RESERVED MODE Read Detected! {0}: {1}.\n
LN_MSG_SLOT_PROG_MODE_RESPONSE_SRVC_TRK_WR_RESERVED = Programming Response: Service Track RESERVED MODE Write Detected! {0}: {1}.\n
LN_MSG_SLOT_PROG_MODE_RESPONSE_UHLENBROCK_RD = Programming Response: Uhlenbrock IB-COM / Intellibox II Programming Read {0}: {1}.\n
LN_MSG_SLOT_PROG_MODE_RESPONSE_UHLENBROCK_WR = Programming Response: Uhlenbrock IB-COM / Intellibox II Programming Write {0}: {1}.\n

# Note: for the following messages:
#   LN_MSG_SLOT_PROG_MODE_RESPONSE_OPS_BYTE_RD_NO_FEEDBACK,
#   LN_MSG_SLOT_PROG_MODE_RESPONSE_OPS_BYTE_WR_NO_FEEDBACK,
#   LN_MSG_SLOT_PROG_MODE_RESPONSE_OPS_BYTE_RD_FEEDBACK,
#   LN_MSG_SLOT_PROG_MODE_RESPONSE_OPS_BYTE_WR_FEEDBACK,
#   LN_MSG_SLOT_PROG_MODE_RESPONSE_OPS_BIT_RD_NO_FEEDBACK,
#   LN_MSG_SLOT_PROG_MODE_RESPONSE_OPS_BIT_WR_NO_FEEDBACK,
#   LN_MSG_SLOT_PROG_MODE_RESPONSE_OPS_BIT_RD_FEEDBACK,
#   and LN_MSG_SLOT_PROG_MODE_RESPONSE_OPS_BIT_WR_FEEDBACK
# the following parameter substitution will be made:
#   {0} is a string reporting the details of the programmer's pass/fail status, from
#       Ln_MSG_SLOT_PROG_MODE_HELPER_*, as appropriate.
#   {1} is the DCC address of the decoder being programmed.
#   {2} is a description of the CV access, from
#       LN_MSG_SLOT_PROG_MODE_CV_INFO_HELPER_REPLY.
LN_MSG_SLOT_PROG_MODE_RESPONSE_OPS_BYTE_RD_NO_FEEDBACK = Programming Response: Byte Read (No feedback) on Main Track (Ops Mode) {0}: Decoder address {1}: {2}.\n
LN_MSG_SLOT_PROG_MODE_RESPONSE_OPS_BYTE_WR_NO_FEEDBACK = Programming Response: Byte Write (No feedback) on Main Track (Ops Mode) {0}: Decoder address {1}: {2}.\n
LN_MSG_SLOT_PROG_MODE_RESPONSE_OPS_BYTE_RD_FEEDBACK = Programming Response: Byte Read on Main Track (Ops Mode) {0}: Decoder address {1}: {2}.\n
LN_MSG_SLOT_PROG_MODE_RESPONSE_OPS_BYTE_WR_FEEDBACK = Programming Response: Byte Write on Main Track (Ops Mode) {0}: Decoder address {1}: {2}.\n
LN_MSG_SLOT_PROG_MODE_RESPONSE_OPS_BIT_RD_NO_FEEDBACK = Programming Response: Bit Read (No feedback) on Main Track (Ops Mode) {0}: Decoder address {1}: {2}.\n
LN_MSG_SLOT_PROG_MODE_RESPONSE_OPS_BIT_WR_NO_FEEDBACK = Programming Response: Bit Write (No feedback) on Main Track (Ops Mode) {0}: Decoder address {1}: {2}.\n
LN_MSG_SLOT_PROG_MODE_RESPONSE_OPS_BIT_RD_FEEDBACK = Programming Response: Bit Read on Main Track (Ops Mode) {0}: Decoder address {1}: {2}.\n
LN_MSG_SLOT_PROG_MODE_RESPONSE_OPS_BIT_WR_FEEDBACK = Programming Response: Bit Write on Main Track (Ops Mode) {0}: Decoder address {1}: {2}.\n

# Note: in LN_MSG_SLOT_PROG_MODE_RESPONSE_UNKNOWN, the following parameter
# substitutions will be made:
#   {0} is a decimal number reflecting the requested programming mode.
#   {1} is a string containing the hexadecimal number which reflects the requested
#       programming mode, generated from LN_MSG_HEXADECIMAL_REPRESENTATION.
#   {2} is a string reporting the details of the programmer's pass/fail status, from
#       Ln_MSG_SLOT_PROG_MODE_HELPER_*, as appropriate.
#   {3} is a description of the CV access, from
#       LN_MSG_SLOT_PROG_MODE_CV_INFO_HELPER_REPLY.
LN_MSG_SLOT_PROG_MODE_RESPONSE_UNKNOWN = Programming Response: Unknown Programming slot access with programming mode {0} ({1}) {2}: {3}.\n

# Note: in LN_MSG_SLOT_PROG_MODE_CV_INFO_HELPER_REPLY and
# LN_MSG_SLOT_PROG_MODE_CV_INFO_HELPER_WRITE_REQ, the following parameter
# substitutions will be made:
#   {0} is a decimal number reflecting the CV number to be read/written.
#   {1} is a decimal number reflecting the value to be written, or the value seen
#       upon read.
#   {2} is a hexadecimal representation of the value to be written, or the value seen
#       upon read.
#   {3} is a binary representation of the value to be written, or the value seen
#       upon read.
LN_MSG_SLOT_PROG_MODE_CV_INFO_HELPER_REPLY = CV{0} value {1} ({2}, {3}b)
LN_MSG_SLOT_PROG_MODE_CV_INFO_HELPER_WRITE_REQ = CV{0} value {1} ({2}, {3}b)

# Note: in LN_MSG_SLOT_PROG_MODE_CV_INFO_HELPER_READ_REQ, the following parameter
# substitutions will be made:
#   {0} is a decimal number reflecting the CV number to be read.
LN_MSG_SLOT_PROG_MODE_CV_INFO_HELPER_READ_REQ = CV{0}

# Note: in LN_MSG_SLOT_CMD_STN_CFG_WRITE_REQ, and LN_MSG_SLOT_CMD_STN_CFG_READ_REPORT,
# the following parameter substitutions will be made:
#   {0} is a string containing values for OpSw1 thru OpSw8, from
#       LN_MSG_SLOT_CMD_STN_CFG_HELPER_EIGHT_OPSWS, as appropriate
#   {1} is a string containing values for OpSw9 thru OpSw16, from
#       LN_MSG_SLOT_CMD_STN_CFG_HELPER_EIGHT_OPSWS, as appropriate
#   {2} is a string containing values for OpSw17 thru OpSw24, from
#       LN_MSG_SLOT_CMD_STN_CFG_HELPER_EIGHT_OPSWS, as appropriate
#   {3} is a string containing values for OpSw25 thru OpSw32, from
#       LN_MSG_SLOT_CMD_STN_CFG_HELPER_EIGHT_OPSWS, as appropriate
#   {4} is a string containing values for OpSw33 thru OpSw40, from
#       LN_MSG_SLOT_CMD_STN_CFG_HELPER_EIGHT_OPSWS, as appropriate
#   {5} is a string containing values for OpSw41 thru OpSw48, from
#       LN_MSG_SLOT_CMD_STN_CFG_HELPER_EIGHT_OPSWS, as appropriate
#   {6} is a string containing values for OpSw49 thru OpSw56, from
#       LN_MSG_SLOT_CMD_STN_CFG_HELPER_EIGHT_OPSWS, as appropriate
#   {7} is a string containing values for OpSw57 thru OpSw64, from
#       LN_MSG_SLOT_CMD_STN_CFG_HELPER_EIGHT_OPSWS, as appropriate
LN_MSG_SLOT_CMD_STN_CFG_WRITE_REQ = Write Command Station OpSw values:\n\t{0},\n\t{1},\n\t{2},\n\t{3},\n\t{4},\n\t{5},\n\t{6},\n\t{7}.\n
LN_MSG_SLOT_CMD_STN_CFG_READ_REPORT = Report of current Command Station OpSw values:\n\t{0},\n\t{1},\n\t{2},\n\t{3},\n\t{4},\n\t{5},\n\t{6},\n\t{7}.\n
LN_MSG_SLOT_CMD_STN_EXT_CFG_WRITE_REQ = Write Extended Command Station OpSw values:\n\t{0},\n\t{1},\n\t{2},\n\t{3},\n\t{4},\n\t{5},\n\t{6},\n\t{7}.\n
LN_MSG_SLOT_CMD_STN_EXT_CFG_READ_REPORT = Report of current Extended Command Station OpSw values:\n\t{0},\n\t{1},\n\t{2},\n\t{3},\n\t{4},\n\t{5},\n\t{6},\n\t{7}.\n

# Note: in LN_MSG_SLOT_CMD_STN_CFG_HELPER_EIGHT_OPSWS, the following parameter
# substitutions will be made:
#   {0} is a decimal number indicating the an OpSw numbers, as appropriate.
#   {1} is a string indicating the state of the OpSw, from
#       LN_MSG_OPC_MULTI_SENSE_OPSW_HELPER_THROWN or LN_MSG_OPC_MULTI_SENSE_OPSW_HELPER_CLOSED,
#       as appropriate.
LN_MSG_SLOT_CMD_STN_CFG_HELPER_EIGHT_OPSWS = OpSw{0}={1}, OpSw{2}={3}, OpSw{4}={5}, OpSw{6}={7}, OpSw{8}={9}, OpSw{10}={11}, OpSw{12}={13}, OpSw{14}={15}

# Note: in LN_MSG_SLOT_LOCO_INFO_READ and LN_MSG_SLOT_LOCO_INFO_WRITE, the following parameter
# substitutions will be made:
#   {0} is a decimal number indicating the slot number
#   {1} is a representation of the locomotive address, usually a simple integer number,
#       but may be include information about "2-digit aliasing" and/or may contain a
#       "mixed mode" address, as appropriate.
#   {2} is a string representing the slot's consisting status (not-consisted,
#       top of consist, mid-consist, or sub-consist)
#   {3} is a string representing the loco's status (in-use, common, idle, or free)
#   {4} is a string representing the speed-step mode
#   {5} is a string representing the direction of travel (if not consisted or if
#       top of consist, else represents the dirtection wit respect to the direction
#       of the "top-of-consist" locomotive
#   {6} is a string representing the speed of travel (if not consisted or if top of consist)
#   {7} is the F0 state, from LN_MSG_FUNC_OFF or LN_MSG_FUNC_ON, as required
#   {8} is the F1 state, from LN_MSG_FUNC_OFF or LN_MSG_FUNC_ON, as required
#   {9} is the F2 state, from LN_MSG_FUNC_OFF or LN_MSG_FUNC_ON, as required
#   {10} is the F3 state, from LN_MSG_FUNC_OFF or LN_MSG_FUNC_ON, as required
#   {11} is the F4 state, from LN_MSG_FUNC_OFF or LN_MSG_FUNC_ON, as required
#   {12} is the F5 state, from LN_MSG_FUNC_OFF or LN_MSG_FUNC_ON, as required
#   {13} is the F6 state, from LN_MSG_FUNC_OFF or LN_MSG_FUNC_ON, as required
#   {14} is the F7 state, from LN_MSG_FUNC_OFF or LN_MSG_FUNC_ON, as required
#   {15} is the F8 state, from LN_MSG_FUNC_OFF or LN_MSG_FUNC_ON, as required
#   {16} is a string representing the track status byte information, from
#       LN_MSG_SLOT_HELPER_TRK_STAT, as appropriate
#   {17} is a string representation of the LocoNet message STAT2 byte,
#       from LN_MSG_SLOT_HELPER_SS2_SIMPLE
#   {18} is a string representation of the LocoNet message ID1/ID2 (EX1/EX2) bytes,
#       from LN_MSG_SLOT_HELPER_ID1_ID2_AS_THROTTLE_ID
LN_MSG_SLOT_LOCO_INFO_READ = Report of slot {0} information:\n\tLoco {1} is {2}, {3}, operating in {4} SS mode, and is moving {5} at speed {6},\n\tF0={7}, F1={8}, F2={9}, F3={10}, F4={11}, F5={12}, F6={13}, F7={14}, F8={15}\n\t{16}; {17}, {18}.\n
LN_MSG_SLOT_LOCO_INFO_WRITE = Write slot {0} information:\n\tLoco {1} is {2}, {3}, operating \
in {4} SS mode, and is moving {5} at speed {6},\n\tF0={7}, F1={8}, F2={9}, F3={10}, F4={11}, F5={12}, \
F6={13}, F7={14}, F8={15}\n\t{16}; {17}, {18}.\n

# in LN_MSG_SLOT_HELPER_TRK_SS2_SIMPLE, the following parameter
# substitution will be made:
#   {0} is a string containting the hexadecimal representation of the STAT2 byte
#       from the LocoNet message.
LN_MSG_SLOT_HELPER_SS2_SIMPLE = STAT2={0}

LN_MSG_QUERY_ALIAS_INFO = Get Aliasing Information.\n
LN_MSG_ALIAS_INFO_REPORT = Aliasing Report: {0} aliases supported.\n
LN_MSG_SET_ALIAS_2_ALIASES = Set Alias pair {0}: {1} is an alias for {2}; {3} is an alias for {4}.\n
LN_MSG_SET_ALIAS_1_ALIAS = Set Alias pair {0}: {1} is an alias for {2}.\n
LN_MSG_REPORT_ALIAS_2_ALIASES = Report Alias pair {0}: {1} is an alias for {2}; {3} is an alias for {4}.\n
LN_MSG_REPORT_ALIAS_1_ALIAS = Report Alias pair {0}: {1} is an alias for {2}.\n
LN_MSG_QUERY_ALIAS = Get Alias pair {0}.\n

# in LN_MSG_SLOT_HELPER_ID1_ID2_AS_THROTTLE_ID, the following parameter
# substitution will be made:
#   {0} is a string containting the hexadecimal representation of the ID1 and ID2 bytes
#       from the LocoNet message.
LN_MSG_SLOT_HELPER_ID1_ID2_AS_THROTTLE_ID = ThrottleID={0}

# in LN_MSG_LOCO_ADDR_HELPER_ALIAS_2_DIGIT_WITH_UNKNOWN_4_DIGIT, the following parameter
# substitution will be made:
#   {0} is a string containing a representation of the Loco address, and, when
#       the address is a so-called "2-digit" address greater than 99, shall also
#       contain a "mixed-mode" representation of the 2-digit address.
LN_MSG_LOCO_ADDR_HELPER_ALIAS_2_DIGIT_WITH_UNKNOWN_4_DIGIT = {0} (via an Alias)

# in LN_MSG_LOCO_ADDR_HELPER_ALIAS_2_DIGIT_WITH_KNOWN_4_DIGIT, the following parameter
# substitutions will be made:
#   {0} is a string containing a representation of the Loco address, and, when
#       the address is a so-called "2-digit" address greater than 99, shall also
#       contain a "mixed-mode" representation of the 2-digit address.
#   {1} is a string containing a number representing the "long address" which shall
#       control the locomotive which has a decoder running in 2-digit address mode.
LN_MSG_LOCO_ADDR_HELPER_ALIAS_2_DIGIT_WITH_KNOWN_4_DIGIT = {0} (Alias for loco {1})

# in LN_MSG_ALM_WRITE and LN_MSG_ALM_WRITE_REPLY, the following parameter
# substitutions will be made:
#   {0} is the value from byte 2 of the message, expressed as a decimal integer
#   {1} is the value from byte 3 of the message, expressed as a decimal integer
#   {2} is a string containing the ALM operation type, from
#       LN_MSG_ALM_OP_TYPE_HELPER_RD, LN_MSG_ALM_OP_TYPE_HELPER_WR,
#       LN_MSG_ALM_OP_TYPE_HELPER_ID, or LN_MSG_ALM_OP_TYPE_HELPER_UNKNOWN, as
#       appropriate
#   {3} is the value from byte 4 of the message, expressed as a decimal integer
#   {4} is the value from byte 5 of the message, expressed as a decimal integer
#   {5} is the value from byte 6 of the message, expressed as a decimal integer
#   {6} is the value from byte 7 of the message, expressed as a hexadecimal integer
#       via LN_MSG_HEXADECIMAL_REPRESENTATION
#   {7} is the value from byte 8 of the message, expressed as a hexadecimal integer
#       via LN_MSG_HEXADECIMAL_REPRESENTATION
#   {8} is the value from byte 9 of the message, expressed as a hexadecimal integer
#       via LN_MSG_HEXADECIMAL_REPRESENTATION
#   {9} is the value from byte 10 of the message, expressed as a hexadecimal integer
#       via LN_MSG_HEXADECIMAL_REPRESENTATION
#   {10} is the value from byte 11 of the message, expressed as a hexadecimal integer
#       via LN_MSG_HEXADECIMAL_REPRESENTATION
#   {11} is the value from byte 12 of the message, expressed as a hexadecimal integer
#       via LN_MSG_HEXADECIMAL_REPRESENTATION
#   {12} is the value from byte 13 of the message, expressed as a hexadecimal integer
#       via LN_MSG_HEXADECIMAL_REPRESENTATION
#   {13} is the value from byte 14 of the message, expressed as a hexadecimal integer
#       via LN_MSG_HEXADECIMAL_REPRESENTATION

LN_MSG_ALM_WRITE = Write ALM msg {0} ATASK={1} {2} BLKL={3} \
BLKH={4} LOGIC={5}\n\tARG1L={6} ARG1H={7} ARG2L={8} ARG2H={9}\n\tARG3L={10} \
ARG3H={11} ARG4L={12} ARG4H={13}.\n

LN_MSG_ALM_WRITE_REPLY = Read ALM msg (Write reply) {0} ATASK={1} {2} BLKL={3} \
BLKH={4} LOGIC={5}\n\tARG1L={6} ARG1H={7} ARG2L={8} ARG2H={9}\n\tARG3L={10} \
ARG3H={11} ARG4L={12} ARG4H={13}.\n

LN_MSG_ALM_HELPER_TASK_TYPE_RD = (RD)
LN_MSG_ALM_HELPER_TASK_TYPE_WR = (WR)
LN_MSG_ALM_HELPER_TASK_TYPE_ID = (ID)

# in LN_MSG_ALM_HELPER_TASK_TYPE_UNKONWN, the following parameter substitution
# will be made:
#   {0} is the value from the task type byte of the message, expressed as a decimal integer
LN_MSG_ALM_HELPER_TASK_TYPE_UNKONWN = (Unknown task type {0})

# in LN_MSG_IPL_SETUP, the following parameter substitutions will be
#   made:
#   {0} is the manufacturer number, represented as a decimal integer
#   {1} is the hardware version number, represented as a decimal integer
#   {2} is the software version number, represented as a decimal integer
#   {3} is the device number, represented as a hexadecimal decimal integer, via
#       LN_MSG_HEXADECIMAL_REPRESENTATION, as appropriate
#   {4} is the options number, represented as a decimal integer
LN_MSG_IPL_SETUP = Download setup message: manufacturer={0}, H/W version={1}, S/W version={2}, device={3}, options={4}.\n

# in LN_MSG_IPL_SET_ADDRESS, the following parameter substitution will be
#   made:
#   {0} is the address, represented as a hexadecimal integer, via
#       LN_MSG_HEXADECIMAL_REPRESENTATION, as appropriate
LN_MSG_IPL_SET_ADDRESS = Download set address {0}.\n

# in LN_MSG_IPL_SEND_DATA and LN_MSG_IPL_VERIFY_REQUEST, the following
#   parameter substitutions will be made:
#   {0} data byte 0, as a hexadecimal integer, via
#       LN_MSG_HEXADECIMAL_REPRESENTATION, as appropriate
#   {1} data byte 1, as a hexadecimal integer, via
#       LN_MSG_HEXADECIMAL_REPRESENTATION, as appropriate
#   {2} data byte 2, as a hexadecimal integer, via
#       LN_MSG_HEXADECIMAL_REPRESENTATION, as appropriate
#   {3} data byte 3, as a hexadecimal integer, via
#       LN_MSG_HEXADECIMAL_REPRESENTATION, as appropriate
#   {4} data byte 4, as a hexadecimal integer, via
#       LN_MSG_HEXADECIMAL_REPRESENTATION, as appropriate
#   {5} data byte 5, as a hexadecimal integer, via
#       LN_MSG_HEXADECIMAL_REPRESENTATION, as appropriate
#   {6} data byte 6, as a hexadecimal integer, via
#       LN_MSG_HEXADECIMAL_REPRESENTATION, as appropriate
#   {7} data byte 7, as a hexadecimal integer, via
#       LN_MSG_HEXADECIMAL_REPRESENTATION, as appropriate
LN_MSG_IPL_SEND_DATA = Download send data {0} {1} {2} {3} {4} {5} {6} {7}.\n
LN_MSG_IPL_VERIFY_REQUEST = Download verify request {0} {1} {2} {3} {4} {5} {6} {7}.\n

LN_MSG_IPL_DISCOVER_ALL_DEVICES = Discover all IPL-capable devices request.\n

# in LN_MSG_IPL_DISCOVER_SPECIFIC_DEVICES, the following parameter substitutions
# will be made:
#   {0} a string containing the device name, from
#       LN_MSG_IPL_DEVICE_HELPER_MFG_PROD, or from
#       LN_MSG_IPL_DEVICE_HELPER_UNDEFINED_MFG_PROD, as appropriate.
#   {1} a string containing the "slave device" name, from
#       LN_MSG_IPL_DEVICE_HELPER_MFG_PROD, or from
#       LN_MSG_IPL_DEVICE_HELPER_UNDEFINED_MFG_PROD, as appropriate.
LN_MSG_IPL_DISCOVER_SPECIFIC_DEVICES = Discover {0} devices and/or {1} devices.\n

# in LN_MSG_IPL_DEVICE_HELPER_MFG_PROD, the following parameter substitutions
# will be made:
#   {0} is a string containing the device manufacturer name
#   {1} is a string containing the device name
LN_MSG_IPL_DEVICE_HELPER_MFG_PROD = {0} {1}

# in LN_MSG_IPL_DEVICE_HELPER_UNDEFINED_MFG_PROD, the following parameter substitutions
# will be made:
#   {0} is the device manufacturer number, represented as a decimal integer
#   {1} is the device number, represented as a decimal integer
LN_MSG_IPL_DEVICE_HELPER_UNDEFINED_MFG_PROD = Unknown device (Manufacturer code {0}, product code {1})
LN_MSG_IPL_DEVICE_HELPER_DIGITRAX_ALLDEVICES = Digitrax (no host device type specified)
LN_MSG_IPL_DEVICE_HELPER_DIGITRAX_HOST_UT4 = Digitrax UT4(x) host
LN_MSG_IPL_DEVICE_HELPER_DIGITRAX_HOST_UR92 = Digitrax UR92 host
LN_MSG_IPL_DEVICE_HELPER_DIGITRAX_HOST_DT402 = Digitrax DT402(x) host
LN_MSG_IPL_DEVICE_HELPER_DIGITRAX_HOST_DCS51 = Digitrax DCS51 host
LN_MSG_IPL_DEVICE_HELPER_DIGITRAX_HOST_PR3 = Digitrax PR3 host
LN_MSG_IPL_DEVICE_HELPER_DIGITRAX_HOST_DCS210 = Digitrax DCS210 host
LN_MSG_IPL_DEVICE_HELPER_DIGITRAX_HOST_DCS240 = Digitrax DCS240 host
LN_MSG_IPL_DEVICE_HELPER_DIGITRAX_HOST_DT500 = Digitrax DT500(x) host
LN_MSG_IPL_DEVICE_HELPER_DIGITRAX_HOST_BXP88 = Digitrax BXP88 host
LN_MSG_IPL_DEVICE_HELPER_DIGITRAX_HOST_PR4 = Digitrax PR4 host
LN_MSG_IPL_DEVICE_HELPER_DIGITRAX_HOST_LNWI = Digitrax LNWI host
LN_MSG_IPL_DEVICE_HELPER_DIGITRAX_HOST_DB210 = Digitrax DB210 host
LN_MSG_IPL_DEVICE_HELPER_DIGITRAX_HOST_DB210OPTO = Digitrax DB210 Opto host
LN_MSG_IPL_DEVICE_HELPER_DIGITRAX_HOST_DB220 = Digitrax DB220 host
LN_MSG_IPL_DEVICE_HELPER_DIGITRAX_HOST_LNRP = Digitrax LNRP host
LN_MSG_IPL_DEVICE_HELPER_DIGITRAX_HOST_WTL12 = Walthers (Digitrax) WTL12 host

# in LN_MSG_IPL_DEVICE_HELPER_DIGITRAX_HOST_UNKNOWN, the following parameter
# substitution will be made:
#   {0} is the host device type from the LocoNet message, represented as a decimal integer.
LN_MSG_IPL_DEVICE_HELPER_DIGITRAX_HOST_UNKNOWN = Digitrax (unknown host device type {0})

LN_MSG_IPL_DEVICE_HELPER_DIGITRAX_SLAVE_ALLDEVICES = Digitrax (no slave device type specified)
LN_MSG_IPL_DEVICE_HELPER_DIGITRAX_SLAVE_RF24 = Digitrax RF24 slave

# in LN_MSG_IPL_DEVICE_HELPER_HOST_DETAILS, the following parameter substitutions
# will be made:
#   {0) is a string containing the host device name
#   {1} is a string containing the host device S/N
#   {2} is a string containing the host device S/W version
LN_MSG_IPL_DEVICE_HELPER_HOST_DETAILS = Host: {0}, S/N={1}, S/W Version={2}

# in LN_MSG_IPL_DEVICE_HELPER_SLAVE_DETAILS, the following parameter substitutions
# will be made:
#   {0) is a string containing the slave device name
#   {1} is a string containing the slave device S/N
#   {2} is a string containing the slave device S/W version
LN_MSG_IPL_DEVICE_HELPER_SLAVE_DETAILS = Slave: {0}, S/N={1}, S/W Version={2}

LN_MSG_IPL_DEVICE_HELPER_SLAVE_NO_SLAVE = Slave: None

# in LN_MSG_IPL_DEVICE_HELPER_DIGITRAX_SLAVE_UNKNOWN, the following parameter
# substitution will be made:
#   {0} is the slave device type from the LocoNet message, represented as a decimal integer.
LN_MSG_IPL_DEVICE_HELPER_DIGITRAX_SLAVE_UNKNOWN = Digitrax (unknown slave device type {0})

LN_MSG_IPL_END = Download end operation.\n

# in LN_MSG_IPL_DEVICE_IDENTITY_REPORT, the following parameter substitutions will
# be made:
#   {0} is a string containing interpreted information about the "host" device, from
#       LN_MSG_IPL_DEVICE_HELPER_HOST_DETAILS, as appropriate
#   {1} is a string containing interpreted information about the "slave" device, from
#       LN_MSG_IPL_DEVICE_HELPER_SLAVE_DETAILS or LN_MSG_IPL_DEVICE_HELPER_SLAVE_NO_SLAVE,
#        as appropriate
LN_MSG_IPL_DEVICE_IDENTITY_REPORT = IPL Identity report.\n\t{0}\n\t{1}.\n

# in LN_MSG_LOCOIO_HELPER_FIRMWARE_REV_DOTTED_ONE_DIGIT, LN_MSG_LOCOIO_HELPER_FIRMWARE_REV_DOTTED_TWO_DIGITS,
#   and LN_MSG_LOCOIO_HELPER_FIRMWARE_REV_DOTTED_THREE_DIGITS, the following parameter substitutions
#   will be made:
#   {0} is the minor revision number, represented as a decimal integer
#   {1} is the middle revision number, represented as a decimal integer, if available
#   {2} is the major revision number, represented as a decimal integer, if available
LN_MSG_LOCOIO_HELPER_FIRMWARE_REV_DOTTED_ONE_DIGIT = {0,number,integer}
LN_MSG_LOCOIO_HELPER_FIRMWARE_REV_DOTTED_TWO_DIGITS = {0,number,integer}.{1,number,integer}
LN_MSG_LOCOIO_HELPER_FIRMWARE_REV_DOTTED_THREE_DIGITS = {0,number,integer}.{1,number,integer}.{2,number,integer}

# in LN_MSG_LOCOIO_HELPER_FIRMWARE_REV_OUT_OF_RANGE, the following parameter substitutions
#   will be made:
#   {0) is the revision number which cannot be decoded, represented as a decimal integer
LN_MSG_LOCOIO_HELPER_FIRMWARE_REV_OUT_OF_RANGE = (un-decipherable value {0} is outside of expected range)


# in LN_MSG_THROTTLE_SEMAPHORE, the following parameter substitutions will be made:
#   {0} is a string containing a representation of the Loco address, and, when
#       the address is a so-called "2-digit" address greater than 99, shall also
#       contain a "mixed-mode" representation of the 2-digit address.
#   {1) the lit status of the semaphore body icon, from LN_MSG_THROTTLE_SEMAPHORE_HELPER_LIT
#       or LN_MSG_THROTTLE_SEMAPHORE_HELPER_UNLIT, as appropriate
#   {2} the lit status of the semaphore vertical arm icon, from
#       LN_MSG_THROTTLE_SEMAPHORE_HELPER_LIT or
#       LN_MSG_THROTTLE_SEMAPHORE_HELPER_UNLIT, as appropriate
#   {3} the lit status of the semaphore diagonal arm icon, from
#       LN_MSG_THROTTLE_SEMAPHORE_HELPER_LIT or
#       LN_MSG_THROTTLE_SEMAPHORE_HELPER_UNLIT, as appropriate
#   {4} the lit status of the semaphore horizontal arm icon, from
#       LN_MSG_THROTTLE_SEMAPHORE_HELPER_LIT or
#       LN_MSG_THROTTLE_SEMAPHORE_HELPER_UNLIT, as appropriate
#   {5} the blinkingt status of any lit semaphore arm icon, from
#       LN_MSG_THROTTLE_SEMAPHORE_HELPER_BLINKING or
#       LN_MSG_THROTTLE_SEMAPHORE_HELPER_UNBLINKING, as appropriate
LN_MSG_THROTTLE_SEMAPHORE = Throttle Semaphore Symbol Control: Loco {0}, Semaphore body {1}, Vertical arm {2}, Diagonal arm {3}, Horizontal arm {4}; Any lit arms are {5}.\n

LN_MSG_THROTTLE_SEMAPHORE_HELPER_LIT = lit
LN_MSG_THROTTLE_SEMAPHORE_HELPER_UNLIT = unlit
LN_MSG_THROTTLE_SEMAPHORE_HELPER_BLINKING = blinking
LN_MSG_THROTTLE_SEMAPHORE_HELPER_UNBLINKING = non-blinking

# in LN_MSG_THROTTLE_TEXT_MESSAGE_ALL_THROTTLES, the following parameter
# substitutions will be made:
#   {0} the first (leftmost) character of the message to be placed on possible throttle displays
#   {1} the second character of the message to be placed on possible throttle displays
#   {2} the third character of the message to be placed on possible throttle displays
#   {3} the fourth character of the message to be placed on possible throttle displays
#   {4} the fifth character of the message to be placed on possible throttle displays
#   {5} the sixth character of the message to be placed on possible throttle displays
#   {6} the seventh character of the message to be placed on all possible throttle displays
#   {7} the last (rightmost) character of the message to be placed on all possible throttle displays
LN_MSG_THROTTLE_TEXT_MESSAGE_ALL_THROTTLES = Send Throttle Text Message to all throttles with message {0}{1}{2}{3}{4}{5}{6}{7}.\n

# in LN_MSG_THROTTLE_TEXT_MESSAGE_SPECIFIC_THROTTLE, the following parameter
# substitutions will be made:
#   {0} the first (leftmost) character of the message to be placed on the targeted throttle's display
#   {1} the second character of the message to be placed the targeted throttle's display
#   {2} the third character of the message to be placed the targeted throttle's display
#   {3} the fourth character of the message to be placed the targeted throttle's display
#   {4} the fifth character of the message to be placed on the targeted throttle's display
#   {5} the sixth character of the message to be placed on the targeted throttle's display
#   {6} the seventh character of the message to be placed on the targeted throttle's display
#   {7} the last (rightmost) character of the message to be placed on the targeted throttle's display
#   {8} the Throttle ID of the throttle to display the message, via LN_MSG_THROTTLE_ID
LN_MSG_THROTTLE_TEXT_MESSAGE_SPECIFIC_THROTTLE = Send Throttle Text Message to Throttle {8} with message {0}{1}{2}{3}{4}{5}{6}{7}.\n

# in LN_MSG_GENERIC_PEER_TO_PEER, the following parameter substitutions will be made:
#   {0} the value from the SRC byte, in hexadecimal integer form as provided via
#       LN_MSG_HEXADECIMAL_REPRESENTATION
#   {1} the value from the DSTL byte, in hexadecimal integer form as provided via
#       LN_MSG_HEXADECIMAL_REPRESENTATION
#   {2} the value from the DSTH byte, in hexadecimal integer form as provided via
#       LN_MSG_HEXADECIMAL_REPRESENTATION
#   {3} the value from the PXCT1 byte, in hexadecimal integer form as provided via
#       LN_MSG_HEXADECIMAL_REPRESENTATION
#   {4} the value from the PXCT2 byte, in hexadecimal integer form as provided via
#       LN_MSG_HEXADECIMAL_REPRESENTATION
#   {5} the value from the D0 byte (including bit seven from PXCT1), in hexadecimal
#       integer form as provided via LN_MSG_HEXADECIMAL_REPRESENTATION
#   {6} the value from the D1 byte (including bit seven from PXCT1), in hexadecimal
#       integer form as provided via LN_MSG_HEXADECIMAL_REPRESENTATION
#   {7} the value from the D2 byte (including bit seven from PXCT1), in hexadecimal
#       integer form as provided via LN_MSG_HEXADECIMAL_REPRESENTATION
#   {8} the value from the D3 byte (including bit seven from PXCT1), in hexadecimal
#       integer form as provided via LN_MSG_HEXADECIMAL_REPRESENTATION
#   {9} the value from the D4 byte (including bit seven from PXCT2), in hexadecimal
#       integer form as provided via LN_MSG_HEXADECIMAL_REPRESENTATION
#   {10} the value from the D5 byte (including bit seven from PXCT2), in hexadecimal
#       integer form as provided via LN_MSG_HEXADECIMAL_REPRESENTATION
#   {11} the value from the D6 byte (including bit seven from PXCT2), in hexadecimal
#       integer form as provided via LN_MSG_HEXADECIMAL_REPRESENTATION
#   {12} the value from the D7 byte (including bit seven from PXCT2), in hexadecimal
#       integer form as provided via LN_MSG_HEXADECIMAL_REPRESENTATION
LN_MSG_GENERIC_PEER_TO_PEER = Peer-to-Peer transfer: SRC={0}, DSTL={1}, DSTH={2}, PXCT1={3}, PXCT2={4}\n\tData [{5} {6} {7} {8}, {9} {10} {11} {12}].\n

# in LN_MSG_GENERIC_PEER_TO_PEER, the following parameter substitutions will be made:
#   {0} a string representing the TCNTRL value from the message as a hexadecimal
#       integer, via LN_MSG_HEXADECIMAL_REPRESENTATION
#   {1} a string representing an interpreted version of the TCNTRL value, from one
#       of LN_MSG_THROTTLE_STATUS_HELPER_OK, LN_MSG_THROTTLE_STATUS_HELPER_NO_KEYPRESS,
#       LN_MSG_THROTTLE_STATUS_HELPER_PLUS_KEY, LN_MSG_THROTTLE_STATUS_HELPER_MINUS_KEY,
#       LN_MSG_THROTTLE_STATUS_HELPER_RUNSTOP_KEY,
#       LN_MSG_THROTTLE_STATUS_HELPER_RESP_SEM_DISP_CMD, or
#       LN_MSG_THROTTLE_STATUS_HELPER_UNKONWN, as appropriate
#   {2} the Throttle ID of the throttle to display the message, via LN_MSG_THROTTLE_ID
#   {3} the SLA value from the LocoNet message, displayed as a hexadecimal integer,
#       via LN_MSG_HEXADECIMAL_REPRESENTATION
#   {4} the SLB value from the LocoNet message, displayed as a hexadecimal integer,
#       via LN_MSG_HEXADECIMAL_REPRESENTATION
LN_MSG_THROTTLE_STATUS = Throttle status TCNTRL={0} {1}, Throttle ID={2}, SLA={3}, SLB={4}.\n

LN_MSG_THROTTLE_STATUS_HELPER_OK = (OK)
LN_MSG_THROTTLE_STATUS_HELPER_NO_KEYPRESS = (no key, immed, ignored)
LN_MSG_THROTTLE_STATUS_HELPER_PLUS_KEY = (+ key during msg)
LN_MSG_THROTTLE_STATUS_HELPER_MINUS_KEY = (- key during msg)
LN_MSG_THROTTLE_STATUS_HELPER_RUNSTOP_KEY = (R/S key during msg, aborts)
LN_MSG_THROTTLE_STATUS_HELPER_RESP_SEM_DISP_CMD = (Throttle response to Semaphore Display Command)
LN_MSG_THROTTLE_STATUS_HELPER_UNKONWN = (unknown)

LN_MSG_DUPLEX_RECEIVER_QUERY = Query Duplex Receivers.\n
LN_MSG_DUPLEX_RECEIVER_RESPONSE = Duplex Receiver Response.\n

# in LN_MSG_DUPLEX_CHANNEL_SET and LN_MSG_DUPLEX_CHANNEL_REPORT, the following
# parameter substitution will be made:
#   {0} the duplex channel reported in the message, represented as a decimal integer.
LN_MSG_DUPLEX_CHANNEL_SET = Set Duplex Channel to {0}.\n
LN_MSG_DUPLEX_CHANNEL_REPORT = Reported Duplex Channel is {0}.\n

LN_MSG_DUPLEX_CHANNEL_QUERY = Query Duplex Channel.\n

# in LN_MSG_DUPLEX_NAME_WRITE, the following parameter substitution will be made:
#   {0} is a string representing the Duplex Group 'Name' from the message.
LN_MSG_DUPLEX_NAME_WRITE = Set Duplex Group Name to {0}.\n

# in LN_MSG_DUPLEX_NAME_REPORT, the following parameter substitution will be made:
#   {0} is a string representing the Duplex Group 'Name' from the message.
#   {1} is a string representing the Duplex Group 'Password' from the message.
#   {2} is a string representing the Duplex Group 'Channel' from the message.
#   {3} is a string representing the Duplex Group 'ID' from the message.
LN_MSG_DUPLEX_NAME_REPORT = Reported Duplex Group Name="{0}", Password={1}, Channel={2}, ID={3}.\n

LN_MSG_DUPLEX_NAME_QUERY = Query Duplex Group Name.\n

# in LN_MSG_DUPLEX_ID_SET and LN_MSG_DUPLEX_ID_REPORT, the following
# parameter substitution will be made:
#   {0} the duplex ID reported in the message, represented as a decimal integer.
LN_MSG_DUPLEX_ID_SET = Set Duplex ID to {0}.\n
LN_MSG_DUPLEX_ID_REPORT = Reported Duplex ID is {0}.\n

LN_MSG_DUPLEX_ID_QUERY = Query Duplex ID.\n

# in LN_MSG_DUPLEX_PASSWORD_SET and LN_MSG_DUPLEX_PASSWORD_REPORT, the following
# parameter substitution will be made:
#   {0} the duplex Password reported in the message, represented as a string of four characters
LN_MSG_DUPLEX_PASSWORD_SET = Set Duplex Password to {0}.\n
LN_MSG_DUPLEX_PASSWORD_REPORT = Reported Duplex Password is {0}.\n

LN_MSG_DUPLEX_PASSWORD_QUERY = Query Duplex Password.\n

# in LN_MSG_DUPLEX_CHANNEL_SCAN_QUERY, the following parameter substitution will be
#   made:
#   {0} the Duplex Group channel number, represented as a decimal integer.
LN_MSG_DUPLEX_CHANNEL_SCAN_QUERY = Query Duplex Channel {0} noise/activity.\n

# in LN_MSG_DUPLEX_CHANNEL_SCAN_REPORT, the following parameter substitutions will be
#   made:
#   {0} the Duplex Group channel number, represented as a decimal integer.
#   {1} the reported noise/activity level, represented as a decimal integer.
LN_MSG_DUPLEX_CHANNEL_SCAN_REPORT = Reported Duplex Channel {0} noise/activity level is {1}/255.\n

# in LN_MSG_DUPLEX_PING_REQUEST, the following parameter substitution will be made:
#   {0} is string containing a hexadecimal representation of the device serial number
#       which is encoded in the LocoNet message, such as 'D3ADB33F'.  Note that this number is generated from
#       32 bits of LocoNet data, so has an effective range of '0' to
#       'FFFFFFFF'.
LN_MSG_DUPLEX_PING_REQUEST = Pinging device with serial number 0x{0}.\n

# in LN_MSG_DUPLEX_PING_REPORT, the following parameter substitutions will be made:
#   {0} is string containing a hexadecimal representation of the device serial number
#       which is encoded in the LocoNet message, such as 'D3ADB33F'.  Note that
#       this number is generated from 32 bits of LocoNet data, so has an effective range of "00" to
#       "FFFFFFFF".
#   {1} is a string containing a hexadecimal representation of the local RSSI reported
#       in the LocoNet message, such as 'A1'.  Note that this number is generated
#       from 8 bits of LocoNet data, so has an effective range of "00" to  "FF".
#   {2} is a string containing a hexadecimal representation of the remote RSSI reported
#       in the LocoNet message, such as 'A1'.  Note that this number is generated
#       from 8 bits of LocoNet data, so has an effective range of "00" to  "FF".
LN_MSG_DUPLEX_PING_REPORT = Ping Report response from device with serial number {0}: Local RSSI={1}, Remote RSSI={2}.\n

# in LN_MSG_TRANSP_FIND_QUERY, the following parameter substitution will be made:
#   {0} is a string containing a representation of the Loco address, and, when
#       the address is a so-called "2-digit" address greater than 99, shall also
#       contain a "mixed-mode" representation of the 2-digit address.
LN_MSG_TRANSP_FIND_QUERY = Transponding Find query for loco address {0}.\n

# in LN_MSG_TRANSP_HELPER_UNKNOWN_ZONE, the following parameter substitution will be made:
#   {0} is the number from the loconet message which does not decode to a zone letter,
#       represented as a decimal integer.
LN_MSG_TRANSP_HELPER_UNKNOWN_ZONE = unknown ({0})

# in LN_MSG_TRANSP_REPORT_KNOWN_REPORTER_USERNAME, the following parameter substitutions
# will be made:
#   {0} is a string containing a representation of the Loco address, and, when
#       the address is a so-called "2-digit" address greater than 99, shall also
#       contain a "mixed-mode" representation of the 2-digit address.
#   {1} is a string containing the system name of the reporter which provided the
#       report.
#   {2} is a string containing the user name of the reporter.
#   {3} is the BDL16x boardID number
#   {4} is a string containing the decoded zone letter, or, if decoding fails, from
#       LN_MSG_TRANSP_HELPER_UNKNOWN_ZONE, as appropriate
LN_MSG_TRANSP_REPORT_KNOWN_REPORTER_USERNAME = Transponder Find report: address {0} present at {1} ({2}) (BDL16x Board {3} RX4 zone {4}).\n

# in LN_MSG_TRANSP_REPORT_KNOWN_REPORTER_UNKNOWN_USERNAME, the following parameter substitutions
# will be made:
#   {0} is a string containing a representation of the Loco address, and, when
#       the address is a so-called "2-digit" address greater than 99, shall also
#       contain a "mixed-mode" representation of the 2-digit address.
#   {1} is a string containing the system name of the reporter which provided the
#       report.
#   {2} is the BDL16x boardID number
#   {3} is a string containing the decoded zone letter, or, if decoding fails, from
#       LN_MSG_TRANSP_HELPER_UNKNOWN_ZONE, as appropriate
LN_MSG_TRANSP_REPORT_KNOWN_REPORTER_UNKNOWN_USERNAME = Transponder Find report: address {0} present at {1} (BDL16x Board {2} RX4 zone {3}).\n

LN_MSG_UHLENBROCK_STOP_PROGRAMMING_TRACK = Uhlenbrock IB-COM / Intellibox II Stop Programming Track.\n
LN_MSG_UHLENBROCK_START_PROGRAMMING_TRACK = Uhlenbrock IB-COM / Intellibox II Start Programming Track.\n

# in LN_MSG_LISSY_IR_REPORT_LOCO_MOVEMENT, the following parameter substitutions
# will be made:
#   {0} is the Lissy IR unit number.
#   {1} is a string containing a representation of the Loco address, and, when
#       the address is a so-called "2-digit" address greater than 99, shall also
#       contain a "mixed-mode" representation of the 2-digit address.
#   {2} is a string containing the direction of travel, from
#       LN_MSG_LISSY_IR_REPORT_HELPER_DIRECTION_NORTH or
#       LN_MSG_LISSY_IR_REPORT_HELPER_DIRECTION_SOUTH, as appropriate
LN_MSG_LISSY_IR_REPORT_LOCO_MOVEMENT = Lissy {0} IR Report: Loco {1} moving {2}\n
LN_MSG_LISSY_IR_REPORT_HELPER_DIRECTION_NORTH = north
LN_MSG_LISSY_IR_REPORT_HELPER_DIRECTION_SOUTH = south

# in LN_MSG_LISSY_WHEEL_REPORT_LOCO_MOVEMENT, the following parameter substitutions
# will be made:
#   {0} is the Lissy wheel count unit number.
#   {1} is the wheel count number reported in the LocoNet message
#   {2} is a string containing the direction of travel, from
#       LN_MSG_LISSY_IR_REPORT_HELPER_DIRECTION_NORTH or
#       LN_MSG_LISSY_IR_REPORT_HELPER_DIRECTION_SOUTH, as appropriate
LN_MSG_LISSY_WHEEL_REPORT_LOCO_MOVEMENT = Lissy {0} Wheel Report: {1} wheels moving {2}\n

# in LN_MSG_SE_REPORT, the following parameter substitutions will be made:
#   {0} is the SE number, where the lowest available SE number is "1"
#   {1} is the SE number re-interpreted, with the lowest available SE number "0"
#   {2} is the AX state, represented as a decimal integer
#   {3} is the XA state, represented as a decimal integer
#   {4} is the reservation status, from one of LN_MSG_SE_REPORT_HELPER_BOTH_RES,
#       LN_MSG_SE_REPORT_HELPER_AX_RES, LN_MSG_SE_REPORT_HELPER_XA_RES, or
#       LN_MSG_SE_REPORT_HELPER_NO_RES, as appropriate
#   {5} is the turnout state, via LN_MSG_SWITCH_STATE_THROWN or
#       LN_MSG_SWITCH_STATE_CLOSED, as appropriate
#   {6} is the occupancy state, via LN_MSG_SE_REPORT_HELPER_UNOCCUPIED or
#       LN_MSG_SE_REPORT_HELPER_OCCUPIED, as appropriate
LN_MSG_SE_REPORT = SE{0} ({1}) reports AX:{2} XA:{3} {4}; Turnout {5} {6}.\n

LN_MSG_SE_REPORT_HELPER_BOTH_RES = AX, XA reserved
LN_MSG_SE_REPORT_HELPER_AX_RES = AX reserved
LN_MSG_SE_REPORT_HELPER_XA_RES = XA reserved
LN_MSG_SE_REPORT_HELPER_NO_RES = no reservation
LN_MSG_SE_REPORT_HELPER_UNOCCUPIED = Not occupied
LN_MSG_SE_REPORT_HELPER_OCCUPIED = Occupied

LN_MSG_UNRECOGNIZED_SIG_STATE_REPORT_MAY_BE_FROM_CML_HW = Unrecognized Signal State report (typically sent by CML SIGM10, SIGM20).\n

# in LN_MSG_PLAYABLE_WHISTLE_CONTROL, the following parameter substitutions
# will be made
#   {0} is the loco address
#   {1} is the whistle level, represented as a decimal integer
#   {2} is the number of times the DCC packet should be repeated on the DCC track
#       signal, represented as a decimal integer
LN_MSG_PLAYABLE_WHISTLE_CONTROL = Playable Whistle control - Loco {0} whistle to {1} (repeat {2} times).\n

# in LN_MSG_OPC_IMM_PKT_GENERIC, the following parameter substitutions will be made:
#   {0} the number of bytes to be sent in the NMRA DCC packet
#   {1} the repeat count
#   {2} the Loconet message byte which contains the repeat count, represented as
#       a decimal integer
#   {3} the DHI value from the LocoNet message, represented as a hexadecimal integer
#       via LN_MSG_HEXADECIMAL_REPRESENTATION
#   {4} the IM1 value from the LocoNet message, represented as a hexadecimal integer
#       via LN_MSG_HEXADECIMAL_REPRESENTATION
#   {5} the IM2 value from the LocoNet message, represented as a hexadecimal integer
#       via LN_MSG_HEXADECIMAL_REPRESENTATION
#   {6} the IM3 value from the LocoNet message, represented as a hexadecimal integer
#       via LN_MSG_HEXADECIMAL_REPRESENTATION
#   {7} the IM4 value from the LocoNet message, represented as a hexadecimal integer
#       via LN_MSG_HEXADECIMAL_REPRESENTATION
#   {8} the IM5 value from the LocoNet message, represented as a hexadecimal integer
#       via LN_MSG_HEXADECIMAL_REPRESENTATION
#   {9} a string which contains a list of the NMRA DCC packet bytes, represented as
#       a list of hexadecimal values
LN_MSG_OPC_IMM_PKT_GENERIC = Send packet immediate: {0} bytes, repeat count {1}({2})\n\tDHI={3}, IM1={4}, IM2={5}, IM3={6}, IM4={7}, IM5={8}\n\tpacket: {9}.\n

# in LN_MSG_SEND_PACKET_IMM_SET_F21_TO_F28, the following parameter substitutions
# will be made:
#   {0} is the loco address
#   {1} is the F21 state, via LN_MSG_FUNC_ON or LN_MSG_FUNC_ON, as appropriate
#   {2} is the F22 state, via LN_MSG_FUNC_ON or LN_MSG_FUNC_ON, as appropriate
#   {3} is the F23 state, via LN_MSG_FUNC_ON or LN_MSG_FUNC_ON, as appropriate
#   {4} is the F24 state, via LN_MSG_FUNC_ON or LN_MSG_FUNC_ON, as appropriate
#   {5} is the F25 state, via LN_MSG_FUNC_ON or LN_MSG_FUNC_ON, as appropriate
#   {6} is the F26 state, via LN_MSG_FUNC_ON or LN_MSG_FUNC_ON, as appropriate
#   {7} is the F27 state, via LN_MSG_FUNC_ON or LN_MSG_FUNC_ON, as appropriate
#   {8} is the F28 state, via LN_MSG_FUNC_ON or LN_MSG_FUNC_ON, as appropriate
LN_MSG_SEND_PACKET_IMM_SET_F21_TO_F28 = Send packet immediate: Locomotive {0} set F21={1}, F22={2}, F23={3}, F24={4}, F25={5}, F26={6}, F27={7}, F28={8}.\n

# in LN_MSG_SEND_PACKET_IMM_SET_F13_TO_F20, the following parameter substitutions
# will be made:
#   {0} is the loco address
#   {1} is the F13 state, via LN_MSG_FUNC_ON or LN_MSG_FUNC_ON, as appropriate
#   {2} is the F14 state, via LN_MSG_FUNC_ON or LN_MSG_FUNC_ON, as appropriate
#   {3} is the F15 state, via LN_MSG_FUNC_ON or LN_MSG_FUNC_ON, as appropriate
#   {4} is the F16 state, via LN_MSG_FUNC_ON or LN_MSG_FUNC_ON, as appropriate
#   {5} is the F17 state, via LN_MSG_FUNC_ON or LN_MSG_FUNC_ON, as appropriate
#   {6} is the F18 state, via LN_MSG_FUNC_ON or LN_MSG_FUNC_ON, as appropriate
#   {7} is the F19 state, via LN_MSG_FUNC_ON or LN_MSG_FUNC_ON, as appropriate
#   {8} is the F20 state, via LN_MSG_FUNC_ON or LN_MSG_FUNC_ON, as appropriate
LN_MSG_SEND_PACKET_IMM_SET_F13_TO_F20 = Send packet immediate: Locomotive {0} set F13={1}, F14={2}, F15={3}, F16={4}, F17={5}, F18={6}, F19={7}, F20={8}.\n

# in LN_MSG_SEND_PACKET_IMM_SET_F9_TO_F12, the following parameter substitutions
# will be made:
#   {0} is the loco address
#   {1} is the F9 state, via LN_MSG_FUNC_ON or LN_MSG_FUNC_ON, as appropriate
#   {2} is the F10 state, via LN_MSG_FUNC_ON or LN_MSG_FUNC_ON, as appropriate
#   {3} is the F11 state, via LN_MSG_FUNC_ON or LN_MSG_FUNC_ON, as appropriate
#   {4} is the F12 state, via LN_MSG_FUNC_ON or LN_MSG_FUNC_ON, as appropriate
LN_MSG_SEND_PACKET_IMM_SET_F9_TO_F12 = Send packet immediate: Locomotive {0} set F9={1}, F10={2}, F11={3}, F12={4}.\n

# in LN_MSG_UHLEN_READ_CV_REG_MODE_FROM_PT, LN_MSG_UHLEN_WRITE_CV_REG_MODE_FROM_PT,
# LN_MSG_UHLEN_READ_CV_PAGED_MODE_FROM_PT, LN_MSG_UHLEN_WRITE_CV_PAGED_MODE_FROM_PT,
# and LN_MSG_UHLEN_READ_CV_DIRECT_BYTE_MODE_FROM_PT, the following parameter
# substitution will be made:
#   {0} is the number of the CV being accessed.
LN_MSG_UHLEN_READ_CV_REG_MODE_FROM_PT = Read CV in Register Mode from PT for Uhlenbrock IB-COM / Intellibox - CV: {0}\n
LN_MSG_UHLEN_WRITE_CV_REG_MODE_FROM_PT = Write CV in Register Mode from PT for Uhlenbrock IB-COM / Intellibox - CV: {0}.\n
LN_MSG_UHLEN_READ_CV_PAGED_MODE_FROM_PT = Read CV in Paged Mode from PT for Uhlenbrock IB-COM / Intellibox - CV: {0}.\n
LN_MSG_UHLEN_WRITE_CV_PAGED_MODE_FROM_PT = Write CV in Paged Mode from PT for Uhlenbrock IB-COM / Intellibox - CV: {0}.\n
LN_MSG_UHLEN_READ_CV_DIRECT_BYTE_MODE_FROM_PT = Read CV in Direct Byte Mode from PT for Uhlenbrock IB-COM / Intellibox - CV: {0}.\n

# in LN_MSG_UHLEN_WRITE_CV_DIRECT_BYTE_MODE_FROM_PT, and LN_MSG_UHLEN_CV_OPERATION_UNKNOWN,
#   the following parameter substitutions will be made:
#   {0} is the number of the CV being accessed.
#   {1} is the value to be written to the CV
LN_MSG_UHLEN_WRITE_CV_DIRECT_BYTE_MODE_FROM_PT = Write CV in Register Mode from PT for Uhlenbrock IB-COM / Intellibox - CV: {0} Value: {1}.\n
LN_MSG_UHLEN_CV_OPERATION_UNKNOWN = Unknown Uhlenbrock IB-COM / Intellibox PT command CV: {0}  Value: {1}.\n

# in LN_MSG_UHLEN_CV_OPS_MODE_WRITE, the following parameter substitutions will be made:
#   {0} is the loco address
#   {1} is the number of the CV being accessed.
#   {2} is the value to be written to the CV
LN_MSG_UHLEN_CV_OPS_MODE_WRITE = Write CV on Main Track (Ops Mode) for Uhlenbrock IB-COM / Intellibox - Address: {0} CV: {1} Value: {2}.\n

# in LN_MSG_UHLEN_SEND_PKT_IMM_UNDEFINED, the following parameter substitutions will be made:
#   {0} is the value from byte 2 of the LocoNet message, expressed as a hexadecimal integer,
#       via LN_MSG_HEXADECIMAL_REPRESENTATION
LN_MSG_UHLEN_SEND_PKT_IMM_UNDEFINED = Undefined Send Packet Immediate, 3rd byte id {0} is not 0x7f.\n

LN_MSG_SET_PR3_MODE_LOCONET_IF_WITHOUT_TERM = Set PR3 to MS100 mode without PR3 termination of LocoNet (i.e. use PR3 with command station present).\n
LN_MSG_SET_PR3_MODE_PR3_PROGRAMMING_TRACK_ONLY = Set PR3 to decoder programming track mode (i.e. no command station present).\n
LN_MSG_SET_PR3_MODE_LN_MSG_SET_PR3_MODE_LOCONET_IF_WITH_TERM = Set PR3 to MS100 mode with PR3 termination of LocoNet (i.e. use PR3 without command station present).\n

# in LN_MSG_INTELLIBOX_SLOT_SET_F9_TO_F12, the following parameter substitutions
# will be made:
#   {0} is the intellibox slot number
#   {1} is the F9 state, via LN_MSG_FUNC_ON or LN_MSG_FUNC_ON, as appropriate
#   {2} is the F10 state, via LN_MSG_FUNC_ON or LN_MSG_FUNC_ON, as appropriate
#   {3} is the F11 state, via LN_MSG_FUNC_ON or LN_MSG_FUNC_ON, as appropriate
#   {4} is the F12 state, via LN_MSG_FUNC_ON or LN_MSG_FUNC_ON, as appropriate
LN_MSG_INTELLIBOX_SLOT_SET_F9_TO_F12 = Set (Intellibox-II format) loco in slot {0} F9={1} F10={2} F11={3} F12={4}.\n

# in LN_MSG_INTELLIBOX_SPECIAL_FUNC_CTL, the following parameter substitutions will be made:
#   {0} is a string representing the operation format, from
#       LN_MSG_INTELLIBOX_FUNC_CTL_HELPER_IB1 or LN_MSG_INTELLIBOX_FUNC_CTL_HELPER_IB2,
#       as appropriate
#   {1} is the slot number
#   {2} is the first function information, via LN_MSG_INTELLIBOX_FUNC_CTL_HELPER_INDIV_FUNC,
#       as appropriate
#   {3} is the second function information, via LN_MSG_INTELLIBOX_FUNC_CTL_HELPER_INDIV_FUNC,
#       as appropriate
#   {4} is the third function information, via LN_MSG_INTELLIBOX_FUNC_CTL_HELPER_INDIV_FUNC,
#       as appropriate
#   {5} is the fourth function information, via LN_MSG_INTELLIBOX_FUNC_CTL_HELPER_INDIV_FUNC,
#       as appropriate
#   {6} is the fifth function information, via LN_MSG_INTELLIBOX_FUNC_CTL_HELPER_INDIV_FUNC,
#       as appropriate
#   {7} is the sixth function information, via LN_MSG_INTELLIBOX_FUNC_CTL_HELPER_INDIV_FUNC,
#       as appropriate
#   {8} is the seventh function information, via LN_MSG_INTELLIBOX_FUNC_CTL_HELPER_INDIV_FUNC,
#       as appropriate
LN_MSG_INTELLIBOX_FUNC_CTL = Set {0} loco in slot {1} {2} {3} {4} {5} {6} {7} {8}.\n

# in LN_MSG_INTELLIBOX_FUNC_CTL_HELPER_INDIV_FUNC, the following substitutions
# will be made:
#   {0} is the function number
#   {1} is the state of the function, from LN_MSG_FUNC_OFF or LN_MSG_FUNC_ON, as
#       appropriate
LN_MSG_INTELLIBOX_FUNC_CTL_HELPER_INDIV_FUNC = F{0}={1}

LN_MSG_INTELLIBOX_FUNC_CTL_HELPER_IB1 = (Intellibox-I v2.x format)
LN_MSG_INTELLIBOX_FUNC_CTL_HELPER_IB2 = (Intellibox-II format)

# in LN_MSG_INTELLIBOX_SPECIAL_FUNC_CTL, the following parameter substitutions will be made:
#   {0} is the slot number
#   {1} is the first function information, via LN_MSG_INTELLIBOX_FUNC_CTL_HELPER_INDIV_FUNC,
#       as appropriate
#   {2} is the second function information, via LN_MSG_INTELLIBOX_FUNC_CTL_HELPER_INDIV_FUNC,
#       as appropriate
#   {3} is the third function information, via LN_MSG_INTELLIBOX_FUNC_CTL_HELPER_INDIV_FUNC,
#       as appropriate
LN_MSG_INTELLIBOX_SPECIAL_FUNC_CTL = Set (Intellibox-II format) loco in slot {0} F12={1} F20={2} F28={3}.\n

# in LN_MSG_INTELLIBOX_SPECIAL_FUNC_CTL, the following parameter substitutions will be made:
#   {0} is the slot number
#   {1} is the F0 state, via LN_MSG_INTELLIBOX_FUNC_CTL_HELPER_INDIV_FUNC,
#       as appropriate
#   {2} is the F1 state, via LN_MSG_INTELLIBOX_FUNC_CTL_HELPER_INDIV_FUNC,
#       as appropriate
#   {3} is the F2 state, via LN_MSG_INTELLIBOX_FUNC_CTL_HELPER_INDIV_FUNC,
#       as appropriate
#   {4} is the F3 state, via LN_MSG_INTELLIBOX_FUNC_CTL_HELPER_INDIV_FUNC,
#       as appropriate
#   {5} is the F4 state, via LN_MSG_INTELLIBOX_FUNC_CTL_HELPER_INDIV_FUNC,
#       as appropriate
LN_MSG_INTELLIBOX_FUNC_CTL_F0_TO_F4 = Set (Intellibox-II v2.x format) loco in slot {0} {1} {2} {3} {4} {5}.\n

LN_MSG_UNKNOWN_MESSAGE = Unable to parse LocoNet message.\n

# in LN_MONITOR_MESSGAGE_RAW_HEX_INFO, the following parameter substitution will
# be made:
#   {0} is a list of bytes in the message, shown as a string of hexadecimal values
LN_MONITOR_MESSGAGE_RAW_HEX_INFO = contents: {0}\n

# in LN_MONITOR_MESSAGE_PREPEND_OPCODE_INFO, the following parameter substitution will
# be made:
#   {0} is a string containing the OPCODE "name" as interpreted by LnConstants.OPC_NAME
#   {1} is the interpreted LocoNet message
LN_MONITOR_MESSAGE_PREPEND_OPCODE_INFO = {0}: {1}

# in LN_MSG_CMD_STN_ROUTE_QUERY, the following parameter substitutions will
# be made:
#   {0} is an int representing the DCS100/200 interpretation of "route number" beind queried
#   {1} is an int containing the DCS100/200 first route entry being queried
#   {2} is an int containing the DCS100/200 last route entry being queried
#   {3} is a int representing the DCS210/240 interpretation of "route number" being queried
#   {4} is a int containing the DCS210/240 first route entry being queried
#   {5} is a int containing the DCS210/240 last route entry being queried
LN_MSG_CMD_STN_ROUTE_QUERY = Query DCS100/200 Route {0} entries {1}-{2} or DCS210/240 Route {3} entries {4}-{5}.\n

# in LN_MSG_CMD_STN_ROUTE_WRITE, and LN_MSG_CMD_STN_ROUTE_REPORT, the following
# parameter substitutions will be made:
#   {0} is an int representing the DCS100/200 interpretation of "route number" being written
#   {1} is an int containing the DCS100/200 first route entry being written
#   {2} is an int containing the DCS100/200 last route entry being written
#   {3} is a int representing the DCS210/240 interpretation of "route number" being written
#   {4} is a int containing the DCS210/240 first route entry being written
#   {5} is a int containing the DCS210/240 last route entry being written
#   {6} is the turnout number for the first entry of the group
#   {7} is the representation of the position of the first turnout number in the group
#   {8} is the turnout number for the second entry of the group
#   {9} is the representation of the position of the second turnout number in the group
#   {10} is the turnout number for the third entry of the group
#   {11} is the representation of the position of the third turnout number in the group
#   {12} is the turnout number for the fourth entry of the group
#   {13} is the representation of the position of the fourth turnout number in the group
LN_MSG_CMD_STN_ROUTE_WRITE = Write DCS100/200 Route {0} entries {1}-{2} or DCS210/240 Route {3} entries {4}-{5} with {6}{7}, {8}{9}, {10}{11}, {12}{13}.\n
LN_MSG_CMD_STN_ROUTE_REPORT = Report DCS100/200 Route {0} entries {1}-{2} or DCS210/240 Route {3} entries {4}-{5} with {6}{7}, {8}{9}, {10}{11}, {12}{13}.\n

#
LN_MSG_REQ_EXP_SLOT_FOR_ADDR = Request Expanded slot for loco address {0}.\n
LN_MSG_OPC_EXP_SPEED_DIRECTION = Slot {0} Speed {1} Direction {2} ThrottleID {3}.\n
LN_MSG_OPC_EXP_FUNCTIONS_F0_F6 = Slot {0} F0={1} F1={2} F2={3} F3={4} F4={5} F5={6} F6={7}.\n
LN_MSG_OPC_EXP_FUNCTIONS_F7_F13 = Slot {0} F7={1} F8={2} F9={3} F10={4} F11={5} F12={6} F13={7}.\n
LN_MSG_OPC_EXP_FUNCTIONS_F14_F20 = Slot {0} F14={1} F15={2} F16={3} F17={4} F18={5} F19={6} F20={7}.\n
LN_MSG_OPC_EXP_FUNCTIONS_F21_F28 = Slot {0} F21={1} F28={2} F23={3} F24={4} F25={5} F28={6} F27={7} F28={8}.\n
LN_MSG_OPC_EXP_SET_STATUS = Set Slot {0} Status to {1} {2} {3}.\n
LN_MSG_OPC_EXP_UNCONSISTING = Slot {0} dropped from consist.\n
LN_MSG_OPC_EXP_CONSISTING = Slot {0} added to consist top {1}.\n

LN_MSG_OPC_EXP_SPECIALSTATUS = Report of status slot {0}:\n\t {1}\n\t {2}\n
LN_MSG_OPC_EXP_SPECIALSTATUS_BASE = Device: Type {0}, Serial {1}.
LN_MSG_OPC_EXP_SPECIALSTATUS_BASEDETAIL = Device: Type {0}, Serial {1}. HwVersion {2}, SwVersion {3}.

LN_MSG_OPC_EXP_SPECIALSTATUS_ELECTRIC = Track Volts {0}, Input Volts {1}, Amps In {2}, Amps Limit {3}.\n\t Railsync Volts Loaded: {4} UnLoaded {5}
LN_MSG_OPC_EXP_SPECIALSTATUS_LOCONET = Messages {0}, Errors {1}
<<<<<<< HEAD
LN_MSG_OPC_EXP_SPECIALSTATUS_SLOTS = Slots InUse {0}, Idle {1}, Idle {2}
=======
LN_MSG_OPC_EXP_SPECIALSTATUS_SLOTS = Slots InUse {0}, Idle {1}, Free {2}
>>>>>>> 9b944cf6
LN_MSG_OPC_EXP_SPECIALSTATUS_FLAGS = Flags Unknown.<|MERGE_RESOLUTION|>--- conflicted
+++ resolved
@@ -1495,9 +1495,5 @@
 
 LN_MSG_OPC_EXP_SPECIALSTATUS_ELECTRIC = Track Volts {0}, Input Volts {1}, Amps In {2}, Amps Limit {3}.\n\t Railsync Volts Loaded: {4} UnLoaded {5}
 LN_MSG_OPC_EXP_SPECIALSTATUS_LOCONET = Messages {0}, Errors {1}
-<<<<<<< HEAD
-LN_MSG_OPC_EXP_SPECIALSTATUS_SLOTS = Slots InUse {0}, Idle {1}, Idle {2}
-=======
 LN_MSG_OPC_EXP_SPECIALSTATUS_SLOTS = Slots InUse {0}, Idle {1}, Free {2}
->>>>>>> 9b944cf6
 LN_MSG_OPC_EXP_SPECIALSTATUS_FLAGS = Flags Unknown.
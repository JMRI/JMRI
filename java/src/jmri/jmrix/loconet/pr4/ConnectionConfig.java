--- conflicted
+++ resolved
@@ -40,13 +40,10 @@
         return "LocoNet PR4"; // NOI18N
     }
 
-<<<<<<< HEAD
     /**
      * Is Option List 2 Advanced?
      * @return boolean, always false 
      */
-=======
->>>>>>> 13c10bb4
     public boolean isOptList2Advanced() {
         return false;
     }

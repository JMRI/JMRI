--- conflicted
+++ resolved
@@ -62,7 +62,6 @@
             "LnThrottleManager", "SlotManager",  // NOI18N
             IdleSupport.SUPPORTS_OPC_IDLE,
             MultiMeterSupport.SUPPORTS_MULTIMETER_FUNCTION,
-<<<<<<< HEAD
             LocoResetSupport.SUPPORTS_LOCO_RESET_FUNCTION,
             CommandStationFracType.CLOCK15BIT,
             Arrays.asList(new SlotMapEntry(0,0,SlotType.SYSTEM),
@@ -74,16 +73,24 @@
                     new SlotMapEntry(376,384,SlotType.SYSTEM),
                     new SlotMapEntry(385,432,SlotType.LOCO))
             ),
-=======
+    COMMAND_STATION_DCS240PLUS("DCS240+ (Advanced Command Station)",  // NOI18N
+            ReadsFromServiceModeTrack.CAN_READ_ON_SVC_TRACK,
+            ProgDepowersTrack.TRACK_UNCHANGED_BY_PROGRAMMING,
+            "LnThrottleManager", "SlotManager",  // NOI18N
+            IdleSupport.SUPPORTS_OPC_IDLE,
+            MultiMeterSupport.SUPPORTS_MULTIMETER_FUNCTION,
             LocoResetSupport.SUPPORTS_LOCO_RESET_FUNCTION),
-    COMMAND_STATION_DCS240PLUS("DCS240+ (Advanced Command Station)",  // NOI18N
-            ReadsFromServiceModeTrack.CAN_READ_ON_SVC_TRACK,
-            ProgDepowersTrack.TRACK_UNCHANGED_BY_PROGRAMMING,
-            "LnThrottleManager", "SlotManager",  // NOI18N
-            IdleSupport.SUPPORTS_OPC_IDLE,
-            MultiMeterSupport.SUPPORTS_MULTIMETER_FUNCTION,
-            LocoResetSupport.SUPPORTS_LOCO_RESET_FUNCTION),
->>>>>>> 7d25e5ce
+            CommandStationFracType.CLOCK15BIT,
+            Arrays.asList(new SlotMapEntry(0,0,SlotType.SYSTEM),
+                    new SlotMapEntry(1,120,SlotType.LOCO),
+                    new SlotMapEntry(121,128,SlotType.SYSTEM),
+                    new SlotMapEntry(129,247,SlotType.LOCO),
+                    new SlotMapEntry(248,256,SlotType.SYSTEM),
+                    new SlotMapEntry(257,375,SlotType.LOCO),
+                    new SlotMapEntry(376,384,SlotType.SYSTEM),
+                    new SlotMapEntry(385,432,SlotType.LOCO))
+            ),
+
     COMMAND_STATION_DCS210PLUS("DCS210+ (Advanced Command Station)",  // NOI18N
             ReadsFromServiceModeTrack.CAN_READ_ON_SVC_TRACK,
             ProgDepowersTrack.TRACK_UNCHANGED_BY_PROGRAMMING,
@@ -336,24 +343,26 @@
             "LnThrottleManager", "SlotManager",  // NOI18N
             IdleSupport.NO_OPC_IDLE_SUPPORT,
             MultiMeterSupport.SUPPORTS_MULTIMETER_FUNCTION,
-<<<<<<< HEAD
-            LocoResetSupport.NO_LOCO_RESET_SUPPORT,
-            CommandStationFracType.CLOCK15BIT,
-            Arrays.asList(new SlotMapEntry(0,0,SlotType.SYSTEM),
-                    new SlotMapEntry(1,120,SlotType.UNKNOWN),
-                    new SlotMapEntry(121,127,SlotType.SYSTEM),
-                    new SlotMapEntry(128,432,SlotType.UNKNOWN))
-            ),
-=======
-            LocoResetSupport.NO_LOCO_RESET_SUPPORT),
+            LocoResetSupport.NO_LOCO_RESET_SUPPORT,
+            CommandStationFracType.CLOCK15BIT,
+            Arrays.asList(new SlotMapEntry(0,0,SlotType.SYSTEM),
+                    new SlotMapEntry(1,120,SlotType.UNKNOWN),
+                    new SlotMapEntry(121,127,SlotType.SYSTEM),
+                    new SlotMapEntry(128,432,SlotType.UNKNOWN))
+            ),
     COMMAND_STATION_USB_DCS240PLUS_ALONE("DCS240+ USB interface as standalone programmer", // NOI18N
             ReadsFromServiceModeTrack.CAN_READ_ON_SVC_TRACK,
             ProgDepowersTrack.TRACK_UNCHANGED_BY_PROGRAMMING,
             "LnThrottleManager", "SlotManager",  // NOI18N
             IdleSupport.NO_OPC_IDLE_SUPPORT,
             MultiMeterSupport.SUPPORTS_MULTIMETER_FUNCTION,
-            LocoResetSupport.NO_LOCO_RESET_SUPPORT),
->>>>>>> 7d25e5ce
+            LocoResetSupport.NO_LOCO_RESET_SUPPORT,
+            CommandStationFracType.CLOCK15BIT,
+            Arrays.asList(new SlotMapEntry(0,0,SlotType.SYSTEM),
+                    new SlotMapEntry(1,120,SlotType.UNKNOWN),
+                    new SlotMapEntry(121,127,SlotType.SYSTEM),
+                    new SlotMapEntry(128,432,SlotType.UNKNOWN))
+            ),
     COMMAND_STATION_USB_DCS210Plus_ALONE("DCS210+ USB interface as standalone programmer", // NOI18N
             ReadsFromServiceModeTrack.CAN_READ_ON_SVC_TRACK,
             ProgDepowersTrack.TRACK_UNCHANGED_BY_PROGRAMMING,

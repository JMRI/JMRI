package jmri.jmrix.loconet.lnsvf2;

import java.util.Locale;
import jmri.jmrix.loconet.LnConstants;
import jmri.jmrix.loconet.LocoNetMessage;
import org.slf4j.Logger;
import org.slf4j.LoggerFactory;

/**
 * Supporting class for LocoNet SV Programming Format 2 messaging
 * 
 * Some of the message formats used in this class are Copyright Digitrax, Inc.
 * and used with permission as part of the JMRI project. That permission does
 * not extend to uses in other software products. If you wish to use this code,
 * algorithm or these message formats outside of JMRI, please contact Digitrax
 * Inc for separate permission.

 * @author B. Milhaupt Copyright (C) 2015
 */
public class LnSv2MessageContents {
    private int src;
    private int sv_cmd;
    private int dst_l;
    private int dst_h;
    private int dst;
    private int sv_adrl;
    private int sv_adrh;
    private int sv_adr;
    private int d1;
    private int d2;
    private int d3;
    private int d4;

    // LocoNet "SV 2 format" helper definitions: length byte value for OPC_PEER_XFER message
    public final static int SV2_LENGTH_ELEMENT_VALUE = 0x10;
    
    // LocoNet "SV 2 format" helper definitions: indexes into the LocoNet message
    public final static int SV2_LENGTH_ELEMENT_INDEX = 1;
    public final static int SV2_SRC_ELEMENT_INDEX = 2;
    public final static int SV2_SV_CMD_ELEMENT_INDEX = 3;
    public final static int SV2_SV_TYPE_ELEMENT_INDEX = 4;
    public final static int SV2_SVX1_ELEMENT_INDEX = 5;
    public final static int SV2_SV_DST_L_ELEMENT_INDEX = 6;
    public final static int SV2_SV_DST_H_ELEMENT_INDEX = 7;
    public final static int SV2_SV_ADRL_ELEMENT_INDEX = 8;
    public final static int SV2_SV_ADRH_ELEMENT_INDEX = 9;
    public final static int SV2_SVX2_ELEMENT_INDEX = 10;
    public final static int SV2_SVD1_ELEMENT_INDEX = 11;
    public final static int SV2_SVD2_ELEMENT_INDEX = 12;
    public final static int SV2_SVD3_ELEMENT_INDEX = 13;
    public final static int SV2_SVD4_ELEMENT_INDEX = 14;
    
//  helpers for decoding SV format 2 messages (versus other OCP_PEER_XFER messages with length 0x10)
    public final static int SV2_SRC_ELEMENT_MASK = 0x7f;
    public final static int SV2_SVX1_ELEMENT_VALIDITY_CHECK_MASK = 0x70;
    public final static int SV2_SVX1_ELEMENT_VALIDITY_CHECK_VALUE = 0x10;
    public final static int SV2_SV_DST_L_DSTLX7_CHECK_MASK = 0x01;
    public final static int SV2_SV_DST_H_DSTHX7_CHECK_MASK = 0x02;
    public final static int SV2_SV_ADRL_SVADRL7_CHECK_MASK = 0x04;
    public final static int SV2_SV_ADRH_SVADRH7_CHECK_MASK = 0x08;
    public final static int SV2_SVX2_ELEMENT_VALIDITY_CHECK_MASK = 0x70;
    public final static int SV2_SVX2_ELEMENT_VALIDITY_CHECK_VALUE = 0x10;
    public final static int SV2_SV_D1_D1X7_CHECK_MASK = 0x01;
    public final static int SV2_SV_D2_D2X7_CHECK_MASK = 0x02;
    public final static int SV2_SV_D3_D3X7_CHECK_MASK = 0x04;
    public final static int SV2_SV_D4_D4X7_CHECK_MASK = 0x08;
    public final static int SV2_SV_TYPE_ELEMENT_VALIDITY_CHECK_MASK = 0x7F;
    public final static int SV2_SV_TYPE_ELEMENT_VALIDITY_CHECK_VALUE = 0x02;

// helpers for decoding SV_CMD
    public final static int SV_CMD_WRITE_ONE = 0x01;
    public final static int SV_CMD_WRITE_ONE_REPLY = 0x41; // reply to SV_CMD_WRITE_ONE
    
    public final static int SV_CMD_QUERY_ONE = 0x02;
    public final static int SV_CMD_REPORT_ONE = 0x42;   // reply to SV_CMD_QUERY_ONE
    
    public final static int SV_CMD_WRITE_ONE_MASKED = 0x03;
    public final static int SV_CMD_WRITE_ONE_MASKED_REPLY = 0x43;   // reply to SV_CMD_WRITE_ONE_MASKED
    
    public final static int SV_CMD_WRITE_FOUR = 0x05;
    public final static int SV_CMD_WRITE_FOUR_REPLY = 0x45;   // reply to SV_CMD_WRITE_FOUR
    
    public final static int SV_CMD_QUERY_FOUR = 0x06;
    public final static int SV_CMD_REPORT_FOUR = 0x46;   // reply to SV_CMD_QUERY_FOUR
    
    public final static int SV_CMD_DISCOVER_DEVICES_QUERY = 0x07;
    public final static int SV_CMD_DISCOVER_DEVICE_REPORT = 0x47;   // reply to SV_CMD_DISCOVER_DEVICES_QUERY
    
    public final static int SV_CMD_IDENTIFY_DEVICE_BY_DEVICE_ADDRESS = 0x08;
    public final static int SV_CMD_IDENTIFY_DEVICE_BY_DEVICE_ADDRESS_REPLY = 0x48;   // reply to SV_CMD_IDENTIFY_DEVICE_BY_DEVICE_ADDRESS
    
    public final static int SV_CMD_CHANGE_ADDRESS_REQUEST = 0x09;
    public final static int SV_CMD_CHANGE_ADDRESS_REPLY = 0x49;   // reply to SV_CMD_CHANGE_ADDRESS_REQUEST
    
    public final static int SV_CMD_RECONFIGURE_REQUEST = 0x0F;
    public final static int SV_CMD_RECONFIGURE_REPLY = 0x4F;   // reply to SV_CMD_RECONFIGURE_REQUEST

// LocoNet "SV 2 format" helper definitions: SV_CMD "reply" bit
    public final static int SV2_SV_CMD_REPLY_BIT_NUBMER = 0x6;
    public final static int SV2_SV_CMD_REPLY_BIT_MASK = (2^SV2_SV_CMD_REPLY_BIT_NUBMER);

    // LocoNet "SV 2 format" helper definitions for data
    public final static int SV2_SV_DATA_INDEX_EEPROM_SIZE = 1;
    public final static int SV2_SV_DATA_INDEX_SOFTWARE_VERSION = 2;
    public final static int SV2_SV_DATA_INDEX_SERIAL_NUMBER_LOW = 3;
    public final static int SV2_SV_DATA_INDEX_SERIAL_NUMBER_HIGH = 4;
    
            
    /**
     * Create a new LnSV2MessageContents object from a LocoNet message
     * @param m LocoNet message containing an SV Programming Format 2 message
     * @throws IllegalArgumentException if the LocoNet message is not a valid, supported 
     *      SV Programming Format 2 message
     */
    public LnSv2MessageContents(LocoNetMessage m)
            throws java.lang.IllegalArgumentException {

        log.debug("interpreting a LocoNet message - may be an SV2 message");  // NOI18N
        if (!isSupportedSv2Message(m)) {
            log.debug("interpreting a LocoNet message is NOT an SV2 message");   // NOI18N
            throw new java.lang.IllegalArgumentException("LocoNet message is not an SV2 message"); // NOI18N
        }
        src = m.getElement(SV2_SRC_ELEMENT_INDEX);
        int svx1 = m.getElement(SV2_SVX1_ELEMENT_INDEX);
        int svx2 = m.getElement(SV2_SVX2_ELEMENT_INDEX);
        sv_cmd = m.getElement(SV2_SV_CMD_ELEMENT_INDEX);
        dst_l = m.getElement(SV2_SV_DST_L_ELEMENT_INDEX)
                + (((svx1 & SV2_SV_DST_L_DSTLX7_CHECK_MASK) == SV2_SV_DST_L_DSTLX7_CHECK_MASK)
                ? 0x80 : 0);
        dst_h = m.getElement(SV2_SV_DST_H_ELEMENT_INDEX)
                + (((svx1 & SV2_SV_DST_H_DSTHX7_CHECK_MASK) == SV2_SV_DST_H_DSTHX7_CHECK_MASK)
                ? 0x80 : 0);
        dst = dst_l + (256 * dst_h);

        sv_adrl = m.getElement(SV2_SV_ADRL_ELEMENT_INDEX)
                + (((svx1 & SV2_SV_ADRL_SVADRL7_CHECK_MASK) == SV2_SV_ADRL_SVADRL7_CHECK_MASK)
                ? 0x80 : 0);
        sv_adrh = m.getElement(SV2_SV_ADRH_ELEMENT_INDEX)
                + (((svx1 & SV2_SV_ADRH_SVADRH7_CHECK_MASK) == SV2_SV_ADRH_SVADRH7_CHECK_MASK)
                ? 0x80 : 0);
        sv_adr = sv_adrl + (256 * sv_adrh);

        d1 = m.getElement(SV2_SVD1_ELEMENT_INDEX)
                + (((svx2 & SV2_SV_D1_D1X7_CHECK_MASK) == SV2_SV_D1_D1X7_CHECK_MASK)
                ? 0x80 : 0);

        d2 = m.getElement(SV2_SVD2_ELEMENT_INDEX)
                + (((svx2 & SV2_SV_D2_D2X7_CHECK_MASK) == SV2_SV_D2_D2X7_CHECK_MASK)
                ? 0x80 : 0);

        d3 = m.getElement(SV2_SVD3_ELEMENT_INDEX)
                + (((svx2 & SV2_SV_D3_D3X7_CHECK_MASK) == SV2_SV_D3_D3X7_CHECK_MASK)
                ? 0x80 : 0);

        d4 = m.getElement(SV2_SVD4_ELEMENT_INDEX)
                + (((svx2 & SV2_SV_D4_D4X7_CHECK_MASK) == SV2_SV_D4_D4X7_CHECK_MASK)
                ? 0x80 : 0);
    }

    /**
     * Check a LocoNet message to determine if it is a valid SV Programming Format 
     *      2 message.
     * @param m  LocoNet message to check
     * @return true if LocoNet message m is a supported SV Programming Format 2
     *      message, else false.
     */
    public static boolean isSupportedSv2Message(LocoNetMessage m) {
        // must be OPC_PEER_XFER opcode
        if (m.getOpCode() != LnConstants.OPC_PEER_XFER) { 
            log.debug ("cannot be SV2 message because not OPC_PEER_XFER");  // NOI18N
            return false;
        }
        
        // length of OPC_PEER_XFER must be 0x10
        if (m.getElement(1) != 0x10) {
            log.debug ("cannot be SV2 message because not length 0x10");  // NOI18N
            return false;
            }
        
        // <SV_TYPE> must be correct
        if ((m.getElement(SV2_SV_TYPE_ELEMENT_INDEX) 
                & SV2_SV_TYPE_ELEMENT_VALIDITY_CHECK_MASK)
                != SV2_SV_TYPE_ELEMENT_VALIDITY_CHECK_VALUE) {
            log.debug ("cannot be SV2 message because type byte not correct");  // NOI18N
            return false;
        }
        
        // "extended command" identifier must be correct.  Check part of the 
        // "extended command" identifier
        if ((m.getElement(SV2_SVX1_ELEMENT_INDEX) 
                & SV2_SVX1_ELEMENT_VALIDITY_CHECK_MASK) 
                != SV2_SVX1_ELEMENT_VALIDITY_CHECK_VALUE) {
            log.debug ("cannot be SV2 message because SVX1 upper nibble wrong");  // NOI18N
            return false;
        }
        // "extended command" identifier must be correct.  Check the rest
        // of the "extended command" identifier
        if ((m.getElement(SV2_SVX2_ELEMENT_INDEX) 
                & SV2_SVX2_ELEMENT_VALIDITY_CHECK_MASK) 
                != SV2_SVX2_ELEMENT_VALIDITY_CHECK_VALUE) {
            log.debug ("cannot be SV2 message because SVX2 upper nibble wrong");  // NOI18N
            return false;
        }
        
        // check the <SV_CMD> value
        if (isSupportedSv2Command(m.getElement(SV2_SV_CMD_ELEMENT_INDEX))) {
            log.debug("LocoNet message is a supported SV Format 2 message");
            return true;
        }
        log.debug("LocoNet message is not a supported SV Format 2 message");  // NOI18N
        return false;
    }
    
    /**
     *
     * @param m  LocoNet message to be verified as an SV Programming Format 2 message
     *      with the specified &lt;SV_CMD&gt; value
     * @param svCmd  SV Programming Format 2 command to expect
     * @return true if message is an SV Programming Format 2 message of the specified &lt;SV_CMD&gt;,
     *      else false.
     */
    public static boolean isLnMessageASpecificSv2Command(LocoNetMessage m, Sv2Command svCmd) {
        // must be OPC_PEER_XFER opcode
        if (m.getOpCode() != LnConstants.OPC_PEER_XFER) { 
            log.debug ("cannot be SV2 message because not OPC_PEER_XFER");  // NOI18N
            return false;
        }
        
        // length of OPC_PEER_XFER must be 0x10
        if (m.getElement(1) != 0x10) {
            log.debug ("cannot be SV2 message because not length 0x10");  // NOI18N
            return false;
            }
        
        // <SV_TYPE> must be correct
        if ((m.getElement(SV2_SV_TYPE_ELEMENT_INDEX) 
                & SV2_SV_TYPE_ELEMENT_VALIDITY_CHECK_MASK)
                != SV2_SV_TYPE_ELEMENT_VALIDITY_CHECK_VALUE) {
            log.debug ("cannot be SV2 message because type byte not correct");  // NOI18N
            return false;
        }
        
        // "extended command" identifier must be correct.  Check part of the 
        // "extended command" identifier
        if ((m.getElement(SV2_SVX1_ELEMENT_INDEX) 
                & SV2_SVX1_ELEMENT_VALIDITY_CHECK_MASK) 
                != SV2_SVX1_ELEMENT_VALIDITY_CHECK_VALUE) {
            log.debug ("cannot be SV2 message because SVX1 upper nibble wrong");  // NOI18N
            return false;
        }
        // "extended command" identifier must be correct.  Check the rest
        // of the "extended command" identifier
        if ((m.getElement(SV2_SVX2_ELEMENT_INDEX) 
                & SV2_SVX2_ELEMENT_VALIDITY_CHECK_MASK) 
                != SV2_SVX2_ELEMENT_VALIDITY_CHECK_VALUE) {
            log.debug ("cannot be SV2 message because SVX2 upper nibble wrong");  // NOI18N
            return false;
        }
        
        // check the <SV_CMD> value
        if (isSupportedSv2Command(m.getElement(SV2_SV_CMD_ELEMENT_INDEX))) {
            log.debug("LocoNet message is a supported SV Format 2 message");  // NOI18N
            if (extractMessageType(m).equals(svCmd)) {
                log.debug("LocoNet message is the specified SV Format 2 message");  // NOI18N
                return true;
            }
        }
        log.debug("LocoNet message is not a supported SV Format 2 message");  // NOI18N
        return false;
    }
    
    /**
     * Interprets a LocoNet message to determine its SV Programming Format 2 &lt;SV_CMD&gt;.
     * If the message is not an SV Programming Format 2 message, returns null
     * @param m  LocoNet message containing SV Programming Format 2 message
     * @return Sv2Command found in the SV Programming Format 2 message
     */
    public static Sv2Command extractMessageType(LocoNetMessage m) {
        if (isSupportedSv2Message(m)) {
            int msgCmd = m.getElement(SV2_SV_CMD_ELEMENT_INDEX);
            for (Sv2Command s: Sv2Command.values()) {
                if (s.getCmd() == msgCmd) {
                    log.debug("LocoNet message has SV2 message command {}", msgCmd);  // NOI18N
                    return s;
                }
            }
        }
        return null;
    }
    
    /**
     * Interprets the SV Programming Format 2 message into a human-readable string.
     * 
     * @return String containing a human-readable version of the SV Programming 
     *      Format 2 message
     */
    @Override
    public String toString() {
        Locale l = Locale.getDefault();
        return LnSv2MessageContents.this.toString(l);
    }
    
    /**
     * Interprets the SV Programming Format 2 message into a human-readable string.
     * 
     * @param locale  locale to use for the human-readable string
     * @return String containing a human-readable version of the SV Programming 
     *      Format 2 message, in the language specified by the Locale, if the 
     *      properties have been translated to that Locale, else in the deafult 
     *      English language.
     */
    public String toString(Locale locale) {
        String returnString;
        log.debug("interpreting an SV2 message - cmd is {}", sv_cmd);  // NOI18N
        
        switch (sv_cmd) {
            case (SV_CMD_WRITE_ONE):
                returnString = Bundle.getMessage(locale, "SV2_WRITE_ONE_INTERPRETED", 
                        src,
                        dst,
                        sv_adr,
                        d1);
                break;

            case (SV_CMD_WRITE_ONE_REPLY):
                returnString = Bundle.getMessage(locale, "SV2_WRITE_ONE_REPLY_INTERPRETED",
                        src,
                        dst,
                        sv_adr,
                        d1);
                break;

            case (SV_CMD_QUERY_ONE):
                returnString = Bundle.getMessage(locale, "SV2_READ_ONE_REQUEST_INTERPRETED", 
                        src,
                        dst,
                        sv_adr);
                break;

            case (SV_CMD_REPORT_ONE):
                returnString = Bundle.getMessage(locale, "SV2_READ_ONE_REPORT_INTERPRETED", 
                        src,
                        dst,
                        sv_adr,
                        d1);
                break;

            case (SV_CMD_WRITE_ONE_MASKED):
                returnString = Bundle.getMessage(locale, "SV2_WRITE_ONE_MASKED_INTERPRETED", 
                        src,
                        dst,
                        sv_adr,
                        d1,
                        d2);
                break;

            case (SV_CMD_WRITE_ONE_MASKED_REPLY):
                returnString = Bundle.getMessage(locale, "SV2_WRITE_ONE_MASKED_REPLY_INTERPRETED", 
                        src,
                        dst,
                        sv_adr,
                        d1,
                        d2);
                break;

            case (SV_CMD_WRITE_FOUR):
                /* Note: This code does not track total available SVs.  Total 
                        available SVs can vary by SV device type.  So the simple 
                        expedient used here is "last SV number is equal to first 
                        SV number plus 3".
                        */
                returnString = Bundle.getMessage(locale, "SV2_WRITE_FOUR_INTERPRETED", 
                        src,
                        dst,
                        sv_adr,
                        sv_adr+3,
                        d1,
                        d2,
                        d3,
                        d4);
                break;

            case (SV_CMD_WRITE_FOUR_REPLY):
                /* Note: This code does not track total available SVs.  Total 
                        available SVs can vary by SV device type.  So the simple 
                        expedient used here is "last SV number is equal to first 
                        SV number plus 3".
                        */
                returnString = Bundle.getMessage(locale, "SV2_WRITE_FOUR_REPLY_INTERPRETED", 
                        src,
                        dst,
                        sv_adr,
                        sv_adr+3,
                        d1,
                        d2,
                        d3,
                        d4);
                break;

            case (SV_CMD_QUERY_FOUR):
                /* Note: This code does not track total available SVs.  Total 
                        available SVs can vary by SV device type.  So the simple 
                        expedient used here is "last SV number is equal to first 
                        SV number plus 3".
                        */
                returnString = Bundle.getMessage(locale, "SV2_READ_FOUR_REQUEST_INTERPRETED", 
                        src,
                        dst,
                        sv_adr,
                        sv_adr+3);
                break;

            case (SV_CMD_REPORT_FOUR):
                /* Note: This code does not track total available SVs.  Total 
                        available SVs can vary by SV device type.  So the simple 
                        expedient used here is "last SV number is equal to first 
                        SV number plus 3".
                        */
                returnString = Bundle.getMessage(locale, "SV2_READ_FOUR_REPORT_INTERPRETED", 
                        src,
                        dst,
                        sv_adr,
                        sv_adr+3,
                        d1,
                        d2,
                        d3,
                        d4);
                break;

            case (SV_CMD_DISCOVER_DEVICES_QUERY):
                returnString = Bundle.getMessage(locale, "SV2_DISCOVER_DEVICES_INTERPRETED", 
                        src);
                break;

            case (SV_CMD_DISCOVER_DEVICE_REPORT):
                returnString = Bundle.getMessage(locale, "SV2_DEVICE_TYPE_REPORT_INTEPRETED",
                        src,
                        dst,
                        sv_adrl,
                        sv_adrh,
                        d1 + (256 * d2),
                        d3 + (256 * d4));
                break;

            case (SV_CMD_IDENTIFY_DEVICE_BY_DEVICE_ADDRESS):
                returnString = Bundle.getMessage(locale, "SV2_IDENTIFY_DEVICE_REQUEST_INTEPRETED",
                        src,
                        dst);
                break;

            case (SV_CMD_IDENTIFY_DEVICE_BY_DEVICE_ADDRESS_REPLY):
                returnString = Bundle.getMessage(locale, "SV2_DEVICE_IDENTITY_REPORT_INTEPRETED",
                        src,
                        dst,                // SV device address
                        sv_adrl,            // manufacturer id
                        sv_adrh,            // device id
                        d1 + (256 * d2),    // product id
                        d3 + (256 * d4));   // serial number
                break;

            case (SV_CMD_CHANGE_ADDRESS_REQUEST):
                returnString = Bundle.getMessage(locale, "SV2_CHANGE_ADDRESS_REQUEST_INTEPRETED",
                        src,
                        dst, // <new> SV device address
                        sv_adrl,            // manufacturer id
                        sv_adrh,            // device id
                        d1 + (256 * d2),    // product id
                        d3 + (256 * d4));   // serial number
                break;

            case (SV_CMD_CHANGE_ADDRESS_REPLY):
                /*
                Using only a single SV2 Programming Format message, it is impossible 
                to correctly distinguish between a change address reply which indicates a
                need for a "Reconfigure" message from a change address reply which indicates 
                that a reconfigure is not required.  This code does a "best guess" by looking
                at the other data fields.  */
                if ((sv_adrl == 0) && 
                        (sv_adrh == 0) && 
                        (d1 == 0) &&
                        (d2 == 0) &&
                        (d3 == 0) &&
                        (d4 == 0)) {
                    // this is probably a change address reply where a reconfigure is required
                    returnString = Bundle.getMessage(locale,
                            "SV2_CHANGE_ADDRESS_REPLY_NEEDS_RECONFIGURE_INTEPRETED",
                            src,
                            dst // old SV device address
                            );
                } else {
                    returnString = Bundle.getMessage(locale,
                            "SV2_CHANGE_ADDRESS_REPLY_INTEPRETED",
                            src,
                            dst, // new SV device address
                            sv_adrl,            // manufacturer id
                            sv_adrh,            // device id
                            d1 + (256 * d2),    // product id
                            d3 + (256 * d4));   // serial number
                }
                break;

            case (SV_CMD_RECONFIGURE_REQUEST):
                returnString = Bundle.getMessage(locale, "SV2_RECONFIGURE_REQUEST_INTEPRETED", 
                        src,
                        dst);
                break;

            case (SV_CMD_RECONFIGURE_REPLY):
                returnString = Bundle.getMessage(locale, "SV2_DEVICE_RECONFIGURE_REPLY_INTEPRETED",
                        src,
                        dst,                // SV device address
                        sv_adrl,            // manufacturer id
                        sv_adrh,            // device id
                        d1 + (256 * d2),    // product id
                        d3 + (256 * d4));   // serial number
                break;

            default:
                return Bundle.getMessage(locale, "SV2_UNDEFINED_MESSAGE");
        }

<<<<<<< HEAD
        log.debug("interpreted: " + returnString);  // NOI18N
=======
        log.debug("interpreted: {}", returnString);  // NOI18N
>>>>>>> b30e9695
        return returnString+"\n";  // NOI18N
    }

    /**
     *
     * @param possibleCmd  integer to be compared to the command list
     * @return  true if the possibleCmd value is one of the supported SV 
     *      Programming Format 2 commands
     */
    public static boolean isSupportedSv2Command(int possibleCmd) {
        switch (possibleCmd) {
            case (SV_CMD_WRITE_ONE):
            case (SV_CMD_WRITE_ONE_REPLY):    
            case (SV_CMD_QUERY_ONE):
            case (SV_CMD_REPORT_ONE):    
            case (SV_CMD_WRITE_ONE_MASKED):
            case (SV_CMD_WRITE_ONE_MASKED_REPLY):    
            case (SV_CMD_WRITE_FOUR):
            case (SV_CMD_WRITE_FOUR_REPLY):    
            case (SV_CMD_QUERY_FOUR):
            case (SV_CMD_REPORT_FOUR):    
            case (SV_CMD_DISCOVER_DEVICES_QUERY):
            case (SV_CMD_DISCOVER_DEVICE_REPORT):    
            case (SV_CMD_IDENTIFY_DEVICE_BY_DEVICE_ADDRESS):
            case (SV_CMD_IDENTIFY_DEVICE_BY_DEVICE_ADDRESS_REPLY):    
            case (SV_CMD_CHANGE_ADDRESS_REQUEST):
            case (SV_CMD_CHANGE_ADDRESS_REPLY):    
            case (SV_CMD_RECONFIGURE_REQUEST):
            case (SV_CMD_RECONFIGURE_REPLY):
                return true;
            default:
                return false;
        }
    }    
    
    /**
     *
     * @return true if the SV2 message specifies a valid (known) SV Programming 
     *      Format 2 command.
     */
    public boolean isSupportedSv2Command() {
        return isSupportedSv2Command(sv_cmd);
    }
    
    /**
     *
     * @return true if the SV2 message is a SV2 Read One Reply message
     */
    public boolean isSupportedSv2ReadOneReply() {
        return (sv_cmd == SV_CMD_REPORT_ONE);
    }

    /**
     *
     * @return true of the SV2 message is a SV2 Read Four Reply message
     */
    public boolean isSupportedSv2ReadFourReply() {
        return (sv_cmd == SV_CMD_REPORT_FOUR);
    }

    /**
     *
     * @return true if the SV2 message is a SV2 Read One Reply message or a SV2
     * Read Four Reply message
     */
    public boolean isSupportedSv2ReadOneReplyOrSv2ReadFourReply() {
        return ((sv_cmd == SV_CMD_REPORT_ONE)
                ||
                (sv_cmd == SV_CMD_REPORT_FOUR));
    }

    // initialize logging
    private final static Logger log = LoggerFactory.getLogger(LnSv2MessageContents.class);
    
    /**
     * Get the data from a SVs Single Read Reply message.  May also be used to
     * return the effective SV value reported in a SV2 Single Write Reply message.
     * @return the {@code <D1>} value from the SV2 message
     */
    public int getSingleReadReportData() {
        return d1;
    }

    /**
     * Create a LocoNet message containing an SV Programming Format 2 message
     * @param source  source device address (7 bit, for &lt;SRC&gt;)
     * @param command  SV Programming Format 2 command number (for &lt;SV_CMD&gt;)
     * @param destination = SV format 2 destination address (for &lt;DST_L&gt; and &lt;DST_H&gt;)
     * @param svNum  SV Programming Format 2 16-bit SV number (for &lt;SVN_L&gt; and &lt;SVN_H&gt;)
     * @param d1  SV Programming Format 2 first data value (for &lt;D1&gt;)
     * @param d2  SV Programming Format 2 second data value (for &lt;D2&gt;)
     * @param d3  SV Programming Format 2 third data value (for &lt;D3&gt;)
     * @param d4  SV Programming Format 2 fourth data value (for &lt;D4&gt;)
     * @return LocoNet message for the requested message
     * @throws IllegalArgumentException of command is not a valid SV Programming Format 2 &lt;SV_CMD&gt; value
     */
    public static LocoNetMessage createSv2Message (int source, int command, 
            int destination, int svNum, int d1, int d2, int d3, int d4) 
        throws java.lang.IllegalArgumentException {

        if ( ! isSupportedSv2Command(command)) {
            throw new java.lang.IllegalArgumentException("Command is not a supported SV2 command"); // NOI18N
        }
        LocoNetMessage m = new LocoNetMessage(SV2_LENGTH_ELEMENT_VALUE);
        m.setOpCode(LnConstants.OPC_PEER_XFER);
        m.setElement(SV2_LENGTH_ELEMENT_INDEX, SV2_LENGTH_ELEMENT_VALUE);
        m.setElement(SV2_SRC_ELEMENT_INDEX, (source & SV2_SRC_ELEMENT_MASK));
        m.setElement(SV2_SV_CMD_ELEMENT_INDEX, command);
        m.setElement(SV2_SV_TYPE_ELEMENT_INDEX, SV2_SV_TYPE_ELEMENT_VALIDITY_CHECK_VALUE);
        
        int svx1 = SV2_SVX1_ELEMENT_VALIDITY_CHECK_VALUE;
        svx1 = svx1 + (((destination & 0x80) == 0x80) ? SV2_SV_DST_L_DSTLX7_CHECK_MASK : 0);
        svx1 = svx1 + (((destination & 0x8000) == 0x8000) ? SV2_SV_DST_H_DSTHX7_CHECK_MASK : 0);
        svx1 = svx1 + (((svNum & 0x80) == 0x80) ? SV2_SV_ADRL_SVADRL7_CHECK_MASK : 0);
        svx1 = svx1 + (((svNum & 0x8000) == 0x8000) ? SV2_SV_ADRH_SVADRH7_CHECK_MASK : 0);
        m.setElement(SV2_SVX1_ELEMENT_INDEX,svx1);
        
        m.setElement(SV2_SV_DST_L_ELEMENT_INDEX, (destination & 0x7f));
        m.setElement(SV2_SV_DST_H_ELEMENT_INDEX, ((destination >> 8) & 0x7f));
        m.setElement(SV2_SV_ADRL_ELEMENT_INDEX, (svNum & 0x7f));
        m.setElement(SV2_SV_ADRH_ELEMENT_INDEX, ((svNum >> 8) & 0x7f));
        
        int svx2 = SV2_SVX2_ELEMENT_VALIDITY_CHECK_VALUE;
        svx2 = svx2 + (((d1 & 0x80) == 0x80) ? SV2_SV_D1_D1X7_CHECK_MASK : 0);
        svx2 = svx2 + (((d2 & 0x80) == 0x80) ? SV2_SV_D2_D2X7_CHECK_MASK : 0);
        svx2 = svx2 + (((d3 & 0x80) == 0x80) ? SV2_SV_D3_D3X7_CHECK_MASK : 0);
        svx2 = svx2 + (((d4 & 0x80) == 0x80) ? SV2_SV_D4_D4X7_CHECK_MASK : 0);
        m.setElement(SV2_SVX2_ELEMENT_INDEX,svx2);
        
        m.setElement(SV2_SVD1_ELEMENT_INDEX, (d1 & 0x7f));
        m.setElement(SV2_SVD2_ELEMENT_INDEX, (d2 & 0x7f));
        m.setElement(SV2_SVD3_ELEMENT_INDEX, (d3 & 0x7f));
        m.setElement(SV2_SVD4_ELEMENT_INDEX, (d4 & 0x7f));
        
        return m;
    }
    
    public int getDestAddr() {
        if (sv_cmd != Sv2Command.SV2_DISCOVER_ALL.cmd) {
            return dst_l + 256*dst_h;
        }
        return -1;
    }
    
    public int getSVNum() {
        if ((sv_cmd != Sv2Command.SV2_DISCOVER_ALL.cmd) && 
                (sv_cmd != Sv2Command.SV2_IDENTIFY_DEVICES_BY_TYPE.cmd) && 
                (sv_cmd != Sv2Command.SV2_CHANGE_DEVICE_ADDRESS.cmd) && 
                (sv_cmd != Sv2Command.SV2_DISCOVER_DEVICE_REPORT.cmd) &&
                (sv_cmd != Sv2Command.SV2_DEVICE_TYPE_REPORT.cmd) && 
                (sv_cmd != Sv2Command.SV2_CHANGE_DEVICE_ADDRESS_REPLY.cmd) &&
                (sv_cmd != Sv2Command.SV2_RECONFIGURE_DEVICE_REPLY.cmd) &&
                (sv_cmd != Sv2Command.SV2_RECONFIGURE_DEVICE.cmd)) {
            return sv_adrl + 256*sv_adrh;
        }
        return -1;
    }
    
    public int getSv2ManufacturerID() {
        if ((sv_cmd == Sv2Command.SV2_DISCOVER_DEVICE_REPORT.cmd) ||
                (sv_cmd == Sv2Command.SV2_DEVICE_TYPE_REPORT.cmd)) {
            return sv_adrl;
        }
        return -1;
    }
    
    public boolean isSvReconfigureReply() {
        return (sv_cmd == Sv2Command.SV2_RECONFIGURE_DEVICE_REPLY.cmd);
    }

    public int getSv2DeveloperID() {
        if ((sv_cmd == Sv2Command.SV2_CHANGE_DEVICE_ADDRESS.cmd) ||
                (sv_cmd == Sv2Command.SV2_DISCOVER_DEVICE_REPORT.cmd) || 
                (sv_cmd == Sv2Command.SV2_DEVICE_TYPE_REPORT.cmd)){
            return sv_adrh;
        }
        return -1;
    }

    public int getSv2ProductID() {
        if ((sv_cmd == Sv2Command.SV2_CHANGE_DEVICE_ADDRESS.cmd) ||
                (sv_cmd == Sv2Command.SV2_DISCOVER_DEVICE_REPORT.cmd) || 
                (sv_cmd == Sv2Command.SV2_DEVICE_TYPE_REPORT.cmd) ||
                (sv_cmd == Sv2Command.SV2_RECONFIGURE_DEVICE_REPLY.cmd)){
            return d1 + d2 * 256;
        }
        return -1;
    }

    public int getSv2SerialNum() {
        if ((sv_cmd == Sv2Command.SV2_CHANGE_DEVICE_ADDRESS.cmd) ||
                (sv_cmd == Sv2Command.SV2_DISCOVER_DEVICE_REPORT.cmd) || 
                (sv_cmd == Sv2Command.SV2_DEVICE_TYPE_REPORT.cmd) ||
                (sv_cmd == Sv2Command.SV2_RECONFIGURE_DEVICE_REPLY.cmd)){
            return d3 + d4 * 256;
        }
        return -1;
    }
    
    /** 
     * 
     * @param ida  IDA number for "SRC" field of OPC_PEER_XFER
     * @param currentDest  the destination address of the device
     * @param mfg  the Manufacturer ID
     * @param devel  the developer ID
     * @param prodID  the product ID
     * @param serial  the serial number
     * @return a LocoNet message containing the formatted reply
     */
    public static LocoNetMessage createSv2DeviceDiscoveryReply(int ida, int currentDest, 
            int mfg, int devel, int prodID, int serial) {
    
        return createSv2Message(ida, 
                Sv2Command.SV2_DISCOVER_DEVICE_REPORT.cmd, 
                currentDest, 
                mfg + (256*devel), 
                prodID % 256, 
                prodID / 256, 
                serial % 256, 
                serial/256) ;
    }
    
    /**
     * Creates a LocoNet message for the reply for an SV2 "Change Address" 
     * message where the device requires a reconfigure.
     * 
     * @param ida  IDA value, for the SRC field of the OPC_PEER_XFER
     * @param destAddr  the "old" SV2 destination address
     * @return a LocoNet message
     */
    public static LocoNetMessage createSv2ChangeAddressReply(int ida, int destAddr) {
        return createSv2Message(ida, 
                Sv2Command.SV2_CHANGE_DEVICE_ADDRESS_REPLY.cmd, 
                destAddr, 
                0, 0, 0, 0, 0) ;
    }

    /**
     * Creates a LocoNet message for the reply for an SV2 "Change Address" 
     * message where the device requires a reconfigure.
     * 
     * @param ida  IDA value, for the SRC field of the OPC_PEER_XFER
     * @param newDestAddr  the "new" SV2 destination address
     * @param mfg  manufacturer ID
     * @param developer  device ID
     * @param productId  product ID
     * @param serialNum  serial Number
     * @return a LocoNet message
     */
    public static LocoNetMessage createSv2ChangeAddressReply(int ida, int newDestAddr, 
            int mfg, int developer, int productId, int serialNum) {
        return createSv2Message(ida, 
                Sv2Command.SV2_CHANGE_DEVICE_ADDRESS_REPLY.cmd, 
                newDestAddr, 
                mfg + (256 * developer), productId % 256, productId / 256, 
                serialNum % 256, serialNum / 256);
    }
    
    /**
     * Creates a LocoNet message for the reply for an SV2 "Reconfigure Reply"
     * 
     * @param ida  IDA value, for the SRC field of the OPC_PEER_XFER
     * @param newDestAddr  the "new" SV2 destination address
     * @param mfg  manufacturer ID
     * @param developer  device ID
     * @param productId  product ID
     * @param serialNum  serial Number
     * @return a LocoNet message
     */
    public static LocoNetMessage createSv2ReconfigureReply(int ida, int newDestAddr, 
            int mfg, int developer, int productId, int serialNum) {
        return createSv2Message(ida, 
                Sv2Command.SV2_RECONFIGURE_DEVICE_REPLY.cmd, 
                newDestAddr, 
                mfg + (256 * developer), productId % 256, productId / 256, 
                serialNum % 256, serialNum / 256);
    }
    /**
     * 
     * @param m  the preceeding LocoNet message
     * @param svValues  array containing the SV values; only one value is used 
     *          when m contains a SV_QUERY_ONE, else contains 4 values.
     * @return  LocoNet message containing the reply, or null if preceeding 
     *          message isn't a query.
     */
    public static LocoNetMessage createSvReadReply(LocoNetMessage m, int svValues[]) {
        if (!isSupportedSv2Message(m)) {
            return null;
        }
        if ((m.getElement(3) != Sv2Command.SV2_QUERY_ONE.cmd) && 
                (m.getElement(3) != Sv2Command.SV2_QUERY_FOUR.cmd)) {
            return null;
        }
        LocoNetMessage n = m;
        n.setElement(3, n.getElement(3) + 0x40);
        n.setElement(11, svValues[0] & 0x7F);
        if (n.getElement(3) == Sv2Command.SV2_QUERY_ONE.cmd) {
            n.setElement(12, 0);
            n.setElement(13, 0);
            n.setElement(14, 0);
            int a = n.getElement(10);
            a &= 0x70;
            if ((svValues[0] & 0xFF) > 0x7f) {
                a |= 1;
            }
            n.setElement(10, a);
            return n;
        }
        n.setElement(12, svValues[1] & 0x7F);
        n.setElement(13, svValues[2] & 0x7F);
        n.setElement(14, svValues[3] & 0x7F);
        int a = n.getElement(10);
        a &= 0x70;
        a |= ((svValues[1] & 0x80) >> 6);
        a |= ((svValues[2] & 0x80) >> 5);
        a |= ((svValues[3] & 0x80) >> 5);
        n.setElement(10, a);
        return n;
    }

    /**
     * 
     * @param m  the preceeding LocoNet message
     * @param svValue  value of one SV register
     * @return  LocoNet message containing the reply, or null if preceeding 
     *          message isn't a query.
     */
    public static LocoNetMessage createSvReadReply(LocoNetMessage m, int svValue) {
        return createSvReadReply(m, new int[] {svValue});
    }

    /**
     * Get the d1 value
     * @return d1
     */
    public int getSv2D1() {
        return d1;
    }
    
    /**
     * Get the d2 value
     * @return d2
     */
    public int getSv2D2() {
        return d2;
    }
    
    /**
     * Get the d3 value
     * @return d3
     */
    public int getSv2D3() {
        return d3;
    }
    
    /**
     * Get the d4 value
     * @return d4
     */
    public int getSv2D4() {
        return d4;
    }

    public boolean isSvChangeAddressReply() {
        return (sv_cmd == Sv2Command.SV2_CHANGE_DEVICE_ADDRESS_REPLY.cmd);
    }
    
    public static LocoNetMessage createSvDiscoverQueryMessage() {
        return createSv2Message(1,
                Sv2Command.SV2_DISCOVER_ALL.cmd, 
                0, 0, 0, 0, 0, 0);
     }
    
    public static LocoNetMessage createSvReadRequest() {
        return createSv2Message(1,
                Sv2Command.SV2_DISCOVER_ALL.cmd, 
                0, 0, 0, 0, 0, 0);
     }

    /**
     * Create LocoNet message for another query of an SV of this object
     * 
     * @param deviceAddress  address of the device
     * @param svNum  SV number
     * @return LocoNet message
     */
    public static LocoNetMessage createSvReadRequest(int deviceAddress, int svNum) {
        return createSv2Message(1, Sv2Command.SV2_QUERY_ONE.cmd,
                deviceAddress, svNum, 0, 0, 0, 0);
    }

    public enum Sv2Command {
        SV2_WRITE_ONE (0x01),
        SV2_QUERY_ONE (0x02),
        SV2_WRITE_ONE_MASKED (0x03),
        SV2_WRITE_FOUR (0x05),
        SV2_QUERY_FOUR (0x06),
        SV2_DISCOVER_ALL (0x07),
        SV2_IDENTIFY_DEVICES_BY_TYPE (0x08),
        SV2_CHANGE_DEVICE_ADDRESS (0x09),
        SV2_RECONFIGURE_DEVICE (0x0f),
        SV2_WRITE_ONE_REPLY (0x41),
        SV2_REPORT_ONE (0x42),
        SV2_WRITE_ONE_MASKED_REPLYL (0x43),
        SV2_WRITE_FOUR_REPLY (0x45),
        SV2_REPORT_FOUR (0x46),
        SV2_DISCOVER_DEVICE_REPORT (0x47),
        SV2_DEVICE_TYPE_REPORT (0x48),
        SV2_CHANGE_DEVICE_ADDRESS_REPLY (0x49),
        SV2_RECONFIGURE_DEVICE_REPLY (0x4f);
        
        private int cmd;
        
        Sv2Command(int cmd) {
            this.cmd = cmd;
        }

        int getCmd() {return cmd;}
        
        public static int getCmd(Sv2Command mt) {
            return mt.getCmd();
        }
    }

}<|MERGE_RESOLUTION|>--- conflicted
+++ resolved
@@ -519,12 +519,8 @@
                 return Bundle.getMessage(locale, "SV2_UNDEFINED_MESSAGE");
         }
 
-<<<<<<< HEAD
-        log.debug("interpreted: " + returnString);  // NOI18N
-=======
         log.debug("interpreted: {}", returnString);  // NOI18N
->>>>>>> b30e9695
-        return returnString+"\n";  // NOI18N
+        return returnString + "\n"; // NOI18N
     }
 
     /**

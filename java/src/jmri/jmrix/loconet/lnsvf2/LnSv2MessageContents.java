--- conflicted
+++ resolved
@@ -114,11 +114,7 @@
      */
     public LnSv2MessageContents(LocoNetMessage m)
             throws java.lang.IllegalArgumentException {
-<<<<<<< HEAD
-
-=======
-        
->>>>>>> 34b9fc97
+
         log.debug("interpreting a LocoNet message - may be an SV2 message");  // NOI18N
         if (!isSupportedSv2Message(m)) {
             log.debug("interpreting a LocoNet message is NOT an SV2 message");   // NOI18N
@@ -325,48 +321,30 @@
                         sv_adr,
                         d1);
                 break;
-<<<<<<< HEAD
 
             case (SV_CMD_WRITE_ONE_REPLY):
-=======
-                
-            case (SV_CMD_WRITE_ONE_REPLY):    
->>>>>>> 34b9fc97
-                returnString = Bundle.getMessage(locale, "SV2_WRITE_ONE_REPLY_INTERPRETED", 
+                returnString = Bundle.getMessage(locale, "SV2_WRITE_ONE_REPLY_INTERPRETED",
                         src,
                         dst,
                         sv_adr,
                         d1);
                 break;
-<<<<<<< HEAD
-
-=======
-                
->>>>>>> 34b9fc97
+
             case (SV_CMD_QUERY_ONE):
                 returnString = Bundle.getMessage(locale, "SV2_READ_ONE_REQUEST_INTERPRETED", 
                         src,
                         dst,
                         sv_adr);
                 break;
-<<<<<<< HEAD
 
             case (SV_CMD_REPORT_ONE):
-=======
-                
-            case (SV_CMD_REPORT_ONE):    
->>>>>>> 34b9fc97
                 returnString = Bundle.getMessage(locale, "SV2_READ_ONE_REPORT_INTERPRETED", 
                         src,
                         dst,
                         sv_adr,
                         d1);
                 break;
-<<<<<<< HEAD
-
-=======
-                
->>>>>>> 34b9fc97
+
             case (SV_CMD_WRITE_ONE_MASKED):
                 returnString = Bundle.getMessage(locale, "SV2_WRITE_ONE_MASKED_INTERPRETED", 
                         src,
@@ -375,13 +353,8 @@
                         d1,
                         d2);
                 break;
-<<<<<<< HEAD
 
             case (SV_CMD_WRITE_ONE_MASKED_REPLY):
-=======
-                
-            case (SV_CMD_WRITE_ONE_MASKED_REPLY):    
->>>>>>> 34b9fc97
                 returnString = Bundle.getMessage(locale, "SV2_WRITE_ONE_MASKED_REPLY_INTERPRETED", 
                         src,
                         dst,
@@ -389,11 +362,7 @@
                         d1,
                         d2);
                 break;
-<<<<<<< HEAD
-
-=======
-                
->>>>>>> 34b9fc97
+
             case (SV_CMD_WRITE_FOUR):
                 /* Note: This code does not track total available SVs.  Total 
                         available SVs can vary by SV device type.  So the simple 
@@ -410,13 +379,8 @@
                         d3,
                         d4);
                 break;
-<<<<<<< HEAD
 
             case (SV_CMD_WRITE_FOUR_REPLY):
-=======
-                
-            case (SV_CMD_WRITE_FOUR_REPLY):    
->>>>>>> 34b9fc97
                 /* Note: This code does not track total available SVs.  Total 
                         available SVs can vary by SV device type.  So the simple 
                         expedient used here is "last SV number is equal to first 
@@ -432,11 +396,7 @@
                         d3,
                         d4);
                 break;
-<<<<<<< HEAD
-
-=======
-                
->>>>>>> 34b9fc97
+
             case (SV_CMD_QUERY_FOUR):
                 /* Note: This code does not track total available SVs.  Total 
                         available SVs can vary by SV device type.  So the simple 
@@ -449,13 +409,8 @@
                         sv_adr,
                         sv_adr+3);
                 break;
-<<<<<<< HEAD
 
             case (SV_CMD_REPORT_FOUR):
-=======
-                
-            case (SV_CMD_REPORT_FOUR):    
->>>>>>> 34b9fc97
                 /* Note: This code does not track total available SVs.  Total 
                         available SVs can vary by SV device type.  So the simple 
                         expedient used here is "last SV number is equal to first 
@@ -471,20 +426,12 @@
                         d3,
                         d4);
                 break;
-<<<<<<< HEAD
-
-=======
-                
->>>>>>> 34b9fc97
+
             case (SV_CMD_DISCOVER_DEVICES_QUERY):
                 returnString = Bundle.getMessage(locale, "SV2_DISCOVER_DEVICES_INTERPRETED", 
                         src);
                 break;
-<<<<<<< HEAD
-
-=======
-                
->>>>>>> 34b9fc97
+
             case (SV_CMD_DISCOVER_DEVICE_REPORT):
                 returnString = Bundle.getMessage(locale, "SV2_DEVICE_TYPE_REPORT_INTEPRETED",
                         src,
@@ -494,23 +441,14 @@
                         d1 + (256 * d2),
                         d3 + (256 * d4));
                 break;
-<<<<<<< HEAD
-
-=======
-                
->>>>>>> 34b9fc97
+
             case (SV_CMD_IDENTIFY_DEVICE_BY_DEVICE_ADDRESS):
                 returnString = Bundle.getMessage(locale, "SV2_IDENTIFY_DEVICE_REQUEST_INTEPRETED",
                         src,
                         dst);
                 break;
-<<<<<<< HEAD
 
             case (SV_CMD_IDENTIFY_DEVICE_BY_DEVICE_ADDRESS_REPLY):
-=======
-                
-            case (SV_CMD_IDENTIFY_DEVICE_BY_DEVICE_ADDRESS_REPLY):    
->>>>>>> 34b9fc97
                 returnString = Bundle.getMessage(locale, "SV2_DEVICE_IDENTITY_REPORT_INTEPRETED",
                         src,
                         dst,                // SV device address
@@ -519,11 +457,7 @@
                         d1 + (256 * d2),    // product id
                         d3 + (256 * d4));   // serial number
                 break;
-<<<<<<< HEAD
-
-=======
-                
->>>>>>> 34b9fc97
+
             case (SV_CMD_CHANGE_ADDRESS_REQUEST):
                 returnString = Bundle.getMessage(locale, "SV2_CHANGE_ADDRESS_REQUEST_INTEPRETED",
                         src,
@@ -533,11 +467,7 @@
                         d1 + (256 * d2),    // product id
                         d3 + (256 * d4));   // serial number
                 break;
-<<<<<<< HEAD
-
-=======
-                
->>>>>>> 34b9fc97
+
             case (SV_CMD_CHANGE_ADDRESS_REPLY):
                 /*
                 Using only a single SV2 Programming Format message, it is impossible 
@@ -568,21 +498,13 @@
                             d3 + (256 * d4));   // serial number
                 }
                 break;
-<<<<<<< HEAD
-
-=======
-                
->>>>>>> 34b9fc97
+
             case (SV_CMD_RECONFIGURE_REQUEST):
                 returnString = Bundle.getMessage(locale, "SV2_RECONFIGURE_REQUEST_INTEPRETED", 
                         src,
                         dst);
                 break;
-<<<<<<< HEAD
-
-=======
-                
->>>>>>> 34b9fc97
+
             case (SV_CMD_RECONFIGURE_REPLY):
                 returnString = Bundle.getMessage(locale, "SV2_DEVICE_RECONFIGURE_REPLY_INTEPRETED",
                         src,
@@ -592,19 +514,11 @@
                         d1 + (256 * d2),    // product id
                         d3 + (256 * d4));   // serial number
                 break;
-<<<<<<< HEAD
 
             default:
                 return Bundle.getMessage(locale, "SV2_UNDEFINED_MESSAGE");
         }
 
-=======
-                
-            default:
-                return Bundle.getMessage(locale, "SV2_UNDEFINED_MESSAGE");
-        }
-        
->>>>>>> 34b9fc97
         log.debug("interpreted: " + returnString);  // NOI18N
         return returnString+"\n";  // NOI18N
     }
@@ -688,11 +602,7 @@
     public int getSingleReadReportData() {
         return d1;
     }
-<<<<<<< HEAD
-
-=======
-    
->>>>>>> 34b9fc97
+
     /**
      * Create a LocoNet message containing an SV Programming Format 2 message
      * @param source  source device address (7 bit, for &lt;SRC&gt;)
@@ -709,11 +619,7 @@
     public static LocoNetMessage createSv2Message (int source, int command, 
             int destination, int svNum, int d1, int d2, int d3, int d4) 
         throws java.lang.IllegalArgumentException {
-<<<<<<< HEAD
-
-=======
-        
->>>>>>> 34b9fc97
+
         if ( ! isSupportedSv2Command(command)) {
             throw new java.lang.IllegalArgumentException("Command is not a supported SV2 command"); // NOI18N
         }
@@ -982,21 +888,13 @@
     }
     
     public static LocoNetMessage createSvDiscoverQueryMessage() {
-<<<<<<< HEAD
         return createSv2Message(1,
-=======
-        return createSv2Message(1, 
->>>>>>> 34b9fc97
                 Sv2Command.SV2_DISCOVER_ALL.cmd, 
                 0, 0, 0, 0, 0, 0);
      }
     
     public static LocoNetMessage createSvReadRequest() {
-<<<<<<< HEAD
         return createSv2Message(1,
-=======
-        return createSv2Message(1, 
->>>>>>> 34b9fc97
                 Sv2Command.SV2_DISCOVER_ALL.cmd, 
                 0, 0, 0, 0, 0, 0);
      }
@@ -1038,15 +936,12 @@
         Sv2Command(int cmd) {
             this.cmd = cmd;
         }
-<<<<<<< HEAD
-
-=======
-        
->>>>>>> 34b9fc97
+
         int getCmd() {return cmd;}
         
         public static int getCmd(Sv2Command mt) {
             return mt.getCmd();
         }
     }
+
 }
--- conflicted
+++ resolved
@@ -265,11 +265,7 @@
 
     /** Fast CLock valid **/
     public final static int FC_VALID = 0X40;
-<<<<<<< HEAD
-   
-=======
  
->>>>>>> 9b944cf6
      /** This slot communicates with the programming track   */
     public final static int PRG_SLOT = 0x7c;
 

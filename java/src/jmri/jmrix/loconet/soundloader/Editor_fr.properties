--- conflicted
+++ resolved
@@ -13,21 +13,12 @@
 
 HeaderHEADERCOL = Num&#233;ro
 HeaderTYPECOL = Type
-<<<<<<< HEAD
-HeaderMAPCOL = Sound Name
-HeaderHANDLECOL = Handle
-HeaderFILENAMECOL = File Name
-HeaderLENGTHCOL = Length
-#HeaderPLAYBUTTONCOL =
-#HeaderREPLACEBUTTONCOL =
-=======
 HeaderMAPCOL = Nom du Son
 HeaderHANDLECOL = Manipuler
 HeaderFILENAMECOL = Nom Fichier
 HeaderLENGTHCOL = Longueur
 HeaderPLAYBUTTONCOL = 
 HeaderREPLACEBUTTONCOL =
->>>>>>> 3d5670a0
 
 ButtonPlay = Jouer
 ButtonView = Vue

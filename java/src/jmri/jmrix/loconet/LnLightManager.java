package jmri.jmrix.loconet;

import java.util.Locale;
import jmri.Light;
import jmri.managers.AbstractLightManager;

/**
 * Implement LightManager for LocoNet systems.
 * <p>
 * System names are "LLnnnnn", where the first L is the user configurable
 * system prefix, nnnnn is the bit number without padding.
 * <p>
 * Based in part on SerialLightManager.java
 *
 * @author Dave Duchamp Copyright (C) 2006
 */
public class LnLightManager extends AbstractLightManager {

    public LnLightManager(LocoNetSystemConnectionMemo memo) {
        super(memo);
    }

    /**
     * {@inheritDoc}
     */
    @Override
    public LocoNetSystemConnectionMemo getMemo() {
        return (LocoNetSystemConnectionMemo) memo;
    }

    /**
     * Create a new Light based on the system name.
     * <p>
     * Assumes calling method has checked that a Light with
     * this system name does not already exist.
     *
     * @return null if the system name is not in a valid format
     */
    @Override
    public Light createNewLight(String systemName, String userName) {
        Light lgt = null;
        // check if the output bit is available
        int bitNum = getBitFromSystemName(systemName);
        if (bitNum == 0) {
            return (null);
        }
        // Normalize the systemName
        String sName = getSystemPrefix() + "L" + bitNum;   // removes any leading zeros
        // make the new Light object
        lgt = new LnLight(sName, userName, getMemo().getLnTrafficController(), this);
        return lgt;
    }

    /**
     * {@inheritDoc}
     */
<<<<<<< HEAD
    public int getBitFromSystemName(String systemName) {
        // validate the system Name leader characters
        if ((!systemName.startsWith(getSystemPrefix())) || (!systemName.startsWith(getSystemPrefix() + "L"))) {
            // here if an illegal LocoNet Light system name
            log.error("invalid character in header field of loconet light system name: " + systemName);
            return (0);
        }
        // name must be in the LLnnnnn format (first L (system prefix) is user configurable)
        int num;
        try {
            num = Integer.parseInt(systemName.substring(
                    getSystemPrefix().length() + 1, systemName.length())
                  );
        } catch (NumberFormatException e) {
            log.warn("invalid character in number field of system name: " + systemName);
            return (0);
        }
        if (num <= 0) {
            log.warn("invalid loconet light system name: " + systemName);
            return (0);
        } else if (num > 4096) {
            log.warn("bit number out of range in loconet light system name: " + systemName);
            return (0);
        }
        return (num);
=======
    @Override
    public NameValidity validSystemNameFormat(String systemName) {
        return (getBitFromSystemName(systemName) != 0) ? NameValidity.VALID : NameValidity.INVALID;
>>>>>>> eff7bb19
    }

    /**
     * {@inheritDoc}
     */
    @Override
    public String validateSystemNameFormat(String systemName, Locale locale) {
        return validateIntegerSystemNameFormat(systemName, 1, 4096, locale);
    }

    /**
     * Get the bit address from the system name.
     * @param systemName a valid LocoNet-based Light System Name
     * @return the turnout number extracted from the system name
     */
    public int getBitFromSystemName(String systemName) {
        try {
            validateSystemNameFormat(systemName, Locale.getDefault());
        } catch (IllegalArgumentException ex) {
            return 0;
        }
        return Integer.parseInt(systemName.substring(getSystemNamePrefix().length()));
    }

    /**
     * Validate system name for configuration.
     * Needed for the Abstract Light class.
     *
     * @param systemName the systemName to be validated
     * @return 'true' if system name has a valid meaning in current configuration,
     * else returns 'false'. For now this method always returns 'true';
     */
    @Override
    public boolean validSystemNameConfig(String systemName) {
        return (true);
    }

    /**
     * Determine if it is possible to add a range of Lights in
     * numerical order eg. 11 thru 18, primarily used to show/not show the add
     * range box in the Add Light pane.
     * @param systemName  an ignored parameter
     * @return true, always
     */
    @Override
    public boolean allowMultipleAdditions(String systemName) {
        return true;
    }

    /**
     * {@inheritDoc}
     */
    @Override
    public String getEntryToolTip() {
        return Bundle.getMessage("AddOutputEntryToolTip");
    }

}<|MERGE_RESOLUTION|>--- conflicted
+++ resolved
@@ -54,37 +54,9 @@
     /**
      * {@inheritDoc}
      */
-<<<<<<< HEAD
-    public int getBitFromSystemName(String systemName) {
-        // validate the system Name leader characters
-        if ((!systemName.startsWith(getSystemPrefix())) || (!systemName.startsWith(getSystemPrefix() + "L"))) {
-            // here if an illegal LocoNet Light system name
-            log.error("invalid character in header field of loconet light system name: " + systemName);
-            return (0);
-        }
-        // name must be in the LLnnnnn format (first L (system prefix) is user configurable)
-        int num;
-        try {
-            num = Integer.parseInt(systemName.substring(
-                    getSystemPrefix().length() + 1, systemName.length())
-                  );
-        } catch (NumberFormatException e) {
-            log.warn("invalid character in number field of system name: " + systemName);
-            return (0);
-        }
-        if (num <= 0) {
-            log.warn("invalid loconet light system name: " + systemName);
-            return (0);
-        } else if (num > 4096) {
-            log.warn("bit number out of range in loconet light system name: " + systemName);
-            return (0);
-        }
-        return (num);
-=======
     @Override
     public NameValidity validSystemNameFormat(String systemName) {
         return (getBitFromSystemName(systemName) != 0) ? NameValidity.VALID : NameValidity.INVALID;
->>>>>>> eff7bb19
     }
 
     /**

--- conflicted
+++ resolved
@@ -26,14 +26,11 @@
                 new String[]{Bundle.getMessage("HandleNormal"), Bundle.getMessage("HandleSpread"), Bundle.getMessage("HandleOneOnly"), Bundle.getMessage("HandleBoth")})); // I18N
         options.put("TranspondingPresent", new Option(Bundle.getMessage("TranspondingPresent"),
                 new String[]{Bundle.getMessage("ButtonNo"), Bundle.getMessage("ButtonYes")} )); // NOI18N
-<<<<<<< HEAD
+        options.put("InterrogateOnStart", new Option(Bundle.getMessage("InterrogateOnStart"),
+                new String[]{Bundle.getMessage("ButtonYes"), Bundle.getMessage("ButtonNo")} )); // NOI18N
         options.put("LoconetProtocolAutoDetect", new Option(Bundle.getMessage("LoconetProtocolAutoDetectLabel"),
                 new String[]{Bundle.getMessage("LoconetProtocolAutoDetect"),Bundle.getMessage("ButtonNo")} )); // NOI18N
 
-=======
-        options.put("InterrogateOnStart", new Option(Bundle.getMessage("InterrogateOnStart"),
-                new String[]{Bundle.getMessage("ButtonYes"), Bundle.getMessage("ButtonNo")} )); // NOI18N
->>>>>>> 7b3ba2b1
     }
 
     public LnTcpDriverAdapter() {
@@ -50,11 +47,9 @@
         setCommandStationType(getOptionState(option2Name));
         setTurnoutHandling(getOptionState(option3Name));
         setTranspondingAvailable(getOptionState("TranspondingPresent"));
-<<<<<<< HEAD
+        setInterrogateOnStart(getOptionState("InterrogateOnStart"));
         setLoconetProtocolAutoDetect(getOptionState("LoconetProtocolAutoDetect"));
-=======
-        setInterrogateOnStart(getOptionState("InterrogateOnStart"));
->>>>>>> 7b3ba2b1
+
 
         // connect to a packetizing traffic controller
         LnOverTcpPacketizer packets = new LnOverTcpPacketizer(this.getSystemConnectionMemo());
@@ -64,11 +59,7 @@
         this.getSystemConnectionMemo().setLnTrafficController(packets);
         // do the common manager config
         this.getSystemConnectionMemo().configureCommandStation(commandStationType,
-<<<<<<< HEAD
-                mTurnoutNoRetry, mTurnoutExtraSpace, mTranspondingAvailable, mLoconetProtocolAutoDetect);
-=======
-                mTurnoutNoRetry, mTurnoutExtraSpace, mTranspondingAvailable, mInterrogateAtStart);
->>>>>>> 7b3ba2b1
+                mTurnoutNoRetry, mTurnoutExtraSpace, mTranspondingAvailable, mInterrogateAtStart, mLoconetProtocolAutoDetect);
         this.getSystemConnectionMemo().configureManagers();
 
         // start operation

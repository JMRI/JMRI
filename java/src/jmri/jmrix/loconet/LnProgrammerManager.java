--- conflicted
+++ resolved
@@ -7,11 +7,7 @@
 import jmri.managers.DefaultProgrammerManager;
 
 /**
-<<<<<<< HEAD
- * Extend DefaultProgrammerManager to provide ops mode programmers on LocoNet.
-=======
  * Extend DefaultProgrammerManager to provide programmers on LocoNet
->>>>>>> b05f1670
  *
  * @see jmri.managers.DefaultProgrammerManager
  * @author Bob Jacobsen Copyright (C) 2002
@@ -28,12 +24,8 @@
     LocoNetSystemConnectionMemo memo;
 
     /**
-<<<<<<< HEAD
-     * LocoNet command stations provide Ops Mode.
-=======
      * {@inheritDoc}
      * LocoNet command station does provide Ops Mode
->>>>>>> b05f1670
      *
      * @return true always
      */
@@ -62,22 +54,22 @@
      * Programming in Ops mode via the LocoNet cable.
      */
     static final ProgrammingMode LOCONETOPSBOARD    = new ProgrammingMode("LOCONETOPSBOARD", Bundle.getMessage("LOCONETOPSBOARD"));
-    
+
     /**
      * Programming for LocoNet System Variables using version 1 of the protocol.
      */
     static final ProgrammingMode LOCONETSV1MODE    = new ProgrammingMode("LOCONETSV1MODE", Bundle.getMessage("LOCONETSV1MODE"));
-    
+
     /**
      * Programming for LocoNet System Variables using version 2 of the protocol.
      */
     static final ProgrammingMode LOCONETSV2MODE    = new ProgrammingMode("LOCONETSV2MODE", Bundle.getMessage("LOCONETSV2MODE"));
-    
+
     /**
      * Programming via LocoNet messages for Digitrax DS*, PM*, BDL*, SE* boards
      */
     static final ProgrammingMode LOCONETBDOPSWMODE = new ProgrammingMode("LOCONETBDOPSWMODE", Bundle.getMessage("LOCONETBDOPSWMODE"));
-    
+
     /**
      * Programming via LocoNet messages for Digitrax Command Station op switches
      */

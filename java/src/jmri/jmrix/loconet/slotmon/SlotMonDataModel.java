--- conflicted
+++ resolved
@@ -472,7 +472,6 @@
             case F6COLUMN:
             case F7COLUMN:
             case F8COLUMN:
-<<<<<<< HEAD
             case F9COLUMN:
             case F10COLUMN:
             case F11COLUMN:
@@ -493,11 +492,8 @@
             case F26COLUMN:
             case F27COLUMN:
             case F28COLUMN:
-                return new JLabel("       ").getPreferredSize().width; // to show checkboxes
-=======
                 // to show checkboxes and Text
                 return Math.max(new JCheckBox().getPreferredSize().width, new JTextField("F99").getPreferredSize().width);
->>>>>>> 623ea963
             default:
                 return new JLabel(" <unknown> ").getPreferredSize().width; // NOI18N
         }

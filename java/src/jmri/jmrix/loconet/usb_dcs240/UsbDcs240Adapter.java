--- conflicted
+++ resolved
@@ -79,11 +79,7 @@
             this.getSystemConnectionMemo().setLnTrafficController(packets);
             // do the common manager config
             this.getSystemConnectionMemo().configureCommandStation(commandStationType,
-<<<<<<< HEAD
-                    mTurnoutNoRetry, mTurnoutExtraSpace, mTranspondingAvailable, mLoconetProtocolAutoDetect);  // never transponding!
-=======
-                    mTurnoutNoRetry, mTurnoutExtraSpace, mTranspondingAvailable, mInterrogateAtStart);  // never transponding!
->>>>>>> 7b3ba2b1
+                    mTurnoutNoRetry, mTurnoutExtraSpace, mTranspondingAvailable, mInterrogateAtStart, mLoconetProtocolAutoDetect);  // never transponding!
             this.getSystemConnectionMemo().configureManagersPR2();
 
             // start operation
@@ -111,11 +107,7 @@
             this.getSystemConnectionMemo().setLnTrafficController(packets);
             // do the common manager config
             this.getSystemConnectionMemo().configureCommandStation(commandStationType,
-<<<<<<< HEAD
-                    mTurnoutNoRetry, mTurnoutExtraSpace, mTranspondingAvailable, mLoconetProtocolAutoDetect);
-=======
-                    mTurnoutNoRetry, mTurnoutExtraSpace, mTranspondingAvailable, mInterrogateAtStart);
->>>>>>> 7b3ba2b1
+                    mTurnoutNoRetry, mTurnoutExtraSpace, mTranspondingAvailable, mInterrogateAtStart, mLoconetProtocolAutoDetect);
 
             this.getSystemConnectionMemo().configureManagersMS100();
 

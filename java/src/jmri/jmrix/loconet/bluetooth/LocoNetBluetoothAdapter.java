--- conflicted
+++ resolved
@@ -231,11 +231,6 @@
     private InputStream in = null;
     private OutputStream out = null;
 
-<<<<<<< HEAD
-    private final static Logger log = LoggerFactory.getLogger(LocoNetBluetoothAdapter.class);
-
-=======
->>>>>>> dc1d38e4
     /**
      * {@inheritDoc}
      */
@@ -249,15 +244,9 @@
      */
     @Override
     public int[] validBaudNumbers() {
-<<<<<<< HEAD
-        return new int[]{0};
-    }
-
-=======
         return new int[]{};
     }
 
     private final static Logger log = LoggerFactory.getLogger(LocoNetBluetoothAdapter.class);
 
->>>>>>> dc1d38e4
 }
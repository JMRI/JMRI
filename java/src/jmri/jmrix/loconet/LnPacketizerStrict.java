package jmri.jmrix.loconet;

import java.util.NoSuchElementException;
import org.slf4j.Logger;
import org.slf4j.LoggerFactory;

/**
 * Converts Stream-based I/O to/from LocoNet messages. The "LocoNetInterface"
 * side sends/receives LocoNetMessage objects. The connection to a
 * LnPortController is via a pair of *Streams, which then carry sequences of
 * characters for transmission.
 * <p>
 * Messages come to this via the main GUI thread, and are forwarded back to
 * listeners in that same thread. Reception and transmission are handled in
 * dedicated threads by RcvHandler and XmtHandler objects. Those are internal
 * classes defined here. The thread priorities are:
 * <ul>
 * <li> RcvHandler - at highest available priority
 * <li> XmtHandler - down one, which is assumed to be above the GUI
 * <li> (everything else)
 * </ul>
 * Some of the message formats used in this class are Copyright Digitrax, Inc.
 * and used with permission as part of the JMRI project. That permission does
 * not extend to uses in other software products. If you wish to use this code,
 * algorithm or these message formats outside of JMRI, please contact Digitrax
 * Inc for separate permission.
 *
 * @author Bob Jacobsen Copyright (C) 2001, 2018
 */
public class LnPacketizerStrict extends LnPacketizer {

    // waiting for this echo
    private LocoNetMessage waitForMsg;
    // waiting on LACK
    private boolean waitingOnLack;
    // wait this, CS gone busy
    private int waitBusy;
    // retry required, lost echo, bad IMM, general busy
    private boolean reTryRequired;

    public LnPacketizerStrict(LocoNetSystemConnectionMemo m) {
        super(m);
    }

    /**
     * Captive class to handle incoming characters. This is a permanent loop,
     * looking for input messages in character form on the stream connected to
     * the LnPortController via <code>connectPort</code>.
     */
    protected class RcvHandlerStrict implements Runnable {

        /**
         * Remember the LnPacketizer object.
         */
        LnTrafficController trafficController;

        public RcvHandlerStrict(LnTrafficController lt) {
            trafficController = lt;
        }

        /**
         * Handle incoming characters. This is a permanent loop, looking for
         * input messages in character form on the stream connected to the
         * LnPortController via <code>connectPort</code>. Terminates with the
         * input stream breaking out of the try block.
         */
        @Override
        public void run() {
            int opCode;
<<<<<<< HEAD
            while (!threadStopRequest) {   // loop until asked to stop
=======
            do {   // loop until asked to stop
>>>>>>> 45d84b4b
                try {
                    // start by looking for command -  skip if bit not set
                    while (((opCode = (readByteProtected(istream) & 0xFF)) & 0x80) == 0) {
                        log.trace("Skipping: {}", Integer.toHexString(opCode)); // NOI18N
                    }
                    // here opCode is OK. Create output message
                    if (log.isTraceEnabled()) {
                        log.trace(" (RcvHandler) Start message with opcode: {}", Integer.toHexString(opCode)); // NOI18N
                    }
                    LocoNetMessage msg = null;
                    while (msg == null) {
                        try {
                            // Capture 2nd byte, always present
                            int byte2 = readByteProtected(istream) & 0xFF;
                            if (log.isTraceEnabled()) {
                                log.trace("Byte2: {}", Integer.toHexString(byte2)); // NOI18N
                            }   // Decide length
                            int len = 2;
                            switch ((opCode & 0x60) >> 5) {
                                case 0:
                                    /* 2 byte message */
                                    len = 2;
                                    break;
                                case 1:
                                    /* 4 byte message */
                                    len = 4;
                                    break;
                                case 2:
                                    /* 6 byte message */
                                    len = 6;
                                    break;
                                case 3:
                                    /* N byte message */
                                    if (byte2 < 2) {
                                        log.error("LocoNet message length invalid: {} opcode: {}",
                                                byte2, Integer.toHexString(opCode)); // NOI18N
                                    }
                                    len = byte2;
                                    break;
                                default:
                                    log.warn("Unhandled code: {}", (opCode & 0x60) >> 5);
                                    break;
                            }
                            msg = new LocoNetMessage(len);
                            // message exists, now fill it
                            msg.setOpCode(opCode);
                            msg.setElement(1, byte2);
                            log.trace("len: {}", len); // NOI18N
                            for (int i = 2; i < len; i++) {
                                // check for message-blocking error
                                int b = readByteProtected(istream) & 0xFF;
                                if (log.isTraceEnabled()) {
                                    log.trace("char {} is: {}", i, Integer.toHexString(b)); // NOI18N
                                }
                                if ((b & 0x80) != 0) {
                                    log.warn("LocoNet message with opCode: " // NOI18N
                                            + Integer.toHexString(opCode)
                                            + " ended early. Expected length: " + len // NOI18N
                                            + " seen length: " + i // NOI18N
                                            + " unexpected byte: " // NOI18N
                                            + Integer.toHexString(b)); // NOI18N
                                    opCode = b;
                                    throw new LocoNetMessageException();
                                }
                                msg.setElement(i, b);
                            }
                        } catch (LocoNetMessageException e) {
                            // retry by destroying the existing message
                            // opCode is set for the newly-started packet
                            msg = null;
                        }
                    }
                    // check parity
                    if (!msg.checkParity()) {
                        log.warn("Ignore Loconet packet with bad checksum: [{}]", msg.toString());  // NOI18N
                        throw new LocoNetMessageException();
                    }
                    // message is complete, dispatch it !!
                    {
                        if (log.isDebugEnabled()) { // avoid String building if not needed
                            log.debug("queue message for notification: {}", msg.toString());  // NOI18N
                        }
                        // check for XmtHandler waiting on return values
                        if (waitForMsg != null) {
                            if (waitForMsg.equals(msg)) {
                                waitForMsg = null;
                            }
                        }
                        if (waitingOnLack) {
                            if (msg.getOpCode() == LnConstants.OPC_LONG_ACK) {
                                waitingOnLack = false;
                                // check bad IMM
                                if ((msg.getElement(1) & 0xff) == 0x6d && (msg.getElement(2) & 0xff) == 0) {
                                    reTryRequired = true;
                                    waitBusy = 100;
                                    log.warn("IMM Back off");  // NOI18N
                                } else {
                                    reTryRequired = false;
                                }
                            } else if (msg.getOpCode() == LnConstants.OPC_SL_RD_DATA) {
                                waitingOnLack = false;
                            } else if ( msg.getOpCode() == 0xe6 ) { // Extended slot status
                                waitingOnLack = false;
                            }
                            // check for CS busy
                        } else if (msg.getOpCode() == LnConstants.OPC_GPBUSY) {
                            waitBusy = 100;
                            log.warn("CS Busy Back off");  // NOI18N
                            reTryRequired = true;
                            // check for waiting on echo
                        }
                        jmri.util.ThreadingUtil.runOnLayoutEventually(new RcvMemo(msg, trafficController));
                    }
                    // done with this one
                } catch (LocoNetException e) {
                    // we are shutting down
                    log.debug("We are Shutting Down", e); // NOI18N
                } catch (LocoNetMessageException e) {
                    // just let it ride for now
                    log.warn("run: unexpected LocoNetMessageException: " + e); // NOI18N
                } catch (java.io.EOFException e) {
                    // posted from idle port when enableReceiveTimeout used
                    log.trace("EOFException, is LocoNet serial I/O using timeouts?"); // NOI18N
                } catch (java.io.IOException e) {
                    // fired when write-end of HexFile reaches end
                    log.debug("IOException, should only happen with HexFIle: {}", e); // NOI18N
                    log.info("End of file"); // NOI18N
                    disconnectPort(controller);
                    return;
                } // normally, we don't catch RuntimeException, but in this
                // permanently running loop it seems wise.
                catch (RuntimeException e) {
                    log.warn("run: unexpected Exception: " + e); // NOI18N
                }
            } while (!threadStopRequest); // end of permanent loop
            threadStopRequestRecDone = true;
        }
    }

    /**
     * Captive class to notify of one message
     */
    private static class RcvMemo implements jmri.util.ThreadingUtil.ThreadAction {

        public RcvMemo(LocoNetMessage msg, LnTrafficController trafficController) {
            thisMsg = msg;
            thisTc = trafficController;
        }
        LocoNetMessage thisMsg;
        LnTrafficController thisTc;

        /**
         * {@inheritDoc}
         */
        @Override
        public void run() {
            thisTc.notify(thisMsg);
        }
    }

    /**
     * Captive class to handle transmission
     */
    class XmtHandlerStrict implements Runnable {

        /**
         * {@inheritDoc}
         */
        @Override
        public void run() {
            int waitCount;
<<<<<<< HEAD
            while (!threadStopRequest) {   // loop until asked to stop
=======
            do {   // loop until asked to stop
>>>>>>> 45d84b4b
                // any input?
                try {
                    // get content; failure is a NoSuchElementException
                    log.trace("check for input"); // NOI18N
                    byte msg[] = null;
                    synchronized (this) {
                        msg = xmtList.removeFirst();
                    }
                    // input - now send
                    try {
                        if (ostream != null) {
                            if (!controller.okToSend()) {
                                log.debug("LocoNet port not ready to receive"); // NOI18N
                            }
                            if (log.isDebugEnabled()) { // avoid String building if not needed
                                log.debug("start write to stream: {}", jmri.util.StringUtil.hexStringFromBytes(msg)); // NOI18N
                            }
                            // get it started
                            reTryRequired = true;
                            int reTryCount = 0;
                            while (reTryRequired) {
                                // assert its going to work
                                reTryRequired = false;
                                waitForMsg = new LocoNetMessage(msg);
                                if ((msg[0] & 0x08) != 0) {
                                    waitingOnLack = true;
                                }
                                while (waitBusy != 0) {
                                    // we do it this way as during our sleep the waitBusy time can be reset
                                    int waitTime = waitBusy;
                                    waitBusy = 0;
                                    //if (log.isDebugEnabled()) {
                                    //    log.debug("waitBusy");
                                    //}
                                    // for now so we know how prevalent this is over a long time span
                                    log.warn("Waitbusy");
                                    try {
                                        Thread.sleep(waitTime);
                                    } catch (InterruptedException ee) {
                                        log.warn("waitBusy sleep Interrupted", ee); // NOI18N
                                    }
                                }
                                ostream.write(msg);
                                ostream.flush();
                                if (log.isTraceEnabled()) {
                                    log.trace("end write to stream: {}", jmri.util.StringUtil.hexStringFromBytes(msg)); // NOI18N
                                }
                                // loop waiting for echo message and or LACK
                                // minimal sleeps so as to exit fast
                                waitCount = 0;
                                // echo as really fast
                                while ((waitForMsg != null) && waitCount < 20) {
                                    try {
                                        Thread.sleep(1);
                                    } catch (InterruptedException ee) {
                                        log.error("waitForMsg sleep Interrupted", ee); // NOI18N
                                    }
                                    waitCount++;
                                }
                                // Oh my lost the echo...
                                if (waitCount > 19) {
                                    log.warn("Retry Send for Lost Packet [{}] Count[{}]", waitForMsg,
                                                reTryCount); // NOI18N
                                    if (reTryCount < 5) {
                                        reTryRequired = true;
                                        reTryCount++;
                                    } else {
                                        reTryRequired = false;
                                        reTryCount = 0;
                                        log.warn("Give up on lost packet");
                                    }
                                } else {
                                    // LACKs / a response can be slow
                                    while (waitingOnLack && waitCount < 50) {
                                        try {
                                            Thread.sleep(1);
                                        } catch (InterruptedException ee) {
                                            log.error("waitingOnLack sleep Interrupted", ee); // NOI18N
                                        }
                                        waitCount++;
                                    }
                                    // Oh my lost the LACK / response...
                                    if (waitCount > 49) {
                                        try {
                                            log.warn("Retry Send for Lost Response Count[{}]", reTryCount); // NOI18N
                                        } catch (NullPointerException npe) {
                                            log.warn("Retry Send for waitingOnLack null?  Count[{}]", reTryCount); // NOI18N
                                        }
                                        if (reTryCount < 5) {
                                            reTryRequired = true;
                                            reTryCount++;
                                        } else {
                                            log.warn("Give up on Lost Response."); // NOI18N
                                            reTryRequired = false;
                                            reTryCount = 0;
                                        }
                                    }
                                }
                            }
                            messageTransmitted(msg);
                        } else {
                            // no stream connected
                            log.warn("sendLocoNetMessage: no connection established"); // NOI18N
                        }
                    } catch (java.io.IOException e) {
                        log.warn("sendLocoNetMessage: IOException: " + e.toString()); // NOI18N
                    }
                } catch (NoSuchElementException e) {
                    // message queue was empty, wait for input
                    log.trace("start wait"); // NOI18N
                    new jmri.util.WaitHandler(this); // handle synchronization, spurious wake, interruption
                    log.trace("end wait"); // NOI18N
                }
            } while (!threadStopRequest);
            threadStopRequestXmitDone = true;
        }
    }


    /**
     * Invoked at startup to start the threads needed here.
     */
    @Override
    public void startThreads() {
        int priority = Thread.currentThread().getPriority();
        log.debug("startThreads current priority = {} max available = {} default = {} min available = {}", // NOI18N
                priority, Thread.MAX_PRIORITY, Thread.NORM_PRIORITY, Thread.MIN_PRIORITY);
<<<<<<< HEAD
        threadStopRequest = false;
=======
>>>>>>> 45d84b4b
        // start the RcvHandler in a thread of its own
        if (rcvHandler == null) {
            rcvHandler = new RcvHandlerStrict(this);
        }
<<<<<<< HEAD
        Thread rcvThread = new Thread(rcvHandler, "LocoNet receive handler"); // NOI18N
        rcvThread.setDaemon(true);
        rcvThread.setPriority(Thread.MAX_PRIORITY);
=======
        rcvThread = new Thread(rcvHandler, "LocoNet receive handler"); // NOI18N
        rcvThread.setDaemon(true);
        rcvThread.setPriority(Thread.MAX_PRIORITY - 1);
>>>>>>> 45d84b4b
        rcvThread.start();

        // start the XmtHandler in a thread of its own
        if (xmtHandler == null) {
            xmtHandler = new XmtHandlerStrict();
        }
<<<<<<< HEAD
        Thread xmtThread = new Thread(xmtHandler, "LocoNet transmit handler"); // NOI18N
=======
        xmtThread = new Thread(xmtHandler, "LocoNet transmit handler"); // NOI18N
>>>>>>> 45d84b4b
        xmtThread.setDaemon(true);
        xmtThread.setPriority(Thread.MAX_PRIORITY - 2);
        xmtThread.start();

        log.info("Strict Packetizer in use");

    }

    private final static Logger log = LoggerFactory.getLogger(LnPacketizerStrict.class);

}<|MERGE_RESOLUTION|>--- conflicted
+++ resolved
@@ -67,11 +67,7 @@
         @Override
         public void run() {
             int opCode;
-<<<<<<< HEAD
-            while (!threadStopRequest) {   // loop until asked to stop
-=======
             do {   // loop until asked to stop
->>>>>>> 45d84b4b
                 try {
                     // start by looking for command -  skip if bit not set
                     while (((opCode = (readByteProtected(istream) & 0xFF)) & 0x80) == 0) {
@@ -243,11 +239,7 @@
         @Override
         public void run() {
             int waitCount;
-<<<<<<< HEAD
-            while (!threadStopRequest) {   // loop until asked to stop
-=======
             do {   // loop until asked to stop
->>>>>>> 45d84b4b
                 // any input?
                 try {
                     // get content; failure is a NoSuchElementException
@@ -375,34 +367,20 @@
         int priority = Thread.currentThread().getPriority();
         log.debug("startThreads current priority = {} max available = {} default = {} min available = {}", // NOI18N
                 priority, Thread.MAX_PRIORITY, Thread.NORM_PRIORITY, Thread.MIN_PRIORITY);
-<<<<<<< HEAD
-        threadStopRequest = false;
-=======
->>>>>>> 45d84b4b
         // start the RcvHandler in a thread of its own
         if (rcvHandler == null) {
             rcvHandler = new RcvHandlerStrict(this);
         }
-<<<<<<< HEAD
-        Thread rcvThread = new Thread(rcvHandler, "LocoNet receive handler"); // NOI18N
-        rcvThread.setDaemon(true);
-        rcvThread.setPriority(Thread.MAX_PRIORITY);
-=======
         rcvThread = new Thread(rcvHandler, "LocoNet receive handler"); // NOI18N
         rcvThread.setDaemon(true);
         rcvThread.setPriority(Thread.MAX_PRIORITY - 1);
->>>>>>> 45d84b4b
         rcvThread.start();
 
         // start the XmtHandler in a thread of its own
         if (xmtHandler == null) {
             xmtHandler = new XmtHandlerStrict();
         }
-<<<<<<< HEAD
-        Thread xmtThread = new Thread(xmtHandler, "LocoNet transmit handler"); // NOI18N
-=======
         xmtThread = new Thread(xmtHandler, "LocoNet transmit handler"); // NOI18N
->>>>>>> 45d84b4b
         xmtThread.setDaemon(true);
         xmtThread.setPriority(Thread.MAX_PRIORITY - 2);
         xmtThread.start();

package jmri.jmrix.loconet.hexfile;

import java.io.BufferedReader;
import java.io.DataInputStream;
import java.io.DataOutputStream;
import java.io.File;
import java.io.FileInputStream;
import java.io.InputStreamReader;
import java.io.PipedInputStream;
import java.io.PipedOutputStream;

import jmri.jmrix.loconet.*;
import jmri.jmrix.loconet.lnsvf2.LnSv2MessageContents;
import jmri.jmrix.loconet.uhlenbrock.LncvMessageContents;

import org.slf4j.Logger;
import org.slf4j.LoggerFactory;

/**
 * LnHexFilePort implements a LnPortController via an ASCII-hex input file. See
 * below for the file format. There are user-level controls for send next message
 * how long to wait between messages
 *
 * An object of this class should run in a thread of its own so that it can fill
 * the output pipe as needed.
 *
 * The input file is expected to have one message per line. Each line can
 * contain as many bytes as needed, each represented by two Hex characters and
 * separated by a space. Variable whitespace is not (yet) supported.
 *
 * @author Bob Jacobsen Copyright (C) 2001
 */
public class LnHexFilePort extends LnPortController implements LocoNetListener, Runnable {

    volatile BufferedReader sFile = null;

    public LnHexFilePort() {
        this(new HexFileSystemConnectionMemo());
    }

    public LnHexFilePort(LocoNetSystemConnectionMemo memo) {
        super(memo);
        try {
            PipedInputStream tempPipe = new PipedInputStream();
            pin = new DataInputStream(tempPipe);
            outpipe = new DataOutputStream(new PipedOutputStream(tempPipe));
            pout = outpipe;
        } catch (java.io.IOException e) {
            log.error("init (pipe): Exception: {}", e.toString());
        }
        options.put("MaxSlots", // NOI18N
                new Option(Bundle.getMessage("MaxSlots")
                        + ":", // NOI18N
                        new String[] {"5","10","21","120","400"}));
        options.put("SensorDefaultState", // NOI18N
                new Option(Bundle.getMessage("DefaultSensorState")
                        + ":", // NOI18N
                        new String[]{Bundle.getMessage("BeanStateUnknown"),
                            Bundle.getMessage("SensorStateInactive"),
                            Bundle.getMessage("SensorStateActive")}, true));
        // add listener for other traffic on simulated LocoNet, in order to simulate appropriate replies (eg. for developers)
        memo.getLnTrafficController().addLocoNetListener(~0, this);
    }

    /**
     * Fill the contents from a file.
     *
     * @param file the file to be read
     */
    public void load(File file) {
            log.debug("file: {}", file); // NOI18N

        // create the pipe stream for output, also store as the input stream if somebody wants to send
        // (This will emulate the LocoNet echo)
        try {
            sFile = new BufferedReader(new InputStreamReader(new FileInputStream(file)));
        } catch (Exception e) {
            log.error("load (pipe): Exception: {}", e.toString()); // NOI18N
        }
    }

    @Override
    public void connect() {
        jmri.jmrix.loconet.hexfile.HexFileFrame f
                = new jmri.jmrix.loconet.hexfile.HexFileFrame();

        f.setAdapter(this);
        try {
            f.initComponents();
        } catch (Exception ex) {
            log.warn("starting HexFileFrame exception: {}", ex.toString());
        }
        f.configure();
    }

    @Override
    public void run() { // invoked in a new thread
        log.info("LocoNet Simulator Started"); // NOI18N
        while (true) {
            while (sFile == null && message == null) {
                // Wait for a file to be available. We have nothing else to do, so we can sleep
                // until we are interrupted
                try {
                    Thread.sleep(10000);
                } catch (InterruptedException e) {
                    log.info("LnHexFilePort.run: woken from sleep"); // NOI18N
                    if (sFile == null) {
                        log.error("LnHexFilePort.run: unexpected InterruptedException, exiting"); // NOI18N
                        Thread.currentThread().interrupt();
                        return;
                    }
                }
            }
            log.info("LnHexFilePort.run: changing input file..."); // NOI18N

            // process the input file into the output side of pipe
            _running = true;
            try {
                if (message != null) {
                    log.debug("Simulator received a message");
                    LocoNetMessage reply = generateReply(message);
                    if (reply != null) {
                        getSystemConnectionMemo().getLnTrafficController().sendLocoNetMessage(reply);
//                        int len = reply.getOpCode();
//                        for (int i = 0; i < len; i++) {
//                            log.debug("byte {} of SV2 message", i);
//                            // parse as hex into integer, then convert to byte
//                            int ival = reply.getElement(i);
//                            // send each byte to the output pipe (input to consumer)
//                            byte bval = (byte) ival;
//                            outpipe.writeByte(bval);
//                        }
//                        // flush the pipe so other threads can see the message
//                        outpipe.flush();
                    }
                    // ready
                } else { // must be a new file
                    // Take ownership of the current file, it will automatically go out of scope
                    // when we leave this scope block.  Set sFile to null so we can detect a new file
                    // being set in load() while we are running the current file.
                    BufferedReader currFile = sFile;
                    sFile = null;

                    String s;
                    while ((s = currFile.readLine()) != null) {
                        // this loop reads one line per turn
                        // ErrLog.msg(ErrLog.debugging, "LnHexFilePort", "run", "string=<" + s + ">");
                        int len = s.length();
                        for (int i = 0; i < len; i += 3) {
                            // parse as hex into integer, then convert to byte
                            int ival = Integer.valueOf(s.substring(i, i + 2), 16);
                            // send each byte to the output pipe (input to consumer)
                            byte bval = (byte) ival;
                            outpipe.writeByte(bval);
                        }

                        // flush the pipe so other threads can see the message
                        outpipe.flush();

                        // finished that line, wait
                        Thread.sleep(delay);
                    }
                    // here we're done processing the file
                    log.info("LnHexFilePort.run: normal finish to file"); // NOI18N
                }
<<<<<<< HEAD
=======

                // here we're done processing the file
                log.info("LnHexFilePort.run: normal finish to file"); // NOI18N

>>>>>>> 9225091e
            } catch (InterruptedException e) {
                if (sFile != null || message != null) { // changed in another thread before the interrupt
                    log.info("LnHexFilePort.run: user selected new file"); // NOI18N
                    // swallow the exception since we have handled its intent
                } else {
                    log.error("LnHexFilePort.run: unexpected InterruptedException, exiting"); // NOI18N
                    Thread.currentThread().interrupt();
                    return;
                }
            } catch (Exception e) {
                log.error("run: Exception: {}", e.toString()); // NOI18N
            }
            _running = false;
        }
    }

    /**
     * Provide a new message delay value, but don't allow it to go below 2 msec.
     *
     * @param newDelay delay, in milliseconds
     */
    public void setDelay(int newDelay) {
        delay = Math.max(2, newDelay);
    }

    // base class methods

    /**
     * {@inheritDoc}
     */
    @Override
    public DataInputStream getInputStream() {
        if (pin == null) {
            log.error("getInputStream: called before load(), stream not available"); // NOI18N
        }
        return pin;
    }

    /**
     * {@inheritDoc}
     */
    @Override
    public DataOutputStream getOutputStream() {
        if (pout == null) {
            log.error("getOutputStream: called before load(), stream not available"); // NOI18N
        }
        return pout;
    }

    /**
     * {@inheritDoc}
     */
    @Override
    public boolean status() {
        return (pout != null) && (pin != null);
    }

    // to tell if we're currently putting out data
    public boolean running() {
        return _running;
    }

    // private data
    private boolean _running = false;

    // streams to share with user class
    private DataOutputStream pout = null; // this is provided to classes who want to write to us
    private DataInputStream pin = null;  // this is provided to classes who want data from us

    // internal ends of the pipes
    private DataOutputStream outpipe = null;  // feed pin
    //private DataInputStream inpipe = null;  // feed pout

    @Override
    public boolean okToSend() {
        return true;
    }
    // define operation
    private int delay = 100;      // units are milliseconds; default is quiet a busy LocoNet

    @Override
    public java.util.Vector<String> getPortNames() {
        log.error("getPortNames should not have been invoked", new Exception());
        return null;
    }

    /**
     * {@inheritDoc}
     */
    @Override
    public String openPort(String portName, String appName) {
        log.error("openPort should not have been invoked", new Exception());
        return null;
    }

    @Override
    public void configure() {
        log.error("configure should not have been invoked");
    }

    /**
     * {@inheritDoc}
     */
    @Override
    public String[] validBaudRates() {
        log.error("validBaudRates should not have been invoked", new Exception());
        return new String[]{};
    }

    /**
     * {@inheritDoc}
     */
    @Override
    public int[] validBaudNumbers() {
        return new int[]{};
    }

    /**
     * Get an array of valid values for "option 3"; used to display valid
     * options. May not be null, but may have zero entries.
     *
     * @return the options
     */
    public String[] validOption3() {
        return new String[]{Bundle.getMessage("HandleNormal"),
                Bundle.getMessage("HandleSpread"),
                Bundle.getMessage("HandleOneOnly"),
                Bundle.getMessage("HandleBoth")}; // I18N
    }

    /**
     * Get a String that says what Option 3 represents. May be an empty string,
     * but will not be null
     *
     * @return string containing the text for "Option 3"
     */
    public String option3Name() {
        return "Turnout command handling: ";
    }

    /**
     * Set the third port option. Only to be used after construction, but before
     * the openPort call.
     */
    @Override
    public void configureOption3(String value) {
        super.configureOption3(value);
        log.debug("configureOption3: {}", value); // NOI18N
        setTurnoutHandling(value);
    }

    LocoNetMessage message;

    @Override
    public synchronized void message(LocoNetMessage m) {
        log.debug("LnMessage stored");
        message = m; // store 1 LocoNet message
    }

    private boolean simReply = false;

    /**
     * Turn on/off replying to LocoNet messages to simulate devices.
     * @param state new state for simReplies
     */
    public void setSimReply(boolean state) {
        simReply = state;
    }

    /**
     * Small set of hardware replies to send in simulator in response to specific messages.
     * Supported types:
     * <ul>
     *     <li>LN SV rev2 board (@link jmri.jmrix.loconet.lnsvf2.LnSv2MessageContents)</li>
     *     <li>LNCV board (@link jmri.jmrix.loconet.uhlenbrock.Lncv2MessageContents)</li>
     * </ul>
     *
     * @param m message heard on connection thread
     * @return fitting reply message
     */
    LocoNetMessage generateReply(LocoNetMessage m) {
        if (simReply) {
            if (LnSv2MessageContents.isSupportedSv2Message(m)) {
                log.debug("generate reply for SV2 message");
                LnSv2MessageContents c = new LnSv2MessageContents(m);
                if (c.getDestAddr() == -1) { // Sv2 QueryAll, reply (content includes no address)
                    log.debug("generate LNSV2 query reply message");
                    int dest = 1; // keep it simple, don't fetch src from m
                    int myId = 44; // a random value
                    int mf = 129; // Digitrax
                    int dev = 0;
                    int type = 3055;
                    int serial = 111;
                    return LnSv2MessageContents.createSv2DeviceDiscoveryReply(myId, dest, mf, dev, type, serial);
                }
            }
            if (LncvMessageContents.isSupportedLncvMessage(m)) {
                log.debug("generate reply for LNCV Read message");
                LncvMessageContents c = new LncvMessageContents(m);
                // READ REPLY
                if (c.getCvNum() >= 0) { // was LNCV Read, reply value (contents)
                    log.debug("generate LNCV Read reply message");
                    return LncvMessageContents.createLncvReadReply(m);
                }
                // WRITE reply LACK
                if (c.getCmd() == 0x20) { // was LNCV Write
                    log.debug("generate LNCV Write reply message");
                    return new LocoNetMessage(new int[]{LnConstants.OPC_LONG_ACK, 0x6d, 0x7f, 0x1});
                }
            }
        }
        return null;
    }

    private final static Logger log = LoggerFactory.getLogger(LnHexFilePort.class);

}<|MERGE_RESOLUTION|>--- conflicted
+++ resolved
@@ -9,10 +9,10 @@
 import java.io.PipedInputStream;
 import java.io.PipedOutputStream;
 
-import jmri.jmrix.loconet.*;
+import jmri.jmrix.loconet.LocoNetSystemConnectionMemo;
+import jmri.jmrix.loconet.LnPortController;
 import jmri.jmrix.loconet.lnsvf2.LnSv2MessageContents;
 import jmri.jmrix.loconet.uhlenbrock.LncvMessageContents;
-
 import org.slf4j.Logger;
 import org.slf4j.LoggerFactory;
 
@@ -157,19 +157,13 @@
                         // flush the pipe so other threads can see the message
                         outpipe.flush();
 
-                        // finished that line, wait
-                        Thread.sleep(delay);
-                    }
-                    // here we're done processing the file
-                    log.info("LnHexFilePort.run: normal finish to file"); // NOI18N
-                }
-<<<<<<< HEAD
-=======
+                    // finished that line, wait
+                    Thread.sleep(delay);
+                }
 
                 // here we're done processing the file
                 log.info("LnHexFilePort.run: normal finish to file"); // NOI18N
 
->>>>>>> 9225091e
             } catch (InterruptedException e) {
                 if (sFile != null || message != null) { // changed in another thread before the interrupt
                     log.info("LnHexFilePort.run: user selected new file"); // NOI18N
@@ -190,7 +184,7 @@
      * Provide a new message delay value, but don't allow it to go below 2 msec.
      *
      * @param newDelay delay, in milliseconds
-     */
+     **/
     public void setDelay(int newDelay) {
         delay = Math.max(2, newDelay);
     }
@@ -199,7 +193,7 @@
 
     /**
      * {@inheritDoc}
-     */
+     **/
     @Override
     public DataInputStream getInputStream() {
         if (pin == null) {
@@ -210,7 +204,7 @@
 
     /**
      * {@inheritDoc}
-     */
+     **/
     @Override
     public DataOutputStream getOutputStream() {
         if (pout == null) {
@@ -221,7 +215,7 @@
 
     /**
      * {@inheritDoc}
-     */
+     **/
     @Override
     public boolean status() {
         return (pout != null) && (pin != null);

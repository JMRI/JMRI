# HexFileBundle.properties
#
#
# Default properties for the jmri.jmrix.loconet.hexfile.

<<<<<<< HEAD
DefaultSensorState = Default State of Sensors
=======
DefaultSensorState = &#201;tat par D&#233;faut des Capteurs
>>>>>>> 3d5670a0
<|MERGE_RESOLUTION|>--- conflicted
+++ resolved
@@ -3,8 +3,4 @@
 #
 # Default properties for the jmri.jmrix.loconet.hexfile.
 
-<<<<<<< HEAD
-DefaultSensorState = Default State of Sensors
-=======
-DefaultSensorState = &#201;tat par D&#233;faut des Capteurs
->>>>>>> 3d5670a0
+DefaultSensorState = &#201;tat par D&#233;faut des Capteurs
--- conflicted
+++ resolved
@@ -550,19 +550,12 @@
                 log.debug("Skip 00 minutes request");
                 return;
             }
-<<<<<<< HEAD
             fastClockCounter -= 1;
             if (fastClockCounter < 1) {
                 log.debug("Send Request Time");
                 initiateRead();
                 fastClockCounter = curRate;
             }
-
-=======
-        } else if (setInternal) {
-            inSyncWithInternalFastClock = false;
-            initiateRead();
->>>>>>> 51deba38
         }
     }
 

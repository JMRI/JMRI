package jmri.jmrix.loconet;

import java.util.Date;
import jmri.PowerManager;
import jmri.implementation.DefaultClockControl;
import org.slf4j.Logger;
import org.slf4j.LoggerFactory;

/**
 * Implementation of the Hardware Fast Clock for Loconet
 * <p>
 * This module is based on a GUI module developed by Bob Jacobsen and Alex
 * Shepherd to correct the Loconet fast clock rate and synchronize it with the
 * internal JMRI fast clock Timebase. The methods that actually send, correct,
 * or receive information from the Loconet hardware are repackaged versions of
 * their code.
 * <p>
 * The Loconet Fast Clock is controlled by the user via the Fast Clock Setup GUI
 * that is accessed from the JMRI Tools menu.
 * <p>
 * For this implementation, "internal clock" and "synchronize" means we act as a LocoNet master/server",
 * "internal clock" and "correct" means we correct the CS or other master device to the internal clock.
 * "internal clock" and neither "synchronize" nor "correct" and we just use the internal clock and ignore the LocoNet.
 * "LocoNet clock" means we accept the LocoNet CS or other LocoNet master device clock as correct.
 * <p>
 * Some of the message formats used in this class are Copyright Digitrax, Inc.
 * and used with permission as part of the JMRI project. That permission does
 * not extend to uses in other software products. If you wish to use this code,
 * algorithm or these message formats outside of JMRI, please contact Digitrax
 * Inc for separate permission.
 * <hr>
 * This file is part of JMRI.
 * <p>
 * JMRI is free software; you can redistribute it and/or modify it under the
 * terms of version 2 of the GNU General Public License as published by the Free
 * Software Foundation. See the "COPYING" file for a copy of this license.
 * <p>
 * JMRI is distributed in the hope that it will be useful, but WITHOUT ANY
 * WARRANTY; without even the implied warranty of MERCHANTABILITY or FITNESS FOR
 * A PARTICULAR PURPOSE. See the GNU General Public License for more details.
 *
 * @author Dave Duchamp Copyright (C) 2007
 * @author Bob Jacobsen, Alex Shepherd
 */
public class LnClockControl extends DefaultClockControl implements SlotListener, LocoNetListener {


    /**
     * Create a ClockControl object for a Loconet clock
<<<<<<< HEAD
     * @param scm - connection memo
=======
     * @param scm - the LocoNet System Connection Memo to associate with this
     *              Clock Control object
>>>>>>> 36d8eedc
     */
    public LnClockControl(LocoNetSystemConnectionMemo scm) {
        this(scm.getSlotManager(), scm.getLnTrafficController(), scm.getPowerManager());
    }

<<<<<<< HEAD
    /*
=======
    /**
>>>>>>> 36d8eedc
     * Create a ClockControl object for a Loconet clock
     * @deprecated 4.11.5
     * @param sm the Slot Manager associated with this object
     * @param tc the Traffic Controller associated with this object
     */
    @Deprecated // 4.11.5
    public LnClockControl(SlotManager sm, LnTrafficController tc) {
        this(sm, tc, null);
    }

    /**
     * Create a ClockControl object for a Loconet clock
<<<<<<< HEAD
     * @param sm slotmanager
     * @param tc traffic controller
     * @param pm powermanager
=======
     * @param sm the Slot Manager associated with this object
     * @param tc the Traffic Controller associated with this object
     * @param pm the Power Manager associated with this object
>>>>>>> 36d8eedc
     */
    public LnClockControl(SlotManager sm, LnTrafficController tc, LnPowerManager pm) {
        super();

        this.sm = sm;
        this.tc = tc;
        this.pm = pm;

<<<<<<< HEAD
        tc.addLocoNetListener( ~0, this);

=======
>>>>>>> 36d8eedc
        // listen for updated slot contents
        if (sm != null) {
            sm.addSlotListener(this);
        } else {
            log.error("No LocoNet connection available, LnClockControl can't function");
        }

        // Get internal timebase
        clock = jmri.InstanceManager.getDefault(jmri.Timebase.class);
        // Create a Time base listener for Minute change events from the internal clock
        minuteChangeListener = new java.beans.PropertyChangeListener() {
            @Override
            public void propertyChange(java.beans.PropertyChangeEvent e) {
                newMinute();
            }
        };
        clock.addMinuteChangeListener(minuteChangeListener);
    }

    final SlotManager sm;
    final LnTrafficController tc;
    final LnPowerManager pm;

    /**
     * The throttle ID used for setting the clock and broadcasting LnClockControl time packets
     */
    private final int clockThrottleId = 0x01CC;

    /* Operational variables */
    jmri.Timebase clock = null;
    java.beans.PropertyChangeListener minuteChangeListener = null;

    /* current values of clock variables */
    private int curDays = 0;
    private int curHours = 0;
    private int curMinutes = 0;
    private int curMilliSeconds = 0;
    private int curRate = 1;
    private int savedRate = 1;

    /**
     * When less that 1, we are on a whole real minute.
     */
    private int fastClockCounter = -1;

    /**
     * CommandStation timings discovery is active while the value is greater than 0.
     * exposed for tests
     */
    protected int commandStationSyncLimit = 0;
    private boolean found7FCommandStationClockSync = false;
    private int prevHiFrac = 0;
    private int prevLoFrac = 0;
    private int newCommandStationZero = 0x8000;

    /**
     * Initialized to commandStationEndMinute. Indicates that
     * the Command Station fast clock has not be calibrated.
     * Once calibrated it holds the value of the minFrac
     * minute = zero.
     */
    private int commandStationZeroSecond =  0x8000;
    private final int commandStationEndMinute = 0x8000;
    private final int commandStationEndMinuteType1 = 0x4000; //14bit
    private final int commandStationEndMinuteType2 = 0x8000; //16bit

    public enum CommandStationFracType {
        TYPE1,
        TYPE2
    }
    private CommandStationFracType commandStationFracType = CommandStationFracType.TYPE1;

    /**
     * This must be in the correct type 1 or type 2 format
     * If set will prevent CS clock speed and type discovery
     * @param val - the value of the Zero Second.
     *       either 16bit integer.
     *       or 14 bit integer ( Hi &gt;&gt; 1 + LO )
     */
    public void setCommandStationZeroSecond(int val) {
        commandStationZeroSecond = val;
    }
    
    public int getCommandStationZeroSecond() {
        return commandStationZeroSecond;
    }

    /**
     * The command station clock type
     * @param val 1 = type 1 (14bit) type 2 = 16bit.
     */
    public void setCommandStationFracType(CommandStationFracType val) {
        commandStationFracType = val;
    }

    public CommandStationFracType getCommandStationFracType() {
        return commandStationFracType;
    }

    /**
     * Force a Calibration Cycle - Total Reset
     */
    public void startCalibrate() {
        commandStationFracType = CommandStationFracType.TYPE1;
        commandStationZeroSecond =  commandStationEndMinute;
        calibrateCommandStationClock();
    }

    /**
     * Convert milliseconds to minFrac
     * @param milliSecs time in milliseconds
     * @return the HI LO as an integer and adjusted.
     */
    public int convertMilliSecondsToFcFracMin(int milliSecs) {
        int fracmins;
        if (commandStationFracType == CommandStationFracType.TYPE1) {
            fracmins = (((commandStationEndMinuteType1 - commandStationZeroSecond) * milliSecs) / (int) MSECPERMINUTE ) + commandStationZeroSecond ;
            // the completed calculation fits.
            return (((fracmins & 0x7F80) << 1) +  (fracmins & 0x00F7));
        } else {
            fracmins = (((commandStationEndMinuteType2 - commandStationZeroSecond) * milliSecs) / (int) MSECPERMINUTE ) + commandStationZeroSecond ;
            return (fracmins & 0x7FFF);
        }
    }

    /**
     * Convert  minFrac to milliseconds
     * @param fcMinFrac time in milliseconds
     * @return the HI LO as an integer and adjusted.
     */
    public int convertFcFracMinToMilliSeconds(int fcMinFrac) {
        long millis = 0;
        if (commandStationZeroSecond == commandStationEndMinute) {
            // not calibrated
            return 0;
        }
        if (commandStationFracType == CommandStationFracType.TYPE1) {
            int temp = (( fcMinFrac & 0x4f00 ) * 128) + ( fcMinFrac & 0x7F );
            millis = (( temp - commandStationZeroSecond ) * MSECPERMINUTE )/ (commandStationEndMinuteType1 - commandStationZeroSecond );
        } else {
            millis = (( fcMinFrac - commandStationZeroSecond ) * MSECPERMINUTE )/ (commandStationEndMinuteType2 - commandStationZeroSecond );
        }
        return (int) millis;
    }

    @Override
    public void message(LocoNetMessage msg) {
        if (commandStationSyncLimit > 0) {
            // get the FracHigh Byte
            if ((msg.getOpCode() == LnConstants.OPC_SL_RD_DATA ) &&
                    msg.getElement(1) == 0x0E &&
                    msg.getElement(2) == 0x7B) {
                // minute roll detection
                if (found7FCommandStationClockSync && msg.getElement(5) != 0x7F) {
                    // dont convert to type 1 format here, its done when moving
                    // newCommandStationZero to official value.
                    int temp = ( msg.getElement(5) * 256 ) + msg.getElement(4);
                    if (temp < newCommandStationZero) {
                        newCommandStationZero = temp;
                        log.debug("sync fracMin [{}]", newCommandStationZero);
                    }
                } else if( msg.getElement(5) == 0x7F ) {
                    log.debug("Found 7F");
                    found7FCommandStationClockSync = true;
                }
                if (commandStationFracType == CommandStationFracType.TYPE1 && prevHiFrac == msg.getElement(5) && prevLoFrac > msg.getElement(4) ) {
                    log.debug("Found CS Type 2");
                    commandStationFracType = CommandStationFracType.TYPE2;
                }
                prevHiFrac = msg.getElement(5);
                prevLoFrac = msg.getElement(4);
            }
            commandStationSyncLimit--;
            return;
        }
        if (useInternal && synchronizeWithInternalClock) {
            // we are master, respond..
            // is it a time request or tetherless (sic) query, yes: respond to time request reply.
            if (msg.getOpCode() == LnConstants.OPC_RQ_SL_DATA &&
                    msg.getElement(1) == 0x7B &&
                    msg.getElement(2) == 0x00) {
                log.debug("Replying to FC slot read");
                sendClockMsg(false, MinuteFracType.MINUTE_NORMAL, false);
            } else if (msg.getOpCode() == LnConstants.OPC_PANEL_QUERY && msg.getElement(1) == 0x00) {
                log.debug("Replying to Panel Query");
                sendClockMsg(false, MinuteFracType.MINUTE_NORMAL, false);
            }
        }
    }

    /* current options and flags */
    /**
     *  true if our PC clock is our definitive fast clock
     *  false LocoNet fast clock is definitive fast clock (we are client)
     */
    private boolean useInternal = true;
    /**
     * If useInternal True and synchronizeWithInternalClock true we are locoNet master
     * Ignore if useInternal is false
     */
    private boolean synchronizeWithInternalClock = false;
    /**
     * if useInternal is True and correctFastClock is true
     *      we update CS fast clock with internal clock time every fast clock minute.
     * Ignore if useInternal is false or useInternal True and synchronizeWithInternalClock true.
     */
    private boolean correctFastClock = false;

    private boolean timebaseErrorReported = false;

    /**
     * Number of milliseconds per hour
     */
    final static long MSECPERHOUR = 3600000;
    /**
     * Number of milliseconds per minute
     */
    final static long MSECPERMINUTE = 60000;

    /**
     * Describes the type of minute fraction required
     *
     */
    private enum  MinuteFracType {
        MINUTE_START,
        MINUTE_NORMAL,
        MINUTE_END
    }

    /**
     * Accessor routines
     * @return the associated name
     */
    @Override
    public String getHardwareClockName() {
        return (Bundle.getMessage("LocoNetFastClockName"));
    }

    @Override
    public boolean canCorrectHardwareClock() {
        return true;
    }

    @Override
    public void setRate(double newRate) {
        log.debug("Set New Rate[{}]",newRate);
        if (curRate == 0) {
            savedRate = (int) newRate;      // clock stopped case
        } else {
            curRate = (int) newRate;        // clock running case
            savedRate = curRate;
        }
        setClock();
        if (useInternal && ( synchronizeWithInternalClock || correctFastClock)) {
            // next full minute braodcast..
            fastClockCounter = -1;
        }
    }

    @Override
    public boolean requiresIntegerRate() {
        return true;
    }

    @Override
    public double getRate() {
        return curRate;
    }

    @SuppressWarnings("deprecation")
    @Override
    public void setTime(Date now) {
        log.debug("Set new Time [{}]",now);
        curDays = now.getDate();
        curHours = now.getHours();
        curMinutes = now.getMinutes();
        curMilliSeconds = (int) (now.getTime() % MSECPERMINUTE);
        setClock();
    }

    @SuppressWarnings("deprecation")
    @Override
    public Date getTime() {
        return clock.getTime();
    }

    @Override
    public void startHardwareClock(Date now) {
        log.debug("Start Clock");
        curRate = savedRate;
        if (useInternal && correctFastClock && !synchronizeWithInternalClock || !useInternal ) {
            setTime(now);
        }
    }

    @Override
    public void stopHardwareClock() {
        log.debug("Stop Clock");
        savedRate = curRate;
        curRate = 0;
        setClock();
    }

    /**
     * Used for the sole purpose of disabling calibration in the test environment
     */
    public enum TestState {
        NOT_TESTING,
        TESTING_NO_SYNC,
        TESTING_WITH_SYNC
    }

    private TestState testState =  TestState.NOT_TESTING;

    public void setTestState(TestState val) {
        testState = val;
    }

    @SuppressWarnings("deprecation")
    @Override
    public void initializeHardwareClock(double rate, Date now, boolean getTime) {
        synchronizeWithInternalClock = clock.getSynchronize();
        correctFastClock = clock.getCorrectHardware();
        useInternal = clock.getInternalMaster();
        log.debug("useInternal[{}",useInternal);
        if (useInternal && !synchronizeWithInternalClock && !correctFastClock) {
            // No request to interact with hardware fast clock - ignore call
            log.debug("Setup as straight internal");
            return;
        }
        log.debug("Setup data Rate[{}], Date[{}], getTime[{}]", rate, now, getTime);
        if (rate == 0.0) {
            if (curRate != 0) {
                savedRate = curRate;
            }
            curRate = 0;
        } else {
            savedRate = (int) rate;
            if (curRate != 0) {
                curRate = savedRate;
            }
        }
        curDays = now.getDate();
        curHours = now.getHours();
        curMinutes = now.getMinutes();
        curMilliSeconds = (int) (now.getTime() % MSECPERMINUTE);
        if (!getTime) {
            setTime(now);
        }

        if (commandStationZeroSecond == commandStationEndMinute && testState != TestState.TESTING_NO_SYNC) {
            calibrateCommandStationClock();
        }

        // force a correction at next fast minute after calibration
        fastClockCounter = -1;
    }

    /**
     *
     * Send a series of fast clock reads to establish the roll over
     * from the last increment or the minute to xx
     *
     */
    public void calibrateCommandStationClock() {
        // ensure old thread dead.
        commandStationSyncLimit = 0;
        try {
            Thread.sleep(1000);
        } catch (Exception Ex) {
            log.trace("Killed - Give Up");
            return;
        }
        sendClockMsg(true, MinuteFracType.MINUTE_END, true);
        newCommandStationZero = 0x7FFF; // force big,type 2. we need the min.
        found7FCommandStationClockSync = false;
        // start new thread to pump the FastSlot
        new Thread(new Runnable() {
            @Override
            public void run() {
                int everyMilli = 100;
                int limit = 10000 / everyMilli;
                if (testState == TestState.TESTING_WITH_SYNC) {
                    everyMilli = 100;
                    limit = 5;
                }
                commandStationSyncLimit = limit;
                for (int i = 0; i < limit; i++) {
                    if (commandStationSyncLimit < 1) {
                        return;
                    }
                    initiateRead();
                    try { Thread.sleep(everyMilli); }
                    catch (Exception Ex) {
                        // we are killed, die.
                        commandStationSyncLimit = 0;
                        return;
                    }
                }
            }
        }).start();
        // emergency brake so no command station?
        // 30 secs max.
/*        new Thread(new Runnable() {
            @Override
            public void run() {
                try {
                    Thread.sleep(30000);
                } catch (Exception Ex) {
                    // we are killed, die.
                    commandStationSyncLimit = 0;
                    return;
                }
                commandStationSyncLimit = 0;
            }
        }).start(); */
    }

    /**
     * Requests read of the Loconet fast clock
     */
    public void initiateRead() {
        sm.sendReadSlot(LnConstants.FC_SLOT);
    }

    /**
     * Performs all necessary task for a new fast clock minute
     * Skip this if we are calibrating
     */
    public void newMinute() {
        if (commandStationSyncLimit > 0) {
            // dont mess with the syncing
            return;
        }
        // cant use real time for testing
        if (testState == TestState.NOT_TESTING) {
            Date now = clock.getTime();
            curDays = now.getDate();
            curHours = now.getHours();
            curMinutes = now.getMinutes();
            curMilliSeconds = (int) (now.getTime() % MSECPERMINUTE);
            curRate = (int) clock.getRate();
        }

        if (newCommandStationZero < commandStationZeroSecond) {
            if (commandStationFracType == CommandStationFracType.TYPE1) {
                commandStationZeroSecond = (( newCommandStationZero & 0x7f00 ) >> 1) + (newCommandStationZero & 0x7f);
            } else {
                commandStationZeroSecond = newCommandStationZero;
            }
            // if synchronizing send immediate.
            fastClockCounter = -1;
        }
        if (useInternal && correctFastClock) {
            // we are not master, but want to correct the master
            fastClockCounter -= 1;
            if (fastClockCounter < 1) {
                log.debug("Send Write Master Time");
                sendClockMsg(true,  MinuteFracType.MINUTE_START, false);
                fastClockCounter = curRate;
            }
        }
        if (useInternal && synchronizeWithInternalClock) {
            // We are LocoNet Master Send Heartbeat every real minute
            fastClockCounter -= 1;
            if (fastClockCounter < 1) {
                log.debug("Send Heartbeat/Master Blast");
                sendClockMsg(false, MinuteFracType.MINUTE_START, false);
                fastClockCounter = curRate;
            }
        }
        if (!useInternal) {
            Date tem = clock.getTime();
            if (tem.getMinutes() == 0) {
                // if the expected new time is on the hour wait for next fast minute
                // as LocoNet returns wrong time
                log.debug("Skip 00 minutes request");
                return;
            }
            fastClockCounter -= 1;
            if (fastClockCounter < 1) {
                log.debug("Send Request Time");
                initiateRead();
                fastClockCounter = curRate;
            }

        }
    }

    boolean nextRequestIsUpdate = false;
    /**
     * Handle changed slot contents, due to clock changes. Can get here three
     * ways: 1) clock slot as a result of action by a throttle and 2) clock slot
     * responding to a read from this module 3) a slot not involving the clock
     * changing
     *
     * @param s the LocoNetSlot object which has been changed
     */
    @SuppressWarnings("deprecation")
    @Override
    public void notifyChangedSlot(LocoNetSlot s) {
        // only watch the clock slot and ignore our own messages
        if (s.getSlot() != LnConstants.FC_SLOT || s.getThrottleIdentity() == clockThrottleId) {
            return;
        }
        // only pay attention if we are a LocoNet clock client
        // we currently do not allow our master parameters to be
        // updated over LocoNet
        //TODO: optionally allow update to clock over LocoNet
        if (useInternal) {
            log.debug("Ignore Slot Update setInternal[{}] synchronizeWithInternalClock[{}] ",useInternal,synchronizeWithInternalClock);
            return;
        }
        log.debug("FC slot update");
        // update current clock variables from the new slot contents
        curDays = s.getFcDays();
        curHours = s.getFcHours();
        curMinutes = s.getFcMinutes();
        curMilliSeconds = convertFcFracMinToMilliSeconds(s.getFcFracMins());
        if (curRate != s.getFcRate()) {
            try {
                clock.userSetRate(s.getFcRate());
                setRate(s.getFcRate());
            } catch (jmri.TimebaseRateException e) {
                if (!timebaseErrorReported) {
                    timebaseErrorReported = true;
                    log.warn("Time base exception on setting rate from LocoNet");
                }
            }
        }
        // We are a  LocoNet Slave. Do not calculate or use minFrac/curMilliSeconds
        // as DTxxx throttles dont, and if we did we would be fast.
        // curMilliSeconds = milliSecondsFromFrac(s.getFcFracMins());
        // we calculate a new msec value for a specific hour/minute
        // in the current day, then set that.
        Date tem = clock.getTime();
        int cHours = tem.getHours();
        long cNumMSec = tem.getTime();
        long nNumMSec = ((cNumMSec / MSECPERHOUR) * MSECPERHOUR) - (cHours * MSECPERHOUR)
                + (curHours * MSECPERHOUR) + (curMinutes * MSECPERMINUTE);
<<<<<<< HEAD
        clock.setTime(new Date(nNumMSec));

        // re-set timeout
        fastClockCounter = curRate;
=======
        // set the internal timebase based on the Loconet clock
        if (readInProgress && !inSyncWithInternalFastClock) {
            // Work out how far through the current fast minute we are
            // and add that on to the time.
            nNumMSec += (long) (((CORRECTION - curFractionalMinutes) / CORRECTION * MSECPERMINUTE));
            clock.setTime(new Date(nNumMSec));
        } else if (setInternal) {
            // unsolicited time change from the Loconet
            clock.setTime(new Date(nNumMSec));
        }
        // Once we have done everything else set the flag to say we are in sync
        inSyncWithInternalFastClock = true;
>>>>>>> 36d8eedc
    }

    /**
     * Push current Clock Control parameters out to LocoNet slot
     * if write time to master is needed.
     */
    private void setClock() {
<<<<<<< HEAD
        if (useInternal && !synchronizeWithInternalClock && !correctFastClock) {
            // pure internal, no change LocoNet
            return;
        }
        // we are not calibrating - send start of minute.
        sendClockMsg(true, MinuteFracType.MINUTE_START, false);
    }

    /**
     * Send a response FC Slot or a Write new FC Data data
     * @param sendWrite true - this a write slot message
     * @param minFracType , START, END or normal
     */
    private void sendClockMsg(boolean sendWrite, MinuteFracType minFracType, boolean calibrate) {
        int fractionalMinutes;
        // use the current time set in curDays,Hours,Minutes,Milliseconds
        //if we are calibrating or have not done so successfully, skip this
        if (!calibrate && commandStationZeroSecond != commandStationEndMinute) {
            switch (minFracType) {
                case MINUTE_START:
                    curMilliSeconds = 0;
                    break;
                case MINUTE_NORMAL:
                    // leave as set
                    break;
                case MINUTE_END:
                default:
                    curMilliSeconds = 59000;
                    break;
            }
            fractionalMinutes = convertMilliSecondsToFcFracMin(curMilliSeconds);
        } else {
            // set to near end of minute.
            fractionalMinutes = 0x7f4f;
        }

        /* Build the base slot, and then modify for specific need */
        LocoNetSlot s = sm.slot(LnConstants.FC_SLOT);

        // load time
        s.setFcDays(curDays);
        s.setFcHours(curHours);
        if (calibrate) {
            // set back so we don't move forward afterwards
            s.setFcMinutes(curMinutes-1);
            s.setFcRate(1);
        } else {
            s.setFcMinutes(curMinutes);
            s.setFcRate(curRate);
=======
        if (setInternal || synchronizeWithInternalClock || correctFastClock) {
            // we are allowed to send commands to the fast clock
            LocoNetSlot s = sm.slot(LnConstants.FC_SLOT);

            // load time
            s.setFcDays(curDays);
            s.setFcHours(curHours);
            s.setFcMinutes(curMinutes);
            s.setFcRate(curRate);
            s.setFcFracMins(curFractionalMinutes);

            // set other content
            //     power (GTRK_POWER, 0x01 bit in byte 7)
            boolean power = true;
            if (pm != null) {
                power = (pm.getPower() == PowerManager.ON);
            } else {
                jmri.util.Log4JUtil.warnOnce(log, "Can't access power manager for fast clock");
            }
            s.setTrackStatus(s.getTrackStatus() &  (~LnConstants.GTRK_POWER) );
            if (power) s.setTrackStatus(s.getTrackStatus() | LnConstants.GTRK_POWER);

            // and write
            tc.sendLocoNetMessage(s.writeSlot());
>>>>>>> 36d8eedc
        }
        s.setFcFracMins(fractionalMinutes);
        s.setThrottleIdentity(clockThrottleId);
        s.setFcCntrlBitOn(LnConstants.FC_VALID);
        // set other content
        //     power (GTRK_POWER, 0x01 bit in byte 7)
        boolean power = true;
        if (pm != null) {
            power = (pm.getPower() == PowerManager.ON);
        } else {
            jmri.util.Log4JUtil.warnOnce(log, "Can't access power manager for fast clock");
        }
        s.setTrackStatus(s.getTrackStatus() & (~LnConstants.GTRK_POWER));
        if (power) {
            s.setTrackStatus(s.getTrackStatus() | LnConstants.GTRK_POWER);
        }

        // and get the message
        LocoNetMessage msg = s.writeSlot();

        // change to send write if needed.
        if (!sendWrite) {
            msg.setOpCode(LnConstants.OPC_SL_RD_DATA);
        }
        tc.sendLocoNetMessage(msg);
    }

    public void dispose() {
        // Drop LocoNet connection
        if (sm != null) {
            sm.removeSlotListener(this);
        }

        // Remove ourselves from the Timebase minute rollover event
        if (minuteChangeListener != null) {
            clock.removeMinuteChangeListener(minuteChangeListener);
            minuteChangeListener = null;
        }
        // force waiting for sync thread stopped
        commandStationSyncLimit = 0;
    }

    private final static Logger log = LoggerFactory.getLogger(LnClockControl.class);

}<|MERGE_RESOLUTION|>--- conflicted
+++ resolved
@@ -47,22 +47,14 @@
 
     /**
      * Create a ClockControl object for a Loconet clock
-<<<<<<< HEAD
-     * @param scm - connection memo
-=======
      * @param scm - the LocoNet System Connection Memo to associate with this
      *              Clock Control object
->>>>>>> 36d8eedc
      */
     public LnClockControl(LocoNetSystemConnectionMemo scm) {
         this(scm.getSlotManager(), scm.getLnTrafficController(), scm.getPowerManager());
     }
 
-<<<<<<< HEAD
-    /*
-=======
-    /**
->>>>>>> 36d8eedc
+    /**
      * Create a ClockControl object for a Loconet clock
      * @deprecated 4.11.5
      * @param sm the Slot Manager associated with this object
@@ -75,15 +67,9 @@
 
     /**
      * Create a ClockControl object for a Loconet clock
-<<<<<<< HEAD
-     * @param sm slotmanager
-     * @param tc traffic controller
-     * @param pm powermanager
-=======
      * @param sm the Slot Manager associated with this object
      * @param tc the Traffic Controller associated with this object
      * @param pm the Power Manager associated with this object
->>>>>>> 36d8eedc
      */
     public LnClockControl(SlotManager sm, LnTrafficController tc, LnPowerManager pm) {
         super();
@@ -92,11 +78,8 @@
         this.tc = tc;
         this.pm = pm;
 
-<<<<<<< HEAD
         tc.addLocoNetListener( ~0, this);
 
-=======
->>>>>>> 36d8eedc
         // listen for updated slot contents
         if (sm != null) {
             sm.addSlotListener(this);
@@ -526,6 +509,7 @@
      * Performs all necessary task for a new fast clock minute
      * Skip this if we are calibrating
      */
+    @SuppressWarnings("deprecation")
     public void newMinute() {
         if (commandStationSyncLimit > 0) {
             // dont mess with the syncing
@@ -637,25 +621,10 @@
         long cNumMSec = tem.getTime();
         long nNumMSec = ((cNumMSec / MSECPERHOUR) * MSECPERHOUR) - (cHours * MSECPERHOUR)
                 + (curHours * MSECPERHOUR) + (curMinutes * MSECPERMINUTE);
-<<<<<<< HEAD
         clock.setTime(new Date(nNumMSec));
 
         // re-set timeout
         fastClockCounter = curRate;
-=======
-        // set the internal timebase based on the Loconet clock
-        if (readInProgress && !inSyncWithInternalFastClock) {
-            // Work out how far through the current fast minute we are
-            // and add that on to the time.
-            nNumMSec += (long) (((CORRECTION - curFractionalMinutes) / CORRECTION * MSECPERMINUTE));
-            clock.setTime(new Date(nNumMSec));
-        } else if (setInternal) {
-            // unsolicited time change from the Loconet
-            clock.setTime(new Date(nNumMSec));
-        }
-        // Once we have done everything else set the flag to say we are in sync
-        inSyncWithInternalFastClock = true;
->>>>>>> 36d8eedc
     }
 
     /**
@@ -663,7 +632,6 @@
      * if write time to master is needed.
      */
     private void setClock() {
-<<<<<<< HEAD
         if (useInternal && !synchronizeWithInternalClock && !correctFastClock) {
             // pure internal, no change LocoNet
             return;
@@ -713,32 +681,6 @@
         } else {
             s.setFcMinutes(curMinutes);
             s.setFcRate(curRate);
-=======
-        if (setInternal || synchronizeWithInternalClock || correctFastClock) {
-            // we are allowed to send commands to the fast clock
-            LocoNetSlot s = sm.slot(LnConstants.FC_SLOT);
-
-            // load time
-            s.setFcDays(curDays);
-            s.setFcHours(curHours);
-            s.setFcMinutes(curMinutes);
-            s.setFcRate(curRate);
-            s.setFcFracMins(curFractionalMinutes);
-
-            // set other content
-            //     power (GTRK_POWER, 0x01 bit in byte 7)
-            boolean power = true;
-            if (pm != null) {
-                power = (pm.getPower() == PowerManager.ON);
-            } else {
-                jmri.util.Log4JUtil.warnOnce(log, "Can't access power manager for fast clock");
-            }
-            s.setTrackStatus(s.getTrackStatus() &  (~LnConstants.GTRK_POWER) );
-            if (power) s.setTrackStatus(s.getTrackStatus() | LnConstants.GTRK_POWER);
-
-            // and write
-            tc.sendLocoNetMessage(s.writeSlot());
->>>>>>> 36d8eedc
         }
         s.setFcFracMins(fractionalMinutes);
         s.setThrottleIdentity(clockThrottleId);

--- conflicted
+++ resolved
@@ -1,6 +1,4 @@
 package jmri.jmrix.loconet.ms100;
-
-import jmri.util.SystemType;
 
 /**
  * Definition of objects to handle configuring an LocoBuffer layout connection
@@ -32,16 +30,7 @@
      */
     @Override
     public String name() {
-<<<<<<< HEAD
         return "LocoNet MS100";
-=======
-        if (SystemType.isMacOSX()
-                || (SystemType.isWindows() && Double.valueOf(System.getProperty("os.version")) >= 6)) { // NOI18N
-            return "(LocoNet MS100 not available)";
-        } else {
-            return "LocoNet MS100"; // NOI18N
-        }
->>>>>>> fd0539fa
     }
 
     @Override

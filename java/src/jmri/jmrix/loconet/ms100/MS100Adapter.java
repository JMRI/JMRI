package jmri.jmrix.loconet.ms100;

import java.io.DataInputStream;
import java.io.DataOutputStream;
import java.io.IOException;
import java.io.InputStream;
import java.io.OutputStream;
import java.util.Enumeration;
import java.util.Vector;
import jmri.jmrix.loconet.LnPacketizer;
import jmri.jmrix.loconet.LnPortController;
import jmri.jmrix.loconet.LocoNetSystemConnectionMemo;
import org.slf4j.Logger;
import org.slf4j.LoggerFactory;
import purejavacomm.CommPortIdentifier;
import purejavacomm.NoSuchPortException;
import purejavacomm.PortInUseException;
import purejavacomm.SerialPort;
import purejavacomm.UnsupportedCommOperationException;

/**
 * Provide access to LocoNet via a MS100 attached to a serial com port.
 * Normally controlled by the jmri.jmrix.loconet.ms100.ConnectionConfig class.
 * <p>
 * By default, this attempts to use 16600 baud. If that fails, it falls back to
 * 16457 baud. Neither the baud rate configuration nor the "option 1" option are
 * used.
 *
 * @author Bob Jacobsen Copyright (C) 2001
 */
public class MS100Adapter extends LnPortController {

    public MS100Adapter() {
        super(new LocoNetSystemConnectionMemo());
        option2Name = "CommandStation"; // NOI18N
        option3Name = "TurnoutHandle"; // NOI18N
        options.put(option2Name, new Option(Bundle.getMessage("CommandStationTypeLabel"), commandStationNames, false));
        options.put(option3Name, new Option(Bundle.getMessage("TurnoutHandling"),
                new String[]{Bundle.getMessage("HandleNormal"), Bundle.getMessage("HandleSpread"), Bundle.getMessage("HandleOneOnly"), Bundle.getMessage("HandleBoth")})); // I18N

    }

    Vector<String> portNameVector = null;
    SerialPort activeSerialPort = null;

    @Override
    public Vector<String> getPortNames() {
        // first, check that the comm package can be opened and ports seen
        portNameVector = new Vector<>();
        Enumeration<CommPortIdentifier> portIDs = CommPortIdentifier.getPortIdentifiers();
        // find the names of suitable ports
        while (portIDs.hasMoreElements()) {
            CommPortIdentifier id = portIDs.nextElement();
            // filter out line printers
            if (id.getPortType() != CommPortIdentifier.PORT_PARALLEL) // accumulate the names in a vector
            {
                portNameVector.addElement(id.getName());
            }
        }
        return portNameVector;
    }

    @Override
    public String openPort(String portName, String appName) {
        try {
            // get and open the primary port
            CommPortIdentifier portID = CommPortIdentifier.getPortIdentifier(portName);
            try {
                activeSerialPort = (SerialPort) portID.open(appName, 2000);  // name of program, msec to wait
            } catch (PortInUseException p) {
                return handlePortBusy(p, portName, log);
            }
            // try to set it for LocoNet direct (e.g. via MS100)
            // spec is 16600, says 16457 is OK also. Try that as a second choice
            try {
                activeSerialPort.setSerialPortParams(16600, SerialPort.DATABITS_8, SerialPort.STOPBITS_1, SerialPort.PARITY_NONE);
            } catch (UnsupportedCommOperationException e) {
                // assume that's a baudrate problem, fall back.
                log.warn("attempting to fall back to 16457 baud after 16600 failed");
                try {
                    activeSerialPort.setSerialPortParams(16457, SerialPort.DATABITS_8, SerialPort.STOPBITS_1, SerialPort.PARITY_NONE);
                } catch (UnsupportedCommOperationException e2) {
                    log.warn("trouble setting 16600 baud");
                    javax.swing.JOptionPane.showMessageDialog(null,
                            "Failed to set the correct baud rate for the MS100. Port is set to "
                            + activeSerialPort.getBaudRate()
                            + " baud. See the README file for more info.",
                            "Connection failed", javax.swing.JOptionPane.ERROR_MESSAGE);
                }
            }

            // disable flow control; hardware lines used for signaling, XON/XOFF might appear in data
            // set RTS high, DTR low to power the MS100
            configureLeadsAndFlowControl(activeSerialPort, 0, true, false);

            // set timeout
            try {
                activeSerialPort.enableReceiveTimeout(10);
                log.debug("Serial timeout was observed as: {} {}",
                        activeSerialPort.getReceiveTimeout(), activeSerialPort.isReceiveTimeoutEnabled());
            } catch (UnsupportedCommOperationException et) {
                log.info("failed to set serial timeout", et);
            }

            // get and save stream
            serialInStream = activeSerialPort.getInputStream();
            serialOutStream = activeSerialPort.getOutputStream();

            // port is open, start work on the stream
            // purge contents, if any
            purgeStream(serialInStream);

            opened = true;

        } catch (NoSuchPortException p) {
            return handlePortNotFound(p, portName, log);
        } catch (IOException ex) {
            log.error("Unexpected exception while opening port {}", portName, ex);
            return "Unexpected error while opening port " + portName + ": " + ex;
        }

        return null; // normal termination
    }

    /**
     * set up all of the other objects to operate with a MS100 connected to this
     * port
     */
    @Override
    public void configure() {

        setCommandStationType(getOptionState(option2Name));
        setTurnoutHandling(getOptionState(option3Name));
        // connect to a packetizing traffic controller
        LnPacketizer packets = new LnPacketizer(this.getSystemConnectionMemo());
        packets.connectPort(this);

        // create memo
        this.getSystemConnectionMemo().setLnTrafficController(packets);
        // do the common manager config
        this.getSystemConnectionMemo().configureCommandStation(commandStationType,
<<<<<<< HEAD
                mTurnoutNoRetry, mTurnoutExtraSpace, mTranspondingAvailable, mLoconetProtocolAutoDetect);
=======
                mTurnoutNoRetry, mTurnoutExtraSpace, mTranspondingAvailable, mInterrogateAtStart);
>>>>>>> 7b3ba2b1
        this.getSystemConnectionMemo().configureManagers();

        // start operation
        packets.startThreads();
    }

    // base class methods for the LnPortController interface
    @Override
    public DataInputStream getInputStream() {
        if (!opened) {
            log.error("called before load(), stream not available");
            return null;
        }
        return new DataInputStream(serialInStream);
    }

    @Override
    public DataOutputStream getOutputStream() {
        if (!opened) {
            log.error("getOutputStream called before load(), stream not available");
            return null;
        }
        return new DataOutputStream(serialOutStream);
    }

    @Override
    public boolean status() {
        return opened;
    }

    /**
     * {@inheritDoc}
     *
     * Just a message saying it's fixed
     */
    @Override
    public String[] validBaudRates() {
        return new String[]{"fixed at 16,600 baud"};
    }

    /**
     * {@inheritDoc}
     */
    @Override
    public int[] validBaudNumbers() {
        return new int[]{16600};
    }

    @Override
    public int defaultBaudIndex() {
        return 0;
    }

    /**
     * Set the second port option. Only to be used after construction, but
     * before the openPort call
     */
    @Override
    public void configureOption2(String value) {
        super.configureOption2(value);
        log.debug("configureOption2: {}", value);
        setCommandStationType(value);
    }

    // private control members
    private boolean opened = false;
    InputStream serialInStream = null;
    OutputStream serialOutStream = null;

    private final static Logger log = LoggerFactory.getLogger(MS100Adapter.class);

}<|MERGE_RESOLUTION|>--- conflicted
+++ resolved
@@ -139,11 +139,7 @@
         this.getSystemConnectionMemo().setLnTrafficController(packets);
         // do the common manager config
         this.getSystemConnectionMemo().configureCommandStation(commandStationType,
-<<<<<<< HEAD
-                mTurnoutNoRetry, mTurnoutExtraSpace, mTranspondingAvailable, mLoconetProtocolAutoDetect);
-=======
-                mTurnoutNoRetry, mTurnoutExtraSpace, mTranspondingAvailable, mInterrogateAtStart);
->>>>>>> 7b3ba2b1
+                mTurnoutNoRetry, mTurnoutExtraSpace, mTranspondingAvailable, mInterrogateAtStart, mLoconetProtocolAutoDetect);
         this.getSystemConnectionMemo().configureManagers();
 
         // start operation

package jmri.jmrix.loconet.ms100;

import java.io.DataInputStream;
import java.io.DataOutputStream;
import java.io.IOException;
import java.io.InputStream;
import java.io.OutputStream;
import java.util.Arrays;
import java.util.Enumeration;
import java.util.Vector;
import jmri.jmrix.loconet.LnPacketizer;
import jmri.jmrix.loconet.LnPortController;
import jmri.jmrix.loconet.LocoNetSystemConnectionMemo;
import org.slf4j.Logger;
import org.slf4j.LoggerFactory;
import purejavacomm.CommPortIdentifier;
import purejavacomm.NoSuchPortException;
import purejavacomm.PortInUseException;
import purejavacomm.SerialPort;
import purejavacomm.UnsupportedCommOperationException;

/**
 * Provide access to LocoNet via a MS100 attached to a serial com port.
 * Normally controlled by the jmri.jmrix.loconet.ms100.ConnectionConfig class.
 * <p>
 * By default, this attempts to use 16600 baud. If that fails, it falls back to
 * 16457 baud. Neither the baud rate configuration nor the "option 1" option are
 * used.
 *
 * @author Bob Jacobsen Copyright (C) 2001
 */
public class MS100Adapter extends LnPortController {

    public MS100Adapter() {
        super(new LocoNetSystemConnectionMemo());
        option2Name = "CommandStation"; // NOI18N
        option3Name = "TurnoutHandle"; // NOI18N
        options.put(option2Name, new Option(Bundle.getMessage("CommandStationTypeLabel"), commandStationNames, false));
        options.put(option3Name, new Option(Bundle.getMessage("TurnoutHandling"),
                new String[]{Bundle.getMessage("HandleNormal"), Bundle.getMessage("HandleSpread"), Bundle.getMessage("HandleOneOnly"), Bundle.getMessage("HandleBoth")})); // I18N

    }

    Vector<String> portNameVector = null;
    SerialPort activeSerialPort = null;

    @Override
    public Vector<String> getPortNames() {
        // first, check that the comm package can be opened and ports seen
        portNameVector = new Vector<>();
        Enumeration<CommPortIdentifier> portIDs = CommPortIdentifier.getPortIdentifiers();
        // find the names of suitable ports
        while (portIDs.hasMoreElements()) {
            CommPortIdentifier id = portIDs.nextElement();
            // filter out line printers
            if (id.getPortType() != CommPortIdentifier.PORT_PARALLEL) // accumulate the names in a vector
            {
                portNameVector.addElement(id.getName());
            }
        }
        return portNameVector;
    }

    @Override
    public String openPort(String portName, String appName) {
        try {
            // get and open the primary port
            CommPortIdentifier portID = CommPortIdentifier.getPortIdentifier(portName);
            try {
                activeSerialPort = (SerialPort) portID.open(appName, 2000);  // name of program, msec to wait
            } catch (PortInUseException p) {
                return handlePortBusy(p, portName, log);
            }
            // try to set it for LocoNet direct (e.g. via MS100)
            // spec is 16600, says 16457 is OK also. Try that as a second choice
            try {
                activeSerialPort.setSerialPortParams(16600, SerialPort.DATABITS_8, SerialPort.STOPBITS_1, SerialPort.PARITY_NONE);
            } catch (UnsupportedCommOperationException e) {
                // assume that's a baudrate problem, fall back.
                log.warn("attempting to fall back to 16457 baud after 16600 failed");
                try {
                    activeSerialPort.setSerialPortParams(16457, SerialPort.DATABITS_8, SerialPort.STOPBITS_1, SerialPort.PARITY_NONE);
                } catch (UnsupportedCommOperationException e2) {
                    log.warn("trouble setting 16600 baud");
                    javax.swing.JOptionPane.showMessageDialog(null,
                            "Failed to set the correct baud rate for the MS100. Port is set to "
                            + activeSerialPort.getBaudRate()
                            + " baud. See the README file for more info.",
                            "Connection failed", javax.swing.JOptionPane.ERROR_MESSAGE);
                }
            }

            // disable flow control; hardware lines used for signaling, XON/XOFF might appear in data
            // set RTS high, DTR low to power the MS100
            configureLeadsAndFlowControl(activeSerialPort, 0, true, false);

            // set timeout
            try {
                activeSerialPort.enableReceiveTimeout(10);
                log.debug("Serial timeout was observed as: {} {}",
                        activeSerialPort.getReceiveTimeout(), activeSerialPort.isReceiveTimeoutEnabled());
            } catch (UnsupportedCommOperationException et) {
                log.info("failed to set serial timeout: " + et);
            }

            // get and save stream
            serialInStream = activeSerialPort.getInputStream();
            serialOutStream = activeSerialPort.getOutputStream();

            // port is open, start work on the stream
            // purge contents, if any
            purgeStream(serialInStream);

            opened = true;

        } catch (NoSuchPortException p) {
            return handlePortNotFound(p, portName, log);
        } catch (IOException ex) {
            log.error("Unexpected exception while opening port {}", portName, ex);
            return "Unexpected error while opening port " + portName + ": " + ex;
        }

        return null; // normal termination
    }

    /**
     * set up all of the other objects to operate with a MS100 connected to this
     * port
     */
    @Override
    public void configure() {

        setCommandStationType(getOptionState(option2Name));
        setTurnoutHandling(getOptionState(option3Name));
        // connect to a packetizing traffic controller
        LnPacketizer packets = new LnPacketizer(this.getSystemConnectionMemo());
        packets.connectPort(this);

        // create memo
        this.getSystemConnectionMemo().setLnTrafficController(packets);
        // do the common manager config
        this.getSystemConnectionMemo().configureCommandStation(commandStationType,
                mTurnoutNoRetry, mTurnoutExtraSpace, mTranspondingAvailable);
        this.getSystemConnectionMemo().configureManagers();

        // start operation
        packets.startThreads();
    }

    // base class methods for the LnPortController interface
    @Override
    public DataInputStream getInputStream() {
        if (!opened) {
            log.error("called before load(), stream not available");
            return null;
        }
        return new DataInputStream(serialInStream);
    }

    @Override
    public DataOutputStream getOutputStream() {
        if (!opened) {
            log.error("getOutputStream called before load(), stream not available");
            return null;
        }
        return new DataOutputStream(serialOutStream);
    }

    @Override
    public boolean status() {
        return opened;
    }

    /**
     * {@inheritDoc}
     *
     * Just a message saying it's fixed
     */
    @Override
    public String[] validBaudRates() {
        return new String[]{"fixed at 16,600 baud"};
    }

    /**
     * {@inheritDoc}
     */
    @Override
    public int[] validBaudNumbers() {
        return new int[]{16600};
<<<<<<< HEAD
=======
    }

    @Override
    public int defaultBaudIndex() {
        return 0;
>>>>>>> dc1d38e4
    }

    /**
     * Set the second port option. Only to be used after construction, but
     * before the openPort call
     */
    @Override
    public void configureOption2(String value) {
        super.configureOption2(value);
        log.debug("configureOption2: " + value);
        setCommandStationType(value);
    }

    // private control members
    private boolean opened = false;
    InputStream serialInStream = null;
    OutputStream serialOutStream = null;

    private final static Logger log = LoggerFactory.getLogger(MS100Adapter.class);

}<|MERGE_RESOLUTION|>--- conflicted
+++ resolved
@@ -187,14 +187,11 @@
     @Override
     public int[] validBaudNumbers() {
         return new int[]{16600};
-<<<<<<< HEAD
-=======
     }
 
     @Override
     public int defaultBaudIndex() {
         return 0;
->>>>>>> dc1d38e4
     }
 
     /**

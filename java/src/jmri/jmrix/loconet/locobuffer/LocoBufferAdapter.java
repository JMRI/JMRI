package jmri.jmrix.loconet.locobuffer;

import java.io.DataInputStream;
import java.io.DataOutputStream;
import java.io.IOException;
import java.io.InputStream;
import java.util.Arrays;
import java.util.Enumeration;
import java.util.Vector;
import jmri.jmrix.loconet.LnCommandStationType;
import jmri.jmrix.loconet.LnPacketizer;
import jmri.jmrix.loconet.LnPacketizerStrict;
import jmri.jmrix.loconet.LnPortController;
import jmri.jmrix.loconet.LocoNetSystemConnectionMemo;
import org.slf4j.Logger;
import org.slf4j.LoggerFactory;
import purejavacomm.CommPortIdentifier;
import purejavacomm.NoSuchPortException;
import purejavacomm.PortInUseException;
import purejavacomm.SerialPort;
import purejavacomm.UnsupportedCommOperationException;

/**
 * Provide access to LocoNet via a LocoBuffer attached to a serial com port.
 * <p>
 * Normally controlled by the LocoBufferFrame class.
 *
 * @author Bob Jacobsen Copyright (C) 2001, 2008, 2010
 */
public class LocoBufferAdapter extends LnPortController {

    public LocoBufferAdapter() {
        this(new LocoNetSystemConnectionMemo());
    }

    public LocoBufferAdapter(LocoNetSystemConnectionMemo adapterMemo) {
        super(adapterMemo);
        option1Name = "FlowControl"; // NOI18N
        option2Name = "CommandStation"; // NOI18N
        option3Name = "TurnoutHandle"; // NOI18N
        option4Name = "PacketizerType"; // NOI18N
        options.put(option1Name, new Option(Bundle.getMessage("XconnectionUsesLabel", Bundle.getMessage("TypeSerial")), validOption1));  // NOI18N
        options.put(option2Name, new Option(Bundle.getMessage("CommandStationTypeLabel"), getCommandStationListWithStandaloneLN(), false));  // NOI18N
        options.put(option3Name, new Option(Bundle.getMessage("TurnoutHandling"),
                new String[]{Bundle.getMessage("HandleNormal"), Bundle.getMessage("HandleSpread"), Bundle.getMessage("HandleOneOnly"), Bundle.getMessage("HandleBoth")})); // I18N
        options.put(option4Name, new Option(Bundle.getMessage("PacketizerTypeLabel"), packetizerOptions()));  // NOI18N
        options.put("TranspondingPresent", new Option(Bundle.getMessage("TranspondingPresent"),
                new String[]{Bundle.getMessage("ButtonNo"), Bundle.getMessage("ButtonYes")} )); // NOI18N
<<<<<<< HEAD
        options.put("LoconetProtocolAutoDetect", new Option(Bundle.getMessage("LoconetProtocolAutoDetectLabel"),
                new String[]{Bundle.getMessage("LoconetProtocolAutoDetect"),Bundle.getMessage("ButtonNo")} )); // NOI18N
=======
        options.put("InterrogateOnStart", new Option(Bundle.getMessage("InterrogateOnStart"),
                new String[]{Bundle.getMessage("ButtonYes"), Bundle.getMessage("ButtonNo")} )); // NOI18N

>>>>>>> 7b3ba2b1
    }
    
    /**
     * Create a list of possible command stations and append "Standalone LocoNet"
     * 
     * Note: This is not suitable for use by any class which extends this class if
     * the hardware interface is part of a command station.
     * 
     * @return String[] containing the array of command stations, plus "Standalone 
     *          LocoNet"
     */
    public String[] getCommandStationListWithStandaloneLN() {
        String[] result = new String[commandStationNames.length + 1];
        for (int i = 0 ; i < result.length-1; ++i) {
            result[i] = commandStationNames[i];
        }
        result[commandStationNames.length] = LnCommandStationType.COMMAND_STATION_STANDALONE.getName();
        return result;
    }
    
    Vector<String> portNameVector = null;
    SerialPort activeSerialPort = null;

    @Override
    public Vector<String> getPortNames() {
        // first, check that the comm package can be opened and ports seen
        portNameVector = new Vector<>();
        Enumeration<CommPortIdentifier> portIDs = CommPortIdentifier.getPortIdentifiers();
        // find the names of suitable ports
        while (portIDs.hasMoreElements()) {
            CommPortIdentifier id = portIDs.nextElement();
            // filter out line printers 
            if (id.getPortType() != CommPortIdentifier.PORT_PARALLEL) // accumulate the names in a vector
            {
                portNameVector.addElement(id.getName());
            }
        }
        return portNameVector;
    }

    @Override
    public String openPort(String portName, String appName) {
        // open the primary and secondary ports in LocoNet mode, check ability to set moderators
        try {
            // get and open the primary port
            CommPortIdentifier portID = CommPortIdentifier.getPortIdentifier(portName);
            try {
                activeSerialPort = (SerialPort) portID.open(appName, 2000);  // name of program, msec to wait
            } catch (PortInUseException p) {
                return handlePortBusy(p, portName, log);
            }
            // try to set it for LocoNet via LocoBuffer
            try {
                setSerialPort(activeSerialPort);
            } catch (UnsupportedCommOperationException e) {
                log.error("Cannot set serial parameters on port {}: {}", portName, e.getMessage());
                return "Cannot set serial parameters on port " + portName + ": " + e.getMessage(); // NOI18N
            }

            // set timeout
            try {
                activeSerialPort.enableReceiveTimeout(10);
                log.debug("Serial timeout was observed as: {} enabled: {} threshold: {} enabled: {}", // NOI18N
                    activeSerialPort.getReceiveTimeout(), 
                    activeSerialPort.isReceiveTimeoutEnabled(),
                    activeSerialPort.getReceiveThreshold(),
                    activeSerialPort.isReceiveThresholdEnabled()                                        
                );
            } catch (Exception et) {
                log.info("failed to set serial timeout: ", et); // NOI18N
            }

            // get and save stream
            serialStream = activeSerialPort.getInputStream();

            // purge contents, if any
            purgeStream(serialStream);

            // report status?
            if (log.isInfoEnabled()) {
                // report now
                log.info("{} port opened at {} baud with DTR: {} RTS: {} DSR: {} CTS: {}  CD: {}", portName, activeSerialPort.getBaudRate(), activeSerialPort.isDTR(), activeSerialPort.isRTS(), activeSerialPort.isDSR(), activeSerialPort.isCTS(), activeSerialPort.isCD());
            }
            if (log.isDebugEnabled()) {
                // report additional status
                log.debug(" port flow control shows {}", activeSerialPort.getFlowControlMode() == SerialPort.FLOWCONTROL_RTSCTS_OUT ? "hardware flow control" : "no flow control"); // NOI18N

                // log events
                setPortEventLogging(activeSerialPort);
            }

            opened = true;

        } catch (NoSuchPortException p) {
            return handlePortNotFound(p, portName, log);
        } catch (IOException ex) {
            log.error("Unexpected exception while opening port {} trace follows:", portName, ex); // NOI18N
            return "Unexpected error while opening port " + portName + ": " + ex;
        }

        return null; // normal operation
    }

    /**
     * Can the port accept additional characters? The state of CTS determines
     * this, as there seems to be no way to check the number of queued bytes and
     * buffer length. This might go false for short intervals, but it might also
     * stick off if something goes wrong.
     * 
     * @return an indication of whether the interface is accepting transmit messages.
     */
    @Override
    public boolean okToSend() {
        return activeSerialPort.isCTS();
    }

    /**
     * Set up all of the other objects to operate with a LocoBuffer connected to
     * this port.
     */
    @Override
    public void configure() {

        setCommandStationType(getOptionState(option2Name));
        setTurnoutHandling(getOptionState(option3Name));
        setTranspondingAvailable(getOptionState("TranspondingPresent"));
<<<<<<< HEAD
        setLoconetProtocolAutoDetect(getOptionState("LoconetProtocolAutoDetect"));

=======
        setInterrogateOnStart(getOptionState("InterrogateOnStart"));
>>>>>>> 7b3ba2b1
        // connect to a packetizing traffic controller
        LnPacketizer packets = getPacketizer(getOptionState(option4Name));
        packets.connectPort(this);

        // create memo
        this.getSystemConnectionMemo().setLnTrafficController(packets);
        // do the common manager config

        this.getSystemConnectionMemo().configureCommandStation(commandStationType,
<<<<<<< HEAD
                mTurnoutNoRetry, mTurnoutExtraSpace, mTranspondingAvailable, mLoconetProtocolAutoDetect);
=======
                mTurnoutNoRetry, mTurnoutExtraSpace, mTranspondingAvailable, mInterrogateAtStart);
>>>>>>> 7b3ba2b1
        this.getSystemConnectionMemo().configureManagers();

        // start operation
        packets.startThreads();
    }

    // base class methods for the LnPortController interface
    @Override
    public DataInputStream getInputStream() {
        if (!opened) {
            log.error("getInputStream called before load(), stream not available"); // NOI18N
            return null;
        }
        return new DataInputStream(serialStream);
    }

    @Override
    public DataOutputStream getOutputStream() {
        if (!opened) {
            log.error("getOutputStream called before load(), stream not available"); // NOI18N
        }
        try {
            return new DataOutputStream(activeSerialPort.getOutputStream());
        } catch (java.io.IOException e) {
            log.error("getOutputStream exception: {}", e.getMessage());
        }
        return null;
    }

    @Override
    public boolean status() {
        return opened;
    }

    /**
     * Local method to do specific configuration, overridden in class
     * @param activeSerialPort is the serial port to be configured
     * @throws UnsupportedCommOperationException Usually if the hardware isn't present or capable
     */
    protected void setSerialPort(SerialPort activeSerialPort) throws UnsupportedCommOperationException {
        // find the baud rate value, configure comm options
        int baud = currentBaudNumber(mBaudRate);
        activeSerialPort.setSerialPortParams(baud, SerialPort.DATABITS_8,
                SerialPort.STOPBITS_1, SerialPort.PARITY_NONE);

        // find and configure flow control from option
        int flow = SerialPort.FLOWCONTROL_RTSCTS_OUT; // default, but also defaults in selectedOption1
        if (getOptionState(option1Name).equals(validOption1[1])) {
            flow = SerialPort.FLOWCONTROL_NONE;
        }
        configureLeadsAndFlowControl(activeSerialPort, flow);

        log.info("LocoBuffer (serial) adapter{}{} RTSCTS_OUT=" + SerialPort.FLOWCONTROL_RTSCTS_OUT + " RTSCTS_IN=" + SerialPort.FLOWCONTROL_RTSCTS_IN, activeSerialPort.getFlowControlMode() == SerialPort.FLOWCONTROL_RTSCTS_OUT ? " set hardware flow control, mode=" : " set no flow control, mode=", activeSerialPort.getFlowControlMode());
    }

    /**
     * {@inheritDoc}
     */
    @Override
    public String[] validBaudRates() {
        return Arrays.copyOf(validSpeeds, validSpeeds.length);
    }

    /**
     * {@inheritDoc}
     */
    @Override
    public int[] validBaudNumbers() {
        return Arrays.copyOf(validSpeedValues, validSpeedValues.length);
    }

    protected String[] validSpeeds = new String[]{Bundle.getMessage("Baud19200LB"), Bundle.getMessage("Baud57600LB")};
    protected int[] validSpeedValues = new int[]{19200, 57600};

    @Override
    public int defaultBaudIndex() {
        return 0;
    }

    // meanings are assigned to these above, so make sure the order is consistent
    protected String[] validOption1 = new String[]{Bundle.getMessage("FlowOptionHwRecomm"), Bundle.getMessage("FlowOptionNo")};

    // private control members
    private boolean opened = false;
    InputStream serialStream = null;

    /**
     *  Define the readable data and internal code
     */
    private static String[][] packetizers = { {Bundle.getMessage("PacketizerTypelnPacketizer"),"lnPacketizer" },
            {Bundle.getMessage("PacketizerTypelnPacketizerStrict"),"lnPacketizerStrict"} };

    /**
     *
     * @return String array of readable choices
     */
    private String[] packetizerOptions() {
        String[] retval = new String[packetizers.length];
        for (int i=0;i < packetizers.length; i++) {
            retval[i] = packetizers[i][0];
        }
        return retval;
    }
    /**
     * for a given readable choice return internal value
     * or the default
     *
     * @param s  string containing ?a packetizer name?
     * @return internal value
     */
    protected String getPacketizerOption(String s) {
        for (int i=0;i < packetizers.length; i++) {
            if (packetizers[i][0].equals(s)) {
                return packetizers[i][1];
            }
        }
        return "lnPacketizer";
    }
    /**
     * 
     * @param s the packetizer to use in its readable form.
     * @return a LnPacketizer
     */
    protected LnPacketizer getPacketizer(String s) {
        LnPacketizer packets;
        String packetSelection = getPacketizerOption(s);
        switch (packetSelection) {
            case "lnPacketizer":
                packets = new LnPacketizer(this.getSystemConnectionMemo());
                break;
            case "lnPacketizerStrict":
                packets = new LnPacketizerStrict(this.getSystemConnectionMemo());
                break;
            default:
                packets = new LnPacketizer(this.getSystemConnectionMemo());
                log.warn("Using Normal do not understand option [{}]", packetSelection);
        }
        return packets;
    }

    private final static Logger log = LoggerFactory.getLogger(LocoBufferAdapter.class);

}<|MERGE_RESOLUTION|>--- conflicted
+++ resolved
@@ -46,14 +46,10 @@
         options.put(option4Name, new Option(Bundle.getMessage("PacketizerTypeLabel"), packetizerOptions()));  // NOI18N
         options.put("TranspondingPresent", new Option(Bundle.getMessage("TranspondingPresent"),
                 new String[]{Bundle.getMessage("ButtonNo"), Bundle.getMessage("ButtonYes")} )); // NOI18N
-<<<<<<< HEAD
+        options.put("InterrogateOnStart", new Option(Bundle.getMessage("InterrogateOnStart"),
+                new String[]{Bundle.getMessage("ButtonYes"), Bundle.getMessage("ButtonNo")} )); // NOI18N
         options.put("LoconetProtocolAutoDetect", new Option(Bundle.getMessage("LoconetProtocolAutoDetectLabel"),
                 new String[]{Bundle.getMessage("LoconetProtocolAutoDetect"),Bundle.getMessage("ButtonNo")} )); // NOI18N
-=======
-        options.put("InterrogateOnStart", new Option(Bundle.getMessage("InterrogateOnStart"),
-                new String[]{Bundle.getMessage("ButtonYes"), Bundle.getMessage("ButtonNo")} )); // NOI18N
-
->>>>>>> 7b3ba2b1
     }
     
     /**
@@ -180,12 +176,8 @@
         setCommandStationType(getOptionState(option2Name));
         setTurnoutHandling(getOptionState(option3Name));
         setTranspondingAvailable(getOptionState("TranspondingPresent"));
-<<<<<<< HEAD
+        setInterrogateOnStart(getOptionState("InterrogateOnStart"));
         setLoconetProtocolAutoDetect(getOptionState("LoconetProtocolAutoDetect"));
-
-=======
-        setInterrogateOnStart(getOptionState("InterrogateOnStart"));
->>>>>>> 7b3ba2b1
         // connect to a packetizing traffic controller
         LnPacketizer packets = getPacketizer(getOptionState(option4Name));
         packets.connectPort(this);
@@ -195,11 +187,7 @@
         // do the common manager config
 
         this.getSystemConnectionMemo().configureCommandStation(commandStationType,
-<<<<<<< HEAD
-                mTurnoutNoRetry, mTurnoutExtraSpace, mTranspondingAvailable, mLoconetProtocolAutoDetect);
-=======
-                mTurnoutNoRetry, mTurnoutExtraSpace, mTranspondingAvailable, mInterrogateAtStart);
->>>>>>> 7b3ba2b1
+                mTurnoutNoRetry, mTurnoutExtraSpace, mTranspondingAvailable, mInterrogateAtStart, mLoconetProtocolAutoDetect);
         this.getSystemConnectionMemo().configureManagers();
 
         // start operation

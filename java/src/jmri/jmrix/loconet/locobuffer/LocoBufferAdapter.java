--- conflicted
+++ resolved
@@ -286,12 +286,8 @@
 
     /**
      * Local method to do specific configuration, overridden in class
-<<<<<<< HEAD
+     * @param activeSerialPort is the serial port to be configured
      * @throws UnsupportedCommOperationException Usually if the hardware isn't present or capable
-=======
-     * @param activeSerialPort is the serial port to be configured
-     * @throws gnu.io.UnsupportedCommOperationException
->>>>>>> 69b4c157
      */
     protected void setSerialPort(SerialPort activeSerialPort) throws UnsupportedCommOperationException {
         // find the baud rate value, configure comm options

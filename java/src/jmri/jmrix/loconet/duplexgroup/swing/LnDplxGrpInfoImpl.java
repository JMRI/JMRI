package jmri.jmrix.loconet.duplexgroup.swing;

import jmri.jmrix.loconet.LnConstants;
import jmri.jmrix.loconet.LocoNetMessage;
import jmri.jmrix.loconet.LocoNetSystemConnectionMemo;
import jmri.jmrix.loconet.duplexgroup.DuplexGroupMessageType;
import jmri.jmrix.loconet.duplexgroup.LnDplxGrpInfoImplConstants;
import org.slf4j.Logger;
import org.slf4j.LoggerFactory;

/**
 * Provides a low-level interface to Digitrax Duplex Group Identity information.
 * <p>
 * Implements the following "Property Change" events, which are defined as
 * static strings in {@link jmri.jmrix.loconet.duplexgroup.LnDplxGrpInfoImplConstants}:
 * <ul>
 * <li>
 *   DPLX_PC_STAT_LN_UPDATE -
 *   Indicates that a GUI status line could be updated using provided string.
 * <li>
 *   DPLX_PC_STAT_LN_UPDATE_IF_NOT_CURRENTLY_ERROR - Indicates that a GUI status
 *   line could be updated using the provided string UNLESS the status line is
 *   currently showing an error.
 * <li>
 *   NumberOfUr92sUpdate - Indicates that the class has counted the number of UR92
 *   devices
 * <li>
 *   DPLX_PC_NAME_UPDATE - Indicates that a LocoNet message has reported the
 *   Duplex Group Name
 * <li>
 *   DPLX_PC_CHANNEL_UPDATE - Indicates that a LocoNet message has reported the
 *   Duplex Group Channel
 * <li>
 *   DPLX_PC_PASSWORD_UPDATE - Indicates that a LocoNet message has reported the
 *   Duplex Group Password
 * <li>
 *   DPLX_PC_ID_UPDATE - Indicates that a LocoNet message has reported the Duplex
 *   Group Id
 * <li>
 *   DPLX_PC_NAME_VALIDITY - Indicates that the validity of GUI field showing the
 *   Duplex Group Name should be changed. NewValue() is true if a valid Duplex
 *   Group Name is available; is false if the Duplex Group Name should be
 *   considered invalid.
 * <li>
 *   DPLX_PC_CHANNEL_VALIDITY - Indicates that the validity of GUI field showing
 *   the Duplex Group Channel should be changed. NewValue() is true if a valid
 *   Duplex Group Channel is available; is false if the Duplex Group Channel
 *   should be considered invalid.
 * <li>
 *   DPLX_PC_PASSWORD_VALIDITY - Indicates that the validity of GUI field showing
 *   the Duplex Group Password should be changed. NewValue() is true if a valid
 *   Duplex Group Password is available; is false if the Duplex Group Password
 *   should be considered invalid.
 * <li>
 *   DPLX_PC_ID_VALIDITY - Indicates that the validity of GUI field showing the
 *   Duplex Group Id should be changed. NewValue() is true if a valid Duplex Group
 *   Id is available; is false if the Duplex Group Id should be considered
 *   invalid.
 * <li>
 *   DPLX_PC_RCD_DPLX_IDENTITY_QUERY - Indicates that a LocoNet message which
 *   queries the Duplex Group identity has been received.
 * <li>
 *   DPLX_PC_RCD_DPLX_IDENTITY_REPORT - Indicates that a LocoNet message which
 *   reports the Duplex Group identity has been received.
 * </ul>
 * This tool works equally well with UR92 and UR92CE devices. The UR92 and
 * UR92CE behave identically with respect to this tool. For the purpose of
 * clarity, only the term UR92 is used herein.
 *
 * @author B. Milhaupt Copyright 2011
 */
public class LnDplxGrpInfoImpl extends javax.swing.JComponent implements jmri.jmrix.loconet.LocoNetListener {

    private static final boolean limitPasswordToNumericCharacters = false;
    private LocoNetSystemConnectionMemo memo;
    private Integer numUr92;
    private javax.swing.Timer swingTmrIplQuery;
    private javax.swing.Timer swingTmrDuplexInfoQuery;
    private boolean waitingForIplReply;
    private boolean gotQueryReply;
    private int messagesHandled;

    LnDplxGrpInfoImpl thisone;

    public LnDplxGrpInfoImpl(LocoNetSystemConnectionMemo LNCMemo) {
        super();
        thisone = this;

        memo = LNCMemo;

        messagesHandled = 0;

        // connect to the LnTrafficController
        connect(memo.getLnTrafficController());

        numUr92 = 0;        // assume 0 UR92 devices available
        waitingForIplReply = false;

        swingTmrIplQuery = new javax.swing.Timer(LnDplxGrpInfoImplConstants.IPL_QUERY_DELAY, new java.awt.event.ActionListener() {
            @Override
            public void actionPerformed(java.awt.event.ActionEvent e) {
                swingTmrIplQuery.stop();
                waitingForIplReply = false;
                int oldvalue = 9999;
                int newvalue = 0;
                if (numUr92 > 0) {
                    newvalue = numUr92;
                    thisone.firePropertyChange("NumberOfUr92sUpdate", oldvalue, newvalue); // NOI18N
                    invalidateDataAndQueryDuplexInfo();
                } else {
                    thisone.firePropertyChange("NumberOfUr92sUpdate", oldvalue, newvalue); // NOI18N
                    thisone.firePropertyChange(DPLX_PC_STAT_LN_UPDATE, " ", "ErrorNoUR92Found"); // NOI18N
                }
            }
        });
        swingTmrDuplexInfoQuery = new javax.swing.Timer(LnDplxGrpInfoImplConstants.DPLX_QUERY_DELAY, new java.awt.event.ActionListener() {
            @Override
            public void actionPerformed(java.awt.event.ActionEvent e) {
                swingTmrDuplexInfoQuery.stop();
                waitingForIplReply = false;
                if (gotQueryReply == true) {
                    // do not want to erase any status message other than the "Processing" message.
                    thisone.firePropertyChange(DPLX_PC_STAT_LN_UPDATE_IF_NOT_CURRENTLY_ERROR, "", " "); // NOI18N
                    gotQueryReply = false;
                } else {
                    thisone.firePropertyChange(DPLX_PC_STAT_LN_UPDATE, " ", "ErrorNoQueryResponse"); // NOI18N
                    numUr92 = 0;
                    int oldvalue = 9999;
                    int newvalue = 0;
                    thisone.firePropertyChange("NumberOfUr92sUpdate", oldvalue, newvalue); // NOI18N
                }
            }
        });

        acceptedGroupName = "";
        acceptedGroupChannel = "";
        acceptedGroupPassword = "";
        acceptedGroupId = "";
        
    }

    /**
     * Report whether Duplex Group Password must only be numeric, or if
     * Password is allowed to include characters 'A', 'B', and/or 'C'.
     *
     * @return true if Password may only include digits.
     */
    public static final boolean isPasswordLimitedToNumbers() {
        return limitPasswordToNumericCharacters;
    }

    /**
     * Validate a Duplex Group Name.
     * <p>
     * A valid Duplex Group Name is an 8 character string. The calling method
     * should append spaces or truncate to give correct length if necessary.
     *
     * @return true if and only if groupName is a valid Duplex Group Name
     */
    public static final boolean validateGroupName(String sGroupName) {
<<<<<<< HEAD
        // Digitrax seems to allow use of any 8-bit character.  So only
=======
        // Digitrax seems to allow use of any 8-bit character.  So only 
>>>>>>> 285fef19
        // requirement seems to be that the name must be 8 characters long.
        return sGroupName.length() == 8;
    }

    /**
     * Validate a Duplex Group Password.
     * <p>
     * Note that the password must be four digits if only numeric values are
     * allowed, or must be four characters, each of pattern [0-9A-C] if
     * alphanumeric values are allowed. (See private field
     * limitPasswordToNumericCharacters.)
     *
     * @return true if and only if sGroupPassword is a valid Duplex Group
     *         Password.
     */
    // TODO: This warning is suppressed for now, but there is no way currently to set limitPasswordToNumericCharacters to true
    @SuppressWarnings("unused")
    public static final boolean validateGroupPassword(String sGroupPassword) {
        // force the value to uppercase
        if (sGroupPassword.length() == 0) {
            return false;
        }
        // Return whether or not the password matches
        return (limitPasswordToNumericCharacters && sGroupPassword.matches("^[0-9][0-9][0-9][0-9]$")) // NOI18N
                || sGroupPassword.matches("^[0-9A-C][0-9A-C][0-9A-C][0-9A-C]$"); // NOI18N
    }

    /**
     * Validate a Duplex Group Channel Number.
     *
     * @return true if and only if iGroupChannel is a valid Duplex Group
     *         Channel.
     */
    public static final boolean validateGroupChannel(Integer iGroupChannel) {
        if ((iGroupChannel < LnDplxGrpInfoImplConstants.DPLX_MIN_CH)
                || (iGroupChannel > LnDplxGrpInfoImplConstants.DPLX_MAX_CH)) {
            return false;
        } else {
            return true;
        }
    }

    /**
     * Validate the parameter as a Duplex Group ID number.
     *
     * @return true if and only if iGroupId is a valid Duplex Group ID.
     */
    public static final boolean validateGroupID(Integer iGroupId) {

        if ((iGroupId < LnDplxGrpInfoImplConstants.DPLX_MIN_ID)
                || (iGroupId > LnDplxGrpInfoImplConstants.DPLX_MAX_ID)) {
            return false;
        } else {
            return true;
        }
    }

    /**
     * Create a LocoNet packet which queries UR92(s) for Duplex group
     * identification information. The invoking method is responsible for
     * sending the message to LocoNet.
     *
     * @return LocoNetMessage containing IPL query of UR92s
     */
    public static final LocoNetMessage createUr92GroupIdentityQueryPacket() {
        // format packet
        LocoNetMessage m = new LocoNetMessage(LnConstants.RE_DPLX_OP_LEN);
        Integer i;
        i = 0;
        m.setElement(i++, LnConstants.OPC_PEER_XFER);
        m.setElement(i++, LnConstants.RE_DPLX_OP_LEN);   // 20-byte message
        m.setElement(i++, LnConstants.RE_DPLX_GP_NAME_TYPE);   // Group Name Operation
        m.setElement(i++, LnConstants.RE_DPLX_OP_TYPE_QUERY);   // Query Operation
        for (; i < (LnConstants.RE_DPLX_OP_LEN - 1); i++) {
            m.setElement(i, 0);   // always 0 for duplex group name write
        }
        return m;
    }

    /**
     * Create a LocoNet packet to set the Duplex group name.
     * <p>
     * Throws an exception if s provides a 0-length group name string. If s is
     * too short, it is padded with spaces at the end of the string.
     *
     * @param sGroupName is the desired group name value as a string
     * @return The LocoNet packet which writes the Group Name to the UR92
     *         device(s)
     * @throws jmri.jmrix.loconet.LocoNetException if sGroupName is not a valid
     *                                             Duplex Group Name
     */
    public static final LocoNetMessage createSetUr92GroupNamePacket(String sGroupName) throws jmri.jmrix.loconet.LocoNetException {
        int gr_msb1 = 0;
        int gr_msb2 = 0;
        int i;

        if (validateGroupName(sGroupName) == false) {
            throw new jmri.jmrix.loconet.LocoNetException("Invalid Duplex Group Name - must be exactly 8 characters"); // NOI18N
        }

        // format packet
        LocoNetMessage m = new LocoNetMessage(LnConstants.RE_DPLX_OP_LEN);

        // update extended data storage for most-significant bits of each character
        gr_msb1 += (Character.valueOf(sGroupName.charAt(0)) > LnConstants.RE_DPLX_7BITS_MAX) ? LnConstants.RE_DPLX_MSB1_BIT : 0;
        gr_msb1 += (Character.valueOf(sGroupName.charAt(1)) > LnConstants.RE_DPLX_7BITS_MAX) ? LnConstants.RE_DPLX_MSB2_BIT : 0;
        gr_msb1 += (Character.valueOf(sGroupName.charAt(2)) > LnConstants.RE_DPLX_7BITS_MAX) ? LnConstants.RE_DPLX_MSB3_BIT : 0;
        gr_msb1 += (Character.valueOf(sGroupName.charAt(3)) > LnConstants.RE_DPLX_7BITS_MAX) ? LnConstants.RE_DPLX_MSB4_BIT : 0;
        gr_msb2 += (Character.valueOf(sGroupName.charAt(4)) > LnConstants.RE_DPLX_7BITS_MAX) ? LnConstants.RE_DPLX_MSB1_BIT : 0;
        gr_msb2 += (Character.valueOf(sGroupName.charAt(5)) > LnConstants.RE_DPLX_7BITS_MAX) ? LnConstants.RE_DPLX_MSB2_BIT : 0;
        gr_msb2 += (Character.valueOf(sGroupName.charAt(6)) > LnConstants.RE_DPLX_7BITS_MAX) ? LnConstants.RE_DPLX_MSB3_BIT : 0;
        gr_msb2 += (Character.valueOf(sGroupName.charAt(7)) > LnConstants.RE_DPLX_7BITS_MAX) ? LnConstants.RE_DPLX_MSB4_BIT : 0;

        i = 0;
        m.setElement(i++, LnConstants.OPC_PEER_XFER);
        m.setElement(i++, LnConstants.RE_DPLX_OP_LEN);   // 20-byte message
        m.setElement(i++, LnConstants.RE_DPLX_GP_NAME_TYPE);   // Group Name Operation
        m.setElement(i++, LnConstants.RE_DPLX_OP_TYPE_WRITE);   // Write Operation
        m.setElement(i++, gr_msb1);   // MSB1
        m.setElement(i++, Character.valueOf(sGroupName.charAt(0))
                & LnConstants.RE_DPLX_MAX_NOT_OPC);   // 7 LSBs of leftmost character
        m.setElement(i++, Character.valueOf(sGroupName.charAt(1))
                & LnConstants.RE_DPLX_MAX_NOT_OPC);   // 7 LSBs of next character
        m.setElement(i++, Character.valueOf(sGroupName.charAt(2))
                & LnConstants.RE_DPLX_MAX_NOT_OPC);   // 7 LSBs of next character
        m.setElement(i++, Character.valueOf(sGroupName.charAt(3))
                & LnConstants.RE_DPLX_MAX_NOT_OPC);   //  7 LSBs of next character
        m.setElement(i++, gr_msb2);   // MSB2
        m.setElement(i++, Character.valueOf(sGroupName.charAt(4))
                & LnConstants.RE_DPLX_MAX_NOT_OPC);   //  7 LSBs of next character
        m.setElement(i++, Character.valueOf(sGroupName.charAt(5))
                & LnConstants.RE_DPLX_MAX_NOT_OPC);   //  7 LSBs of next character
        m.setElement(i++, Character.valueOf(sGroupName.charAt(6))
                & LnConstants.RE_DPLX_MAX_NOT_OPC);   //  7 LSBs of next character
        m.setElement(i++, Character.valueOf(sGroupName.charAt(7))
                & LnConstants.RE_DPLX_MAX_NOT_OPC);   // 7 LSBs of rightmost character
        for (; i < (LnConstants.RE_DPLX_OP_LEN - 1); i++) {
            m.setElement(i, 0);   // always 0 for duplex group name write
        }
        // Note: LocoNet send process will compute and add checksum byte in correct location

        return m;
    }

    /**
     * Create a LocoNet packet to set the Duplex group channel number.
     * <p>
     * If s provides a 0-length group name, a bogus LocoNet message is returned.
     * If s does not define an integer is too short, it is padded with spaces at
     * the end of the string.
     *
     * @param iChannelNumber The desired group channel number value as an
     *                       integer
     * @return The packet which writes the Group Channel Number to the UR92
     *         device(s)
     * @throws jmri.jmrix.loconet.LocoNetException if sGroupName is not a valid
     *                                             Duplex Group Name
     */
    public static final LocoNetMessage createSetUr92GroupChannelPacket(Integer iChannelNumber) throws jmri.jmrix.loconet.LocoNetException {
        int i;

        if (validateGroupChannel(iChannelNumber) == false) {
            throw new jmri.jmrix.loconet.LocoNetException("Invalid Duplex Group Channel - must be between 11 and 26, inclusive"); // NOI18N
        }

        // format packet
        LocoNetMessage m = new LocoNetMessage(LnConstants.RE_DPLX_OP_LEN);

        i = 0;
        m.setElement(i++, LnConstants.OPC_PEER_XFER);
        m.setElement(i++, LnConstants.RE_DPLX_OP_LEN);   // 20-byte message
        m.setElement(i++, LnConstants.RE_DPLX_GP_CHAN_TYPE);   // Group Channel Operation
        m.setElement(i++, LnConstants.RE_DPLX_OP_TYPE_WRITE);   // Write Operation
        m.setElement(i++, 0);   // always 0 for duplex group channel write
        m.setElement(i++, iChannelNumber);  // Group Channel Number
        for (; i < (LnConstants.RE_DPLX_OP_LEN - 1); i++) {
            m.setElement(i, 0);   // always 0 for duplex group channel write
        }
        // Note: LocoNet send process will compute and add checksum byte in correct location

        return m;
    }

    /**
     * Create a LocoNet packet to set the Duplex group password.
     * <p>
     * If s provides anything other than a 4 character length group password
     * which uses only valid group ID characters (0-9, A-C), a bogus
     * LocoNet message is returned.
     *
     * @param sGroupPassword The desired group password as a string
     * @return The packet which writes the Group Password to the UR92 device(s)
     * @throws jmri.jmrix.loconet.LocoNetException in case of invalid sGrooupPassword
     */
    public static final LocoNetMessage createSetUr92GroupPasswordPacket(String sGroupPassword) throws jmri.jmrix.loconet.LocoNetException {

        int gr_p1 = sGroupPassword.toUpperCase().charAt(0);
        int gr_p2 = sGroupPassword.toUpperCase().charAt(1);
        int gr_p3 = sGroupPassword.toUpperCase().charAt(2);
        int gr_p4 = sGroupPassword.toUpperCase().charAt(3);
        int i;

        if (validateGroupPassword(sGroupPassword) == false) {
            if (isPasswordLimitedToNumbers() == true) {
                throw new jmri.jmrix.loconet.LocoNetException("Invalid Duplex Group Password - must be a 4 digit number between 0000 and 9999, inclusive"); // NOI18N
            } else {
                throw new jmri.jmrix.loconet.LocoNetException("Invalid Duplex Group Password - must be a 4 character value using only digits, 'A', 'B', and/or 'C'"); // NOI18N
            }
        }

        // re-code individual characters when an alphabetic character is used
        gr_p1 -= (gr_p1 > '9') ? ('A' - '9' - 1) : 0;
        gr_p2 -= (gr_p2 > '9') ? ('A' - '9' - 1) : 0;
        gr_p3 -= (gr_p3 > '9') ? ('A' - '9' - 1) : 0;
        gr_p4 -= (gr_p4 > '9') ? ('A' - '9' - 1) : 0;

        // format packet
        LocoNetMessage m = new LocoNetMessage(LnConstants.RE_DPLX_OP_LEN);

        i = 0;
        m.setElement(i++, LnConstants.OPC_PEER_XFER);
        m.setElement(i++, LnConstants.RE_DPLX_OP_LEN);   // 20-byte message
        m.setElement(i++, LnConstants.RE_DPLX_GP_PW_TYPE);   // Group password Operation
        m.setElement(i++, LnConstants.RE_DPLX_OP_TYPE_WRITE);   // Write Operation
        m.setElement(i++, 0);   // always 0 for duplex group password write
        m.setElement(i++, gr_p1);   // Group password leftmost value + 0x30
        m.setElement(i++, gr_p2);   // Group password next value + 0x30
        m.setElement(i++, gr_p3);   // Group password next value + 0x30
        m.setElement(i++, gr_p4);   // Group password rightmost value + 0x30
        for (; i < (LnConstants.RE_DPLX_OP_LEN - 1); i++) {
            m.setElement(i, 0);   // always 0 for duplex group password write
        }
        // Note: LocoNet send process will compute and add checksum byte in correct location

        return m;
    }

    /**
     * Create a LocoNet packet to set the Duplex group ID number.
     * <p>
     * If s provides anything other than a numeric value between 0 and 127, a
     * LocoNetException is thrown.
     *
     * @param s The desired group ID number as a string
     * @return The packet which writes the Group ID Number to the UR92 device(s)
     * @throws LocoNetException
     */
    public static final LocoNetMessage createSetUr92GroupIDPacket(String s) throws jmri.jmrix.loconet.LocoNetException {
        int gr_id = Integer.parseInt(s, 10);

        if ((gr_id >= LnDplxGrpInfoImplConstants.DPLX_MIN_ID) && (gr_id <= LnDplxGrpInfoImplConstants.DPLX_MAX_ID)) {
            // format packet
            int i = 0;
            LocoNetMessage m = new LocoNetMessage(LnConstants.RE_DPLX_OP_LEN);

            m.setElement(i++, LnConstants.OPC_PEER_XFER);
            m.setElement(i++, LnConstants.RE_DPLX_OP_LEN);   // 20-byte message
            m.setElement(i++, LnConstants.RE_DPLX_GP_ID_TYPE);   // Group ID Operation
            m.setElement(i++, LnConstants.RE_DPLX_OP_TYPE_WRITE);   // Write Operation
            m.setElement(i++, 0);   // always 0 for duplex group ID write
            m.setElement(i++, gr_id);  // Group ID Number
            for (; i < (LnConstants.RE_DPLX_OP_LEN - 1); i++) {
                m.setElement(i, 0);   // always 0 for duplex group ID write
            }
            // Note: LocoNet send process will compute and add checksum byte in correct location
            return m;
        } else {
            /* in case param s encodes something other than a valid Duplex
             * ID number, throw an exception.
             */
            throw new jmri.jmrix.loconet.LocoNetException("Illegal Duplex Group ID number"); // NOI18N
        }
    }

    /**
     * Checks message m to determine if it contains a Duplex Group Identity
     * message, including queries, reports, and writes, for Name, Channel,
     * Password, and ID.
     *
     * @return true if message is query, report, or write of Duplex Group Name,
     *         Channel, Password or ID
     */
    public static final boolean isDuplexGroupMessage(LocoNetMessage m) {
        if ((m.getElement(0) == LnConstants.OPC_PEER_XFER)
                && (m.getElement(1) == LnConstants.RE_DPLX_OP_LEN)) {
            // Message is a peer-to-peer message of appropriate length for
            // Duplex Group operations.  Check the individual message type
            Integer byte2 = m.getElement(2);
            if ((byte2 == LnConstants.RE_DPLX_GP_CHAN_TYPE)
                    || (byte2 == LnConstants.RE_DPLX_GP_NAME_TYPE)
                    || (byte2 == LnConstants.RE_DPLX_GP_ID_TYPE)
                    || (byte2 == LnConstants.RE_DPLX_GP_PW_TYPE)) {
                // To be sure the message is a duplex operation, check the
                // operation type.
                Integer byte3 = m.getElement(3);
                if ((byte3 == LnConstants.RE_DPLX_OP_TYPE_QUERY)
                        || (byte3 == LnConstants.RE_DPLX_OP_TYPE_REPORT)
                        || (byte3 == LnConstants.RE_DPLX_OP_TYPE_WRITE)) {
                    return true;
                }
            }
        }
        return false;
    }

    /**
     * Classifies a LocoNet Message to see if it is a Duplex Group Identity
     * message
     *
     * @param m a LocoNetMessage
     * @return DuplexGroupMessageType, encoded as one of the following
     *         NOT_A_DUPLEX_GROUP_MESSAGE DUPLEX_GROUP_CHANNEL_QUERY_MESSAGE
     *         DUPLEX_GROUP_CHANNEL_REPORT_MESSAGE
     *         DUPLEX_GROUP_CHANNEL_WRITE_MESSAGE
     *         DUPLEX_GROUP_NAME_QUERY_MESSAGE
     *         DUPLEX_GROUP_NAME_ETC_REPORT_MESSAGE
     *         DUPLEX_GROUP_NAME_WRITE_MESSAGE
     *         DUPLEX_GROUP_PASSWORD_QUERY_MESSAGE
     *         DUPLEX_GROUP_PASSWORD_REPORT_MESSAGE
     *         DUPLEX_GROUP_PASSWORD_WRITE_MESSAGE DUPLEX_GROUP_ID_QUERY_MESSAGE
     *         DUPLEX_GROUP_ID_REPORT_MESSAGE DUPLEX_GROUP_ID_WRITE_MESSAGE
     */
    public static final DuplexGroupMessageType getDuplexGroupIdentityMessageType(LocoNetMessage m) {
        if ((m.getElement(0) == LnConstants.OPC_PEER_XFER)
                && (m.getElement(1) == LnConstants.RE_DPLX_OP_LEN)) {
            // Message is a peer-to-peer message of appropriate length for
            // Duplex Group operations.  Check the individual message type
            Integer byte3 = m.getElement(3);
            switch (m.getElement(2)) {
                case LnConstants.RE_DPLX_GP_CHAN_TYPE:
                    return (byte3 == LnConstants.RE_DPLX_OP_TYPE_QUERY) ? DuplexGroupMessageType.DUPLEX_GROUP_CHANNEL_QUERY_MESSAGE
                            : (byte3 == LnConstants.RE_DPLX_OP_TYPE_REPORT) ? DuplexGroupMessageType.DUPLEX_GROUP_CHANNEL_REPORT_MESSAGE
                                    : (byte3 == LnConstants.RE_DPLX_OP_TYPE_WRITE) ? DuplexGroupMessageType.DUPLEX_GROUP_CHANNEL_WRITE_MESSAGE
                                            : DuplexGroupMessageType.NOT_A_DUPLEX_GROUP_MESSAGE;
                case LnConstants.RE_DPLX_GP_NAME_TYPE:
                    return (byte3 == LnConstants.RE_DPLX_OP_TYPE_QUERY) ? DuplexGroupMessageType.DUPLEX_GROUP_NAME_QUERY_MESSAGE
                            : (byte3 == LnConstants.RE_DPLX_OP_TYPE_REPORT) ? DuplexGroupMessageType.DUPLEX_GROUP_NAME_ETC_REPORT_MESSAGE
                                    : (byte3 == LnConstants.RE_DPLX_OP_TYPE_WRITE) ? DuplexGroupMessageType.DUPLEX_GROUP_NAME_WRITE_MESSAGE
                                            : DuplexGroupMessageType.NOT_A_DUPLEX_GROUP_MESSAGE;
                case LnConstants.RE_DPLX_GP_PW_TYPE:
                    return (byte3 == LnConstants.RE_DPLX_OP_TYPE_QUERY) ? DuplexGroupMessageType.DUPLEX_GROUP_PASSWORD_QUERY_MESSAGE
                            : (byte3 == LnConstants.RE_DPLX_OP_TYPE_REPORT) ? DuplexGroupMessageType.DUPLEX_GROUP_PASSWORD_REPORT_MESSAGE
                                    : (byte3 == LnConstants.RE_DPLX_OP_TYPE_WRITE) ? DuplexGroupMessageType.DUPLEX_GROUP_PASSWORD_WRITE_MESSAGE
                                            : DuplexGroupMessageType.NOT_A_DUPLEX_GROUP_MESSAGE;
                case LnConstants.RE_DPLX_GP_ID_TYPE:
                    return (byte3 == LnConstants.RE_DPLX_OP_TYPE_QUERY) ? DuplexGroupMessageType.DUPLEX_GROUP_ID_QUERY_MESSAGE
                            : (byte3 == LnConstants.RE_DPLX_OP_TYPE_REPORT) ? DuplexGroupMessageType.DUPLEX_GROUP_ID_REPORT_MESSAGE
                                    : (byte3 == LnConstants.RE_DPLX_OP_TYPE_WRITE) ? DuplexGroupMessageType.DUPLEX_GROUP_ID_WRITE_MESSAGE
                                            : DuplexGroupMessageType.NOT_A_DUPLEX_GROUP_MESSAGE;
                default:
                    return DuplexGroupMessageType.NOT_A_DUPLEX_GROUP_MESSAGE;
            }
        }
        return DuplexGroupMessageType.NOT_A_DUPLEX_GROUP_MESSAGE;
    }

    /**
     * Checks that m is a message with a Duplex Group Name encoded inside, then
     * extracts the Duplex Group Name. Note that the returned string is always 8
     * characters long.
     *
     * If m does not contain a Duplex Group Name, returns null.
     *
     * @return String containing Duplex Group Name as extracted from m
     */
    public static String extractDuplexGroupName(LocoNetMessage m) {
        switch (getDuplexGroupIdentityMessageType(m)) {
            case DUPLEX_GROUP_NAME_ETC_REPORT_MESSAGE:
            case DUPLEX_GROUP_NAME_WRITE_MESSAGE:
                return extractGroupName(m);
            default:
                return null;
        }
    }

    /**
     * Assumes that m is a message with a Duplex Group Name encoded inside.
     * Extracts the Duplex Group Name and returns it as an 8 character String.
     *
     * @return String containing Duplex Group Name as extracted from m
     */
    private static String extractGroupName(LocoNetMessage m) {
        StringBuilder gr_name = new StringBuilder();
        int gr_msb1;
        int gr_msb2;

        gr_msb1 = m.getElement(4) & LnConstants.RE_DPLX_MAX_NOT_OPC;
        gr_msb2 = m.getElement(9) & LnConstants.RE_DPLX_MAX_NOT_OPC;
        gr_name.append(Character.toString((char) ((m.getElement(5) & LnConstants.RE_DPLX_MAX_NOT_OPC)
                + ((gr_msb1 & LnConstants.RE_DPLX_MSB1_BIT) << LnConstants.RE_DPLX_BUMP_MSB1_BIT))));
        gr_name.append(Character.toString((char) ((m.getElement(6) & LnConstants.RE_DPLX_MAX_NOT_OPC)
                + ((gr_msb1 & LnConstants.RE_DPLX_MSB2_BIT) << LnConstants.RE_DPLX_BUMP_MSB2_BIT))));
        gr_name.append(Character.toString((char) ((m.getElement(7) & LnConstants.RE_DPLX_MAX_NOT_OPC)
                + ((gr_msb1 & LnConstants.RE_DPLX_MSB3_BIT) << LnConstants.RE_DPLX_BUMP_MSB3_BIT))));
        gr_name.append(Character.toString((char) ((m.getElement(8) & LnConstants.RE_DPLX_MAX_NOT_OPC)
                + ((gr_msb1 & LnConstants.RE_DPLX_MSB4_BIT) << LnConstants.RE_DPLX_BUMP_MSB4_BIT))));
        gr_name.append(Character.toString((char) ((m.getElement(10) & LnConstants.RE_DPLX_MAX_NOT_OPC)
                + ((gr_msb2 & LnConstants.RE_DPLX_MSB1_BIT) << LnConstants.RE_DPLX_BUMP_MSB1_BIT))));
        gr_name.append(Character.toString((char) ((m.getElement(11) & LnConstants.RE_DPLX_MAX_NOT_OPC)
                + ((gr_msb2 & LnConstants.RE_DPLX_MSB2_BIT) << LnConstants.RE_DPLX_BUMP_MSB2_BIT))));
        gr_name.append(Character.toString((char) ((m.getElement(12) & LnConstants.RE_DPLX_MAX_NOT_OPC)
                + ((gr_msb2 & LnConstants.RE_DPLX_MSB3_BIT) << LnConstants.RE_DPLX_BUMP_MSB3_BIT))));
        gr_name.append(Character.toString((char) ((m.getElement(13) & LnConstants.RE_DPLX_MAX_NOT_OPC)
                + ((gr_msb2 & LnConstants.RE_DPLX_MSB4_BIT) << LnConstants.RE_DPLX_BUMP_MSB4_BIT))));
        return gr_name.toString();
    }

    /**
     * Checks that m is a message with a Duplex Group Channel encoded inside,
     * then extracts and returns the Duplex Group Channel.
     *
     * Returns -1 if the m does not contain a Duplex Group Channel.
     *
     * @return Integer containing Duplex Group Name as extracted from m
     */
    public static int extractDuplexGroupChannel(LocoNetMessage m) {
        switch (getDuplexGroupIdentityMessageType(m)) {
            case DUPLEX_GROUP_NAME_ETC_REPORT_MESSAGE:
                return m.getElement(17)
                        + (((m.getElement(14) & 0x4) == 0x4) ? 128 : 0);
            case DUPLEX_GROUP_CHANNEL_REPORT_MESSAGE:
            case DUPLEX_GROUP_CHANNEL_WRITE_MESSAGE:
                return m.getElement(5)
                        + (((m.getElement(4) & 0x1) == 0x1) ? 128 : 0);
            default:
                return -1;
        }
    }

    /**
     * Checks that m is a message with a Duplex Group ID encoded inside, then
     * extracts and returns the Duplex Group ID.
     *
     * Returns -1 if the m does not contain a Duplex Group ID.
     *
     * @return Integer containing Duplex Group Name as extracted from m
     */
    public static int extractDuplexGroupID(LocoNetMessage m) {
        switch (getDuplexGroupIdentityMessageType(m)) {
            case DUPLEX_GROUP_NAME_ETC_REPORT_MESSAGE:
                return m.getElement(18)
                        + (((m.getElement(14) & 0x8) == 0x8) ? 128 : 0);
            case DUPLEX_GROUP_ID_REPORT_MESSAGE:
            case DUPLEX_GROUP_ID_WRITE_MESSAGE:
                return m.getElement(5)
                        + (((m.getElement(4) & 0x1) == 0x1) ? 128 : 0);
            default:
                return -1;
        }
    }

    /**
     * Checks that m is a message with a Duplex Group Password encoded inside,
     * then extracts and returns the Duplex Group Password.
     *
     * Returns null if the m does not contain a Duplex Group Password.
     *
     * @return String containing the Duplex Group Password as extracted from m
     */
    public static String extractDuplexGroupPassword(LocoNetMessage m) {
        switch (getDuplexGroupIdentityMessageType(m)) {
            case DUPLEX_GROUP_NAME_ETC_REPORT_MESSAGE:
                return extractDuplexGroupPasswordSimplified(
                        (m.getElement(15) & 0x70) >> 4,
                        (m.getElement(15) & 0x0f),
                        (m.getElement(16) & 0x70) >> 4,
                        (m.getElement(16) & 0x0f),
                        (((m.getElement(14) & 0x1) == 0x1) ? true : false),
                        false,
                        (((m.getElement(14) & 0x2) == 0x2) ? true : false),
                        false);
            case DUPLEX_GROUP_PASSWORD_REPORT_MESSAGE:
            case DUPLEX_GROUP_PASSWORD_WRITE_MESSAGE:
                return extractDuplexGroupPasswordSimplified(
                        (m.getElement(5) & 0x0f),
                        (m.getElement(6) & 0x0f),
                        (m.getElement(7) & 0x0f),
                        (m.getElement(8) & 0x0f),
                        false,
                        false,
                        false,
                        false
                );
            default:
                return null;
        }
    }

    private static String extractDuplexGroupPasswordSimplified(Integer byte1, Integer byte2, Integer byte3, Integer byte4,
            boolean x1, boolean x2, boolean x3, boolean x4) {
        Integer b1;
        Integer b2;
        Integer b3;
        Integer b4;
        char gr_p1;
        char gr_p2;
        char gr_p3;
        char gr_p4;

        b1 = byte1 + (x1 ? 8 : 0);
        b2 = byte2 + (x2 ? 8 : 0);
        b3 = byte3 + (x3 ? 8 : 0);
        b4 = byte4 + (x4 ? 8 : 0);

        // extract reported password characters and convert to displayable character
        gr_p1 = (char) ('0' + b1);
        gr_p1 += (gr_p1 > '9') ? ('A' - '9' - 1) : 0;

        gr_p2 = (char) ('0' + b2);
        gr_p2 += (gr_p2 > '9') ? ('A' - '9' - 1) : 0;

        gr_p3 = (char) ('0' + b3);
        gr_p3 += (gr_p3 > '9') ? ('A' - '9' - 1) : 0;

        gr_p4 = (char) ('0' + b4);
        gr_p4 += (gr_p4 > '9') ? ('A' - '9' - 1) : 0;

        return "" + gr_p1 + gr_p2 + gr_p3 + gr_p4;

    }

    /**
     * Process all incoming LocoNet messages to look for Duplex Group
     * information operations. Only pays attention to LocoNet report of Duplex
     * Group Name/password/channel/groupID, and ignores all other LocoNet
     * messages.
     * <p>
     * If tool has sent a query for Duplex group information and has not yet
     * received a Duplex group report, the method updates the GUI with the
     * received information.
     * <p>
     * If the tool is not currently waiting for a response to a query, then the
     * method compares the received information against the information
     * currently displayed in the GUI. If the received information does not
     * match, a message is displayed on the status line in the GUI, else nothing
     * is displayed in the GUI status line.
     */
    @Override
    public void message(LocoNetMessage m) {
        messagesHandled++;

        if (handleMessageIplResult(m)) {
            return;
        }

        if (handleMessageDuplexInfoQuery(m)) {
            gotQueryReply = true;
            thisone.firePropertyChange(DPLX_PC_RCD_DPLX_IDENTITY_QUERY, false, true);
            return;
        }

        if (handleMessageDuplexInfoReport(m)) {
            gotQueryReply = true;
            thisone.firePropertyChange(DPLX_PC_RCD_DPLX_IDENTITY_REPORT, false, true);
            return;
        }

        return;
    }

    private boolean awaitingGroupReadReport;
    private String acceptedGroupName;
    private String acceptedGroupChannel;
    private String acceptedGroupPassword;
    private String acceptedGroupId;

    /**
     *
     * @return String containing reported Duplex Group Name
     */
    public String getFetchedDuplexGroupName() {
        return acceptedGroupName;
    }

    /**
     *
     * @return String containing reported Duplex Group Name
     */
    public String getFetchedDuplexGroupChannel() {
        return acceptedGroupChannel;
    }

    /**
     *
     * @return String containing reported Duplex Group Name
     */
    public String getFetchedDuplexGroupPassword() {
        return acceptedGroupPassword;
    }

    /**
     *
     * @return String containing reported Duplex Group Name
     */
    public String getFetchedDuplexGroupId() {
        return acceptedGroupId;
    }

    /**
     * Interprets a received LocoNet message. If message is an IPL report of
     * attached IPL-capable equipment, check to see if it reports a UR92 device
     * as attached. If so, increment count of UR92 devices. Else ignore.
     *
     * @return true if message is an IPL device report indicating a UR92
     *         present, else return false.
     */
    private boolean handleMessageIplResult(LocoNetMessage m) {
        if (LnIPLImplementation.isIplUr92IdentityReportMessage(m)) {
            numUr92++;
            thisone.firePropertyChange(DPLX_PC_STAT_LN_UPDATE, "", " ");
            waitingForIplReply = false;

            return true;
        } else {
            return false;
        }
    }

    private boolean handleMessageDuplexInfoQuery(LocoNetMessage m) {
        if (getDuplexGroupIdentityMessageType(m) == DuplexGroupMessageType.DUPLEX_GROUP_NAME_QUERY_MESSAGE) {
            return true;
        } else {
            return false;
        }
    }

    /**
     * Interprets a received LocoNet message. If message is a report of Duplex
     * Group Identity information, extract it to local variables. Else ignore.
     *
     * @return true if message is a Duplex Group Identity Report, else return
     *         false.
     */
    private boolean handleMessageDuplexInfoReport(LocoNetMessage m) {

        String gr_name = "";
        String gr_password = "";
        int gr_ch;
        int gr_id;
        int i;
        if (getDuplexGroupIdentityMessageType(m) == DuplexGroupMessageType.DUPLEX_GROUP_NAME_ETC_REPORT_MESSAGE) {
            gr_name = extractDuplexGroupName(m);
            // remove trailing spaces from name
            i = (gr_name.length() - 1);
            while ((gr_name.charAt(i) == ' ') && (i > 0)) {
                if (i > 0) {
                    gr_name = gr_name.substring(0, i);
                }
                i--;
            }
            gr_password = extractDuplexGroupPassword(m);
            gr_ch = extractDuplexGroupChannel(m);
            gr_id = extractDuplexGroupID(m);

            if (awaitingGroupReadReport == true) {
                awaitingGroupReadReport = false;
                acceptedGroupName = gr_name;
                acceptedGroupChannel = Integer.toString(gr_ch, LnDplxGrpInfoImplConstants.GENERAL_DECIMAL_RADIX);
                acceptedGroupPassword = gr_password;
                acceptedGroupId = Integer.toString(gr_id, LnDplxGrpInfoImplConstants.GENERAL_DECIMAL_RADIX);

                thisone.firePropertyChange(DPLX_PC_NAME_UPDATE, false, true);
                thisone.firePropertyChange(DPLX_PC_CHANNEL_UPDATE, false, true);
                thisone.firePropertyChange(DPLX_PC_PASSWORD_UPDATE, false, true);
                thisone.firePropertyChange(DPLX_PC_ID_UPDATE, false, true);

                thisone.firePropertyChange(DPLX_PC_NAME_VALIDITY, false, true);
                thisone.firePropertyChange(DPLX_PC_CHANNEL_VALIDITY, false, true);
                thisone.firePropertyChange(DPLX_PC_PASSWORD_VALIDITY, false, true);
                thisone.firePropertyChange(DPLX_PC_ID_VALIDITY, false, true);

                thisone.firePropertyChange(DPLX_PC_STAT_LN_UPDATE, "", " ");
            } else {
                // if not expecting a group read, compare new read data
                // versus first returned data
                String c = "" + Integer.toString(gr_ch, LnDplxGrpInfoImplConstants.GENERAL_DECIMAL_RADIX);
                String p = "" + gr_password;
                String d = "" + Integer.toString(gr_id, LnDplxGrpInfoImplConstants.GENERAL_DECIMAL_RADIX);

                if ((!acceptedGroupName.equals(gr_name))
                        || (!acceptedGroupChannel.equals(c))
                        || (!acceptedGroupPassword.equals(p))
                        || (!acceptedGroupId.equals(d))) {
                    // show that a Duplex Group Identification information hapened.
                    // Show message as as red text on status line
                    thisone.firePropertyChange(DPLX_PC_STAT_LN_UPDATE, " ", "ErrorGroupMismatch");
                }
            }
            return true;
        }
        return false;
    }

    /**
     * Sends a LocoNet Message to query the Duplex Group Identity. Starts a
     * timer to monitor completion.
     *
     */
    public void queryDuplexGroupIdentity() {

        awaitingGroupReadReport = true;
        gotQueryReply = false;

        memo.getLnTrafficController().sendLocoNetMessage(createUr92GroupIdentityQueryPacket());
        invalidateDuplexGroupIdentityInfo();

        if (swingTmrDuplexInfoQuery != null) {
            if (swingTmrDuplexInfoQuery.isRunning()) {
                swingTmrDuplexInfoQuery.restart();
            } else {
                swingTmrDuplexInfoQuery.start();
            }
        }
    }

    /**
     * Creates and sends a LocoNet message which sets the Duplex Group Name.
     *
     * @param dgn - String containing the new Duplex Group Name
     * @throws jmri.jmrix.loconet.LocoNetException if dgn is not a valid Duplex
     *                                             Group Name.
     */
    public void setDuplexGroupName(String dgn) throws jmri.jmrix.loconet.LocoNetException {
        memo.getLnTrafficController().sendLocoNetMessage(
                createSetUr92GroupNamePacket(
                        dgn));
    }

    /**
     * Creates and sends a LocoNet message which sets the Duplex Group Channel.
     *
     * @param dgc - Integer containing the new Duplex Group Channel
     * @throws jmri.jmrix.loconet.LocoNetException if dgc is not a valid Duplex
     *                                             Group Channel number.
     */
    public void setDuplexGroupChannel(Integer dgc) throws jmri.jmrix.loconet.LocoNetException {
        memo.getLnTrafficController().sendLocoNetMessage(createSetUr92GroupChannelPacket(
                dgc));
    }

    /**
     * Creates and sends a LocoNet message which sets the Duplex Group Password.
     *
     * @param dgp - String containing the new Duplex Group Password
     * @throws jmri.jmrix.loconet.LocoNetException if dgp is not a valid Duplex
     *                                             Group Password.
     */
    public void setDuplexGroupPassword(String dgp) throws jmri.jmrix.loconet.LocoNetException {
        memo.getLnTrafficController().sendLocoNetMessage(createSetUr92GroupPasswordPacket(
                dgp));
    }

    /**
     * Creates and sends a LocoNet message which sets the Duplex Group Id.
     *
     * @param dgi - String containing the new Duplex Group Id
     * @throws jmri.jmrix.loconet.LocoNetException if dgi is not a valid Duplex
     *                                             Group Id.
     */
    public void setDuplexGroupId(String dgi) throws jmri.jmrix.loconet.LocoNetException {
        memo.getLnTrafficController().sendLocoNetMessage(createSetUr92GroupIDPacket(
                dgi));
    }

    private void invalidateDataAndQueryDuplexInfo() {
        if (numUr92 > 0) {
            thisone.firePropertyChange(DPLX_PC_STAT_LN_UPDATE, " ", "ProcessingReadingInfo");
            queryDuplexGroupIdentity();
        }
    }

    private void sendUr92IplQuery() {
        waitingForIplReply = true;
        memo.getLnTrafficController().sendLocoNetMessage(
                LnIPLImplementation.createIplSpecificHostQueryPacket(
                        LnConstants.RE_IPL_DIGITRAX_HOST_ALL,
                        LnConstants.RE_IPL_DIGITRAX_HOST_UR92));
        int oldvalue = 9999;
        int newvalue = 0;
        thisone.firePropertyChange("NumberOfUr92sUpdate", oldvalue, newvalue); // NOI18N
        invalidateDuplexGroupIdentityInfo();
        if (swingTmrIplQuery != null) {
            if (swingTmrIplQuery.isRunning()) {
                swingTmrIplQuery.restart();
            } else {
                swingTmrIplQuery.start();
            }
        }
    }

    private void invalidateDuplexGroupIdentityInfo() {
        acceptedGroupName = "";
        acceptedGroupChannel = "";
        acceptedGroupPassword = "";
        acceptedGroupId = "";
        thisone.firePropertyChange(DPLX_PC_NAME_UPDATE, true, false);
        thisone.firePropertyChange(DPLX_PC_CHANNEL_UPDATE, true, false);
        thisone.firePropertyChange(DPLX_PC_PASSWORD_UPDATE, true, false);
        thisone.firePropertyChange(DPLX_PC_ID_UPDATE, true, false);
        thisone.firePropertyChange(DPLX_PC_NAME_VALIDITY, true, false);
        thisone.firePropertyChange(DPLX_PC_CHANNEL_VALIDITY, true, false);
        thisone.firePropertyChange(DPLX_PC_PASSWORD_VALIDITY, true, false);
        thisone.firePropertyChange(DPLX_PC_ID_VALIDITY, true, false);
    }

    /**
     * Begins a sequence which includes counting available UR92s and, if at
     * least one UR92 is present, reads the Duplex Group Identity Info.
     */
    public void countUr92sAndQueryDuplexIdentityInfo() {
        if (thisone == null) {
            log.error("called countUR92sAndQueryDuplexInfo before thisone is initialized");
            return;
        }
        if ((waitingForIplReply == true)
                || (swingTmrIplQuery == null)
                || (swingTmrDuplexInfoQuery == null)
                || (swingTmrIplQuery.isRunning())
                || (swingTmrDuplexInfoQuery.isRunning())) {
            thisone.firePropertyChange(DPLX_PC_STAT_LN_UPDATE, " ", "ErrorReadingTooSoon");
            return;
        }
        invalidateDuplexGroupIdentityInfo();
        numUr92 = 0;

        // configure timer for delay between UR92 query request and begin of duplex info query
        sendUr92IplQuery();
        thisone.firePropertyChange(DPLX_PC_STAT_LN_UPDATE, " ", "ProcessingInitialStatusMessage");
        swingTmrIplQuery.stop();
        swingTmrIplQuery.setInitialDelay(LnDplxGrpInfoImplConstants.IPL_QUERY_DELAY);
        swingTmrIplQuery.setRepeats(false);
        swingTmrIplQuery.restart();
    }

    // the following code may be used to create a LocoNet message that follows the
    // form of the message sent by a UR92 in response to a Duplex Group Name query
    // LocoNet message.
    public static final LocoNetMessage createUr92GroupNameReportPacket(
            String dupName,
            String dupPass,
            int dupChan,
            int dupId) {
        // format packet
        LocoNetMessage m = new LocoNetMessage(LnConstants.RE_DPLX_OP_LEN);
        int i = 0;
        dupName += "        ";
        dupName = dupName.substring(0, 8); // get first 8 chars of space-padded name
        m.setElement(i++, LnConstants.OPC_PEER_XFER);
        m.setElement(i++, LnConstants.RE_DPLX_OP_LEN);   // 20-byte message
        m.setElement(i++, LnConstants.RE_DPLX_GP_NAME_TYPE);   // Group Name Operation
        m.setElement(i++, LnConstants.RE_DPLX_OP_TYPE_REPORT);   // Report Operation

        m.setElement(i++,
                (((dupName.charAt(0) & 0x80) == 0x80) ? 1 : 0)
                + (((dupName.charAt(1) & 0x80) == 0x80) ? 2 : 0)
                + (((dupName.charAt(2) & 0x80) == 0x80) ? 4 : 0)
                + (((dupName.charAt(3) & 0x80) == 0x80) ? 8 : 0));
        m.setElement(i++, dupName.charAt(0) & 0x7f);
        m.setElement(i++, dupName.charAt(1) & 0x7f);
        m.setElement(i++, dupName.charAt(2) & 0x7f);
        m.setElement(i++, dupName.charAt(3) & 0x7f);

        m.setElement(i++,
                (((dupName.charAt(4) & 0x80) == 0x80) ? 1 : 0)
                + (((dupName.charAt(5) & 0x80) == 0x80) ? 2 : 0)
                + (((dupName.charAt(6) & 0x80) == 0x80) ? 4 : 0)
                + (((dupName.charAt(7) & 0x80) == 0x80) ? 8 : 0));
        m.setElement(i++, dupName.charAt(4) & 0x7f);
        m.setElement(i++, dupName.charAt(5) & 0x7f);
        m.setElement(i++, dupName.charAt(6) & 0x7f);
        m.setElement(i++, dupName.charAt(7) & 0x7f);
        dupPass += "0000"; // NOI18N
        dupPass = dupPass.substring(0, 4);
        int gr_p1 = dupPass.charAt(0);
        int gr_p2 = dupPass.charAt(1);
        int gr_p3 = dupPass.charAt(2);
        int gr_p4 = dupPass.charAt(3);

        // re-code individual characters when an alphabetic character is used
        gr_p1 -= (gr_p1 > '9') ? ('A' - '9' - 1) : 0;
        gr_p2 -= (gr_p2 > '9') ? ('A' - '9' - 1) : 0;
        gr_p3 -= (gr_p3 > '9') ? ('A' - '9' - 1) : 0;
        gr_p4 -= (gr_p4 > '9') ? ('A' - '9' - 1) : 0;
        int passLo = ((gr_p1 & 0x0f) << 4) + (gr_p2 & 0x0f);
        int passHi = ((gr_p3 & 0x0f) << 4) + (gr_p4 & 0x0f);
        m.setElement(i++,
                (((passLo & 0x80) == 0x80) ? 1 : 0)
                + (((passHi & 0x80) == 0x80) ? 2 : 0)
                + (((dupChan & 0x80) == 0x80) ? 4 : 0)
                + (((dupId & 0x80) == 0x80) ? 8 : 0));
        m.setElement(i++, passLo & 0x7f);
        m.setElement(i++, passHi & 0x7f);
        m.setElement(i++, dupChan & 0x7f);
        m.setElement(i++, dupId & 0x7f);

        return m;
    }

    // the following code may be used to create a LocoNet message that follows the
    // form of the message sent by a UR92 in response to a Duplex Group Channel query
    // LocoNet message.
    public static final LocoNetMessage createUr92GroupChannelReportPacket(
            int dupChan) {
        // format packet
        LocoNetMessage m = new LocoNetMessage(LnConstants.RE_DPLX_OP_LEN);
        int i = 0;
        m.setElement(i++, LnConstants.OPC_PEER_XFER);
        m.setElement(i++, LnConstants.RE_DPLX_OP_LEN);   // 20-byte message
        m.setElement(i++, LnConstants.RE_DPLX_GP_CHAN_TYPE);   // Group Channel Operation
        m.setElement(i++, LnConstants.RE_DPLX_OP_TYPE_REPORT);   // Report Operation

        m.setElement(i++, (dupChan & 0x80) >> 7);
        m.setElement(i++, dupChan & 0x7f);

        for (; i < LnConstants.RE_DPLX_OP_LEN; i++) {
            m.setElement(i, 0);
        }

        return m;
    }

    // the following code may be used to create a LocoNet message that follows the
    // form of the message sent by a UR92 in response to a Duplex Group Password query
    // LocoNet message.
    // No attempt is made to check the validity of the dupPass argument.
    public static final LocoNetMessage createUr92GroupPasswordReportPacket(
            String dupPass) {
        // format packet
        LocoNetMessage m = new LocoNetMessage(LnConstants.RE_DPLX_OP_LEN);
        int i = 0;
        m.setElement(i++, LnConstants.OPC_PEER_XFER);
        m.setElement(i++, LnConstants.RE_DPLX_OP_LEN);   // 20-byte message
        m.setElement(i++, LnConstants.RE_DPLX_GP_PW_TYPE);   // Group Password Operation
        m.setElement(i++, LnConstants.RE_DPLX_OP_TYPE_REPORT);   // Report Operation

        dupPass += "0000"; // NOI18N

        m.setElement(i++,
                ((dupPass.charAt(0) & 0x80) == 0x80 ? 8 : 0)
                + ((dupPass.charAt(1) & 0x80) == 0x80 ? 4 : 0)
                + ((dupPass.charAt(2) & 0x80) == 0x80 ? 2 : 0)
                + ((dupPass.charAt(3) & 0x80) == 0x80 ? 1 : 0)
        );
        m.setElement(i++, dupPass.charAt(0) & 0x7f);
        m.setElement(i++, dupPass.charAt(1) & 0x7f);
        m.setElement(i++, dupPass.charAt(2) & 0x7f);
        m.setElement(i++, dupPass.charAt(3) & 0x7f);

        for (; i < LnConstants.RE_DPLX_OP_LEN; i++) {
            m.setElement(i, 0);
        }

        return m;
    }

    // the following code may be used to create a LocoNet message that follows the
    // form of the message sent by a UR92 in response to a Duplex Group Id query
    // LocoNet message.
    public static final LocoNetMessage createUr92GroupIdReportPacket(
            int dupId) {
        // format packet
        LocoNetMessage m = new LocoNetMessage(LnConstants.RE_DPLX_OP_LEN);
        int i = 0;
        m.setElement(i++, LnConstants.OPC_PEER_XFER);
        m.setElement(i++, LnConstants.RE_DPLX_OP_LEN);   // 20-byte message
        m.setElement(i++, LnConstants.RE_DPLX_GP_ID_TYPE);   // Group Id Operation
        m.setElement(i++, LnConstants.RE_DPLX_OP_TYPE_REPORT);   // Report Operation

        m.setElement(i++, (dupId & 0x80) >> 7);
        m.setElement(i++, dupId & 0x7f);

        for (; i < LnConstants.RE_DPLX_OP_LEN; i++) {
            m.setElement(i, 0);
        }

        return m;
    }

    /**
<<<<<<< HEAD
     * Reports the number of UR92 devices which responded to the most-recent
=======
     * Reports the number of UR92 devices which responded to the most-recent 
>>>>>>> 285fef19
     * LocoNet IPL query of UR92 devices.
     * <p>
     * Note that code should ignore the value returned by this method
     * if isWaitingForUr92DeviceReports() is true;
     * <p>
<<<<<<< HEAD
     * @return the number of UR92 devices which reported in response to the
=======
     * @return the number of UR92 devices which reported in response to the 
>>>>>>> 285fef19
     *      LocoNet IPL device query which is sent by this class.
     */
    public int getNumUr92s() {
        return numUr92;
    }
<<<<<<< HEAD

    /**
     * Reports whether this class is currently waiting for the first UR92 LocoNet
     * IPL Device Report messages in response to a LocoNet IPL Device Query for
     * UR92s sent by this class.
     * <p>
     * @return true if the class is waiting for LocoNet IPL reply messages, else
     *      false.
     */
    public boolean isWaitingForFirstUr92IPLReport() {
        return waitingForIplReply;
    }

=======
    
    /**
     * Reports whether this class is currently waiting for LocoNet IPL Device
     * Report messages in response to a LocoNet IPL Device Query for UR92s sent
     * by this class.
     * <p>
     * @return true if the class is waiting for LocoNet IPL reply messages, else 
     *      false.
     */
    public boolean isWaitingForUr92DeviceReports() {
        return waitingForIplReply;
    }
    
>>>>>>> 285fef19

    /**
     * Reports the number of LocoNet messages handled since object construction.
     * <p>
     * @return the number of LocoNet messages since this object was constructed.
     */
    public int getMessagesHandled() {
        return messagesHandled;
    }

    /**
     * Reports whether the IPL query timer is running.
     * <p>
     * @return true if the timer is running, else false.
     */
    public boolean isIplQueryTimerRunning() {
        return swingTmrIplQuery.isRunning();
    }
<<<<<<< HEAD

=======
    
>>>>>>> 285fef19
    /**
     * Reports whether the Duplex Group Info query timer is running.
     * <p>
     * @return true if the timer is running, else false.
     */
    public boolean isDuplexGroupQueryRunning() {
        return swingTmrDuplexInfoQuery.isRunning();
    }
<<<<<<< HEAD

    /**
     * Reports whether this object is currently waiting for
     * Duplex Group Name, etc. Report message.
     * <p>
     * @return true if currently waiting, else false
     */
    public boolean isAwaitingDuplexGroupReportMessage() {
        return awaitingGroupReadReport;
    }

=======
    
>>>>>>> 285fef19
    // Property Change keys relating to GUI status line
    public final static String DPLX_PC_STAT_LN_UPDATE = "DPLXPCK_STAT_LN_UPDATE"; // NOI18N
    public final static String DPLX_PC_STAT_LN_UPDATE_IF_NOT_CURRENTLY_ERROR = "DPLXPCK_STAT_LN_ON_OVER_UPDATE"; // NOI18N

    // Property Change keys relating to validity of identity info
    public final static String DPLX_PC_NAME_VALIDITY = "DPLXPCK_NAME_VALID"; // NOI18N
    public final static String DPLX_PC_CHANNEL_VALIDITY = "DPLXPCK_CH_VALID"; // NOI18N
    public final static String DPLX_PC_PASSWORD_VALIDITY = "DPLXPCK_PW_VALID"; // NOI18N
    public final static String DPLX_PC_ID_VALIDITY = "DPLXPCK_ID_VALID"; // NOI18N

    // Property Change keys relating to identity info value changes
    public final static String DPLX_PC_NAME_UPDATE = "DPLXPCK_NAME_UPDATE"; // NOI18N
    public final static String DPLX_PC_CHANNEL_UPDATE = "DPLXPCK_CH_UPDATE"; // NOI18N
    public final static String DPLX_PC_PASSWORD_UPDATE = "DPLXPCK_PW_UPDATE"; // NOI18N
    public final static String DPLX_PC_ID_UPDATE = "DPLXPCK_ID_UPDATE"; // NOI18N

    // Property Change keys relating to Duplex Group Identity LocoNet messages
    public final static String DPLX_PC_RCD_DPLX_IDENTITY_QUERY = "DPLXPCK_IDENTITY_QUERY"; // NOI18N
    public final static String DPLX_PC_RCD_DPLX_IDENTITY_REPORT = "DPLXPCK_IDENTITY_REPORT"; // NOI18N

    /**
     * Connect this instance's LocoNetListener to the LocoNet Traffic Controller
     */
    public void connect(jmri.jmrix.loconet.LnTrafficController t) {
        if (t != null) {
            // connect to the LnTrafficController
            t.addLocoNetListener(~0, this);
        }
    }

    /**
     * Break connection with the LnTrafficController and stop timers.
     */
    public void dispose() {
        if (swingTmrIplQuery != null) {
            swingTmrIplQuery.stop();
        }
        if (swingTmrDuplexInfoQuery != null) {
            swingTmrDuplexInfoQuery.stop();
        }
        if (memo.getLnTrafficController() != null) {
            memo.getLnTrafficController().removeLocoNetListener(~0, this);
        }
    }

    private final static Logger log = LoggerFactory.getLogger(LnDplxGrpInfoImpl.class);

}<|MERGE_RESOLUTION|>--- conflicted
+++ resolved
@@ -158,11 +158,7 @@
      * @return true if and only if groupName is a valid Duplex Group Name
      */
     public static final boolean validateGroupName(String sGroupName) {
-<<<<<<< HEAD
         // Digitrax seems to allow use of any 8-bit character.  So only
-=======
-        // Digitrax seems to allow use of any 8-bit character.  So only 
->>>>>>> 285fef19
         // requirement seems to be that the name must be 8 characters long.
         return sGroupName.length() == 8;
     }
@@ -1142,27 +1138,18 @@
     }
 
     /**
-<<<<<<< HEAD
      * Reports the number of UR92 devices which responded to the most-recent
-=======
-     * Reports the number of UR92 devices which responded to the most-recent 
->>>>>>> 285fef19
      * LocoNet IPL query of UR92 devices.
      * <p>
      * Note that code should ignore the value returned by this method
      * if isWaitingForUr92DeviceReports() is true;
      * <p>
-<<<<<<< HEAD
      * @return the number of UR92 devices which reported in response to the
-=======
-     * @return the number of UR92 devices which reported in response to the 
->>>>>>> 285fef19
      *      LocoNet IPL device query which is sent by this class.
      */
     public int getNumUr92s() {
         return numUr92;
     }
-<<<<<<< HEAD
 
     /**
      * Reports whether this class is currently waiting for the first UR92 LocoNet
@@ -1176,21 +1163,6 @@
         return waitingForIplReply;
     }
 
-=======
-    
-    /**
-     * Reports whether this class is currently waiting for LocoNet IPL Device
-     * Report messages in response to a LocoNet IPL Device Query for UR92s sent
-     * by this class.
-     * <p>
-     * @return true if the class is waiting for LocoNet IPL reply messages, else 
-     *      false.
-     */
-    public boolean isWaitingForUr92DeviceReports() {
-        return waitingForIplReply;
-    }
-    
->>>>>>> 285fef19
 
     /**
      * Reports the number of LocoNet messages handled since object construction.
@@ -1209,11 +1181,7 @@
     public boolean isIplQueryTimerRunning() {
         return swingTmrIplQuery.isRunning();
     }
-<<<<<<< HEAD
-
-=======
-    
->>>>>>> 285fef19
+
     /**
      * Reports whether the Duplex Group Info query timer is running.
      * <p>
@@ -1222,7 +1190,6 @@
     public boolean isDuplexGroupQueryRunning() {
         return swingTmrDuplexInfoQuery.isRunning();
     }
-<<<<<<< HEAD
 
     /**
      * Reports whether this object is currently waiting for
@@ -1234,9 +1201,6 @@
         return awaitingGroupReadReport;
     }
 
-=======
-    
->>>>>>> 285fef19
     // Property Change keys relating to GUI status line
     public final static String DPLX_PC_STAT_LN_UPDATE = "DPLXPCK_STAT_LN_UPDATE"; // NOI18N
     public final static String DPLX_PC_STAT_LN_UPDATE_IF_NOT_CURRENTLY_ERROR = "DPLXPCK_STAT_LN_ON_OVER_UPDATE"; // NOI18N

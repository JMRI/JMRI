package jmri.jmrix.loconet.locobufferusb;

import jmri.jmrix.loconet.locobuffer.LocoBufferAdapter;
import org.slf4j.Logger;
import org.slf4j.LoggerFactory;
import purejavacomm.SerialPort;
import purejavacomm.UnsupportedCommOperationException;

/**
 * Override {@link jmri.jmrix.loconet.locobuffer.LocoBufferAdapter} so that it refers to the
 * (switch) settings on the LocoBuffer-USB.
 *
 * @author Bob Jacobsen Copyright (C) 2004, 2005
 */
public class LocoBufferUsbAdapter extends LocoBufferAdapter {

    public LocoBufferUsbAdapter() {
        super();
        options.remove(option1Name);
    }

    /**
     * Always use flow control, not considered a user-settable option.
     */
    @Override
    protected void setSerialPort(SerialPort activeSerialPort) throws UnsupportedCommOperationException {
        // find the baud rate value, configure comm options
<<<<<<< HEAD
        int baud = 19200;  // default, but also defaulted in the initial value of selectedSpeed
        for (int i = 0; i < validBaudNumbers().length; i++) {
            if (validBaudRates()[i].equals(mBaudRate)) {
                baud = validBaudNumbers()[i];
            }
        }
=======
        // default, must match fixed adapter setting as speed not stored for LB usb
        int baud = currentBaudNumber(mBaudRate);
>>>>>>> dc1d38e4
        activeSerialPort.setSerialPortParams(baud, SerialPort.DATABITS_8,
                SerialPort.STOPBITS_1, SerialPort.PARITY_NONE);

        // configure flow control to always on
        int flow = SerialPort.FLOWCONTROL_RTSCTS_OUT;
        configureLeadsAndFlowControl(activeSerialPort, flow);

        log.info("LocoBuffer-USB adapter"
                + (activeSerialPort.getFlowControlMode() == SerialPort.FLOWCONTROL_RTSCTS_OUT ? " set hardware flow control, mode=" : " set no flow control, mode=")
                + activeSerialPort.getFlowControlMode()
                + " RTSCTS_OUT=" + SerialPort.FLOWCONTROL_RTSCTS_OUT
                + " RTSCTS_IN=" + SerialPort.FLOWCONTROL_RTSCTS_IN);
    }

    /**
     * {@inheritDoc}
     */
    @Override
    public String[] validBaudRates() {
        return new String[]{Bundle.getMessage("Baud57600")};
    }

    /**
     * {@inheritDoc}
     */
    @Override
    public int[] validBaudNumbers() {
        return new int[]{57600};
    }

    @Override
    public int defaultBaudIndex() {
        return 0;
    }

    private final static Logger log = LoggerFactory.getLogger(LocoBufferUsbAdapter.class);

}<|MERGE_RESOLUTION|>--- conflicted
+++ resolved
@@ -25,17 +25,8 @@
     @Override
     protected void setSerialPort(SerialPort activeSerialPort) throws UnsupportedCommOperationException {
         // find the baud rate value, configure comm options
-<<<<<<< HEAD
-        int baud = 19200;  // default, but also defaulted in the initial value of selectedSpeed
-        for (int i = 0; i < validBaudNumbers().length; i++) {
-            if (validBaudRates()[i].equals(mBaudRate)) {
-                baud = validBaudNumbers()[i];
-            }
-        }
-=======
         // default, must match fixed adapter setting as speed not stored for LB usb
         int baud = currentBaudNumber(mBaudRate);
->>>>>>> dc1d38e4
         activeSerialPort.setSerialPortParams(baud, SerialPort.DATABITS_8,
                 SerialPort.STOPBITS_1, SerialPort.PARITY_NONE);
 

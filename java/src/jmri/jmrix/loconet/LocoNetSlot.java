package jmri.jmrix.loconet;

import edu.umd.cs.findbugs.annotations.SuppressFBWarnings;
import java.util.ArrayList;
import java.util.List;
import org.slf4j.Logger;
import org.slf4j.LoggerFactory;

/**
 * Represents the contents of a single slot in the LocoNet command station.
 * <p>
 * A SlotListener can be registered to hear of changes in this slot. All changes
 * in values will result in notification.
 * <p>
 * Strictly speaking, functions 9 through 28 are not in the actual slot, but
 * it's convenient to imagine there's an "extended slot" and keep track of them
 * here. This is a partial implementation, though, because setting is still done
 * directly in {@link LocoNetThrottle}. In particular, if this slot has not been
 * read from the command station, the first message directly setting F9 through
 * F28 will not have a place to store information. Instead, it will trigger a
 * slot read, so the following messages will be properly handled.
 * <p>
 * Some of the message formats used in this class are Copyright Digitrax, Inc.
 * and used with permission as part of the JMRI project. That permission does
 * not extend to uses in other software products. If you wish to use this code,
 * algorithm or these message formats outside of JMRI, please contact Digitrax
 * Inc for separate permission.
 *
 * @author Bob Jacobsen Copyright (C) 2001
 * @author Stephen Williams Copyright (C) 2008
 * @author B. Milhaupt, Copyright (C) 2018
 * @author S. Gigiel, Copyright (C) 2018
 */
public class LocoNetSlot {

    // create a specific slot
    /**
     * Create a slot based solely on a slot number.  The remainder of the slot is
     * left un-initialized.
     *
     * @param slotNum  slot number to be assigned to the new LocoNetSlot object
     */
    public LocoNetSlot(int slotNum) {
        slot = slotNum;
        loconetProtocol = LnConstants.LOCONETPROTOCOL_UNKNOWN;
        if ((slot == 0) || (slot > 120 && slot < 128)
                || (slot > 247 && slot < 257)
                || (slot > 375 && slot < 385)) {
            systemSlot = true;
        } else {
            systemSlot = false;
        }
    }

    /**
     * Create a slot based solely on a slot number.  The remainder of the slot is
     * left un-initialized.
     * <p>
     * @param slotNum - slot number to be assigned to the new LocoNetSlot object
     * @param inLoconetProtocol - can be 0 = unknown, 1 = version 1.1, 2 = Expandedslot
     */
    public LocoNetSlot(int slotNum, int inLoconetProtocol) {
        slot = slotNum;
        loconetProtocol = inLoconetProtocol;
        if ((slot == 0) || (slot > 120 && slot < 128)
                || (slot > 247 && slot < 257)
                || (slot > 375 && slot < 385)) {
            systemSlot = true;
        } else {
            systemSlot = false;
        }
    }

    /**
     * Creates a slot object based on the contents of a LocoNet message.
<<<<<<< HEAD
     * The slot number is assumed to be found in byte 2 of the message if message is 0xE6 or bytes 2 and 3 for 0xE7
     * <p>
=======
     * The slot number is assumed to be found in byte 2 of the message
     *
>>>>>>> 0a2d6001
     * @param l  a LocoNet message
     * @throws LocoNetException if the slot does not have an easily-found
     * slot number
     */
    public LocoNetSlot(LocoNetMessage l) throws LocoNetException {
        // TODO: Consider limiting the types of LocoNet message which can be
        // used to construct the object to only LocoNet slot write or slot
        // report messages, since a LocoNetSlot object constructed from a LocoNet
        // "speed" message or "dir/func" message does not give any other useful
        // information for object initialization.
        loconetProtocol = LnConstants.LOCONETPROTOCOL_UNKNOWN;
        if ( l.getOpCode() == LnConstants.OPC_SL_RD_DATA || l.getOpCode() == LnConstants.OPC_WR_SL_DATA)  {
            slot = l.getElement(2);
        } else if (l.getOpCode() == LnConstants.OPC_EXP_RD_SL_DATA || l.getOpCode() == LnConstants.OPC_EXP_WR_SL_DATA) {
            slot = ( (l.getElement(2) & 0x03 ) *128) + l.getElement(3);
        } else {
           throw new LocoNetException("Invalid loconet message for setting up a slot");
        }
        if ((slot == 0) || (slot > 120 && slot < 128)
                || (slot > 247 && slot < 257)
                || (slot > 375 && slot < 385)) {
            systemSlot = true;
        } else {
            systemSlot = false;
        }
        setSlot(l);
    }

    // accessors to specific information
    /**
     * Returns the slot number which was either specified or inferred at object
     * creation time.
     *
     * @return the slot number
     */
    public int getSlot() {
        return slot;
    }  // cannot modify the slot number once created

/***
 *
 * @return true if this is a systems slot else false
 */
    public boolean isSystemSlot() {
         return systemSlot;
     }

    /**
     *
     * @return the protocol level support by the slot.
     */
    public int getProtocol() {
        return loconetProtocol;
    }
    /**
     * Get decoder mode.
     *
     * The decoder (operating) mode is taken from those bits in the slot's STAT
     * byte which reflect the "speed steps" and "consisting" mode.  Note that
     * the other bits from the STAT byte are not visible via this method.
     * this
     * <p>
     * For slot numbers not normally associated with mobile decoders, these bits
     * may have other meanings.
     * <p>
     * Possible values are
     * {@link LnConstants#DEC_MODE_128A},
     * {@link LnConstants#DEC_MODE_28A},
     * {@link LnConstants#DEC_MODE_128},
     * {@link LnConstants#DEC_MODE_14},
     * {@link LnConstants#DEC_MODE_28TRI},
     * {@link LnConstants#DEC_MODE_28}
     *
     * @return the encoded decoder operating mode.
     */
    public int decoderType() {
        return stat & LnConstants.DEC_MODE_MASK;
    }

    /**
     * Get slot status.
     * <p>
     * These bits are set based on the STAT byte as seen in LocoNet slot write and
     * slot read messages.  These bits determine whether the command station is
     * actively "refreshing" the loco's speed and direction information on the
     * DCC track signal, and whether the slot is able to be re-assigned for use
     * by another locomotive.
     * <p>
     * For slot numbers not normally associated with mobile decoders, these bits
     * may have other meanings.
     * <p>
     * This returns only those bits of the slot's STAT byte which are related to
     * the slot's "status".
     * <p>
     * Possible values are
     * {@link LnConstants#LOCO_IN_USE},
     * {@link LnConstants#LOCO_IDLE},
     * {@link LnConstants#LOCO_COMMON},
     * {@link LnConstants#LOCO_FREE}
     * @return the slot status bits associated with the slot
     */
    public int slotStatus() {
        return stat & LnConstants.LOCOSTAT_MASK;
    }

    /**
     * Get secondary slot status.
     * <p>
     * These bits are set based on the STAT2 byte as seen in LocoNet slot write and
     * slot read messages.  These bits determine how the command station interprets
     * the "address" field of the slot.
     * <p>
     * For slot numbers not normally associated with mobile decoders, these bits
     * may have other meanings.
     * <p>
     * This returns only those bits of the slot's STAT2 byte which are related to
     * the slot's "secondary status".
     *
     * @return the slot secondary status bits associated with the slot
     */

    public int ss2() {
        return ss2;
    }

    /**
     * Get consist status.
     * <p>
     * This returns only those bits of the slot's STAT byte which are related to
     * the slot's "consisting status".
     * <p>
     * For slot numbers not normally associated with mobile decoders, these bits
     * may have other meanings.
     * <p>
     * Possible values are
     * {@link LnConstants#CONSIST_NO},
     * {@link LnConstants#CONSIST_TOP},
     * {@link LnConstants#CONSIST_MID},
     * {@link LnConstants#CONSIST_SUB}
     * @return the slot "consist status", with unrelated bits zeroed
     */
    public int consistStatus() {
        return stat & LnConstants.CONSIST_MASK;
    }

    // direction and functions
    /**
     * Returns the direction of loco movement which applies when the slot's speed
     * is set for movement.
     * <p>
     * For slot numbers not normally associated with mobile decoders, this bit
     * may have other meanings.
     *
     * @return true if slot is set for forward movement, else false
     */
    public boolean isForward() {
        return 0 == (dirf & LnConstants.DIRF_DIR);
    }

    /**
     * Returns the slot's F0 state
     * <p>
     * For slot numbers not normally associated with mobile decoders, this bit
     * may have other meanings.
     *
     * @return true if F0 is "on", else false
     */
    public boolean isF0() {
        // TODO: Consider throwing an exception (here and in similar methods)
        // if the slot is one of the "special" slots where the slot is not
        // storing mobile decoder funciton state in the associated bit.
        return 0 != (dirf & LnConstants.DIRF_F0);
    }

    /**
     * Returns the slot's F1 state
     * <p>
     * For slot numbers not normally associated with mobile decoders, this bit
     * may have other meanings.
     *
     * @return true if F1 is "on", else false
     */
    public boolean isF1() {
        return 0 != (dirf & LnConstants.DIRF_F1);
    }

    /**
     * Returns the slot's F2 state
     * <p>
     * For slot numbers not normally associated with mobile decoders, this bit
     * may have other meanings.
     *
     * @return true if F2 is "on", else false
     */
    public boolean isF2() {
        return 0 != (dirf & LnConstants.DIRF_F2);
    }

    /**
     * Returns the slot's F3 state
     * <p>
     * For slot numbers not normally associated with mobile decoders, this bit
     * may have other meanings.
     *
     * @return true if F3 is "on", else false
     */
    public boolean isF3() {
        return 0 != (dirf & LnConstants.DIRF_F3);
    }

    /**
     * Returns the slot's F4 state
     * <p>
     * For slot numbers not normally associated with mobile decoders, this bit
     * may have other meanings.
     *
     * @return true if F4 is "on", else false
     */
    public boolean isF4() {
        return 0 != (dirf & LnConstants.DIRF_F4);
    }

    /**
     * Returns the slot's F5 state
     * <p>
     * For slot numbers not normally associated with mobile decoders, this bit
     * may have other meanings.
     *
     * @return true if F5 is "on", else false
     */
    public boolean isF5() {
        return 0 != (snd & LnConstants.SND_F5);
    }

    /**
     * Returns the slot's F6 state
     * <p>
     * For slot numbers not normally associated with mobile decoders, this bit
     * may have other meanings.
     *
     * @return true if F6 is "on", else false
     */
    public boolean isF6() {
        return 0 != (snd & LnConstants.SND_F6);
    }

    /**
     * Returns the slot's F7 state
     * <p>
     * For slot numbers not normally associated with mobile decoders, this bit
     * may have other meanings.
     *
     * @return true if F7 is "on", else false
     */
    public boolean isF7() {
        return 0 != (snd & LnConstants.SND_F7);
    }

    /**
     * Returns the slot's F8 state
     * <p>
     * For slot numbers not normally associated with mobile decoders, this bit
     * may have other meanings.
     *
     * @return true if F8 is "on", else false
     */
    public boolean isF8() {
        return 0 != (snd & LnConstants.SND_F8);
    }

    /**
     * Returns the slot's F9 state
     * <p>
     * Some command stations do not actively remember the state of this function.
     * JMRI attempts to track the messages which control this function, but may not
     * reliably do so in some cases.
     * <p>
     * For slot numbers not normally associated with mobile decoders, this bit
     * may have other meanings.
     *
     * @return true if F9 is "on", else false
     */
    public boolean isF9() {
        return localF9;
    }

    /**
     * Returns the slot's F10 state
     * <p>
     * Some command stations do not actively remember the state of this function.
     * JMRI attempts to track the messages which control this function, but may not
     * reliably do so in some cases.
     * <p>
     * For slot numbers not normally associated with mobile decoders, this bit
     * may have other meanings.
     *
     * @return true if F10 is "on", else false
     */
    public boolean isF10() {
        return localF10;
    }

    /**
     * Returns the slot's F11 state
     * <p>
     * Some command stations do not actively remember the state of this function.
     * JMRI attempts to track the messages which control this function, but may not
     * reliably do so in some cases.
     * <p>
     * For slot numbers not normally associated with mobile decoders, this bit
     * may have other meanings.
     *
     * @return true if F11 is "on", else false
     */
    public boolean isF11() {
        return localF11;
    }

    /**
     * Returns the slot's F12 state
     * <p>
     * Some command stations do not actively remember the state of this function.
     * JMRI attempts to track the messages which control this function, but may not
     * reliably do so in some cases.
     * <p>
     * For slot numbers not normally associated with mobile decoders, this bit
     * may have other meanings.
     *
     * @return true if F12 is "on", else false
     */
    public boolean isF12() {
        return localF12;
    }

    /**
     * Returns the slot's F13 state
     * <p>
     * Some command stations do not actively remember the state of this function.
     * JMRI attempts to track the messages which control this function, but may not
     * reliably do so in some cases.
     * <p>
     * For slot numbers not normally associated with mobile decoders, this bit
     * may have other meanings.
     *
     * @return true if F13 is "on", else false
     */
    public boolean isF13() {
        return localF13;
    }

    /**
     * Returns the slot's F14 state
     * <p>
     * Some command stations do not actively remember the state of this function.
     * JMRI attempts to track the messages which control this function, but may not
     * reliably do so in some cases.
     * <p>
     * For slot numbers not normally associated with mobile decoders, this bit
     * may have other meanings.
     *
     * @return true if F14 is "on", else false
     */
    public boolean isF14() {
        return localF14;
    }

    /**
     * Returns the slot's F15 state
     * <p>
     * Some command stations do not actively remember the state of this function.
     * JMRI attempts to track the messages which control this function, but may not
     * reliably do so in some cases.
     * <p>
     * For slot numbers not normally associated with mobile decoders, this bit
     * may have other meanings.
     *
     * @return true if F15 is "on", else false
     */
    public boolean isF15() {
        return localF15;
    }

    /**
     * Returns the slot's F16 state
     * <p>
     * Some command stations do not actively remember the state of this function.
     * JMRI attempts to track the messages which control this function, but may not
     * reliably do so in some cases.
     * <p>
     * For slot numbers not normally associated with mobile decoders, this bit
     * may have other meanings.
     *
     * @return true if F16 is "on", else false
     */
    public boolean isF16() {
        return localF16;
    }

    /**
     * Returns the slot's F17 state
     * <p>
     * Some command stations do not actively remember the state of this function.
     * JMRI attempts to track the messages which control this function, but may not
     * reliably do so in some cases.
     * <p>
     * For slot numbers not normally associated with mobile decoders, this bit
     * may have other meanings.
     *
     * @return true if F17 is "on", else false
     */
    public boolean isF17() {
        return localF17;
    }

    /**
     * Returns the slot's F1 state
     * <p>
     * Some command stations do not actively remember the state of this function.
     * JMRI attempts to track the messages which control this function, but may not
     * reliably do so in some cases.
     * <p>
     * For slot numbers not normally associated with mobile decoders, this bit
     * may have other meanings.
     *
     * @return true if F1 is "on", else false
     */
    public boolean isF18() {
        return localF18;
    }

    /**
     * Returns the slot's F19 state
     * <p>
     * Some command stations do not actively remember the state of this function.
     * JMRI attempts to track the messages which control this function, but may not
     * reliably do so in some cases.
     * <p>
     * For slot numbers not normally associated with mobile decoders, this bit
     * may have other meanings.
     *
     * @return true if F19 is "on", else false
     */
    public boolean isF19() {
        return localF19;
    }

    /**
     * Returns the slot's F20 state
     * <p>
     * Some command stations do not actively remember the state of this function.
     * JMRI attempts to track the messages which control this function, but may not
     * reliably do so in some cases.
     * <p>
     * For slot numbers not normally associated with mobile decoders, this bit
     * may have other meanings.
     *
     * @return true if F20 is "on", else false
     */
    public boolean isF20() {
        return localF20;
    }

    /**
     * Returns the slot's F21 state
     * <p>
     * Some command stations do not actively remember the state of this function.
     * JMRI attempts to track the messages which control this function, but may not
     * reliably do so in some cases.
     * <p>
     * For slot numbers not normally associated with mobile decoders, this bit
     * may have other meanings.
     *
     * @return true if F21 is "on", else false
     */
    public boolean isF21() {
        return localF21;
    }

    /**
     * Returns the slot's F22 state
     * <p>
     * Some command stations do not actively remember the state of this function.
     * JMRI attempts to track the messages which control this function, but may not
     * reliably do so in some cases.
     * <p>
     * For slot numbers not normally associated with mobile decoders, this bit
     * may have other meanings.
     *
     * @return true if F22 is "on", else false
     */
    public boolean isF22() {
        return localF22;
    }

    /**
     * Returns the slot's F23 state
     * <p>
     * Some command stations do not actively remember the state of this function.
     * JMRI attempts to track the messages which control this function, but may not
     * reliably do so in some cases.
     * <p>
     * For slot numbers not normally associated with mobile decoders, this bit
     * may have other meanings.
     *
     * @return true if F23 is "on", else false
     */
    public boolean isF23() {
        return localF23;
    }

    /**
     * Returns the slot's F24 state
     * <p>
     * Some command stations do not actively remember the state of this function.
     * JMRI attempts to track the messages which control this function, but may not
     * reliably do so in some cases.
     * <p>
     * For slot numbers not normally associated with mobile decoders, this bit
     * may have other meanings.
     *
     * @return true if F24 is "on", else false
     */
    public boolean isF24() {
        return localF24;
    }

    /**
     * Returns the slot's F25 state
     * <p>
     * Some command stations do not actively remember the state of this function.
     * JMRI attempts to track the messages which control this function, but may not
     * reliably do so in some cases.
     * <p>
     * For slot numbers not normally associated with mobile decoders, this bit
     * may have other meanings.
     *
     * @return true if F25 is "on", else false
     */
    public boolean isF25() {
        return localF25;
    }

    /**
     * Returns the slot's F26 state
     * <p>
     * Some command stations do not actively remember the state of this function.
     * JMRI attempts to track the messages which control this function, but may not
     * reliably do so in some cases.
     * <p>
     * For slot numbers not normally associated with mobile decoders, this bit
     * may have other meanings.
     *
     * @return true if F26 is "on", else false
     */
    public boolean isF26() {
        return localF26;
    }

    /**
     * Returns the slot's F27 state
     * <p>
     * Some command stations do not actively remember the state of this function.
     * JMRI attempts to track the messages which control this function, but may not
     * reliably do so in some cases.
     * <p>
     * For slot numbers not normally associated with mobile decoders, this bit
     * may have other meanings.
     *
     * @return true if F27 is "on", else false
     */
    public boolean isF27() {
        return localF27;
    }

    /**
     * Returns the slot's F28 state
     * <p>
     * Some command stations do not actively remember the state of this function.
     * JMRI attempts to track the messages which control this function, but may not
     * reliably do so in some cases.
     * <p>
     * For slot numbers not normally associated with mobile decoders, this bit
     * may have other meanings.
     *
     * @return true if F28 is "on", else false
     */
    public boolean isF28() {
        return localF28;
    }

    // loco address, speed
    /**
     * Returns the mobile decoder address associated with the slot.
     * <p>
     * Note that the returned address can encode a "short" address, a "long"
     * address or an "alias".
     * <p>
     * For slot numbers not normally associated with mobile decoders, these bits
     * may have other meanings.
     *
     * @return the mobile decoder address
     */
    public int locoAddr() {
        return addr;
    }

    /**
     * Returns the mobile decoder speed associated with the slot
     * <p>
     * If this slot object is consisted to another slot and is not the "top" of
     * the consist, then the return value is the slot number to which this slot
     * is consisted.
     * <p>
     * For slot numbers not normally associated with mobile decoders, these bits
     * may have other meanings.
     *
     * @return the current speed step associated with the slot.
     */
    public int speed() {
        return spd;
    }

    /**
     * Returns the mobile decoder direction and F0-F4 bits, as used in the DIRF bits
     * of various LocoNet messages.
     * <p>
     * If this slot object is consisted to another slot and is not the "top" of
     * the consist, then the "direction" bit reflects the relative direction of this
     * loco with respect to the loco it is consisted to, where "Reverse" means it
     * travels in the "reverse" direction with respect to the loco to which it is
     * consisted.
     * <p>
     * For slot numbers not normally associated with mobile decoders, these bits
     * may have other meanings.
     *
     * @return the &lt;DIRF&gt; byte value
     */
    public int dirf() {
        return dirf;
    }

    /**
     * Returns the mobile decoder F5-F8 bits, as used in the SND bits
     * of various LocoNet messages.
     * <p>
     * For slot numbers not normally associated with mobile decoders, these bits
     * may have other meanings.
     *
     * @return the &lt;SND&gt; byte value
     */
    public int snd() {
        return snd;
    }

    /**
     * Returns the "Throttle ID" associated with the slot.
     * <p>
     * The returned value is a 14-bit integer comprised of ID1 as the least-significant
     * bits and ID2 as the most-significant bits.
     * <p>
     * For slot numbers not normally associated with mobile decoders, these bits
     * may have other meanings.
     *
     * @return an integer representing the throttle ID number
     */
    public int id() {
        return id;
    }

    // programmer track special case accessors
    /**
     * Returns the programmer command associated with the slot.
     * <p>
     * The returned value is taken from the &lt;PCMD&gt; byte of programmer slot read
     * and write LocoNet messages.
     * <p>
     * For slot numbers other than the programmer slot, these bits
     * may have other meanings.
     *
     * @return the &lt;PCMD&gt; byte
     */
    public int pcmd() {
        return _pcmd;
    }

    public int cvval() {
        return snd + (ss2 & 2) * 64;
    }

    boolean localF9 = false;
    boolean localF10 = false;
    boolean localF11 = false;
    boolean localF12 = false;
    boolean localF13 = false;
    boolean localF14 = false;
    boolean localF15 = false;
    boolean localF16 = false;
    boolean localF17 = false;
    boolean localF18 = false;
    boolean localF19 = false;
    boolean localF20 = false;
    boolean localF21 = false;
    boolean localF22 = false;
    boolean localF23 = false;
    boolean localF24 = false;
    boolean localF25 = false;
    boolean localF26 = false;
    boolean localF27 = false;
    boolean localF28 = false;

    // methods to interact with LocoNet

    /**
     * Update the slot object to reflect the specific contents of a
     * LocoNet message.
     * <p>Note that the object's "slot" field
     * is not updated by this method.
     *
     * @param l  a LocoNet message
     * @throws LocoNetException if the message is not one which
     *      contains slot-related data
     */
    @SuppressWarnings("fallthrough")
    @SuppressFBWarnings(value = "SF_SWITCH_FALLTHROUGH")
    public void setSlot(LocoNetMessage l) throws LocoNetException { // exception if message can't be parsed
        // sort out valid messages, handle
        switch (l.getOpCode()) {
            case LnConstants.OPC_EXP_SEND_FUNCTION_OR_SPEED_AND_DIR:  //speed and functions
                if (l.getElement(3) != expandedThrottleControllingID) {
                    // Message is not from owning throttle
                    log.debug("OPC_EXP_SEND_FUNCTION_OR_SPEED_AND_DIR for slot[{}] sent from throttle[{}], slot owned by [{}]",slot,l.getElement(3),expandedThrottleControllingID);
                    return;
                }
                if (((l.getElement(1) & LnConstants.OPC_EXP_SEND_SUB_CODE_MASK_SPEED) == 0)
                        && (((stat & LnConstants.CONSIST_MASK) != LnConstants.CONSIST_MID) &&
                        ((stat & LnConstants.CONSIST_MASK) != LnConstants.CONSIST_SUB))) {
                    // speed and direction
                    spd = l.getElement(4);
                    dirf = dirf & 0b11011111;
                    if ((l.getElement(1) & 0b00001000) != 0) {
                        dirf = dirf | 0b00100000;
                    }
                } else if ((l.getElement(1) & LnConstants.OPC_EXP_SEND_SUB_CODE_MASK_FUNCTION) == LnConstants.OPC_EXP_SEND_FUNCTION_GROUP_F0F6_MASK) {
                    // function grp 1
                    dirf = dirf & 0b11100000;
                    dirf = dirf | (l.getElement(4) & 0b00011111);
                    snd = snd & 0b11111100;
                    snd = snd | ((l.getElement(4) & 0b01100000) >> 5);
                } else if ((l.getElement(1) & LnConstants.OPC_EXP_SEND_SUB_CODE_MASK_FUNCTION) == LnConstants.OPC_EXP_SEND_FUNCTION_GROUP_F7F13_MASK) {
                    // function grp 2
                    snd = snd & 0b11110011;
                    snd = snd | ((l.getElement(4) & 0b00000011) << 2);
                    localF9 = ((l.getElement(4) & 0b00000100) != 0);
                    localF10 = ((l.getElement(4) & 0b00001000) != 0);
                    localF11 = ((l.getElement(4) & 0b00010000) != 0);
                    localF12 = ((l.getElement(4) & 0b00100000) != 0);
                    localF13 = ((l.getElement(4) & 0b01000000) != 0);
                } else if ((l.getElement(1) & LnConstants.OPC_EXP_SEND_SUB_CODE_MASK_FUNCTION) == LnConstants.OPC_EXP_SEND_FUNCTION_GROUP_F14F20_MASK) {
                    localF14 = ((l.getElement(4) & 0b00000001) != 0);
                    localF15 = ((l.getElement(4) & 0b00000010) != 0);
                    localF16 = ((l.getElement(4) & 0b00000100) != 0);
                    localF17 = ((l.getElement(4) & 0b00001000) != 0);
                    localF18 = ((l.getElement(4) & 0b00010000) != 0);
                    localF19 = ((l.getElement(4) & 0b00100000) != 0);
                    localF20 = ((l.getElement(4) & 0b01000000) != 0);
                } else if ((l.getElement(1) & LnConstants.OPC_EXP_SEND_SUB_CODE_MASK_FUNCTION) == LnConstants.OPC_EXP_SEND_FUNCTION_GROUP_F21F28_F28OFF_MASK 
                        || (l.getElement(1) & LnConstants.OPC_EXP_SEND_SUB_CODE_MASK_FUNCTION) == LnConstants.OPC_EXP_SEND_FUNCTION_GROUP_F21F28_F28ON_MASK) {
                    localF21 = ((l.getElement(4) & 0b00000001) != 0);
                    localF22 = ((l.getElement(4) & 0b00000010) != 0);
                    localF23 = ((l.getElement(4) & 0b00000100) != 0);
                    localF24 = ((l.getElement(4) & 0b00001000) != 0);
                    localF25 = ((l.getElement(4) & 0b00010000) != 0);
                    localF26 = ((l.getElement(4) & 0b00100000) != 0);
                    localF27 = ((l.getElement(4) & 0b01000000) != 0);
                    localF28 = ((l.getElement(1) & 0b00010000) != 0);
                }
                notifySlotListeners();
                break;
            case LnConstants.OPC_EXP_RD_SL_DATA:
            case LnConstants.OPC_EXP_WR_SL_DATA:
                lastUpdateTime = System.currentTimeMillis();
                stat = l.getElement(4);
                addr = l.getElement(5) + 128 * l.getElement(6);
                spd = l.getElement(8);
                if ((l.getElement(7) & 0b01000000) == 0b01000000) {
                    loconetProtocol = LnConstants.LOCONETPROTOCOL_TWO;
                } else {
                    loconetProtocol = LnConstants.LOCONETPROTOCOL_ONE;
                }
                dirf = l.getElement(10) & 0b00111111;
                id = l.getElement(18) + 128 * l.getElement(19);
                expandedThrottleControllingID = l.getElement(18);
                snd = snd & 0b11111100;
                snd = snd |  ( (l.getElement(11) & 0b01100000) >> 5) ;
                snd = l.getElement(11) & 0b00001111;
                trk = l.getElement(7);
                localF9  = ((l.getElement(11) & 0b00010000 ) != 0);
                localF10 = ((l.getElement(11) & 0b00100000 ) != 0);
                localF11 = ((l.getElement(11) & 0b01000000 ) != 0);
                localF12 = ((l.getElement(9)  & 0b00010000 ) != 0);
                localF13 = ((l.getElement(12) & 0b00000001 ) != 0);
                localF14 = ((l.getElement(12) & 0b00000010 ) != 0);
                localF15 = ((l.getElement(12) & 0b00000100 ) != 0);
                localF16 = ((l.getElement(12) & 0b00001000 ) != 0);
                localF17 = ((l.getElement(12) & 0b00010000 ) != 0);
                localF18 = ((l.getElement(12) & 0b00100000 ) != 0);
                localF19 = ((l.getElement(12) & 0b01000000 ) != 0);
                localF20 = ((l.getElement(9)  & 0b00100000 ) != 0);
                localF21 = ((l.getElement(13) & 0b00000001 ) != 0);
                localF22 = ((l.getElement(13) & 0b00000010 ) != 0);
                localF23 = ((l.getElement(13) & 0b00000100 ) != 0);
                localF24 = ((l.getElement(13) & 0b00001000 ) != 0);
                localF25 = ((l.getElement(13) & 0b00010000 ) != 0);
                localF26 = ((l.getElement(13) & 0b00100000 ) != 0);
                localF27 = ((l.getElement(13) & 0b01000000 ) != 0);
                localF28 = ((l.getElement(9)  & 0b01000000 ) != 0);

                notifySlotListeners();
                break;
            case LnConstants.OPC_EXP_SLOT_MOVE:
                int src = slot;
                int dest = ((l.getElement(3) & 0x07) * 128) + (l.getElement(4) & 0x7f);
                // null move or change status or consisting or?
                if ((l.getElement(1) & 0b11111000) == 0b00111000) {
                    if (((l.getElement(3) & 0b01110000) == 0b01100000)) {
                        stat = l.getElement(4);
                    } else if ((l.getElement(3) & 0b01110000) == 0b01010000) {
                        // unconsisting returns slot contents so do nothing to this slot
                    } else if ((l.getElement(3) & 0b01110000) == 0b01000000) {
                        //consisting do something?
                        //Set From slot as slave to slot as master
                        stat = stat | LnConstants.CONSIST_TOP;
                    } else if (src == 0 && dest == 0) {
                        stat = stat & ~LnConstants.LOCO_IN_USE;
                        log.info("set idle");
                    } else {
                        // a real move slot
                        // TODO: deal with at slot manager level.
                    }
                }
                notifySlotListeners();
                break;
            case LnConstants.OPC_SL_RD_DATA:
                lastUpdateTime = System.currentTimeMillis();
            //fall through
            case LnConstants.OPC_WR_SL_DATA: {
                if (l.getElement(1) != 0x0E) {
                    return;  // not an appropriate reply
                }            // valid, so fill contents
                if (slot != l.getElement(2)) {
                    log.error("Asked to handle message not for this slot ("
                            + slot + ") " + l);
                }
                
                // a loconet type 1 slot read or write sets slot protocol to LOCONETPROTOCOL_ONE
                loconetProtocol = LnConstants.LOCONETPROTOCOL_ONE;
                
                stat = l.getElement(3);
                _pcmd = l.getElement(4);
                addr = l.getElement(4) + 128 * l.getElement(9);
                spd = l.getElement(5);
                dirf = l.getElement(6);
                trk = l.getElement(7);
                ss2 = l.getElement(8);
                // item 9 is in add2
                snd = l.getElement(10);
                id = l.getElement(11) + 128 * l.getElement(12);
                expandedThrottleControllingID = l.getElement(11);

                notifySlotListeners();
                return;
            }
            case LnConstants.OPC_SLOT_STAT1:
                if (slot != l.getElement(1)) {
                    log.error("Asked to handle message not for this slot " + l);
                }
                stat = l.getElement(2);
                notifySlotListeners();
                lastUpdateTime = System.currentTimeMillis();
                return;
            case LnConstants.OPC_LOCO_SND: {
                // set sound functions in slot - first, clear bits
                snd &= ~(LnConstants.SND_F5 | LnConstants.SND_F6
                        | LnConstants.SND_F7 | LnConstants.SND_F8);
                // and set them as masked
                snd |= ((LnConstants.SND_F5 | LnConstants.SND_F6
                        | LnConstants.SND_F7 | LnConstants.SND_F8) & l.getElement(2));
                notifySlotListeners();
                lastUpdateTime = System.currentTimeMillis();
                return;
            }
            case LnConstants.OPC_LOCO_DIRF: {
                // When slot is consist-mid or consist-sub, this LocoNet Opcode
                // can only change the functions; direction cannot be changed.
                if (((stat & LnConstants.CONSIST_MASK) == LnConstants.CONSIST_MID) ||
                        ((stat & LnConstants.CONSIST_MASK) == LnConstants.CONSIST_SUB)) {
                    // set functions in slot - first, clear bits, preserving DIRF_DIR bit
                    dirf &= LnConstants.DIRF_DIR | (~(LnConstants.DIRF_F0
                            | LnConstants.DIRF_F1 | LnConstants.DIRF_F2
                            | LnConstants.DIRF_F3 | LnConstants.DIRF_F4));
                    // and set the function bits from the LocoNet message
                    dirf += ((LnConstants.DIRF_F0
                            | LnConstants.DIRF_F1 | LnConstants.DIRF_F2
                            | LnConstants.DIRF_F3 | LnConstants.DIRF_F4) & l.getElement(2));
                } else {
                    // set direction, functions in slot - first, clear bits
                    dirf &= ~(LnConstants.DIRF_DIR | LnConstants.DIRF_F0
                            | LnConstants.DIRF_F1 | LnConstants.DIRF_F2
                            | LnConstants.DIRF_F3 | LnConstants.DIRF_F4);
                    // and set them as masked
                    dirf += ((LnConstants.DIRF_DIR | LnConstants.DIRF_F0
                            | LnConstants.DIRF_F1 | LnConstants.DIRF_F2
                            | LnConstants.DIRF_F3 | LnConstants.DIRF_F4) & l.getElement(2));

                }
                notifySlotListeners();
                lastUpdateTime = System.currentTimeMillis();
                return;
            }
            case LnConstants.OPC_MOVE_SLOTS: {
                int toSlot = l.getElement(2);
                if ( toSlot == 0 ) {
                    //dispatched implies common
                    stat = (stat & ~LnConstants.LOCOSTAT_MASK) | LnConstants.LOCO_COMMON;
                }
                // change in slot status will be reported by the reply,
                // so don't need to do anything here (but could)
                lastUpdateTime = System.currentTimeMillis();
                notifySlotListeners();
                return;
            }
            case LnConstants.OPC_LOCO_SPD: {
                // This opcode has no effect on the slot's speed setting if the
                // slot is mid-consist or sub-consist.
                if (((stat & LnConstants.CONSIST_MASK) != LnConstants.CONSIST_MID) &&
                        ((stat & LnConstants.CONSIST_MASK) != LnConstants.CONSIST_SUB)) {

                    spd = l.getElement(2);
                    notifySlotListeners();
                    lastUpdateTime = System.currentTimeMillis();
                } else {
                    log.info("Ignoring speed change for slot {} marked as consist-mid or consist-sub.", slot);
                }
                return;
            }
            case LnConstants.OPC_CONSIST_FUNC: {
                // This opcode can be sent to a slot which is marked as mid-consist
                // or sub-consist.  Do not pay attention to this message if the
                // slot is not mid-consist or sub-consist.
                if (((stat & LnConstants.CONSIST_MASK) == LnConstants.CONSIST_MID) ||
                        ((stat & LnConstants.CONSIST_MASK) == LnConstants.CONSIST_SUB)) {
                    // set functions in slot - first, clear bits, preserving DIRF_DIR bit
                    dirf &= LnConstants.DIRF_DIR | (~(LnConstants.DIRF_F0
                            | LnConstants.DIRF_F1 | LnConstants.DIRF_F2
                            | LnConstants.DIRF_F3 | LnConstants.DIRF_F4));
                    // and set the function bits from the LocoNet message
                    dirf += ((LnConstants.DIRF_F0
                            | LnConstants.DIRF_F1 | LnConstants.DIRF_F2
                            | LnConstants.DIRF_F3 | LnConstants.DIRF_F4) & l.getElement(2));
                    notifySlotListeners();
                    lastUpdateTime = System.currentTimeMillis();
                }
                return;
            }
            default: {
                throw new LocoNetException("message can't be parsed"); // NOI18N
            }
        }
    }

    /**
     * Sets F9 through F28 (as appropriate) from data extracted from LocoNet
     * "OPC_IMM_PACKET" message.
     * <p>If the pkt parameter does not contain data from an appropriate
     * OPC_IMM_PACKET message, the pkt is ignored and the slot object remains
     * unchanged.
     *
     * @param pkt is a "long" consisting of four bytes extracted from a LocoNet
     * "OPC_IMM_PACKET" message.
     * <p>
     * {@link jmri.jmrix.loconet.SlotManager#getDirectDccPacket(LocoNetMessage m)}
     */
    public void functionMessage(long pkt) {
        // parse for which set of functions
        if ((pkt & 0xFFFFFF0) == 0xA0) {
            // F9-12
            localF9 = ((pkt & 0x01) != 0);
            localF10 = ((pkt & 0x02) != 0);
            localF11 = ((pkt & 0x04) != 0);
            localF12 = ((pkt & 0x08) != 0);
            notifySlotListeners();
        } else if ((pkt & 0xFFFFFF00) == 0xDE00) {
            // check F13-20
            localF13 = ((pkt & 0x01) != 0);
            localF14 = ((pkt & 0x02) != 0);
            localF15 = ((pkt & 0x04) != 0);
            localF16 = ((pkt & 0x08) != 0);
            localF17 = ((pkt & 0x10) != 0);
            localF18 = ((pkt & 0x20) != 0);
            localF19 = ((pkt & 0x40) != 0);
            localF20 = ((pkt & 0x80) != 0);
            notifySlotListeners();
        } else if ((pkt & 0xFFFFFF00) == 0xDF00) {
            // check F21-28
            localF21 = ((pkt & 0x01) != 0);
            localF22 = ((pkt & 0x02) != 0);
            localF23 = ((pkt & 0x04) != 0);
            localF24 = ((pkt & 0x08) != 0);
            localF25 = ((pkt & 0x10) != 0);
            localF26 = ((pkt & 0x20) != 0);
            localF27 = ((pkt & 0x40) != 0);
            localF28 = ((pkt & 0x80) != 0);
            notifySlotListeners();
        }
    }

    /**
     * Update the decoder type bits in STAT1 (D2, D1, D0)
     *
     * @param status New values for STAT1 (D2, D1, D0)
     * @return Formatted LocoNet message to change value.
     */
    public LocoNetMessage writeMode(int status) {
        if (loconetProtocol != LnConstants.LOCONETPROTOCOL_TWO ) {
            LocoNetMessage l = new LocoNetMessage(4);
            l.setOpCode(LnConstants.OPC_SLOT_STAT1);
            l.setElement(1, slot);
            l.setElement(2, (stat & ~LnConstants.DEC_MODE_MASK) | status);
            return l;
        } else {
            LocoNetMessage l = new LocoNetMessage(6);
            l.setOpCode(LnConstants.OPC_EXP_SLOT_MOVE);
            l.setElement(1, ((slot / 128) & 0x03) | 0b00111000 ) ;
            l.setElement(2, slot & 0x7f);
            l.setElement(3, 0x60);
            l.setElement(4, (stat & ~LnConstants.DEC_MODE_MASK) | status);
            return l;
        }
    }

    /**
     * Sets the object's ID value and returns a LocoNet message to inform the
     * command station that the throttle ID has been changed.
     * @param newID  the new ID number to set into the slot object
     * @return a LocoNet message containing a "Slot Write" message to inform the
     * command station that a specific throttle is controlling the slot.
     */
    public LocoNetMessage writeThrottleID(int newID) {
        id = (newID & 0x17F);
        return writeSlot();
    }
    
    /**
     * Set the throttle ID in the slot
     *
     * @param throttleId full id
     */
    public void setThrottleIdentity(int throttleId) {
        id = throttleId;
    }

    /**
     * Get the throttle ID in the slot
     *
     *@return the Id of the Throttle
     */
    public int getThrottleIdentity() {
        return id;
    }
    
    /**
     * Update the status mode bits in STAT1 (D5, D4)
     *
     * @param status New values for STAT1 (D5, D4)
     * @return Formatted LocoNet message to change value.
     */
    public LocoNetMessage writeStatus(int status) {
        if (loconetProtocol != LnConstants.LOCONETPROTOCOL_TWO ) {
            LocoNetMessage l = new LocoNetMessage(4);
            l.setOpCode(LnConstants.OPC_SLOT_STAT1);
            l.setElement(1, slot);
            l.setElement(2, (stat & ~LnConstants.LOCOSTAT_MASK) | status);
            return l;
        } else {
            LocoNetMessage l = new LocoNetMessage(6);
            l.setOpCode(LnConstants.OPC_EXP_SLOT_MOVE);
            l.setElement(1, ((slot / 128) & 0x03) | 0b00111000 ) ;
            l.setElement(2, slot & 0x7f);
            l.setElement(3, 0x60);
            l.setElement(4, (stat & ~LnConstants.LOCOSTAT_MASK) | status);
            return l;
        }
    }

    /**
     * Update Speed
     *
     * @param speed new speed
     * @return Formatted LocoNet message to change value.
     */
    public LocoNetMessage writeSpeed(int speed) {
        if (loconetProtocol != LnConstants.LOCONETPROTOCOL_TWO) {
            LocoNetMessage l = new LocoNetMessage(4);
            l.setOpCode(LnConstants.OPC_LOCO_SPD);
            l.setElement(1, slot );
            l.setElement(2, speed);
            return l;
        } else {
            LocoNetMessage l = new LocoNetMessage(6);
            l.setOpCode(LnConstants.OPC_EXP_SEND_FUNCTION_OR_SPEED_AND_DIR);
            l.setElement(1, ((slot / 128) & 0x03) | ((dirf &  LnConstants.DIRF_DIR ) >> 2) );
            l.setElement(2, slot & 0x7f);
            l.setElement(3, (id & 0x7f));
            l.setElement(4, speed);
            return l;
        }
    }

    /**
     * Create LocoNet message which dispatches this slot
     *
     * Note that the invoking method ought to invoke the slot's NotifySlotListeners
     * method to inform any other interested parties that the slot status has changed.
     *
     * @return LocoNet message which "dispatches" the slot
    */
    public LocoNetMessage dispatchSlot() {
        if (loconetProtocol != LnConstants.LOCONETPROTOCOL_TWO) {
            LocoNetMessage l = new LocoNetMessage(4);
            l.setOpCode(LnConstants.OPC_MOVE_SLOTS);
            l.setElement(1, slot);
            l.setElement(2, 0);
            return l;
        } else {
            LocoNetMessage l = new LocoNetMessage(6);
            l.setOpCode(LnConstants.OPC_EXP_SLOT_MOVE);
            l.setElement(1, ((slot / 128) & 0x03) | 0b00111000 ) ;
            l.setElement(2, slot & 0x7f);
            l.setElement(3, 0);
            l.setElement(4, 0);
            return l;
        }
    }

    /**
     * Create a message to perform a null move on this slot.
     * @return correct LocoNetMessage for protocol being used.
     */
    public LocoNetMessage writeNullMove() {
        if (loconetProtocol != LnConstants.LOCONETPROTOCOL_TWO) {
            // perform the null slot move for low numbered slots
            LocoNetMessage msg = new LocoNetMessage(4);
            msg.setOpCode(LnConstants.OPC_MOVE_SLOTS);
            msg.setElement(1, slot);
            msg.setElement(2, slot);
            return (msg);
        }
        // or the null move for higher numbered slots
        LocoNetMessage msg = new LocoNetMessage(6);
        msg.setOpCode(0xd4);
        msg.setElement(1, (slot / 128) | 0b00111000);
        msg.setElement(2, slot & 0b01111111);
        msg.setElement(3, (slot / 128) & 0b00000111);
        msg.setElement(4, slot & 0b01111111);
        return msg;
    }

    /**
     * Create a LocoNet OPC_SLOT_STAT1 message which releases this slot to the
     * "Common" state
     *
     * The invoking method must send the returned LocoNet message to LocoNet in
     * order to have a useful effect.
     *
     * Upon receipt of the echo of the transmitted OPC_SLOT_STAT1 message, the
     * LocoNetSlot object will notify its listeners.
     *
     * @return LocoNet message which "releases" the slot to the "Common" state
    */
    public LocoNetMessage releaseSlot() {
        return writeStatus(LnConstants.LOCO_COMMON);
    }

    /**
     * Creates a LocoNet "OPC_WR_SL_DATA" message containing the current state of
     * the LocoNetSlot object.
     *
     * @return a LocoNet message which can be used to inform the command station
     * of a change in the slot contents.
     */
    public LocoNetMessage writeSlot() {
        if (loconetProtocol != LnConstants.LOCONETPROTOCOL_TWO) {
            LocoNetMessage l = new LocoNetMessage(14);
            l.setOpCode(LnConstants.OPC_WR_SL_DATA);
            l.setElement(1, 0x0E);
            l.setElement(2, slot & 0x7F);
            l.setElement(3, stat & 0x7F);
            l.setElement(4, addr & 0x7F);
            l.setElement(9, (addr / 128) & 0x7F);
            l.setElement(5, spd & 0x7F);
            l.setElement(6, dirf & 0x7F);
            l.setElement(7, trk & 0x7F);
            l.setElement(8, ss2 & 0x7F);
            // item 9 is add2
            l.setElement(10, snd & 0x7F);
            l.setElement(11, id & 0x7F);  
            l.setElement(12, (id / 128) & 0x7F); 
            return l;
        }
        LocoNetMessage l = new LocoNetMessage(21);
        l.setOpCode(LnConstants.OPC_EXP_WR_SL_DATA);
        l.setElement(1, 0x15);
        l.setElement(2, (slot / 128) & 0x03);
        l.setElement(3, slot & 0x7F);
        l.setElement(4, stat & 0x7F);
        l.setElement(6, (addr / 128) & 0x7F);
        l.setElement(5, addr & 0x7F);
        l.setElement(7, ( trk | 0x40 ) & 0x7F);  // track power status and Expanded slot protocol
        l.setElement(8, spd & 0x7F);
        l.setElement(9, (isF12() ? 0b00010000 : 0x00 )
                | (isF20() ? 0b00100000 : 0x00)
                | (isF28() ? 0b01000000 : 0x00));
        l.setElement(10, ( isForward() ? 0x00 : 0x00100000)
                | (isF0() ? 0b00010000 : 0x00)
                | (isF1() ? 0b00000001 : 0x00)
                | (isF2() ? 0b00000010 : 0x00)
                | (isF3() ? 0b00000100 : 0x00)
                | (isF4() ? 0b00001000 : 0x00));
        l.setElement(11, ( isF5() ? 0b00000001 : 0x00)
                | ( isF6() ? 0b00000010 : 0x00)
                | ( isF7() ? 0b00000100 : 0x00)
                | ( isF8() ? 0b00001000 : 0x00)
                | ( isF9() ? 0b00010000 : 0x00)
                | (isF10() ? 0b00100000 : 0x00)
                | (isF11() ? 0b01000000 : 0x00));
        l.setElement(12,( isF13() ? 0b00000001 : 0x00)
                | (isF14() ? 0b00000010 : 0x00)
                | (isF15() ? 0b00000100 : 0x00)
                | (isF16() ? 0b00001000 : 0x00)
                | (isF17() ? 0b00010000 : 0x00)
                | (isF18() ? 0b00100000 : 0x00)
                | (isF19() ? 0b01000000 : 0x00));
        l.setElement(13,( isF21() ? 0b00000001 : 0x00)
                | (isF22() ? 0b00000010 : 0x00)
                | (isF23() ? 0b00000100 : 0x00)
                | (isF24() ? 0b00001000 : 0x00)
                | (isF25() ? 0b00010000 : 0x00)
                | (isF26() ? 0b00100000 : 0x00)
                | (isF27() ? 0b01000000 : 0x00));
        l.setElement(18, id & 0x7F); 
        l.setElement(19, (id / 128) & 0x7F); 
        return l;
    }

    // data values to echo slot contents
    final private int slot;   // <SLOT#> is the number of the slot that was read.
    private int loconetProtocol; // protocol used by the slot.
    final private boolean systemSlot; // is it a system slot
    private int stat; // <STAT> is the status of the slot
    private int addr; // full address of the loco, made from
    //    <ADDR> is the low 7 (0-6) bits of the Loco address
    //    <ADD2> is the high 7 bits (7-13) of the 14-bit loco address
    private int spd; // <SPD> is the current speed (0-127)
    private int dirf; // <DIRF> is the current Direction and the setting for functions F0-F4
    private int trk = 7; // <TRK> is the global track status
    private int ss2; // <SS2> is the an additional slot status
    private int snd;  // <SND> is the settings for functions F5-F8
    private int id;  // throttle id, made from
    //     <ID1> and <ID2> normally identify the throttle controlling the loco
    private int expandedThrottleControllingID; //the throttle ID byte that is used in sending commands that require a throttle ID. (ID1)

    private int _pcmd;  // hold pcmd and pstat for programmer

    private long lastUpdateTime; // Time of last update for detecting stale slots

    // data members to hold contact with the slot listeners
    final private List<SlotListener> slotListeners = new ArrayList<>();

    /**
     * Registers a slot listener if it is not already registered.
     *
     * @param l  a slot listener
     */
    public synchronized void addSlotListener(SlotListener l) {
        // add only if not already registered
        if (!slotListeners.contains(l)) {
            slotListeners.add(l);
        }
    }

    /**
     * Un-registers a slot listener.
     *
     * @param l  a slot listener
     */
    public synchronized void removeSlotListener(SlotListener l) {
        if (slotListeners.contains(l)) {
            slotListeners.remove(l);
        }
    }

    /**
     * Returns the timestamp when this LocoNetSlot was updated by some LocoNet
     * message.
     *
     * @return last time the slot info was updated
     */
    public long getLastUpdateTime() {
        return lastUpdateTime;
    }

    /**
     * Notifies all listeners that this slot has been changed in some way.
     */
    public void notifySlotListeners() {
        // make a copy of the listener list to synchronized not needed for transmit
        List<SlotListener> v;
        synchronized (this) {
            v = new ArrayList<>(slotListeners);
        }
        log.debug("notify {} SlotListeners",v.size()); // NOI18N
        // forward to all listeners
        int cnt = v.size();
        for (int i = 0; i < cnt; i++) {
            SlotListener client = v.get(i);
            client.notifyChangedSlot(this);
        }
    }

    /**
     * For fast-clock slot, set a "CLK_CNTRL" bit On. This method logs an error
     * if invoked for a slot other than the fast-clock slot.
     * <p>
     *
     * @param val is the new "CLK_CNTRL" bit value to turn On
     */
    public void setFcCntrlBitOn(int val) {
        // TODO: consider throwing a LocoNetException if issued for a slot other
        // than the "fast clock slot".
        if (getSlot() != LnConstants.FC_SLOT) {
            log.error("setFcCntrl invalid for slot " + getSlot());
        }
        snd |= val;
    }

    /**
     * For fast-clock slot, set a "CLK_CNTRL" bit Off. This method logs an error
     * if invoked for a slot other than the fast-clock slot.
     * <p>
     *
     * @param val is the new "CLK_CNTRL" bit value to turn Off
     */
    public void setFcCntrlBitOff(int val) {
        // TODO: consider throwing a LocoNetException if issued for a slot other
        // than the "fast clock slot".
        if (getSlot() != LnConstants.FC_SLOT) {
            log.error("setFcCntrl invalid for slot " + getSlot());
        }
        snd &= ~val;
    }

    /**
     * Get the track status byte (location 7)
     * <p>
     * Note that the &lt;TRK&gt; byte is not accurate on some command stations.
     *
     * @return the effective &lt;TRK&gt; byte
     */
    public int getTrackStatus() { return trk; }

    /**
     * Set the track status byte (location 7)
     * <p>
     * Note that setting the LocoNetSlot object's track status may result in a
     * change to the command station's actual track status if the slot's status
     * is communicated to the command station via an OPC_WR_DL_DATA LocoNet message.
     *
     * @param status is the new track status value.
     */
    public void setTrackStatus(int status) { trk = status; }

    /**
     * Return the days value from the slot.  Only valid for fast-clock slot.
     * <p>
     * This method logs an error if invoked for a slot other than the fast-clock slot.
     *
     * @return "Days" value currently in fast-clock slot.
     */
    public int getFcDays() {
        // TODO: consider throwing a LocoNetException if issued for a slot other
        // than the "fast clock slot".
        if (getSlot() != LnConstants.FC_SLOT) {
            log.error("getFcDays invalid for slot " + getSlot());
        }
        return (addr & 0x3f80) / 0x80;
    }

    /**
     * For fast-clock slot, set "days" value.
     * <p>
     * Note that the new days value is not effective until a LocoNet
     * message is sent which writes the fast-clock slot data.
     * <p>
     * This method logs an error if invoked for a slot other than the fast-clock slot.
     *
     * @param val is the new fast-clock "days" value
     */
    public void setFcDays(int val) {
        // TODO: consider throwing a LocoNetException if issued for a slot other
        // than the "fast clock slot".
        if (getSlot() != LnConstants.FC_SLOT) {
            log.error("setFcDays invalid for slot " + getSlot());
        }
        addr = val * 128 + (addr & 0x7f);
    }

    /**
     * Return the hours value from the slot.  Only valid for fast-clock slot.
     * <p>
<<<<<<< HEAD
     * * This method logs an error if invoked for a slot other than the fast-clock slot.
     * <p>
=======
     * This method logs an error if invoked for a slot other than the fast-clock slot.
     *
>>>>>>> 0a2d6001
     * @return "Hours" value currently stored in fast clock slot.
     */
    public int getFcHours() {
        // TODO: consider throwing a LocoNetException if issued for a slot other
        // than the "fast clock slot".
        if (getSlot() != LnConstants.FC_SLOT) {
            log.error("getFcHours invalid for slot " + getSlot());
        }
        int temp = ((256 - ss2) & 0x7F) % 24;
        return (24 - temp) % 24;
    }

    /**
     * For fast-clock slot, set "hours" value.
     * <p>
     * Note that the new hours value is not effective until a LocoNet
     * message is sent which writes the fast-clock slot data.
     * <p>
     * This method logs an error if invoked for a slot other than the fast-clock slot.
     *
     * @param val is the new fast-clock "hours" value
     */
    public void setFcHours(int val) {
        // TODO: consider throwing a LocoNetException if issued for a slot other
        // than the "fast clock slot".
        if (getSlot() != LnConstants.FC_SLOT) {
            log.error("setFcHours invalid for slot " + getSlot());
        }
        ss2 = (256 - (24 - val)) & 0x7F;
    }

    /**
     * Return the minutes value from the slot.  Only valid for fast-clock slot.
     * <p>
     * This method logs an error if invoked for a slot other than the fast-clock slot.
     *
     * @return Return minutes value currently stored in the fast clock slot.
     */
    public int getFcMinutes() {
        // TODO: consider throwing a LocoNetException if issued for a slot other
        // than the "fast clock slot".
        if (getSlot() != LnConstants.FC_SLOT) {
            log.error("getFcMinutes invalid for slot " + getSlot());
        }
        int temp = ((255 - dirf) & 0x7F) % 60;
        return (60 - temp) % 60;
    }

    /**
     * For fast-clock slot, set "minutes" value.
     * <p>
     * Note that the new minutes value is not effective until a LocoNet
     * message is sent which writes the fast-clock slot data.
     * <p>
     * This method logs an error if invoked for a slot other than the fast-clock slot.
     *
     * @param val is the new fast-clock "minutes" value
     */
    public void setFcMinutes(int val) {
        // TODO: consider throwing a LocoNetException if issued for a slot other
        // than the "fast clock slot".
        if (getSlot() != LnConstants.FC_SLOT) {
            log.error("setFcMinutes invalid for slot " + getSlot());
        }
        dirf = (255 - (60 - val)) & 0x7F;
    }

    /**
     * Return the fractional minutes value from the slot.  Only valid for fast-
     * clock slot.
     * <p>
     * This method logs an error if invoked for a slot other than the fast-clock slot.
     *
     * @return Return frac_mins field which is the number of 65ms ticks until
     *         then next minute rollover. These ticks step at the current fast
     *         clock rate
     */
    public int getFcFracMins() {
        // TODO: consider throwing a LocoNetException if issued for a slot other
        // than the "fast clock slot".
        if (getSlot() != LnConstants.FC_SLOT) {
            log.error("getFcFracMins invalid for slot " + getSlot());
        }
        return ((addr & 0x7F) | ((spd & 0x7F) << 8));
    }

    /**
     * Set the "frac_mins" value.
     * This has to be calculated as required by the Command Station,
     * then bit shifted if required.
     * It is comprised of a base number and the distance from the base to 0x8000
     * or 0x4000 deoending on command station.
     * It is read and written as is LO,HO and loses the bit 7 of the LO.
     * It was never intended for external use.
     * The base can be found by setting the clock to 0xXX7F, with a rate of 1
     * and pounding the clock every 250 to 100 msecs until it roles.
     * <p>
     * Note 1: The new fractional minutes value is not effective until a LocoNet slot write happens
     * <p>
     * Note 2: DT40x &amp; DT500 throttles ignore this value, and set only the whole minutes.
     * <p>
     * This method logs an error if invoked for a slot other than the fast-clock slot.
<<<<<<< HEAD
     * <p>
     * @param val is the new fast-clock "fractional minutes" including the base, and bit shifted if required.
=======
     *
     * @param val is the new fast-clock "fractional minutes"
>>>>>>> 0a2d6001
     */
    public void setFcFracMins(int val) {
        // TODO: consider throwing a LocoNetException if issued for a slot other
        // than the "fast clock slot".
        if (getSlot() != LnConstants.FC_SLOT) {
            log.error("setFcFracMins invalid for slot " + getSlot());
        }
        int temp = 0x7F7F & val;
        addr = (addr & 0x7F00) | (temp & 0x7F);
        spd = (temp >> 8) & 0x7F;
    }

    /**
     * Get the fast-clock rate.  Only valid for fast-clock slot.
     * <p>
     * This method logs an error if invoked for a slot other than the fast-clock slot.
     *
     * @return Rate stored in fast clock slot.
     */
    public int getFcRate() {
        // TODO: consider throwing a LocoNetException if issued for a slot other
        // than the "fast clock slot".
        if (getSlot() != LnConstants.FC_SLOT) {
            log.error("getFcRate invalid for slot " + getSlot());
        }
        return stat;
    }

    /**
     * For fast-clock slot, set "rate" value.
     * <p>
     * Note that the new rate is not effective until a LocoNet message is sent
     * which writes the fast-clock slot data.
     * <p>
     * This method logs an error if invoked for a slot other than the fast-clock slot.
     *
     * @param val is the new fast-clock rate
     */
    public void setFcRate(int val) {
        // TODO: consider throwing a LocoNetException if issued for a slot other
        // than the "fast clock slot".
        if (getSlot() != LnConstants.FC_SLOT) {
            log.error("setFcRate invalid for slot " + getSlot());
        }
        stat = val & 0x7F;
    }

    private final static Logger log = LoggerFactory.getLogger(LocoNetSlot.class);
}<|MERGE_RESOLUTION|>--- conflicted
+++ resolved
@@ -73,13 +73,8 @@
 
     /**
      * Creates a slot object based on the contents of a LocoNet message.
-<<<<<<< HEAD
      * The slot number is assumed to be found in byte 2 of the message if message is 0xE6 or bytes 2 and 3 for 0xE7
-     * <p>
-=======
-     * The slot number is assumed to be found in byte 2 of the message
-     *
->>>>>>> 0a2d6001
+     *
      * @param l  a LocoNet message
      * @throws LocoNetException if the slot does not have an easily-found
      * slot number
@@ -1499,13 +1494,8 @@
     /**
      * Return the hours value from the slot.  Only valid for fast-clock slot.
      * <p>
-<<<<<<< HEAD
-     * * This method logs an error if invoked for a slot other than the fast-clock slot.
-     * <p>
-=======
      * This method logs an error if invoked for a slot other than the fast-clock slot.
      *
->>>>>>> 0a2d6001
      * @return "Hours" value currently stored in fast clock slot.
      */
     public int getFcHours() {
@@ -1608,13 +1598,8 @@
      * Note 2: DT40x &amp; DT500 throttles ignore this value, and set only the whole minutes.
      * <p>
      * This method logs an error if invoked for a slot other than the fast-clock slot.
-<<<<<<< HEAD
-     * <p>
+     *
      * @param val is the new fast-clock "fractional minutes" including the base, and bit shifted if required.
-=======
-     *
-     * @param val is the new fast-clock "fractional minutes"
->>>>>>> 0a2d6001
      */
     public void setFcFracMins(int val) {
         // TODO: consider throwing a LocoNetException if issued for a slot other

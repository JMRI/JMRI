package jmri.jmrix.loconet;

import edu.umd.cs.findbugs.annotations.SuppressFBWarnings;
import java.util.ArrayList;
import java.util.List;
import org.slf4j.Logger;
import org.slf4j.LoggerFactory;

/**
 * Represents the contents of a single slot in the LocoNet command station.
 * <p>
 * A SlotListener can be registered to hear of changes in this slot. All changes
 * in values will result in notification.
 * <p>
 * Strictly speaking, functions 9 through 28 are not in the actual slot, but
 * it's convenient to imagine there's an "extended slot" and keep track of them
 * here. This is a partial implementation, though, because setting is still done
 * directly in {@link LocoNetThrottle}. In particular, if this slot has not been
 * read from the command station, the first message directly setting F9 through
 * F28 will not have a place to store information. Instead, it will trigger a
 * slot read, so the following messages will be properly handled.
 * <p>
 * Some of the message formats used in this class are Copyright Digitrax, Inc.
 * and used with permission as part of the JMRI project. That permission does
 * not extend to uses in other software products. If you wish to use this code,
 * algorithm or these message formats outside of JMRI, please contact Digitrax
 * Inc for separate permission.
 *
 * @author Bob Jacobsen Copyright (C) 2001
 * @author Stephen Williams Copyright (C) 2008
 * @author B. Milhaupt, Copyright (C) 2018
 */
public class LocoNetSlot {

    // create a specific slot
    /**
     * Create a slot based solely on a slot number.  The remainder of the slot is
     * left un-initialized.
     *
     * @param slotNum  slot number to be assigned to the new LocoNetSlot object
     */
    public LocoNetSlot(int slotNum) {
        slot = slotNum;
    }

    /**
     * Creates a slot object based on the contents of a LocoNet message.
     * The slot number is assumed to be found in byte 2 of the message
     *
     * @param l  a LocoNet message
     * @throws LocoNetException if the slot does not have an easily-found
     * slot number
     */
    public LocoNetSlot(LocoNetMessage l) throws LocoNetException {
        // TODO: Consider limiting the types of LocoNet message which can be
        // used to construct the object to only LocoNet slot write or slot
        // report messages, since a LocoNetSlot object constructed from a LocoNet
        // "speed" message or "dir/func" message does not give any other useful
        // information for object initialization.
        slot = l.getElement(2);
        setSlot(l);
    }

    // accessors to specific information
    /**
     * Returns the slot number which was either specified or inferred at object
     * creation time.
     *
     * @return the slot number
     */
    public int getSlot() {
        return slot;
    }  // cannot modify the slot number once created


    /**
     * Get decoder mode.
     *
     * The decoder (operating) mode is taken from those bits in the slot's STAT
     * byte which reflect the "speed steps" and "consisting" mode.  Note that
     * the other bits from the STAT byte are not visible via this method.
     * this
     * <p>
     * For slot numbers not normally associated with mobile decoders, these bits
     * may have other meanings.
     * <p>
     * Possible values are
     * {@link LnConstants#DEC_MODE_128A},
     * {@link LnConstants#DEC_MODE_28A},
     * {@link LnConstants#DEC_MODE_128},
     * {@link LnConstants#DEC_MODE_14},
     * {@link LnConstants#DEC_MODE_28TRI},
     * {@link LnConstants#DEC_MODE_28}
     *
     * @return the encoded decoder operating mode.
     */
    public int decoderType() {
        return stat & LnConstants.DEC_MODE_MASK;
    }

    /**
     * Get slot status.
     * <p>
     * These bits are set based on the STAT byte as seen in LocoNet slot write and
     * slot read messages.  These bits determine whether the command station is
     * actively "refreshing" the loco's speed and direction information on the
     * DCC track signal, and whether the slot is able to be re-assigned for use
     * by another locomotive.
     * <p>
     * For slot numbers not normally associated with mobile decoders, these bits
     * may have other meanings.
     * <p>
     * This returns only those bits of the slot's STAT byte which are related to
     * the slot's "status".
     * <p>
     * Possible values are
     * {@link LnConstants#LOCO_IN_USE},
     * {@link LnConstants#LOCO_IDLE},
     * {@link LnConstants#LOCO_COMMON},
     * {@link LnConstants#LOCO_FREE}
     * @return the slot status bits associated with the slot
     */
    public int slotStatus() {
        return stat & LnConstants.LOCOSTAT_MASK;
    }

    /**
     * Get secondary slot status.
     * <p>
     * These bits are set based on the STAT2 byte as seen in LocoNet slot write and
     * slot read messages.  These bits determine how the command station interprets
     * the "address" field of the slot.
     * <p>
     * For slot numbers not normally associated with mobile decoders, these bits
     * may have other meanings.
     * <p>
     * This returns only those bits of the slot's STAT2 byte which are related to
     * the slot's "secondary status".
     *
     * @return the slot secondary status bits associated with the slot
     */

    public int ss2() {
        return ss2;
    }

    /**
     * Get consist status.
     * <p>
     * This returns only those bits of the slot's STAT byte which are related to
     * the slot's "consisting status".
     * <p>
     * For slot numbers not normally associated with mobile decoders, these bits
     * may have other meanings.
     * <p>
     * Possible values are
     * {@link LnConstants#CONSIST_NO},
     * {@link LnConstants#CONSIST_TOP},
     * {@link LnConstants#CONSIST_MID},
     * {@link LnConstants#CONSIST_SUB}
     * @return the slot "consist status", with unrelated bits zeroed
     */
    public int consistStatus() {
        return stat & LnConstants.CONSIST_MASK;
    }

    // direction and functions
    /**
     * Returns the direction of loco movement which applies when the slot's speed
     * is set for movement.
     * <p>
     * For slot numbers not normally associated with mobile decoders, this bit
     * may have other meanings.
     *
     * @return true if slot is set for forward movement, else false
     */
    public boolean isForward() {
        return 0 == (dirf & LnConstants.DIRF_DIR);
    }
    
    private boolean[] getFuncArray() {
        return new boolean[]{isF0(),isF1(),isF2(),isF3(),isF4(),isF5(),isF6(),isF7(),isF8(),
            isF9(),isF10(),isF11(),isF12(),isF13(),isF14(),isF15(),isF16(),isF17(),isF18(),
            isF19(),isF20(),isF21(),isF22(),isF23(),isF24(),isF25(),isF26(),isF27(),isF28()};
    }
    
    /**
     * Return a slot Function state.
     * <p>
     * See individual Functions for meanings.
     *
     * @param Fn Function number, 0-28
     * @return true if Function is "on", else false
     */
    public boolean isFunction(int Fn){
        return getFuncArray()[Fn];
    }

    /**
     * Returns the slot's F0 state
     * <p>
     * For slot numbers not normally associated with mobile decoders, this bit
     * may have other meanings.
     *
     * @return true if F0 is "on", else false
     */
    public boolean isF0() {
        // TODO: Consider throwing an exception (here and in similar methods)
        // if the slot is one of the "special" slots where the slot is not
        // storing mobile decoder funciton state in the associated bit.
        return 0 != (dirf & LnConstants.DIRF_F0);
    }

    /**
     * Returns the slot's F1 state
     * <p>
     * For slot numbers not normally associated with mobile decoders, this bit
     * may have other meanings.
     *
     * @return true if F1 is "on", else false
     */
    public boolean isF1() {
        return 0 != (dirf & LnConstants.DIRF_F1);
    }

    /**
     * Returns the slot's F2 state
     * <p>
     * For slot numbers not normally associated with mobile decoders, this bit
     * may have other meanings.
     *
     * @return true if F2 is "on", else false
     */
    public boolean isF2() {
        return 0 != (dirf & LnConstants.DIRF_F2);
    }

    /**
     * Returns the slot's F3 state
     * <p>
     * For slot numbers not normally associated with mobile decoders, this bit
     * may have other meanings.
     *
     * @return true if F3 is "on", else false
     */
    public boolean isF3() {
        return 0 != (dirf & LnConstants.DIRF_F3);
    }

    /**
     * Returns the slot's F4 state
     * <p>
     * For slot numbers not normally associated with mobile decoders, this bit
     * may have other meanings.
     *
     * @return true if F4 is "on", else false
     */
    public boolean isF4() {
        return 0 != (dirf & LnConstants.DIRF_F4);
    }

    /**
     * Returns the slot's F5 state
     * <p>
     * For slot numbers not normally associated with mobile decoders, this bit
     * may have other meanings.
     *
     * @return true if F5 is "on", else false
     */
    public boolean isF5() {
        return 0 != (snd & LnConstants.SND_F5);
    }

    /**
     * Returns the slot's F6 state
     * <p>
     * For slot numbers not normally associated with mobile decoders, this bit
     * may have other meanings.
     *
     * @return true if F6 is "on", else false
     */
    public boolean isF6() {
        return 0 != (snd & LnConstants.SND_F6);
    }

    /**
     * Returns the slot's F7 state
     * <p>
     * For slot numbers not normally associated with mobile decoders, this bit
     * may have other meanings.
     *
     * @return true if F7 is "on", else false
     */
    public boolean isF7() {
        return 0 != (snd & LnConstants.SND_F7);
    }

    /**
     * Returns the slot's F8 state
     * <p>
     * For slot numbers not normally associated with mobile decoders, this bit
     * may have other meanings.
     *
     * @return true if F8 is "on", else false
     */
    public boolean isF8() {
        return 0 != (snd & LnConstants.SND_F8);
    }

    /**
     * Returns the slot's F9 state
     * <p>
     * Some command stations do not actively remember the state of this function.
     * JMRI attempts to track the messages which control this function, but may not
     * reliably do so in some cases.
     * <p>
     * For slot numbers not normally associated with mobile decoders, this bit
     * may have other meanings.
     *
     * @return true if F9 is "on", else false
     */
    public boolean isF9() {
        return localF9;
    }

    /**
     * Returns the slot's F10 state
     * <p>
     * Some command stations do not actively remember the state of this function.
     * JMRI attempts to track the messages which control this function, but may not
     * reliably do so in some cases.
     * <p>
     * For slot numbers not normally associated with mobile decoders, this bit
     * may have other meanings.
     *
     * @return true if F10 is "on", else false
     */
    public boolean isF10() {
        return localF10;
    }

    /**
     * Returns the slot's F11 state
     * <p>
     * Some command stations do not actively remember the state of this function.
     * JMRI attempts to track the messages which control this function, but may not
     * reliably do so in some cases.
     * <p>
     * For slot numbers not normally associated with mobile decoders, this bit
     * may have other meanings.
     *
     * @return true if F11 is "on", else false
     */
    public boolean isF11() {
        return localF11;
    }

    /**
     * Returns the slot's F12 state
     * <p>
     * Some command stations do not actively remember the state of this function.
     * JMRI attempts to track the messages which control this function, but may not
     * reliably do so in some cases.
     * <p>
     * For slot numbers not normally associated with mobile decoders, this bit
     * may have other meanings.
     *
     * @return true if F12 is "on", else false
     */
    public boolean isF12() {
        return localF12;
    }

    /**
     * Returns the slot's F13 state
     * <p>
     * Some command stations do not actively remember the state of this function.
     * JMRI attempts to track the messages which control this function, but may not
     * reliably do so in some cases.
     * <p>
     * For slot numbers not normally associated with mobile decoders, this bit
     * may have other meanings.
     *
     * @return true if F13 is "on", else false
     */
    public boolean isF13() {
        return localF13;
    }

    /**
     * Returns the slot's F14 state
     * <p>
     * Some command stations do not actively remember the state of this function.
     * JMRI attempts to track the messages which control this function, but may not
     * reliably do so in some cases.
     * <p>
     * For slot numbers not normally associated with mobile decoders, this bit
     * may have other meanings.
     *
     * @return true if F14 is "on", else false
     */
    public boolean isF14() {
        return localF14;
    }

    /**
     * Returns the slot's F15 state
     * <p>
     * Some command stations do not actively remember the state of this function.
     * JMRI attempts to track the messages which control this function, but may not
     * reliably do so in some cases.
     * <p>
     * For slot numbers not normally associated with mobile decoders, this bit
     * may have other meanings.
     *
     * @return true if F15 is "on", else false
     */
    public boolean isF15() {
        return localF15;
    }

    /**
     * Returns the slot's F16 state
     * <p>
     * Some command stations do not actively remember the state of this function.
     * JMRI attempts to track the messages which control this function, but may not
     * reliably do so in some cases.
     * <p>
     * For slot numbers not normally associated with mobile decoders, this bit
     * may have other meanings.
     *
     * @return true if F16 is "on", else false
     */
    public boolean isF16() {
        return localF16;
    }

    /**
     * Returns the slot's F17 state
     * <p>
     * Some command stations do not actively remember the state of this function.
     * JMRI attempts to track the messages which control this function, but may not
     * reliably do so in some cases.
     * <p>
     * For slot numbers not normally associated with mobile decoders, this bit
     * may have other meanings.
     *
     * @return true if F17 is "on", else false
     */
    public boolean isF17() {
        return localF17;
    }

    /**
     * Returns the slot's F1 state
     * <p>
     * Some command stations do not actively remember the state of this function.
     * JMRI attempts to track the messages which control this function, but may not
     * reliably do so in some cases.
     * <p>
     * For slot numbers not normally associated with mobile decoders, this bit
     * may have other meanings.
     *
     * @return true if F1 is "on", else false
     */
    public boolean isF18() {
        return localF18;
    }

    /**
     * Returns the slot's F19 state
     * <p>
     * Some command stations do not actively remember the state of this function.
     * JMRI attempts to track the messages which control this function, but may not
     * reliably do so in some cases.
     * <p>
     * For slot numbers not normally associated with mobile decoders, this bit
     * may have other meanings.
     *
     * @return true if F19 is "on", else false
     */
    public boolean isF19() {
        return localF19;
    }

    /**
     * Returns the slot's F20 state
     * <p>
     * Some command stations do not actively remember the state of this function.
     * JMRI attempts to track the messages which control this function, but may not
     * reliably do so in some cases.
     * <p>
     * For slot numbers not normally associated with mobile decoders, this bit
     * may have other meanings.
     *
     * @return true if F20 is "on", else false
     */
    public boolean isF20() {
        return localF20;
    }

    /**
     * Returns the slot's F21 state
     * <p>
     * Some command stations do not actively remember the state of this function.
     * JMRI attempts to track the messages which control this function, but may not
     * reliably do so in some cases.
     * <p>
     * For slot numbers not normally associated with mobile decoders, this bit
     * may have other meanings.
     *
     * @return true if F21 is "on", else false
     */
    public boolean isF21() {
        return localF21;
    }

    /**
     * Returns the slot's F22 state
     * <p>
     * Some command stations do not actively remember the state of this function.
     * JMRI attempts to track the messages which control this function, but may not
     * reliably do so in some cases.
     * <p>
     * For slot numbers not normally associated with mobile decoders, this bit
     * may have other meanings.
     *
     * @return true if F22 is "on", else false
     */
    public boolean isF22() {
        return localF22;
    }

    /**
     * Returns the slot's F23 state
     * <p>
     * Some command stations do not actively remember the state of this function.
     * JMRI attempts to track the messages which control this function, but may not
     * reliably do so in some cases.
     * <p>
     * For slot numbers not normally associated with mobile decoders, this bit
     * may have other meanings.
     *
     * @return true if F23 is "on", else false
     */
    public boolean isF23() {
        return localF23;
    }

    /**
     * Returns the slot's F24 state
     * <p>
     * Some command stations do not actively remember the state of this function.
     * JMRI attempts to track the messages which control this function, but may not
     * reliably do so in some cases.
     * <p>
     * For slot numbers not normally associated with mobile decoders, this bit
     * may have other meanings.
     *
     * @return true if F24 is "on", else false
     */
    public boolean isF24() {
        return localF24;
    }

    /**
     * Returns the slot's F25 state
     * <p>
     * Some command stations do not actively remember the state of this function.
     * JMRI attempts to track the messages which control this function, but may not
     * reliably do so in some cases.
     * <p>
     * For slot numbers not normally associated with mobile decoders, this bit
     * may have other meanings.
     *
     * @return true if F25 is "on", else false
     */
    public boolean isF25() {
        return localF25;
    }

    /**
     * Returns the slot's F26 state
     * <p>
     * Some command stations do not actively remember the state of this function.
     * JMRI attempts to track the messages which control this function, but may not
     * reliably do so in some cases.
     * <p>
     * For slot numbers not normally associated with mobile decoders, this bit
     * may have other meanings.
     *
     * @return true if F26 is "on", else false
     */
    public boolean isF26() {
        return localF26;
    }

    /**
     * Returns the slot's F27 state
     * <p>
     * Some command stations do not actively remember the state of this function.
     * JMRI attempts to track the messages which control this function, but may not
     * reliably do so in some cases.
     * <p>
     * For slot numbers not normally associated with mobile decoders, this bit
     * may have other meanings.
     *
     * @return true if F27 is "on", else false
     */
    public boolean isF27() {
        return localF27;
    }

    /**
     * Returns the slot's F28 state
     * <p>
     * Some command stations do not actively remember the state of this function.
     * JMRI attempts to track the messages which control this function, but may not
     * reliably do so in some cases.
     * <p>
     * For slot numbers not normally associated with mobile decoders, this bit
     * may have other meanings.
     *
     * @return true if F28 is "on", else false
     */
    public boolean isF28() {
        return localF28;
    }

    // loco address, speed
    /**
     * Returns the mobile decoder address associated with the slot.
     * <p>
     * Note that the returned address can encode a "short" address, a "long"
     * address or an "alias".
     * <p>
     * For slot numbers not normally associated with mobile decoders, these bits
     * may have other meanings.
     *
     * @return the mobile decoder address
     */
    public int locoAddr() {
        return addr;
    }

    /**
     * Returns the mobile decoder speed associated with the slot
     * <p>
     * If this slot object is consisted to another slot and is not the "top" of
     * the consist, then the return value is the slot number to which this slot
     * is consisted.
     * <p>
     * For slot numbers not normally associated with mobile decoders, these bits
     * may have other meanings.
     *
     * @return the current speed step associated with the slot.
     */
    public int speed() {
        return spd;
    }

    /**
     * Returns the mobile decoder direction and F0-F4 bits, as used in the DIRF bits
     * of various LocoNet messages.
     * <p>
     * If this slot object is consisted to another slot and is not the "top" of
     * the consist, then the "direction" bit reflects the relative direction of this
     * loco with respect to the loco it is consisted to, where "Reverse" means it
     * travels in the "reverse" direction with respect to the loco to which it is
     * consisted.
     * <p>
     * For slot numbers not normally associated with mobile decoders, these bits
     * may have other meanings.
     *
     * @return the &lt;DIRF&gt; byte value
     */
    public int dirf() {
        return dirf;
    }

    /**
     * Returns the mobile decoder F5-F8 bits, as used in the SND bits
     * of various LocoNet messages.
     * <p>
     * For slot numbers not normally associated with mobile decoders, these bits
     * may have other meanings.
     *
     * @return the &lt;SND&gt; byte value
     */
    public int snd() {
        return snd;
    }

    /**
     * Returns the "Throttle ID" associated with the slot.
     * <p>
     * The returned value is a 14-bit integer comprised of ID1 as the least-significant
     * bits and ID2 as the most-significant bits.
     * <p>
     * For slot numbers not normally associated with mobile decoders, these bits
     * may have other meanings.
     *
     * @return an integer representing the throttle ID number
     */
    public int id() {
        return id;
    }

    // programmer track special case accessors
    /**
     * Returns the programmer command associated with the slot.
     * <p>
     * The returned value is taken from the &lt;PCMD&gt; byte of programmer slot read
     * and write LocoNet messages.
     * <p>
     * For slot numbers other than the programmer slot, these bits
     * may have other meanings.
     *
     * @return the &lt;PCMD&gt; byte
     */
    public int pcmd() {
        return _pcmd;
    }

    public int cvval() {
        return snd + (ss2 & 2) * 64;
    }

    // global track status should be reference through SlotManager
    boolean localF9 = false;
    boolean localF10 = false;
    boolean localF11 = false;
    boolean localF12 = false;
    boolean localF13 = false;
    boolean localF14 = false;
    boolean localF15 = false;
    boolean localF16 = false;
    boolean localF17 = false;
    boolean localF18 = false;
    boolean localF19 = false;
    boolean localF20 = false;
    boolean localF21 = false;
    boolean localF22 = false;
    boolean localF23 = false;
    boolean localF24 = false;
    boolean localF25 = false;
    boolean localF26 = false;
    boolean localF27 = false;
    boolean localF28 = false;

    // methods to interact with LocoNet

    /**
     * Update the slot object to reflect the specific contents of a
     * LocoNet message.
     * <p>Note that the object's "slot" field
     * is not updated by this method.
     *
     * @param l  a LocoNet message
     * @throws LocoNetException if the message is not one which
     *      contains slot-related data
     */
    @SuppressWarnings("fallthrough")
    @SuppressFBWarnings(value = "SF_SWITCH_FALLTHROUGH")
    public void setSlot(LocoNetMessage l) throws LocoNetException { // exception if message can't be parsed
        // sort out valid messages, handle
        switch (l.getOpCode()) {
            case LnConstants.OPC_SL_RD_DATA:
                lastUpdateTime = System.currentTimeMillis();
            //fall through
            case LnConstants.OPC_WR_SL_DATA: {
                if (l.getElement(1) != 0x0E) {
                    return;  // not an appropriate reply
                }            // valid, so fill contents
                if (slot != l.getElement(2)) {
                    log.error("Asked to handle message not for this slot ({}) {}", slot, l);
                }
                stat = l.getElement(3);
                _pcmd = l.getElement(4);
                addr = l.getElement(4) + 128 * l.getElement(9);
                spd = l.getElement(5);
                dirf = l.getElement(6);
                trk = l.getElement(7);
                ss2 = l.getElement(8);
                // item 9 is in add2
                snd = l.getElement(10);
                id = l.getElement(11) + 128 * l.getElement(12);

                notifySlotListeners();
                return;
            }
            case LnConstants.OPC_SLOT_STAT1:
                if (slot != l.getElement(1)) {
                    log.error("Asked to handle message not for this slot {}", l);
                }
                stat = l.getElement(2);
                notifySlotListeners();
                lastUpdateTime = System.currentTimeMillis();
                return;
            case LnConstants.OPC_LOCO_SND: {
                // set sound functions in slot - first, clear bits
                snd &= ~(LnConstants.SND_F5 | LnConstants.SND_F6
                        | LnConstants.SND_F7 | LnConstants.SND_F8);
                // and set them as masked
                snd |= ((LnConstants.SND_F5 | LnConstants.SND_F6
                        | LnConstants.SND_F7 | LnConstants.SND_F8) & l.getElement(2));
                notifySlotListeners();
                lastUpdateTime = System.currentTimeMillis();
                return;
            }
            case LnConstants.OPC_LOCO_DIRF: {
                // When slot is consist-mid or consist-sub, this LocoNet Opcode
                // can only change the functions; direction cannot be changed.
                if (((stat & LnConstants.CONSIST_MASK) == LnConstants.CONSIST_MID) ||
                        ((stat & LnConstants.CONSIST_MASK) == LnConstants.CONSIST_SUB)) {
                    // set functions in slot - first, clear bits, preserving DIRF_DIR bit
                    dirf &= LnConstants.DIRF_DIR | (~(LnConstants.DIRF_F0
                            | LnConstants.DIRF_F1 | LnConstants.DIRF_F2
                            | LnConstants.DIRF_F3 | LnConstants.DIRF_F4));
                    // and set the function bits from the LocoNet message
                    dirf += ((LnConstants.DIRF_F0
                            | LnConstants.DIRF_F1 | LnConstants.DIRF_F2
                            | LnConstants.DIRF_F3 | LnConstants.DIRF_F4) & l.getElement(2));
                } else {
                    // set direction, functions in slot - first, clear bits
                    dirf &= ~(LnConstants.DIRF_DIR | LnConstants.DIRF_F0
                            | LnConstants.DIRF_F1 | LnConstants.DIRF_F2
                            | LnConstants.DIRF_F3 | LnConstants.DIRF_F4);
                    // and set them as masked
                    dirf += ((LnConstants.DIRF_DIR | LnConstants.DIRF_F0
                            | LnConstants.DIRF_F1 | LnConstants.DIRF_F2
                            | LnConstants.DIRF_F3 | LnConstants.DIRF_F4) & l.getElement(2));

                }
                notifySlotListeners();
                lastUpdateTime = System.currentTimeMillis();
                return;
            }
            case LnConstants.OPC_MOVE_SLOTS: {
<<<<<<< HEAD
                //int toSlot = l.getElement(2);
                // dont update slot to anthing, the CS move does this itself
                // but only if not rejected
                //if ( toSlot == 0 ) {
                //    //dispatched implies common
                //    stat = (stat & ~LnConstants.LOCOSTAT_MASK) | LnConstants.LOCO_COMMON;
                //}
                // change in slot status will be reported by the reply,
=======
                // change in slot status, if any, will be reported by the reply,
>>>>>>> ecf544d7
                // so don't need to do anything here (but could)
                lastUpdateTime = System.currentTimeMillis();
                notifySlotListeners();
                return;
            }
            case LnConstants.OPC_LOCO_SPD: {
                // This opcode has no effect on the slot's speed setting if the
                // slot is mid-consist or sub-consist.
                if (((stat & LnConstants.CONSIST_MASK) != LnConstants.CONSIST_MID) &&
                        ((stat & LnConstants.CONSIST_MASK) != LnConstants.CONSIST_SUB)) {

                    spd = l.getElement(2);
                    notifySlotListeners();
                    lastUpdateTime = System.currentTimeMillis();
                } else {
                    log.info("Ignoring speed change for slot {} marked as consist-mid or consist-sub.", slot);
                }
                return;
            }
            case LnConstants.OPC_CONSIST_FUNC: {
                // This opcode can be sent to a slot which is marked as mid-consist
                // or sub-consist.  Do not pay attention to this message if the
                // slot is not mid-consist or sub-consist.
                if (((stat & LnConstants.CONSIST_MASK) == LnConstants.CONSIST_MID) ||
                        ((stat & LnConstants.CONSIST_MASK) == LnConstants.CONSIST_SUB)) {
                    // set functions in slot - first, clear bits, preserving DIRF_DIR bit
                    dirf &= LnConstants.DIRF_DIR | (~(LnConstants.DIRF_F0
                            | LnConstants.DIRF_F1 | LnConstants.DIRF_F2
                            | LnConstants.DIRF_F3 | LnConstants.DIRF_F4));
                    // and set the function bits from the LocoNet message
                    dirf += ((LnConstants.DIRF_F0
                            | LnConstants.DIRF_F1 | LnConstants.DIRF_F2
                            | LnConstants.DIRF_F3 | LnConstants.DIRF_F4) & l.getElement(2));
                    notifySlotListeners();
                    lastUpdateTime = System.currentTimeMillis();
                }
                return;
            }
            default: {
                throw new LocoNetException("message can't be parsed"); // NOI18N
            }
        }
    }

    /**
     * Sets F9 through F28 (as appropriate) from data extracted from LocoNet
     * "OPC_IMM_PACKET" message.
     * <p>If the pkt parameter does not contain data from an appropriate
     * OPC_IMM_PACKET message, the pkt is ignored and the slot object remains
     * unchanged.
     *
     * @param pkt is a "long" consisting of four bytes extracted from a LocoNet
     * "OPC_IMM_PACKET" message.
     * <p>
     * {@link jmri.jmrix.loconet.SlotManager#getDirectDccPacket(LocoNetMessage m)}
     */
    public void functionMessage(long pkt) {
        // parse for which set of functions
        if ((pkt & 0xFFFFFF0) == 0xA0) {
            // F9-12
            localF9 = ((pkt & 0x01) != 0);
            localF10 = ((pkt & 0x02) != 0);
            localF11 = ((pkt & 0x04) != 0);
            localF12 = ((pkt & 0x08) != 0);
            notifySlotListeners();
        } else if ((pkt & 0xFFFFFF00) == 0xDE00) {
            // check F13-20
            localF13 = ((pkt & 0x01) != 0);
            localF14 = ((pkt & 0x02) != 0);
            localF15 = ((pkt & 0x04) != 0);
            localF16 = ((pkt & 0x08) != 0);
            localF17 = ((pkt & 0x10) != 0);
            localF18 = ((pkt & 0x20) != 0);
            localF19 = ((pkt & 0x40) != 0);
            localF20 = ((pkt & 0x80) != 0);
            notifySlotListeners();
        } else if ((pkt & 0xFFFFFF00) == 0xDF00) {
            // check F21-28
            localF21 = ((pkt & 0x01) != 0);
            localF22 = ((pkt & 0x02) != 0);
            localF23 = ((pkt & 0x04) != 0);
            localF24 = ((pkt & 0x08) != 0);
            localF25 = ((pkt & 0x10) != 0);
            localF26 = ((pkt & 0x20) != 0);
            localF27 = ((pkt & 0x40) != 0);
            localF28 = ((pkt & 0x80) != 0);
            notifySlotListeners();
        }
    }

    /**
     * Update the decoder type bits in STAT1 (D2, D1, D0)
     *
     * @param status New values for STAT1 (D2, D1, D0)
     * @return Formatted LocoNet message to change value.
     */
    public LocoNetMessage writeMode(int status) {
        LocoNetMessage l = new LocoNetMessage(4);
        l.setOpCode(LnConstants.OPC_SLOT_STAT1);
        l.setElement(1, slot);
        l.setElement(2, (stat & ~LnConstants.DEC_MODE_MASK) | status);
        return l;
    }

    /**
     * Sets the object's ID value and returns a LocoNet message to inform the
     * command station that the throttle ID has been changed.
     * @param newID  the new ID number to set into the slot object
     * @return a LocoNet message containing a "Slot Write" message to inform the
     * command station that a specific throttle is controlling the slot.
     */
    public LocoNetMessage writeThrottleID(int newID) {
        id = (newID & 0x17F);
        return writeSlot();
    }

    /**
     * Update the status mode bits in STAT1 (D5, D4)
     *
     * @param status New values for STAT1 (D5, D4)
     * @return Formatted LocoNet message to change value.
     */
    public LocoNetMessage writeStatus(int status) {
        LocoNetMessage l = new LocoNetMessage(4);
        l.setOpCode(LnConstants.OPC_SLOT_STAT1);
        l.setElement(1, slot);
        l.setElement(2, (stat & ~LnConstants.LOCOSTAT_MASK) | status);
        return l;
    }

    /**
     * Create LocoNet message which dispatches this slot
     *
     * Note that the invoking method ought to invoke the slot's NotifySlotListeners
     * method to inform any other interested parties that the slot status has changed.
     *
     * @return LocoNet message which "dispatches" the slot
    */
    public LocoNetMessage dispatchSlot() {
        LocoNetMessage l = new LocoNetMessage(4);
        l.setOpCode(LnConstants.OPC_MOVE_SLOTS);
        l.setElement(1, slot);
        l.setElement(2, 0);
        return l;
    }

    /**
     * Create a LocoNet OPC_SLOT_STAT1 message which releases this slot to the
     * "Common" state
     *
     * The invoking method must send the returned LocoNet message to LocoNet in
     * order to have a useful effect.
     *
     * Upon receipt of the echo of the transmitted OPC_SLOT_STAT1 message, the
     * LocoNetSlot object will notify its listeners.
     *
     * @return LocoNet message which "releases" the slot to the "Common" state
    */
    public LocoNetMessage releaseSlot() {
        return writeStatus(LnConstants.LOCO_COMMON);
    }

    /**
     * Creates a LocoNet "OPC_WR_SL_DATA" message containing the current state of
     * the LocoNetSlot object.
     *
     * @return a LocoNet message which can be used to inform the command station
     * of a change in the slot contents.
     */
    public LocoNetMessage writeSlot() {
        LocoNetMessage l = new LocoNetMessage(14);
        l.setOpCode(LnConstants.OPC_WR_SL_DATA);
        l.setElement(1, 0x0E);
        l.setElement(2, slot & 0x7F);
        l.setElement(3, stat & 0x7F);
        l.setElement(4, addr & 0x7F);
        l.setElement(9, (addr / 128) & 0x7F);
        l.setElement(5, spd & 0x7F);
        l.setElement(6, dirf & 0x7F);
        l.setElement(7, trk & 0x7F);
        l.setElement(8, ss2 & 0x7F);
        // item 9 is add2
        l.setElement(10, snd & 0x7F);
        l.setElement(11, id & 0x7F);
        l.setElement(12, (id / 128) & 0x7F);
        return l;
    }

    // data values to echo slot contents
    final private int slot;   // <SLOT#> is the number of the slot that was read.
    private int stat; // <STAT> is the status of the slot
    private int addr; // full address of the loco, made from
    //    <ADDR> is the low 7 (0-6) bits of the Loco address
    //    <ADD2> is the high 7 bits (7-13) of the 14-bit loco address
    private int spd; // <SPD> is the current speed (0-127)
    private int dirf; // <DIRF> is the current Direction and the setting for functions F0-F4
    private int trk = 7; // <TRK> is the global track status
    private int ss2; // <SS2> is the an additional slot status
    private int snd;  // <SND> is the settings for functions F5-F8
    private int id;  // throttle id, made from
    //     <ID1> and <ID2> normally identify the throttle controlling the loco

    private int _pcmd;  // hold pcmd and pstat for programmer

    private long lastUpdateTime; // Time of last update for detecting stale slots

    // data members to hold contact with the slot listeners
    final private List<SlotListener> slotListeners = new ArrayList<>();

    /**
     * Registers a slot listener if it is not already registered.
     *
     * @param l  a slot listener
     */
    public synchronized void addSlotListener(SlotListener l) {
        // add only if not already registered
        if (!slotListeners.contains(l)) {
            slotListeners.add(l);
        }
    }

    /**
     * Un-registers a slot listener.
     *
     * @param l  a slot listener
     */
    public synchronized void removeSlotListener(SlotListener l) {
        if (slotListeners.contains(l)) {
            slotListeners.remove(l);
        }
    }

    /**
     * Returns the timestamp when this LocoNetSlot was updated by some LocoNet
     * message.
     *
     * @return last time the slot info was updated
     */
    public long getLastUpdateTime() {
        return lastUpdateTime;
    }

    /**
     * Notifies all listeners that this slot has been changed in some way.
     */
    public void notifySlotListeners() {
        // make a copy of the listener list to synchronized not needed for transmit
        List<SlotListener> v;
        synchronized (this) {
            v = new ArrayList<>(slotListeners);
        }
        log.debug("notify {} SlotListeners",v.size()); // NOI18N
        // forward to all listeners
        int cnt = v.size();
        for (int i = 0; i < cnt; i++) {
            SlotListener client = v.get(i);
            client.notifyChangedSlot(this);
        }
    }

    /**
     * Get the track status byte (location 7)
     * <p>
     * Note that the &lt;TRK&gt; byte is not accurate on some command stations.
     *
     * @return the effective &lt;TRK&gt; byte
     */
    public int getTrackStatus() { return trk; }

    /**
     * Set the track status byte (location 7)
     * <p>
     * Note that setting the LocoNetSlot object's track status may result in a
     * change to the command station's actual track status if the slot's status
     * is communicated to the command station via an OPC_WR_DL_DATA LocoNet message.
     *
     * @param status is the new track status value.
     */
    public void setTrackStatus(int status) { trk = status; }

    /**
     * Return the days value from the slot.  Only valid for fast-clock slot.
     * <p>
     * This method logs an error if invoked for a slot other than the fast-clock slot.
     *
     * @return "Days" value currently in fast-clock slot.
     */
    public int getFcDays() {
        // TODO: consider throwing a LocoNetException if issued for a slot other
        // than the "fast clock slot".
        if (getSlot() != LnConstants.FC_SLOT) {
            log.error("getFcDays invalid for slot {}", getSlot());
        }
        return (addr & 0x3f80) / 0x80;
    }

    /**
     * For fast-clock slot, set "days" value.
     * <p>
     * Note that the new days value is not effective until a LocoNet
     * message is sent which writes the fast-clock slot data.
     * <p>
     * This method logs an error if invoked for a slot other than the fast-clock slot.
     *
     * @param val is the new fast-clock "days" value
     */
    public void setFcDays(int val) {
        // TODO: consider throwing a LocoNetException if issued for a slot other
        // than the "fast clock slot".
        if (getSlot() != LnConstants.FC_SLOT) {
            log.error("setFcDays invalid for slot {}", getSlot());
        }
        addr = val * 128 + (addr & 0x7f);
    }

    /**
     * Return the hours value from the slot.  Only valid for fast-clock slot.
     * <p>
     * This method logs an error if invoked for a slot other than the fast-clock slot.
     *
     * @return "Hours" value currently stored in fast clock slot.
     */
    public int getFcHours() {
        // TODO: consider throwing a LocoNetException if issued for a slot other
        // than the "fast clock slot".
        if (getSlot() != LnConstants.FC_SLOT) {
            log.error("getFcHours invalid for slot {}", getSlot());
        }
        int temp = ((256 - ss2) & 0x7F) % 24;
        return (24 - temp) % 24;
    }

    /**
     * For fast-clock slot, set "hours" value.
     * <p>
     * Note that the new hours value is not effective until a LocoNet
     * message is sent which writes the fast-clock slot data.
     * <p>
     * This method logs an error if invoked for a slot other than the fast-clock slot.
     *
     * @param val is the new fast-clock "hours" value
     */
    public void setFcHours(int val) {
        // TODO: consider throwing a LocoNetException if issued for a slot other
        // than the "fast clock slot".
        if (getSlot() != LnConstants.FC_SLOT) {
            log.error("setFcHours invalid for slot {}", getSlot());
        }
        ss2 = (256 - (24 - val)) & 0x7F;
    }

    /**
     * Return the minutes value from the slot.  Only valid for fast-clock slot.
     * <p>
     * This method logs an error if invoked for a slot other than the fast-clock slot.
     *
     * @return Return minutes value currently stored in the fast clock slot.
     */
    public int getFcMinutes() {
        // TODO: consider throwing a LocoNetException if issued for a slot other
        // than the "fast clock slot".
        if (getSlot() != LnConstants.FC_SLOT) {
            log.error("getFcMinutes invalid for slot {}", getSlot());
        }
        int temp = ((255 - dirf) & 0x7F) % 60;
        return (60 - temp) % 60;
    }

    /**
     * For fast-clock slot, set "minutes" value.
     * <p>
     * Note that the new minutes value is not effective until a LocoNet
     * message is sent which writes the fast-clock slot data.
     * <p>
     * This method logs an error if invoked for a slot other than the fast-clock slot.
     *
     * @param val is the new fast-clock "minutes" value
     */
    public void setFcMinutes(int val) {
        // TODO: consider throwing a LocoNetException if issued for a slot other
        // than the "fast clock slot".
        if (getSlot() != LnConstants.FC_SLOT) {
            log.error("setFcMinutes invalid for slot {}", getSlot());
        }
        dirf = (255 - (60 - val)) & 0x7F;
    }

    /**
     * Return the fractional minutes value from the slot.  Only valid for fast-
     * clock slot.
     * <p>
     * This method logs an error if invoked for a slot other than the fast-clock slot.
     *
     * @return Return frac_mins field which is the number of 65ms ticks until
     *         then next minute rollover. These ticks step at the current fast
     *         clock rate
     */
    public int getFcFracMins() {
        // TODO: consider throwing a LocoNetException if issued for a slot other
        // than the "fast clock slot".
        if (getSlot() != LnConstants.FC_SLOT) {
            log.error("getFcFracMins invalid for slot {}", getSlot());
        }
        return 0x3FFF - ((addr & 0x7F) | ((spd & 0x7F) << 7));
    }

    /**
     * Set the "frac_mins" value.
     * <p>
     * Note that the new fractional minutes value is not effective until a LocoNet
     * message is sent which writes the fast-clock slot data.
     * <p>
     * This method logs an error if invoked for a slot other than the fast-clock slot.
     *
     * @param val is the new fast-clock "fractional minutes"
     */
    public void setFcFracMins(int val) {
        // TODO: consider throwing a LocoNetException if issued for a slot other
        // than the "fast clock slot".
        if (getSlot() != LnConstants.FC_SLOT) {
            log.error("setFcFracMins invalid for slot {}", getSlot());
        }
        int temp = 0x3FFF - val;
        addr = addr | (temp & 0x7F);
        spd = (temp >> 7) & 0x7F;
    }

    /**
     * Get the fast-clock rate.  Only valid for fast-clock slot.
     * <p>
     * This method logs an error if invoked for a slot other than the fast-clock slot.
     *
     * @return Rate stored in fast clock slot.
     */
    public int getFcRate() {
        // TODO: consider throwing a LocoNetException if issued for a slot other
        // than the "fast clock slot".
        if (getSlot() != LnConstants.FC_SLOT) {
            log.error("getFcRate invalid for slot {}", getSlot());
        }
        return stat;
    }

    /**
     * For fast-clock slot, set "rate" value.
     * <p>
     * Note that the new rate is not effective until a LocoNet message is sent
     * which writes the fast-clock slot data.
     * <p>
     * This method logs an error if invoked for a slot other than the fast-clock slot.
     *
     * @param val is the new fast-clock rate
     */
    public void setFcRate(int val) {
        // TODO: consider throwing a LocoNetException if issued for a slot other
        // than the "fast clock slot".
        if (getSlot() != LnConstants.FC_SLOT) {
            log.error("setFcRate invalid for slot {}", getSlot());
        }
        stat = val & 0x7F;
    }

    private final static Logger log = LoggerFactory.getLogger(LocoNetSlot.class);
}<|MERGE_RESOLUTION|>--- conflicted
+++ resolved
@@ -837,18 +837,7 @@
                 return;
             }
             case LnConstants.OPC_MOVE_SLOTS: {
-<<<<<<< HEAD
-                //int toSlot = l.getElement(2);
-                // dont update slot to anthing, the CS move does this itself
-                // but only if not rejected
-                //if ( toSlot == 0 ) {
-                //    //dispatched implies common
-                //    stat = (stat & ~LnConstants.LOCOSTAT_MASK) | LnConstants.LOCO_COMMON;
-                //}
-                // change in slot status will be reported by the reply,
-=======
                 // change in slot status, if any, will be reported by the reply,
->>>>>>> ecf544d7
                 // so don't need to do anything here (but could)
                 lastUpdateTime = System.currentTimeMillis();
                 notifySlotListeners();

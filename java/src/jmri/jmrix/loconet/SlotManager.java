package jmri.jmrix.loconet;

import java.util.ArrayList;
import java.util.Arrays;
import java.util.Hashtable;
import java.util.List;
import java.util.Vector;
import javax.annotation.Nonnull;
import jmri.CommandStation;
import jmri.ProgListener;
import jmri.Programmer;
import jmri.ProgrammingMode;
import jmri.jmrix.AbstractProgrammer;
import jmri.jmrix.loconet.SlotMapEntry.SlotType;

import org.slf4j.Logger;
import org.slf4j.LoggerFactory;

/**
 * Controls a collection of slots, acting as the counter-part of a LocoNet
 * command station.
 * <p>
 * A SlotListener can register to hear changes. By registering here, the
 * SlotListener is saying that it wants to be notified of a change in any slot.
 * Alternately, the SlotListener can register with some specific slot, done via
 * the LocoNetSlot object itself.
 * <p>
 * Strictly speaking, functions 9 through 28 are not in the actual slot, but
 * it's convenient to imagine there's an "extended slot" and keep track of them
 * here. This is a partial implementation, though, because setting is still done
 * directly in {@link LocoNetThrottle}. In particular, if this slot has not been
 * read from the command station, the first message directly setting F9 through
 * F28 will not have a place to store information. Instead, it will trigger a
 * slot read, so the following messages will be properly handled.
 * <p>
 * Some of the message formats used in this class are Copyright Digitrax, Inc.
 * and used with permission as part of the JMRI project. That permission does
 * not extend to uses in other software products. If you wish to use this code,
 * algorithm or these message formats outside of JMRI, please contact Digitrax
 * Inc for separate permission.
 * <p>
 * This Programmer implementation is single-user only. It's not clear whether
 * the command stations can have multiple programming requests outstanding (e.g.
 * service mode and ops mode, or two ops mode) at the same time, but this code
 * definitely can't.
 *
 * @author Bob Jacobsen Copyright (C) 2001, 2003
 * @author B. Milhaupt, Copyright (C) 2018
 */
public class SlotManager extends AbstractProgrammer implements LocoNetListener, CommandStation {

    /**
     * Time to wait after programming operation complete on LocoNet
     * before reporting completion and hence starting next operation
     */
    static public int postProgDelay = 100; // this is public to allow changes via script

    public int slotScanInterval = 50; // this is public to allow changes via script and tests
<<<<<<< HEAD
=======
    /**
     * slotMapEntry - a from to pair of slot numbers defining a valid range of loco/system slots
     * TODO add slottype, eg systemslot, std slot, expanded slot etc
     * @author sg
     *
     */
    static public class SlotMapEntry {
        public SlotMapEntry(int from, int to) {
            fromSlot = from;
            toSlot = to;
        }
        int fromSlot;
        int toSlot;
        public int getFrom() {
            return fromSlot;
        }
        public int getTo() {
            return toSlot;
        }
    }
>>>>>>> c9c2bff7

    /**
     * a Map of the CS slots.
     */
    public List<SlotMapEntry> slotMap = new ArrayList<SlotMapEntry>();

    /**
     * Constructor for a SlotManager on a given TrafficController.
     *
     * @param tc Traffic Controller to be used by SlotManager for communication
     *          with LocoNet
     */
    public SlotManager(LnTrafficController tc) {
        this.tc = tc;

        // change timeout values from AbstractProgrammer superclass
        LONG_TIMEOUT = 180000;  // Fleischmann command stations take forever
        SHORT_TIMEOUT = 8000;   // DCS240 reads
<<<<<<< HEAD
=======

        slotMap = Arrays.asList(new SlotMapEntry(0,127));
>>>>>>> c9c2bff7

        // dummy slot map until command station set (if ever)
        slotMap = Arrays.asList(new SlotMapEntry(0,0,SlotType.SYSTEM),
                    new SlotMapEntry(1,120,SlotType.LOCO),
                    new SlotMapEntry(121,127,SlotType.SYSTEM),
                    new SlotMapEntry(128,247,SlotType.UNKNOWN),
                    new SlotMapEntry(248,256,SlotType.SYSTEM),   // potential stat slots
                    new SlotMapEntry(257,375,SlotType.UNKNOWN),
                    new SlotMapEntry(376,384,SlotType.SYSTEM),
                    new SlotMapEntry(385,432,SlotType.UNKNOWN));

        loadSlots(true);

        // listen to the LocoNet
        tc.addLocoNetListener(~0, this);

    }

    /**
     * Initialize the slots array.
     * @param initialize if true a new slot is created else it is just updated with type
     *                  and protocol
     */
    protected void loadSlots(boolean initialize) {
        // initialize slot array
        for (SlotMapEntry item : slotMap) {
            for (int slotIx = item.getFrom(); slotIx <= item.getTo() ; slotIx++) {
                if (initialize) {
                    _slots[slotIx] = new LocoNetSlot( slotIx,getLoconetProtocol(),item.getSlotType());
                }
                else {
                    _slots[slotIx].setSlotType(item.getSlotType());
                }
            }
        }
    }

    protected LnTrafficController tc;

    /**
     * Send a DCC packet to the rails. This implements the CommandStation
     * interface.  This mechanism can pass any valid NMRA packet of up to
     * 6 data bytes (including the error-check byte).
     *
     * When available, these messages are forwarded to LocoNet using a
     * "throttledTransmitter".  This decreases the speed with which these
     * messages are sent, resulting in lower throughput, but fewer
     * rejections by the command station on account of "buffer-overflow".
     *
     * @param packet  the data bytes of the raw NMRA packet to be sent.  The
     *          "error check" byte must be included, even though the LocoNet
     *          message will not include that byte; the command station
     *          will re-create the error byte from the bytes encoded in
     *          the LocoNet message.  LocoNet is unable to propagate packets
     *          longer than 6 bytes (including the error-check byte).
     *
     * @param sendCount  the total number of times the packet is to be
     *          sent on the DCC track signal (not LocoNet!).  Valid range is
     *          between 1 and 8.  sendCount will be forced to this range if it
     *          is outside of this range.
     */
    @Override
    public boolean sendPacket(byte[] packet, int sendCount) {
        if (sendCount > 8) {
            log.warn("Ops Mode Accessory Packet 'Send count' reduced from {} to 8.", sendCount); // NOI18N
            sendCount = 8;
        }
        if (sendCount < 1) {
            log.warn("Ops Mode Accessory Packet 'Send count' of {} is illegal and is forced to 1.", sendCount); // NOI18N
            sendCount = 1;
        }
        if (packet.length <= 1) {
            log.error("Invalid DCC packet length: {}", packet.length); // NOI18N
        }
        if (packet.length > 6) {
            log.error("DCC packet length is too great: {} bytes were passed; ignoring the request. ", packet.length); // NOI18N
        }

        LocoNetMessage m = new LocoNetMessage(11);
        m.setElement(0, LnConstants.OPC_IMM_PACKET);
        m.setElement(1, 0x0B);
        m.setElement(2, 0x7F);
        // the incoming packet includes a check byte that's not included in LocoNet packet
        int length = packet.length - 1;

        m.setElement(3, ((sendCount - 1) & 0x7) + 16 * (length & 0x7));

        int highBits = 0;
        if (length >= 1 && ((packet[0] & 0x80) != 0)) {
            highBits |= 0x01;
        }
        if (length >= 2 && ((packet[1] & 0x80) != 0)) {
            highBits |= 0x02;
        }
        if (length >= 3 && ((packet[2] & 0x80) != 0)) {
            highBits |= 0x04;
        }
        if (length >= 4 && ((packet[3] & 0x80) != 0)) {
            highBits |= 0x08;
        }
        if (length >= 5 && ((packet[4] & 0x80) != 0)) {
            highBits |= 0x10;
        }
        m.setElement(4, highBits);

        m.setElement(5, 0);
        m.setElement(6, 0);
        m.setElement(7, 0);
        m.setElement(8, 0);
        m.setElement(9, 0);
        for (int i = 0; i < packet.length - 1; i++) {
            m.setElement(5 + i, packet[i] & 0x7F);
        }

        if (throttledTransmitter != null) {
            throttledTransmitter.sendLocoNetMessage(m);
        } else {
            tc.sendLocoNetMessage(m);
        }
        return true;
    }

    /*
     * command station switches
     */
    private final int SLOTS_DCS240 = 433;
    private int numSlots = SLOTS_DCS240;         // This is the largest number so far.
    /**
     * The network protocol.
     */
    private int loconetProtocol = LnConstants.LOCONETPROTOCOL_UNKNOWN;    // defaults to unknown

    /**
     *
     * @param value the loconet protocol supported
     */
    public void setLoconet2Supported(int value) {
        loconetProtocol = value;
    }

    /**
     *
     * @return the loconet protocol supported
     */
    public int getLoconetProtocol() {
        return loconetProtocol;
    }

    /**
     * Information on slot state is stored in an array of LocoNetSlot objects.
     * This is declared final because we never need to modify the array itself,
     * just its contents.
     */
    protected LocoNetSlot _slots[] = new LocoNetSlot[getNumSlots()];

    /**
     * Access the information in a specific slot. Note that this is a mutable
     * access, so that the information in the LocoNetSlot object can be changed.
     *
     * @param i Specific slot, counted starting from zero.
     * @return The Slot object
     */
    public LocoNetSlot slot(int i) {
        return _slots[i];
    }

    public int getNumSlots() {
        return numSlots;
    }
    /**
     * Obtain a slot for a particular loco address.
     * <p>
     * This requires access to the command station, even if the locomotive
     * address appears in the current contents of the slot array, to ensure that
     * our local image is up-to-date.
     * <p>
     * This method sends an info request. When the echo of this is returned from
     * the LocoNet, the next slot-read is recognized as the response.
     * <p>
     * The object that's looking for this information must provide a
     * SlotListener to notify when the slot ID becomes available.
     * <p>
     * The SlotListener is not subscribed for slot notifications; it can do that
     * later if it wants. We don't currently think that's a race condition.
     *
     * @param i Specific slot, counted starting from zero.
     * @param l The SlotListener to notify of the answer.
     */
    public void slotFromLocoAddress (int i, SlotListener l) {
        // store connection between this address and listener for later
        mLocoAddrHash.put(Integer.valueOf(i), l);

        // send info request
        LocoNetMessage m = new LocoNetMessage(4);
        if (loconetProtocol != 2 ) {
            m.setOpCode(LnConstants.OPC_LOCO_ADR);  // OPC_LOCO_ADR
        } else {
            m.setOpCode(LnConstants.OPC_EXP_REQ_SLOT); //  Extended slot
        }
        m.setElement(1, (i / 128) & 0x7F);
        m.setElement(2, i & 0x7F);
        tc.sendLocoNetMessage(m);
    }

    javax.swing.Timer staleSlotCheckTimer = null;

    /**
     * Scan the slot array looking for slots that are in-use or common but have
     * not had any updates in over 90s and issue a read slot request to update
     * their state as the command station may have purged or stopped updating
     * the slot without telling us via a LocoNet message.
     * <p>
     * This is intended to be called from the staleSlotCheckTimer
     */
    private void checkStaleSlots() {
        long staleTimeout = System.currentTimeMillis() - 90000; // 90 seconds ago
        LocoNetSlot slot;

        // We will just check the normal loco slots 1 to numSlots exclude systemslots
        for (int i = 1; i < numSlots; i++) {
            slot = _slots[i];
            if (!slot.isSystemSlot()) {
                if ((slot.slotStatus() == LnConstants.LOCO_IN_USE || slot.slotStatus() == LnConstants.LOCO_COMMON)
                    && (slot.getLastUpdateTime() <= staleTimeout)) {
                    sendReadSlot(i);
                    break; // only send the first one found
                }
            }
        }
    }

    /**
     * Provide a mapping between locomotive addresses and the SlotListener
     * that's interested in them.
     */
    Hashtable<Integer, SlotListener> mLocoAddrHash = new Hashtable<>();

    // data members to hold contact with the slot listeners
    final private Vector<SlotListener> slotListeners = new Vector<>();

    /**
     * Add a slot listener, if it is not already registered
     * <p>
     * The slot listener will be invoked every time a slot changes state.
     *
     * @param l Slot Listener to be added
     */
    public synchronized void addSlotListener(SlotListener l) {
        // add only if not already registered
        if (!slotListeners.contains(l)) {
            slotListeners.addElement(l);
        }
    }

    /**
     * Add a slot listener, if it is registered.
     * <p>
     * The slot listener will be removed from the list of listeners which are
     * invoked whenever a slot changes state.
     *
     * @param l Slot Listener to be removed
     */
    public synchronized void removeSlotListener(SlotListener l) {
        if (slotListeners.contains(l)) {
            slotListeners.removeElement(l);
        }
    }

    /**
     * Trigger the notification of all SlotListeners.
     *
     * @param s The changed slot to notify.
     */
    @SuppressWarnings("unchecked")
    protected void notify(LocoNetSlot s) {
        // make a copy of the listener vector to synchronized not needed for transmit
        Vector<SlotListener> v;
        synchronized (this) {
            v = (Vector<SlotListener>) slotListeners.clone();
        }
        log.debug("notify {} SlotListeners about slot {}", // NOI18N
                v.size(), s.getSlot());
        // forward to all listeners
        int cnt = v.size();
        for (int i = 0; i < cnt; i++) {
            SlotListener client = v.elementAt(i);
            client.notifyChangedSlot(s);
        }
    }

    LocoNetMessage immedPacket;

    /**
     * Listen to the LocoNet. This is just a steering routine, which invokes
     * others for the various processing steps.
     *
     * @param m incoming message
     */
    @Override
    public void message(LocoNetMessage m) {
        if (m.getOpCode() == LnConstants.OPC_RE_LOCORESET_BUTTON) {
            if (commandStationType.getSupportsLocoReset()) {
                // Command station LocoReset button was triggered.
                //
                // Note that sending a LocoNet message using this OpCode to the command
                // station does _not_ seem to trigger the equivalent effect; only
                // pressing the button seems to do so.
                // If the OpCode is received by JMRI, regardless of its source,
                // JMRI will simply trigger a re-read of all slots.  This will
                // allow the JMRI slots to stay consistent with command station
                // slot information, regardless of whether the command station
                // just modified the slot information.
                javax.swing.Timer t = new javax.swing.Timer(500, (java.awt.event.ActionEvent e) -> {
                    log.debug("Updating slots account received opcode 0x8a message");   // NOI18N
                    update(slotMap,slotScanInterval);
                });
                t.stop();
                t.setInitialDelay(500);
                t.setRepeats(false);
                t.start();
            }
            return;
        }

        // LACK processing for resend of immediate command
        if (!mTurnoutNoRetry && immedPacket != null &&
                m.getOpCode() == LnConstants.OPC_LONG_ACK &&
                m.getElement(1) == 0x6D && m.getElement(2) == 0x00) {
            // LACK reject, resend immediately
            tc.sendLocoNetMessage(immedPacket);
            immedPacket = null;
        }
        if (m.getOpCode() == LnConstants.OPC_IMM_PACKET &&
                m.getElement(1) == 0x0B && m.getElement(2) == 0x7F) {
            immedPacket = m;
        } else {
            immedPacket = null;
        }
        // detect protocol if not yet set
        if (getLoconetProtocol() == LnConstants.LOCONETPROTOCOL_UNKNOWN) {
            if ((m.getOpCode() == LnConstants.OPC_EXP_RD_SL_DATA && m.getNumDataElements() == 21) ||
                    (m.getOpCode() == LnConstants.OPC_SL_RD_DATA)) {
                if ((m.getElement(7) & 0b01000000) == 0b01000000) {
                    log.info("Setting protocol Loconet 2");
                    setLoconet2Supported(LnConstants.LOCONETPROTOCOL_TWO);
                } else {
                    log.info("Setting protocol Loconet 1");
                    setLoconet2Supported(LnConstants.LOCONETPROTOCOL_ONE);
                }
            }
        }

        // slot specific message?
        int i = findSlotFromMessage(m);
        if (i != -1) {
            getMoreDetailsForSlot(m, i);
            forwardMessageToSlot(m, i);
            respondToAddrRequest(m, i);
            programmerOpMessage(m, i);
        }

        // LONG_ACK response?
        if (m.getOpCode() == LnConstants.OPC_LONG_ACK) {
            handleLongAck(m);
        }

        // see if extended function message
        if (isExtFunctionMessage(m)) {
            // yes, get address
            int addr = getDirectFunctionAddress(m);
            // find slot(s) containing this address
            // and route message to them
            boolean found = false;
            for (int j = 0; j < 120; j++) {
                LocoNetSlot slot = slot(j);
                if (slot == null) {
                    continue;
                }
                if ((slot.locoAddr() != addr)
                        || (slot.slotStatus() == LnConstants.LOCO_FREE)) {
                    continue;
                }
                // found!
                slot.functionMessage(getDirectDccPacket(m));
                found = true;
            }
            if (!found) {
                // rats! Slot not loaded since program start.  Request it be
                // reloaded for later, but that'll be too late
                // for this one.
                LocoNetMessage mo = new LocoNetMessage(4);
                mo.setOpCode(LnConstants.OPC_LOCO_ADR);  // OPC_LOCO_ADR
                mo.setElement(1, (addr / 128) & 0x7F);
                mo.setElement(2, addr & 0x7F);
                tc.sendLocoNetMessage(mo);
            }
        }
    }

    /**
     * Checks a LocoNet message to see if it encodes a DCC "direct function" packet.
     *
     * @param m  a LocoNet Message
     * @return the loco address if the LocoNet message encodes a "direct function" packet,
     * else returns -1
     */
    int getDirectFunctionAddress(LocoNetMessage m) {
        if (m.getOpCode() != LnConstants.OPC_IMM_PACKET) {
            return -1;
        }
        if (m.getElement(1) != 0x0B) {
            return -1;
        }
        if (m.getElement(2) != 0x7F) {
            return -1;
        }
        // Direct packet, check length
        if ((m.getElement(3) & 0x70) < 0x20) {
            return -1;
        }
        int addr = -1;
        // check long address
        if ((m.getElement(4) & 0x01) == 0) { //bit 7=0 short
            addr = (m.getElement(5) & 0xFF);
            if ((m.getElement(4) & 0x01) != 0) {
                addr += 128;  // and high bit
            }
        } else if ((m.getElement(5) & 0x40) == 0x40) { // bit 7 = 1 if bit 6 = 1 then long
            addr = (m.getElement(5) & 0x3F) * 256 + (m.getElement(6) & 0xFF);
            if ((m.getElement(4) & 0x02) != 0) {
                addr += 128;  // and high bit
            }
        } else { // accessory decoder or extended accessory decoder
            addr = (m.getElement(5) & 0x3F);
        }
        return addr;
    }

    /**
     * Extracts a DCC "direct packet" from a LocoNet message, if possible.
     * <p>
     * if this is a direct DCC packet, return as one long
     * else return -1. Packet does not include address bytes.
     *
     * @param m a LocoNet message to be inspected
     * @return an integer containing the bytes of the DCC packet, except the address bytes.
     */
    int getDirectDccPacket(LocoNetMessage m) {
        if (m.getOpCode() != LnConstants.OPC_IMM_PACKET) {
            return -1;
        }
        if (m.getElement(1) != 0x0B) {
            return -1;
        }
        if (m.getElement(2) != 0x7F) {
            return -1;
        }
        // Direct packet, check length
        if ((m.getElement(3) & 0x70) < 0x20) {
            return -1;
        }
        int result = 0;
        int n = (m.getElement(3) & 0xF0) / 16;
        int start;
        int high = m.getElement(4);
        // check long or short address
        if ((m.getElement(4) & 0x01) == 1 && (m.getElement(5) & 0x40) == 0x40 ) {  //long address bit 7 im1 = 1 and bit6 im1 = 1
            start = 7;
            high = high >> 2;
            n = n - 2;
         } else {  //short or accessory
            start = 6;
            high = high >> 1;
            n = n - 1;
        }
        // get result
        for (int i = 0; i < n; i++) {
            result = result * 256 + (m.getElement(start + i) & 0x7F);
            if ((high & 0x01) != 0) {
                result += 128;
            }
            high = high >> 1;
        }
        return result;
    }

    /**
     * Determines if a LocoNet message encodes a direct request to control
     * DCC functions F9 thru F28
     *
     * @param m the LocoNet message to be evaluated
     * @return true if the message is an external DCC packet request for F9-F28,
     *      else false.
     */
    boolean isExtFunctionMessage(LocoNetMessage m) {
        int pkt = getDirectDccPacket(m);
        if (pkt < 0) {
            return false;
        }
        // check F9-12
        if ((pkt & 0xFFFFFF0) == 0xA0) {
            return true;
        }
        // check F13-28
        if ((pkt & 0xFFFFFE00) == 0xDE00) {
            return true;
        }
        return false;
    }

    /**
     * Extracts the LocoNet slot number from a LocoNet message, if possible.
     * <p>
     * Find the slot number that a message references
     * <p>
     * This routine only looks for explicit slot references; it does not, for example,
     * identify a loco address in the message and then work thru the slots to find a
     * slot which references that loco address.
     *
     * @param m LocoNet Message to be inspected
     * @return an integer representing the slot number encoded in the LocoNet
     *          message, or -1 if the message does not contain a slot reference
     */
    public int findSlotFromMessage(LocoNetMessage m) {

        int i = -1;  // find the slot index in the message and store here

        // decode the specific message type and hence slot number
        switch (m.getOpCode()) {
            case LnConstants.OPC_WR_SL_DATA:
            case LnConstants.OPC_SL_RD_DATA:
                i = m.getElement(2);
                break;

            case LnConstants.OPC_LOCO_DIRF:
            case LnConstants.OPC_LOCO_SND:
            case LnConstants.OPC_LOCO_SPD:
            case LnConstants.OPC_SLOT_STAT1:
            case LnConstants.OPC_LINK_SLOTS:
            case LnConstants.OPC_UNLINK_SLOTS:
                i = m.getElement(1);
                break;

            case LnConstants.OPC_MOVE_SLOTS:  // No follow on for some moves
                if (m.getElement(1) != 0) {
                    i = m.getElement(1);
                    return i;
                }
                break;
            case LnConstants.OPC_EXP_SEND_FUNCTION_OR_SPEED_AND_DIR:
            case LnConstants.OPC_EXP_SLOT_MOVE:
                i = ( (m.getElement(1) & 0x03 ) *128) + m.getElement(2);
                return i;
            case LnConstants.OPC_EXP_RD_SL_DATA:
            case LnConstants.OPC_EXP_WR_SL_DATA:
                //only certain lengths get passed to slot
                if (m.getElement(1) == 21) {
                    i = ( (m.getElement(2) & 0x03 ) *128) + m.getElement(3);
                }
                return i;
            default:
                // nothing here for us
                return i;
        }
        // break gets to here
        return i;
    }

    /**
     * Check CV programming LONG_ACK message byte 1
     * <p>
     * The following methods are for parsing LACK as response to CV programming.
     * It is divided into numerous small methods so that each bit can be
     * overridden for special parsing for individual command station types.
     *
     * @param Byte1 from the LocoNet message
     * @return true if Byte1 encodes a response to a OPC_SL_WRITE or an
     *          Expanded Slot Write
     */
    protected boolean checkLackByte1(int Byte1) {
        if ((Byte1 & 0xEF) == 0x6F) {
            return true;
        } else {
            return false;
        }
    }

    /**
     * Checks the status byte of an OPC_LONG_ACK when performing CV programming
     * operations.
     *
     * @param Byte2 status byte
     * @return True if status byte indicates acceptance of the command, else false.
     */
    protected boolean checkLackTaskAccepted(int Byte2) {
        if (Byte2 == 1 // task accepted
                || Byte2 == 0x23 || Byte2 == 0x2B || Byte2 == 0x6B// added as DCS51 fix
                || Byte2 == 0x7F) {
            return true;
        } else {
            return false;
        }
    }

    /**
     * Checks the OPC_LONG_ACK status byte response to a programming
     * operation.
     *
     * @param Byte2 from the OPC_LONG_ACK message
     * @return true if the programmer returned "busy" else false
     */
    protected boolean checkLackProgrammerBusy(int Byte2) {
        if (Byte2 == 0) {
            return true;
        } else {
            return false;
        }
    }

    /**
     * Checks the OPC_LONG_ACK status byte response to a programming
     * operation to see if the programmer accepted the operation "blindly".
     *
     * @param Byte2 from the OPC_LONG_ACK message
     * @return true if the programmer indicated a "blind operation", else false
     */
    protected boolean checkLackAcceptedBlind(int Byte2) {
        if (Byte2 == 0x40) {
            return true;
        } else {
            return false;
        }
    }

    private boolean acceptAnyLACK = false;
    /**
     * Indicate that the command station LONG_ACK response details can be ignored
     * for this operation.  Typically this is used when accessing Loconet-attached boards.
     */
    public final void setAcceptAnyLACK() {
        acceptAnyLACK = true;
    }

    /**
     * Handles OPC_LONG_ACK replies to programming slot operations.
     *
     * @param m LocoNet message being analyzed
     */
    protected void handleLongAck(LocoNetMessage m) {
        // handle if reply to slot. There's no slot number in the LACK, unfortunately.
        // If this is a LACK to a Slot op, and progState is command pending,
        // assume its for us...
        log.debug("LACK in state {} message: {}", progState, m.toString()); // NOI18N
        if (checkLackByte1(m.getElement(1)) && progState == 1) {
            // in programming state
            if (acceptAnyLACK) {
                // Any form of LACK response from CS is accepted here.
                // Loconet-attached decoders (LOCONETOPSBOARD) receive the program commands
                // directly via loconet and respond as required without needing any CS action,
                // making the details of the LACK response irrelevant.
                if (_progRead || _progConfirm) {
                    // move to commandExecuting state
                    startShortTimer();
                    progState = 2;
                } else {
                    // move to not programming state
                    progState = 0;
                    stopTimer();
                    // allow the target device time to execute then notify ProgListener
                    notifyProgListenerEndAfterDelay();
                }
                acceptAnyLACK = false;      // restore normal state for next operation
            }
            // check status byte
            else if (checkLackTaskAccepted(m.getElement(2))) { // task accepted
                // 'not implemented' (op on main)
                // but BDL16 and other devices can eventually reply, so
                // move to commandExecuting state
                log.debug("LACK accepted, next state 2"); // NOI18N
                if ((_progRead || _progConfirm) && mServiceMode) {
                    startLongTimer();
                } else {
                    startShortTimer();
                }
                progState = 2;
            } else if (checkLackProgrammerBusy(m.getElement(2))) { // task aborted as busy
                // move to not programming state
                progState = 0;
                // notify user ProgListener
                stopTimer();
                notifyProgListenerLack(jmri.ProgListener.ProgrammerBusy);
            } else if (checkLackAcceptedBlind(m.getElement(2))) { // task accepted blind
                if ((_progRead || _progConfirm) && !mServiceMode) { // incorrect Reserved OpSw setting can cause this response to OpsMode Read
                    // just treat it as a normal OpsMode Read response
                    // move to commandExecuting state
                    log.debug("LACK accepted (ignoring incorrect OpSw), next state 2"); // NOI18N
                    startShortTimer();
                    progState = 2;
                } else {
                    // move to not programming state
                    progState = 0;
                    stopTimer();
                    // allow command station time to execute then notify ProgListener
                    notifyProgListenerEndAfterDelay();
                }
            } else { // not sure how to cope, so complain
                log.warn("unexpected LACK reply code {}", m.getElement(2)); // NOI18N
                // move to not programming state
                progState = 0;
                // notify user ProgListener
                stopTimer();
                notifyProgListenerLack(jmri.ProgListener.UnknownError);
            }
        }
    }

    /**
     * Internal method to notify ProgListener after a short delay that the operation is complete.
     * The delay ensures that the target device has completed the operation prior to the notification.
     */
    protected void notifyProgListenerEndAfterDelay() {
        javax.swing.Timer timer = new javax.swing.Timer(postProgDelay, new java.awt.event.ActionListener() {
            @Override
            public void actionPerformed(java.awt.event.ActionEvent e) {
                notifyProgListenerEnd(-1, 0); // no value (e.g. -1), no error status (e.g.0)
            }
        });
        timer.stop();
        timer.setInitialDelay(postProgDelay);
        timer.setRepeats(false);
        timer.start();
    }

    /**
     * Forward Slot-related LocoNet message to the slot.
     *
     * @param m a LocoNet message targeted at a slot
     * @param i the slot number to which the LocoNet message is targeted.
     */
    public void forwardMessageToSlot(LocoNetMessage m, int i) {

        // if here, i holds the slot number, and we expect to be able to parse
        // and have the slot handle the message
        if (i >= _slots.length || i < 0) {
            log.error("Received slot number {} is greater than array length {} Message was {}", // NOI18N
                    i, _slots.length, m.toString()); // NOI18N
            return; // prevents array index out-of-bounds when referencing _slots[i]
        }

        if ( !validateSlotNumber(i)) {
            log.warn("Received slot number {} is not in the slot map, have you defined the wrong cammand station type? Message was {}",
                   i,  m.toString());
        }

        try {
            _slots[i].setSlot(m);
        } catch (LocoNetException e) {
            // must not have been interesting, or at least routed right
            log.error("slot rejected LocoNetMessage {}", m); // NOI18N
            return;
        } catch (Exception e) {
            log.error("Unexplained error _slots[{}].setSlot({})",i,m,e);
            return;
        }
        // notify listeners that slot may have changed
        notify(_slots[i]);
    }

    /**
     * A sort of slot listener which handles loco address requests
     *
     * @param m a LocoNet message
     * @param i the slot to which it is directed
     */
    protected void respondToAddrRequest(LocoNetMessage m, int i) {
        // is called any time a LocoNet message is received.  Note that we do _NOT_ know why a given message happens!

        // if this is OPC_SL_RD_DATA
        if (m.getOpCode() == LnConstants.OPC_SL_RD_DATA || m.getOpCode() == LnConstants.OPC_EXP_RD_SL_DATA ) {
            // yes, see if request exists
            // note that the appropriate _slots[] entry has already been updated
            // to reflect the content of the LocoNet message, so _slots[i]
            // has the locomotive address of this request
            int addr = _slots[i].locoAddr();
            log.debug("LOCO_ADR resp is slot {} for addr {}", i, addr); // NOI18N
            SlotListener l = mLocoAddrHash.get(Integer.valueOf(addr));
            if (l != null) {
                // only notify once per request
                mLocoAddrHash.remove(Integer.valueOf(addr));
                // and send the notification
                log.debug("notify listener"); // NOI18N
                l.notifyChangedSlot(_slots[i]);
            } else {
                log.debug("no request for addr {}", addr); // NOI18N
            }
        }
    }

    /**
     * If it is a slot being sent COMMON,
     *  after a delay, get the new status of the slot
     * If it is a true slot move, not dispatch or null
     *  after a delay, get the new status of the from slot, which varies by CS.
     *  the to slot should come in the reply.
     * @param m a LocoNet message
     * @param i the slot to which it is directed
     */
    protected void getMoreDetailsForSlot(LocoNetMessage m, int i) {
        // is called any time a LocoNet message is received.
        // sets up delayed slot read to update our effected slots to match the CS
        if (m.getOpCode() == LnConstants.OPC_SLOT_STAT1 &&
                ((m.getElement(2) & LnConstants.LOCOSTAT_MASK) == LnConstants.LOCO_COMMON ) ) {
            // Changing a slot to common. Depending on a CS and its OpSw, and throttle speed
            // it could have its status changed a number of ways.
            sendReadSlotDelayed(i,100);
        } else if (m.getOpCode() == LnConstants.OPC_EXP_SLOT_MOVE) {
            boolean isSettingStatus = ((m.getElement(3) & 0b01110000) == 0b01100000);
            if (isSettingStatus) {
                int stat = m.getElement(4);
                if ((stat & LnConstants.LOCOSTAT_MASK) == LnConstants.LOCO_COMMON) {
                    sendReadSlotDelayed(i,100);
                }
            }
            boolean isUnconsisting = ((m.getElement(3) & 0b01110000) == 0b01010000);
            if (isUnconsisting) {
                // read lead slot
                sendReadSlotDelayed(slot(i).getLeadSlot(),100);
            }
            boolean isConsisting = ((m.getElement(3) & 0b01110000) == 0b01000000);
            if (isConsisting) {
                // read 2nd slot 
                int slotTwo = ((m.getElement(3) & 0b00000011) * 128 )+ m.getElement(4);
                sendReadSlotDelayed(slotTwo,100);
            }
        } else if (m.getOpCode() == LnConstants.OPC_MOVE_SLOTS) {
            // if a true move get the new from slot status
            // the to slot status is sent in the reply, but not if dispatch or null
            // as those return slot info.
            int slotTwo;
            slotTwo = m.getElement(2);
            if (i != 0 && slotTwo != 0 && i != slotTwo) {
                sendReadSlotDelayed(i,100);
            }
        } else if (m.getOpCode() == LnConstants.OPC_LINK_SLOTS ||
                m.getOpCode() == LnConstants.OPC_UNLINK_SLOTS ) {
            // unlink and link return first slot by not second (to or from)
            // the to slot status is sent in the reply
            int slotTwo;
            slotTwo = m.getElement(2);
            if (i != 0 && slotTwo != 0) {
                sendReadSlotDelayed(slotTwo,100);
            }
       }
    }

    /**
     * Scedule a delayed slot read.
     * @param slotNo - the slot.
     * @param delay - delay in msecs.
     */
    protected void sendReadSlotDelayed(int slotNo, long delay) {
        java.util.TimerTask meterTask = new java.util.TimerTask() {
            int slotNumber = slotNo;

            @Override
            public void run() {
                try {
                    sendReadSlot(slotNumber);
                } catch (Exception e) {
                    log.error("Exception occurred sendReadSlotDelayed:", e);
                }
            }
        };
        jmri.util.TimerUtil.schedule(meterTask, delay);
    }

    /**
     * Handle LocoNet messages related to CV programming operations
     *
     * @param m a LocoNet message
     * @param i the slot toward which the message is destined
     */
    protected void programmerOpMessage(LocoNetMessage m, int i) {

        // start checking for programming operations in slot 124
        if (i == 124) {
            // here its an operation on the programmer slot
            log.debug("Prog Message {} for slot 124 in state {}", // NOI18N
                    m.getOpCodeHex(), progState); // NOI18N
            switch (progState) {
                case 0:   // notProgramming
                    break;
                case 1:   // commandPending
                    // we just sit here waiting for a LACK, handled above
                    break;
                case 2:   // commandExecuting
                    // waiting for slot read, is it present?
                    if (m.getOpCode() == LnConstants.OPC_SL_RD_DATA) {
                        log.debug("  was OPC_SL_RD_DATA"); // NOI18N
                        // yes, this is the end
                        // move to not programming state
                        stopTimer();
                        progState = 0;

                        // parse out value returned
                        int value = -1;
                        int status = 0;
                        if (_progConfirm) {
                            // read command, get value; check if OK
                            value = _slots[i].cvval();
                            if (value != _confirmVal) {
                                status = status | jmri.ProgListener.ConfirmFailed;
                            }
                        }
                        if (_progRead) {
                            // read command, get value
                            value = _slots[i].cvval();
                        }
                        // parse out status
                        if ((_slots[i].pcmd() & LnConstants.PSTAT_NO_DECODER) != 0) {
                            status = (status | jmri.ProgListener.NoLocoDetected);
                        }
                        if ((_slots[i].pcmd() & LnConstants.PSTAT_WRITE_FAIL) != 0) {
                            status = (status | jmri.ProgListener.NoAck);
                        }
                        if ((_slots[i].pcmd() & LnConstants.PSTAT_READ_FAIL) != 0) {
                            status = (status | jmri.ProgListener.NoAck);
                        }
                        if ((_slots[i].pcmd() & LnConstants.PSTAT_USER_ABORTED) != 0) {
                            status = (status | jmri.ProgListener.UserAborted);
                        }

                        // and send the notification
                        notifyProgListenerEnd(value, status);
                    }
                    break;
                default:  // error!
                    log.error("unexpected programming state {}", progState); // NOI18N
                    break;
            }
        }
    }

    ProgrammingMode csOpSwProgrammingMode = new ProgrammingMode(
            "LOCONETCSOPSWMODE",
            Bundle.getMessage("LOCONETCSOPSWMODE"));

    // members for handling the programmer interface

    /**
     * Return a list of ProgrammingModes supported by this interface
     * Types implemented here.
     *
     * @return a List of ProgrammingMode objects containing the supported
     *          programming modes.
     */

    @Override
    @Nonnull
    public List<ProgrammingMode> getSupportedModes() {
        List<ProgrammingMode> ret = new ArrayList<>();
        ret.add(ProgrammingMode.DIRECTBYTEMODE);
        ret.add(ProgrammingMode.PAGEMODE);
        ret.add(ProgrammingMode.REGISTERMODE);
        ret.add(ProgrammingMode.ADDRESSMODE);
        ret.add(csOpSwProgrammingMode);

        return ret;
    }

    /**
     * Remember whether the attached command station needs a sequence sent after
     * programming. The default operation is implemented in doEndOfProgramming
     * and turns power back on by sending a GPON message.
     */
    private boolean mProgEndSequence = false;

    /**
     * Remember whether the attached command station can read from Decoders.
     */
    private boolean mCanRead = true;

    /**
     * Determine whether this Programmer implementation is capable of reading
     * decoder contents. This is entirely determined by the attached command
     * station, not the code here, so it refers to the mCanRead member variable
     * which is recording the known state of that.
     *
     * @return True if reads are possible
     */
    @Override
    public boolean getCanRead() {
        return mCanRead;
    }

    /**
     * Return the write confirm mode implemented by the command station.
     * <p>
     * Service mode always checks for DecoderReply. (The DCS240 also seems to do
     * ReadAfterWrite, but that's not fully understood yet)
     *
     * @param addr This implementation ignores this parameter
     * @return the supported WriteConfirmMode
     */
    @Nonnull
    @Override
    public Programmer.WriteConfirmMode getWriteConfirmMode(String addr) { return WriteConfirmMode.DecoderReply; }

    /**
     * Set the command station type to one of the known types in the
     * {@link LnCommandStationType} enum.
     *
     * @param value contains the command station type
     */
    public void setCommandStationType(LnCommandStationType value) {
        commandStationType = value;
        mCanRead = value.getCanRead();
        mProgEndSequence = value.getProgPowersOff();
        slotMap = commandStationType.getSlotMap();

        loadSlots(false);

        // We will scan the slot table every 0.3 s for in-use slots that are stale
        final int slotScanDelay = 300; // Must be short enough that 128 can be scanned in 90 seconds, see checkStaleSlots()
        staleSlotCheckTimer = new javax.swing.Timer(slotScanDelay, new java.awt.event.ActionListener() {
            @Override
            public void actionPerformed(java.awt.event.ActionEvent e) {
                checkStaleSlots();
            }
        });

        staleSlotCheckTimer.setRepeats(true);
        staleSlotCheckTimer.setInitialDelay(30000);  // wait a bit at startup
        staleSlotCheckTimer.start();

    }

    LocoNetThrottledTransmitter throttledTransmitter = null;
    boolean mTurnoutNoRetry = false;

    /**
     * Provide a ThrottledTransmitter for sending immediate packets.
     *
     * @param value contains a LocoNetThrottledTransmitter object
     * @param m contains a boolean value indicating mTurnoutNoRetry
     */
    public void setThrottledTransmitter(LocoNetThrottledTransmitter value, boolean m) {
        throttledTransmitter = value;
        mTurnoutNoRetry = m;
    }

    /**
     * Get the command station type.
     *
     * @return an LnCommandStationType object
     */
    public LnCommandStationType getCommandStationType() {
        return commandStationType;
    }

    protected LnCommandStationType commandStationType = null;

    /**
     * Internal routine to handle a timeout.
     */
    @Override
    synchronized protected void timeout() {
        log.debug("timeout fires in state {}", progState); // NOI18N

        if (progState != 0) {
            // we're programming, time to stop
            log.debug("timeout while programming"); // NOI18N

            // perhaps no communications present? Fail back to end of programming
            progState = 0;
            // and send the notification; error code depends on state
            if (progState == 2 && !mServiceMode) { // ops mode command executing,
                // so did talk to command station at first
                notifyProgListenerEnd(_slots[124].cvval(), jmri.ProgListener.NoAck);
            } else {
                // all others
                notifyProgListenerEnd(_slots[124].cvval(), jmri.ProgListener.FailedTimeout);
                // might be leaving power off, but that's currently up to user to fix
            }
            acceptAnyLACK = false;      // ensure cleared if timed out without getting a LACK
        }
    }

    int progState = 0;
    // 1 is commandPending
    // 2 is commandExecuting
    // 0 is notProgramming
    boolean _progRead = false;
    boolean _progConfirm = false;
    int _confirmVal;
    boolean mServiceMode = true;

    /**
     * Write a CV via Ops Mode programming.
     *
     * @param CVname CV number
     * @param val value to write to the CV
     * @param p programmer
     * @param addr address of decoder
     * @param longAddr true if the address is a long address
     * @throws jmri.ProgrammerException if an unsupported programming mode is exercised
     */
    public void writeCVOpsMode(String CVname, int val, jmri.ProgListener p,
            int addr, boolean longAddr) throws jmri.ProgrammerException {
        final int CV = Integer.parseInt(CVname);
        lopsa = addr & 0x7f;
        hopsa = (addr / 128) & 0x7f;
        mServiceMode = false;
        doWrite(CV, val, p, 0x67);  // ops mode byte write, with feedback
    }

    /**
     * Write a CV via the Service Mode programmer.
     *
     * @param cvNum CV id as String
     * @param val value to write to the CV
     * @param p programmer
     * @throws jmri.ProgrammerException if an unsupported programming mode is exercised
     */
    @Override
    public void writeCV(String cvNum, int val, jmri.ProgListener p) throws jmri.ProgrammerException {
        log.debug("writeCV(string): cvNum={}, value={}", cvNum, val);
        if (getMode().equals(csOpSwProgrammingMode)) {
            log.debug("cvOpSw mode write!");
            // handle Command Station OpSw programming here
            String[] parts = cvNum.split("\\.");
            if ((parts[0].equals("csOpSw")) && (parts.length==2)) {
                if (csOpSwAccessor == null) {
                    csOpSwAccessor = new CsOpSwAccess(adaptermemo, p);
                } else {
                    csOpSwAccessor.setProgrammerListener(p);
                }
                // perform the CsOpSwMode read access
                log.debug("going to try the opsw access");
                csOpSwAccessor.writeCsOpSw(cvNum, val, p);
                return;

            } else {
                log.warn("rejecting the cs opsw access account unsupported CV name format");
                // unsupported format in "cv" name. Signal an error
                notifyProgListenerEnd(p, 1, ProgListener.SequenceError);
                return;

            }
        } else {
            // regular CV case
            int CV = Integer.parseInt(cvNum);

            lopsa = 0;
            hopsa = 0;
            mServiceMode = true;
            // parse the programming command
            int pcmd = 0x43;       // LPE implies 0x40, but 0x43 is observed
            if (getMode().equals(ProgrammingMode.PAGEMODE)) {
                pcmd = pcmd | 0x20;
            } else if (getMode().equals(ProgrammingMode.DIRECTBYTEMODE)) {
                pcmd = pcmd | 0x28;
            } else if (getMode().equals(ProgrammingMode.REGISTERMODE)
                    || getMode().equals(ProgrammingMode.ADDRESSMODE)) {
                pcmd = pcmd | 0x10;
            } else {
                throw new jmri.ProgrammerException("mode not supported"); // NOI18N
            }

            doWrite(CV, val, p, pcmd);
        }
    }

    /**
     * Perform a write a CV via the Service Mode programmer.
     *
     * @param CV CV number
     * @param val value to write to the CV
     * @param p programmer
     * @param pcmd programming command
     * @throws jmri.ProgrammerException if an unsupported programming mode is exercised
     */
    public void doWrite(int CV, int val, jmri.ProgListener p, int pcmd) throws jmri.ProgrammerException {
        log.debug("writeCV: {}", CV); // NOI18N

        stopEndOfProgrammingTimer();  // still programming, so no longer waiting for power off

        useProgrammer(p);
        _progRead = false;
        _progConfirm = false;
        // set commandPending state
        progState = 1;

        // format and send message
        startShortTimer();
        tc.sendLocoNetMessage(progTaskStart(pcmd, val, CV, true));
    }

    /**
     * Confirm a CV via the OpsMode programmer.
     *
     * @param CVname a String containing the CV name
     * @param val expected value
     * @param p programmer
     * @param addr address of loco to write to
     * @param longAddr true if addr is a long address
     * @throws jmri.ProgrammerException if an unsupported programming mode is exercised
     */
    public void confirmCVOpsMode(String CVname, int val, jmri.ProgListener p,
            int addr, boolean longAddr) throws jmri.ProgrammerException {
        int CV = Integer.parseInt(CVname);
        lopsa = addr & 0x7f;
        hopsa = (addr / 128) & 0x7f;
        mServiceMode = false;
        doConfirm(CV, val, p, 0x2F);  // although LPE implies 0x2C, 0x2F is observed
    }

    /**
     * Confirm a CV via the Service Mode programmer.
     *
     * @param CVname a String containing the CV name
     * @param val expected value
     * @param p programmer
     * @throws jmri.ProgrammerException if an unsupported programming mode is exercised
     */
    @Override
    public void confirmCV(String CVname, int val, jmri.ProgListener p) throws jmri.ProgrammerException {
        int CV = Integer.parseInt(CVname);
        lopsa = 0;
        hopsa = 0;
        mServiceMode = true;
        if (getMode().equals(csOpSwProgrammingMode)) {
            log.debug("cvOpSw mode!");
            //handle Command Station OpSw programming here
            String[] parts = CVname.split("\\.");
            if ((parts[0].equals("csOpSw")) && (parts.length==2)) {
                if (csOpSwAccessor == null) {
                    csOpSwAccessor = new CsOpSwAccess(adaptermemo, p);
                } else {
                    csOpSwAccessor.setProgrammerListener(p);
                }
                // perform the CsOpSwMode read access
                log.debug("going to try the opsw access");
                csOpSwAccessor.readCsOpSw(CVname, p);
                return;
            } else {
                log.warn("rejecting the cs opsw access account unsupported CV name format");
                // unsupported format in "cv" name.  Signal an error.
                notifyProgListenerEnd(p, 1, ProgListener.SequenceError);
                return;
            }
        }

        // parse the programming command
        int pcmd = 0x03;       // LPE implies 0x00, but 0x03 is observed
        if (getMode().equals(ProgrammingMode.PAGEMODE)) {
            pcmd = pcmd | 0x20;
        } else if (getMode().equals(ProgrammingMode.DIRECTBYTEMODE)) {
            pcmd = pcmd | 0x28;
        } else if (getMode().equals(ProgrammingMode.REGISTERMODE)
                || getMode().equals(ProgrammingMode.ADDRESSMODE)) {
            pcmd = pcmd | 0x10;
        } else {
            throw new jmri.ProgrammerException("mode not supported"); // NOI18N
        }

        doConfirm(CV, val, p, pcmd);
    }

    /**
     * Perform a confirm operation of a CV via the Service Mode programmer.
     *
     * @param CV the CV number
     * @param val expected value
     * @param p programmer
     * @param pcmd programming command
     * @throws jmri.ProgrammerException if an unsupported programming mode is exercised
     */
    public void doConfirm(int CV, int val, ProgListener p,
            int pcmd) throws jmri.ProgrammerException {

        log.debug("confirmCV: {}, val: {}", CV, val); // NOI18N

        stopEndOfProgrammingTimer();  // still programming, so no longer waiting for power off

        useProgrammer(p);
        _progRead = false;
        _progConfirm = true;
        _confirmVal = val;

        // set commandPending state
        progState = 1;

        // format and send message
        startShortTimer();
        tc.sendLocoNetMessage(progTaskStart(pcmd, val, CV, false));
    }

    int hopsa; // high address for CV read/write
    int lopsa; // low address for CV read/write

    CsOpSwAccess csOpSwAccessor;

    @Override
    public void readCV(String cvNum, jmri.ProgListener p) throws jmri.ProgrammerException {
        readCV(cvNum, p, 0);
    }

    /**
     * Read a CV via the OpsMode programmer.
     *
     * @param cvNum a String containing the CV number
     * @param p programmer
     * @param startVal initial "guess" for value of CV, can improve speed if used
     * @throws jmri.ProgrammerException if an unsupported programming mode is exercised
     */
    @Override
    public void readCV(String cvNum, jmri.ProgListener p, int startVal) throws jmri.ProgrammerException {
        log.debug("readCV(string): cvNum={}, startVal={}, mode={}", cvNum, startVal, getMode());
        if (getMode().equals(csOpSwProgrammingMode)) {
            log.debug("cvOpSw mode!");
            //handle Command Station OpSw programming here
            String[] parts = cvNum.split("\\.");
            if ((parts[0].equals("csOpSw")) && (parts.length==2)) {
                if (csOpSwAccessor == null) {
                    csOpSwAccessor = new CsOpSwAccess(adaptermemo, p);
                } else {
                    csOpSwAccessor.setProgrammerListener(p);
                }
                // perform the CsOpSwMode read access
                log.debug("going to try the opsw access");
                csOpSwAccessor.readCsOpSw(cvNum, p);
                return;

            } else {
                log.warn("rejecting the cs opsw access account unsupported CV name format");
                // unsupported format in "cv" name.  Signal an error.
                notifyProgListenerEnd(p, 1, ProgListener.SequenceError);
                return;

            }
        } else {
            // regular integer address for DCC form
            int CV = Integer.parseInt(cvNum);

            lopsa = 0;
            hopsa = 0;
            mServiceMode = true;
            // parse the programming command
            int pcmd = 0x03;       // LPE implies 0x00, but 0x03 is observed
            if (getMode().equals(ProgrammingMode.PAGEMODE)) {
                pcmd = pcmd | 0x20;
            } else if (getMode().equals(ProgrammingMode.DIRECTBYTEMODE)) {
                pcmd = pcmd | 0x28;
            } else if (getMode().equals(ProgrammingMode.REGISTERMODE)
                    || getMode().equals(ProgrammingMode.ADDRESSMODE)) {
                pcmd = pcmd | 0x10;
            } else {
                throw new jmri.ProgrammerException("mode not supported"); // NOI18N
            }

            doRead(CV, p, pcmd, startVal);

        }
    }

    /**
     * Invoked by LnOpsModeProgrammer to start an ops-mode read operation.
     *
     * @param CVname       Which CV to read
     * @param p        Who to notify on complete
     * @param addr     Address of the locomotive
     * @param longAddr true if a long address, false if short address
     * @throws jmri.ProgrammerException if an unsupported programming mode is exercised
     */
    public void readCVOpsMode(String CVname, jmri.ProgListener p, int addr, boolean longAddr) throws jmri.ProgrammerException {
        final int CV = Integer.parseInt(CVname);
        lopsa = addr & 0x7f;
        hopsa = (addr / 128) & 0x7f;
        mServiceMode = false;
        doRead(CV, p, 0x2F, 0);  // although LPE implies 0x2C, 0x2F is observed
    }

    /**
     * Perform a CV Read.
     *
     * @param CV the CV number
     * @param p programmer
     * @param progByte programming command
     * @param startVal initial "guess" for value of CV, can improve speed if used
     * @throws jmri.ProgrammerException if an unsupported programming mode is exercised
     */
    void doRead(int CV, jmri.ProgListener p, int progByte, int startVal) throws jmri.ProgrammerException {

        log.debug("readCV: {} with startVal: {}", CV, startVal); // NOI18N

        stopEndOfProgrammingTimer();  // still programming, so no longer waiting for power off

        useProgrammer(p);
        _progRead = true;
        _progConfirm = false;
        // set commandPending state
        progState = 1;

        // format and send message
        startShortTimer();
//        tc.sendLocoNetMessage(progTaskStart(progByte, 0, CV, false));
        tc.sendLocoNetMessage(progTaskStart(progByte, startVal, CV, false));
    }

    private jmri.ProgListener _usingProgrammer = null;

    // internal method to remember who's using the programmer
    protected void useProgrammer(jmri.ProgListener p) throws jmri.ProgrammerException {
        // test for only one!
        if (_usingProgrammer != null && _usingProgrammer != p) {

            log.info("programmer already in use by {}", _usingProgrammer); // NOI18N

            throw new jmri.ProgrammerException("programmer in use"); // NOI18N
        } else {
            _usingProgrammer = p;
            return;
        }
    }

    /**
     * Internal method to create the LocoNetMessage for programmer task start.
     *
     * @param pcmd programmer command
     * @param val value to be used
     * @param cvnum CV number
     * @param write true if write, else false
     * @return a LocoNet message containing a programming task start operation
     */
    protected LocoNetMessage progTaskStart(int pcmd, int val, int cvnum, boolean write) {

        int addr = cvnum - 1;    // cvnum is in human readable form; addr is what's sent over LocoNet

        LocoNetMessage m = new LocoNetMessage(14);

        m.setOpCode(LnConstants.OPC_WR_SL_DATA);
        m.setElement(1, 0x0E);
        m.setElement(2, LnConstants.PRG_SLOT);

        m.setElement(3, pcmd);

        // set zero, then HOPSA, LOPSA, TRK
        m.setElement(4, 0);
        m.setElement(5, hopsa);
        m.setElement(6, lopsa);
        m.setElement(7, 0);  // TRK was 0, then 7 for PR2, now back to zero

        // store address in CVH, CVL. Note CVH format is truely wierd...
        m.setElement(8, ((addr & 0x300)>>4) | ((addr & 0x80) >> 7) | ((val & 0x80) >> 6));
        m.setElement(9, addr & 0x7F);

        // store low bits of CV value
        m.setElement(10, val & 0x7F);

        // throttle ID
        m.setElement(11, 0x7F);
        m.setElement(12, 0x7F);
        return m;
    }

    /**
     * Internal method to notify of the final result.
     *
     * @param value  The cv value to be returned
     * @param status The error code, if any
     */
    protected void notifyProgListenerEnd(int value, int status) {
        log.debug("  notifyProgListenerEnd with {}, {} and _usingProgrammer = {}", value, status, _usingProgrammer); // NOI18N
        // (re)start power timer
        restartEndOfProgrammingTimer();
        // and send the reply
        ProgListener p = _usingProgrammer;
        _usingProgrammer = null;
        if (p != null) {
            sendProgrammingReply(p, value, status);
        }
    }

    /**
     * Internal method to notify of the LACK result. This is a separate routine
     * from nPLRead in case we need to handle something later.
     *
     * @param status The error code, if any
     */
    protected void notifyProgListenerLack(int status) {
        // (re)start power timer
        restartEndOfProgrammingTimer();
        // and send the reply
        sendProgrammingReply(_usingProgrammer, -1, status);
        _usingProgrammer = null;
    }

    /**
     * Internal routine to forward a programming reply. This is delayed to
     * prevent overruns of the command station.
     *
     * @param p a ProgListener object
     * @param value  the value to return
     * @param status The error code, if any
     */
    protected void sendProgrammingReply(ProgListener p, int value, int status) {
        int delay = 20;  // value in service mode
        if (!mServiceMode) {
            delay = 100;  // value in ops mode
        }

        // delay and run on GUI thread
        javax.swing.Timer timer = new javax.swing.Timer(delay, new java.awt.event.ActionListener() {
            @Override
            public void actionPerformed(java.awt.event.ActionEvent e) {
                notifyProgListenerEnd(p, value, status);
            }
        });
        timer.setInitialDelay(delay);
        timer.setRepeats(false);
        timer.start();
    }

    /**
     * Internal routine to stop end-of-programming timer, as another programming
     * operation has happened.
     */
    protected void stopEndOfProgrammingTimer() {
        if (mPowerTimer != null) {
            mPowerTimer.stop();
        }
    }

    /**
     * Internal routine to handle timer restart if needed to restore power. This
     * is only needed in service mode.
     */
    protected void restartEndOfProgrammingTimer() {
        final int delay = 10000;
        if (mProgEndSequence) {
            if (mPowerTimer == null) {
                mPowerTimer = new javax.swing.Timer(delay, new java.awt.event.ActionListener() {
                    @Override
                    public void actionPerformed(java.awt.event.ActionEvent e) {
                        doEndOfProgramming();
                    }
                });
            }
            mPowerTimer.stop();
            mPowerTimer.setInitialDelay(delay);
            mPowerTimer.setRepeats(false);
            mPowerTimer.start();
        }
    }

    /**
     * Internal routine to handle a programming timeout by turning power off.
     */
    synchronized protected void doEndOfProgramming() {
        if (progState == 0) {
             if ( mServiceMode ) {
                // finished service-track programming, time to power on
                log.debug("end service-mode programming: turn power on"); // NOI18N
                try {
                    jmri.InstanceManager.getDefault(jmri.PowerManager.class).setPower(jmri.PowerManager.ON);
                } catch (jmri.JmriException e) {
                    log.error("exception during power on at end of programming", e); // NOI18N
                }
            } else {
                log.debug("end ops-mode programming: no power change"); // NOI18N
            }
        }
    }

    javax.swing.Timer mPowerTimer = null;

    /**
     * Start the process of checking each slot for contents.
     * <p>
     * This is not invoked by this class, but can be invoked from elsewhere to
     * start the process of scanning all slots to update their contents.
     *
     * @param inputSlotMap array of from to pairs
     * @param interval ms between slt rds
     */
    synchronized public void update(List<SlotMapEntry> inputSlotMap, int interval) {
        ReadAllSlots_Helper _rAS = new ReadAllSlots_Helper(  inputSlotMap, interval);
        jmri.util.ThreadingUtil.newThread(_rAS, "Read All Slots ").start();
    }

    /**
     * Checks slotNum valid for slot map
     *
     * @param slotNum the slot number
     * @return true if it is
     */
    private boolean validateSlotNumber(int slotNum) {
        for (SlotMapEntry item : slotMap) {
            if (slotNum >= item.getFrom() && slotNum <= item.getTo()) {
                return true;
            }
        }
        return false;
    }

    public void update() {
        update(slotMap, slotScanInterval);
    }

    /**
     * Send a message requesting the data from a particular slot.
     *
     * @param slot Slot number
     */
    public void sendReadSlot(int slot) {
        LocoNetMessage m = new LocoNetMessage(4);
        m.setOpCode(LnConstants.OPC_RQ_SL_DATA);
        m.setElement(1, slot & 0x7F);
        if (loconetProtocol == LnConstants.LOCONETPROTOCOL_TWO || slot > 127 ) {
            m.setElement(2, (slot / 128 ) & 0b00000111 | 0x40 );
        }
        tc.sendLocoNetMessage(m);
    }

    protected int nextReadSlot = 0;

    /**
     * Continue the sequence of reading all slots.
     * @param toSlot index of the next slot to read
     * @param interval wait time before operation, milliseconds
     */
    synchronized protected void readNextSlot(int toSlot, int interval) {
        // send info request
        sendReadSlot(nextReadSlot++);

        // schedule next read if needed
        if (nextReadSlot < toSlot) {
            javax.swing.Timer t = new javax.swing.Timer(interval, new java.awt.event.ActionListener() {
                @Override
                public void actionPerformed(java.awt.event.ActionEvent e) {
                    readNextSlot(toSlot,interval);
                }
            });
            t.setRepeats(false);
            t.start();
        }
    }

    /**
     * Provide a snapshot of the slots in use.
     * <p>
     * Note that the count of "in-use" slots may be somewhat misleading,
     * as slots in the "common" state can be controlled and are occupying
     * a slot in a meaningful way.
     *
     * @return the count of in-use LocoNet slots
     */
    public int getInUseCount() {
        int result = 0;
        for (int i = 0; i <= 120; i++) {
            if (slot(i).slotStatus() == LnConstants.LOCO_IN_USE) {
                result++;
            }
        }
        return result;
    }

    /**
     * Set the system connection memo.
     *
     * @param memo a LocoNetSystemConnectionMemo
     */
    public void setSystemConnectionMemo(LocoNetSystemConnectionMemo memo) {
        adaptermemo = memo;
    }

    LocoNetSystemConnectionMemo adaptermemo;

    /**
     * Get the "user name" for the slot manager connection, from the memo.
     *
     * @return the connection's user name or "LocoNet" if the memo
     * does not exist
     */
    @Override
    public String getUserName() {
        if (adaptermemo == null) {
            return "LocoNet"; // NOI18N
        }
        return adaptermemo.getUserName();
    }

    /**
     * Return the memo "system prefix".
     *
     * @return the system prefix or "L" if the memo
     * does not exist
     */
    @Override
    public String getSystemPrefix() {
        if (adaptermemo == null) {
            return "L";
        }
        return adaptermemo.getSystemPrefix();
    }

    boolean transpondingAvailable = false;
    public void setTranspondingAvailable(boolean val) { transpondingAvailable = val; }
    public boolean getTranspondingAvailable() { return transpondingAvailable; }

    /**
     *
     * @param val If false then we only use protocol one.
     */
    public void setLoconetProtocolAutoDetect(boolean val) {
        if (!val) {
            loconetProtocol = LnConstants.LOCONETPROTOCOL_ONE;
        }
    }

    /**
     * Get the memo.
     *
     * @return the memo
     */
    public LocoNetSystemConnectionMemo getSystemConnectionMemo() {
        return adaptermemo;
    }

    /**
     * Dispose of this by stopped it's ongoing actions
     */
    public void dispose() {
        if (staleSlotCheckTimer != null) staleSlotCheckTimer.stop();
    }

    // initialize logging
    private final static Logger log = LoggerFactory.getLogger(SlotManager.class);

    // Read all slots
    class ReadAllSlots_Helper implements Runnable {

        ReadAllSlots_Helper(List<SlotMapEntry> inputSlotMap, int interval) {
//            this.slotMap = inputSlotMap;
            this.interval = interval;
        }

//        private List<SlotMapEntry> slotMap;
        private int interval;

        @Override
        public void run() {
            boolean abort = false;
//            for (SlotMapEntry item : slotMap) {
//                if (abort) {
//                    break;
//                }
//                for (int slot = item.getFrom(); slot < (item.getTo() + 1) && !abort; slot++) {
            // read all slots that are not of unknown type
                for (int slot = 0; slot < getNumSlots() && !abort; slot++) {
                    if (_slots[slot].getSlotType() != SlotType.UNKNOWN) {
                        sendReadSlot(slot);
                        try {
                            Thread.sleep(this.interval);
                        } catch (Exception ex) {
                            // just abort
                            abort = true;
                            break;
                        }
                    }
                }
//            }
        }
    }

}<|MERGE_RESOLUTION|>--- conflicted
+++ resolved
@@ -56,8 +56,6 @@
     static public int postProgDelay = 100; // this is public to allow changes via script
 
     public int slotScanInterval = 50; // this is public to allow changes via script and tests
-<<<<<<< HEAD
-=======
     /**
      * slotMapEntry - a from to pair of slot numbers defining a valid range of loco/system slots
      * TODO add slottype, eg systemslot, std slot, expanded slot etc
@@ -78,7 +76,6 @@
             return toSlot;
         }
     }
->>>>>>> c9c2bff7
 
     /**
      * a Map of the CS slots.
@@ -97,11 +94,6 @@
         // change timeout values from AbstractProgrammer superclass
         LONG_TIMEOUT = 180000;  // Fleischmann command stations take forever
         SHORT_TIMEOUT = 8000;   // DCS240 reads
-<<<<<<< HEAD
-=======
-
-        slotMap = Arrays.asList(new SlotMapEntry(0,127));
->>>>>>> c9c2bff7
 
         // dummy slot map until command station set (if ever)
         slotMap = Arrays.asList(new SlotMapEntry(0,0,SlotType.SYSTEM),

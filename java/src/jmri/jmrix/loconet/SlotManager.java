package jmri.jmrix.loconet;

import java.util.ArrayList;
import java.util.Arrays;
import java.util.Hashtable;
import java.util.List;
import java.util.Vector;
import javax.annotation.Nonnull;
import jmri.CommandStation;
import jmri.ProgListener;
import jmri.Programmer;
import jmri.ProgrammingMode;
import jmri.jmrix.AbstractProgrammer;
import jmri.jmrix.loconet.SlotMapEntry.SlotType;

import org.slf4j.Logger;
import org.slf4j.LoggerFactory;

/**
 * Controls a collection of slots, acting as the counter-part of a LocoNet
 * command station.
 * <p>
 * A SlotListener can register to hear changes. By registering here, the
 * SlotListener is saying that it wants to be notified of a change in any slot.
 * Alternately, the SlotListener can register with some specific slot, done via
 * the LocoNetSlot object itself.
 * <p>
 * Strictly speaking, functions 9 through 28 are not in the actual slot, but
 * it's convenient to imagine there's an "extended slot" and keep track of them
 * here. This is a partial implementation, though, because setting is still done
 * directly in {@link LocoNetThrottle}. In particular, if this slot has not been
 * read from the command station, the first message directly setting F9 through
 * F28 will not have a place to store information. Instead, it will trigger a
 * slot read, so the following messages will be properly handled.
 * <p>
 * Some of the message formats used in this class are Copyright Digitrax, Inc.
 * and used with permission as part of the JMRI project. That permission does
 * not extend to uses in other software products. If you wish to use this code,
 * algorithm or these message formats outside of JMRI, please contact Digitrax
 * Inc for separate permission.
 * <p>
 * This Programmer implementation is single-user only. It's not clear whether
 * the command stations can have multiple programming requests outstanding (e.g.
 * service mode and ops mode, or two ops mode) at the same time, but this code
 * definitely can't.
 *
 * @author Bob Jacobsen Copyright (C) 2001, 2003
 * @author B. Milhaupt, Copyright (C) 2018
 */
public class SlotManager extends AbstractProgrammer implements LocoNetListener, CommandStation {

    /**
     * Time to wait after programming operation complete on LocoNet
     * before reporting completion and hence starting next operation
     */
    static public int postProgDelay = 100; // this is public to allow changes via script

    public int slotScanInterval = 50; // this is public to allow changes via script and tests
<<<<<<< HEAD
=======

    public int serviceModeReplyDelay = 20;  // this is public to allow changes via script and tests

    public int opsModeReplyDelay = 100;  // this is public to allow changes via script and tests. Adjusted by UsbDcs210PlusAdapter

    /**
     * slotMapEntry - a from to pair of slot numbers defining a valid range of loco/system slots
     * TODO add slottype, eg systemslot, std slot, expanded slot etc
     * @author sg
     *
     */
    static public class SlotMapEntry {
        public SlotMapEntry(int from, int to) {
            fromSlot = from;
            toSlot = to;
        }
        int fromSlot;
        int toSlot;
        public int getFrom() {
            return fromSlot;
        }
        public int getTo() {
            return toSlot;
        }
    }
>>>>>>> bf714fd2

    /**
     * a Map of the CS slots.
     */
    public List<SlotMapEntry> slotMap = new ArrayList<SlotMapEntry>();

    /**
     * Constructor for a SlotManager on a given TrafficController.
     *
     * @param tc Traffic Controller to be used by SlotManager for communication
     *          with LocoNet
     */
    public SlotManager(LnTrafficController tc) {
        this.tc = tc;

        // change timeout values from AbstractProgrammer superclass
        LONG_TIMEOUT = 180000;  // Fleischmann command stations take forever
        SHORT_TIMEOUT = 8000;   // DCS240 reads

        // dummy slot map until command station set (if ever)
        slotMap = Arrays.asList(new SlotMapEntry(0,0,SlotType.SYSTEM),
                    new SlotMapEntry(1,120,SlotType.LOCO),
                    new SlotMapEntry(121,127,SlotType.SYSTEM),
                    new SlotMapEntry(128,247,SlotType.UNKNOWN),
                    new SlotMapEntry(248,256,SlotType.SYSTEM),   // potential stat slots
                    new SlotMapEntry(257,375,SlotType.UNKNOWN),
                    new SlotMapEntry(376,384,SlotType.SYSTEM),
                    new SlotMapEntry(385,432,SlotType.UNKNOWN));

        loadSlots(true);

        // listen to the LocoNet
        tc.addLocoNetListener(~0, this);

    }

    /**
     * Initialize the slots array.
     * @param initialize if true a new slot is created else it is just updated with type
     *                  and protocol
     */
    protected void loadSlots(boolean initialize) {
        // initialize slot array
        for (SlotMapEntry item : slotMap) {
            for (int slotIx = item.getFrom(); slotIx <= item.getTo() ; slotIx++) {
                if (initialize) {
                    _slots[slotIx] = new LocoNetSlot( slotIx,getLoconetProtocol(),item.getSlotType());
                }
                else {
                    _slots[slotIx].setSlotType(item.getSlotType());
                }
            }
        }
    }

    protected LnTrafficController tc;

    /**
     * Send a DCC packet to the rails. This implements the CommandStation
     * interface.  This mechanism can pass any valid NMRA packet of up to
     * 6 data bytes (including the error-check byte).
     *
     * When available, these messages are forwarded to LocoNet using a
     * "throttledTransmitter".  This decreases the speed with which these
     * messages are sent, resulting in lower throughput, but fewer
     * rejections by the command station on account of "buffer-overflow".
     *
     * @param packet  the data bytes of the raw NMRA packet to be sent.  The
     *          "error check" byte must be included, even though the LocoNet
     *          message will not include that byte; the command station
     *          will re-create the error byte from the bytes encoded in
     *          the LocoNet message.  LocoNet is unable to propagate packets
     *          longer than 6 bytes (including the error-check byte).
     *
     * @param sendCount  the total number of times the packet is to be
     *          sent on the DCC track signal (not LocoNet!).  Valid range is
     *          between 1 and 8.  sendCount will be forced to this range if it
     *          is outside of this range.
     */
    @Override
    public boolean sendPacket(byte[] packet, int sendCount) {
        if (sendCount > 8) {
            log.warn("Ops Mode Accessory Packet 'Send count' reduced from {} to 8.", sendCount); // NOI18N
            sendCount = 8;
        }
        if (sendCount < 1) {
            log.warn("Ops Mode Accessory Packet 'Send count' of {} is illegal and is forced to 1.", sendCount); // NOI18N
            sendCount = 1;
        }
        if (packet.length <= 1) {
            log.error("Invalid DCC packet length: {}", packet.length); // NOI18N
        }
        if (packet.length > 6) {
            log.error("DCC packet length is too great: {} bytes were passed; ignoring the request. ", packet.length); // NOI18N
        }

        LocoNetMessage m = new LocoNetMessage(11);
        m.setElement(0, LnConstants.OPC_IMM_PACKET);
        m.setElement(1, 0x0B);
        m.setElement(2, 0x7F);
        // the incoming packet includes a check byte that's not included in LocoNet packet
        int length = packet.length - 1;

        m.setElement(3, ((sendCount - 1) & 0x7) + 16 * (length & 0x7));

        int highBits = 0;
        if (length >= 1 && ((packet[0] & 0x80) != 0)) {
            highBits |= 0x01;
        }
        if (length >= 2 && ((packet[1] & 0x80) != 0)) {
            highBits |= 0x02;
        }
        if (length >= 3 && ((packet[2] & 0x80) != 0)) {
            highBits |= 0x04;
        }
        if (length >= 4 && ((packet[3] & 0x80) != 0)) {
            highBits |= 0x08;
        }
        if (length >= 5 && ((packet[4] & 0x80) != 0)) {
            highBits |= 0x10;
        }
        m.setElement(4, highBits);

        m.setElement(5, 0);
        m.setElement(6, 0);
        m.setElement(7, 0);
        m.setElement(8, 0);
        m.setElement(9, 0);
        for (int i = 0; i < packet.length - 1; i++) {
            m.setElement(5 + i, packet[i] & 0x7F);
        }

        if (throttledTransmitter != null) {
            throttledTransmitter.sendLocoNetMessage(m);
        } else {
            tc.sendLocoNetMessage(m);
        }
        return true;
    }

    /*
     * command station switches
     */
    private final int SLOTS_DCS240 = 433;
    private int numSlots = SLOTS_DCS240;         // This is the largest number so far.
    /**
     * The network protocol.
     */
    private int loconetProtocol = LnConstants.LOCONETPROTOCOL_UNKNOWN;    // defaults to unknown

    /**
     *
     * @param value the loconet protocol supported
     */
    public void setLoconet2Supported(int value) {
        loconetProtocol = value;
    }

    /**
     *
     * @return the loconet protocol supported
     */
    public int getLoconetProtocol() {
        return loconetProtocol;
    }

    /**
     * Information on slot state is stored in an array of LocoNetSlot objects.
     * This is declared final because we never need to modify the array itself,
     * just its contents.
     */
    protected LocoNetSlot _slots[] = new LocoNetSlot[getNumSlots()];

    /**
     * Access the information in a specific slot. Note that this is a mutable
     * access, so that the information in the LocoNetSlot object can be changed.
     *
     * @param i Specific slot, counted starting from zero.
     * @return The Slot object
     */
    public LocoNetSlot slot(int i) {
        return _slots[i];
    }

    public int getNumSlots() {
        return numSlots;
    }
    /**
     * Obtain a slot for a particular loco address.
     * <p>
     * This requires access to the command station, even if the locomotive
     * address appears in the current contents of the slot array, to ensure that
     * our local image is up-to-date.
     * <p>
     * This method sends an info request. When the echo of this is returned from
     * the LocoNet, the next slot-read is recognized as the response.
     * <p>
     * The object that's looking for this information must provide a
     * SlotListener to notify when the slot ID becomes available.
     * <p>
     * The SlotListener is not subscribed for slot notifications; it can do that
     * later if it wants. We don't currently think that's a race condition.
     *
     * @param i Specific slot, counted starting from zero.
     * @param l The SlotListener to notify of the answer.
     */
    public void slotFromLocoAddress (int i, SlotListener l) {
        // store connection between this address and listener for later
        mLocoAddrHash.put(Integer.valueOf(i), l);

        // send info request
        LocoNetMessage m = new LocoNetMessage(4);
        if (loconetProtocol != 2 ) {
            m.setOpCode(LnConstants.OPC_LOCO_ADR);  // OPC_LOCO_ADR
        } else {
            m.setOpCode(LnConstants.OPC_EXP_REQ_SLOT); //  Extended slot
        }
        m.setElement(1, (i / 128) & 0x7F);
        m.setElement(2, i & 0x7F);
        tc.sendLocoNetMessage(m);
    }

    javax.swing.Timer staleSlotCheckTimer = null;

    /**
     * Scan the slot array looking for slots that are in-use or common but have
     * not had any updates in over 90s and issue a read slot request to update
     * their state as the command station may have purged or stopped updating
     * the slot without telling us via a LocoNet message.
     * <p>
     * This is intended to be called from the staleSlotCheckTimer
     */
    private void checkStaleSlots() {
        long staleTimeout = System.currentTimeMillis() - 90000; // 90 seconds ago
        LocoNetSlot slot;

        // We will just check the normal loco slots 1 to numSlots exclude systemslots
        for (int i = 1; i < numSlots; i++) {
            slot = _slots[i];
            if (!slot.isSystemSlot()) {
                if ((slot.slotStatus() == LnConstants.LOCO_IN_USE || slot.slotStatus() == LnConstants.LOCO_COMMON)
                    && (slot.getLastUpdateTime() <= staleTimeout)) {
                    sendReadSlot(i);
                    break; // only send the first one found
                }
            }
        }
    }

    /**
     * Provide a mapping between locomotive addresses and the SlotListener
     * that's interested in them.
     */
    Hashtable<Integer, SlotListener> mLocoAddrHash = new Hashtable<>();

    // data members to hold contact with the slot listeners
    final private Vector<SlotListener> slotListeners = new Vector<>();

    /**
     * Add a slot listener, if it is not already registered
     * <p>
     * The slot listener will be invoked every time a slot changes state.
     *
     * @param l Slot Listener to be added
     */
    public synchronized void addSlotListener(SlotListener l) {
        // add only if not already registered
        if (!slotListeners.contains(l)) {
            slotListeners.addElement(l);
        }
    }

    /**
     * Add a slot listener, if it is registered.
     * <p>
     * The slot listener will be removed from the list of listeners which are
     * invoked whenever a slot changes state.
     *
     * @param l Slot Listener to be removed
     */
    public synchronized void removeSlotListener(SlotListener l) {
        if (slotListeners.contains(l)) {
            slotListeners.removeElement(l);
        }
    }

    /**
     * Trigger the notification of all SlotListeners.
     *
     * @param s The changed slot to notify.
     */
    @SuppressWarnings("unchecked")
    protected void notify(LocoNetSlot s) {
        // make a copy of the listener vector to synchronized not needed for transmit
        Vector<SlotListener> v;
        synchronized (this) {
            v = (Vector<SlotListener>) slotListeners.clone();
        }
        log.debug("notify {} SlotListeners about slot {}", // NOI18N
                v.size(), s.getSlot());
        // forward to all listeners
        int cnt = v.size();
        for (int i = 0; i < cnt; i++) {
            SlotListener client = v.elementAt(i);
            client.notifyChangedSlot(s);
        }
    }

    LocoNetMessage immedPacket;

    /**
     * Listen to the LocoNet. This is just a steering routine, which invokes
     * others for the various processing steps.
     *
     * @param m incoming message
     */
    @Override
    public void message(LocoNetMessage m) {
        if (m.getOpCode() == LnConstants.OPC_RE_LOCORESET_BUTTON) {
            if (commandStationType.getSupportsLocoReset()) {
                // Command station LocoReset button was triggered.
                //
                // Note that sending a LocoNet message using this OpCode to the command
                // station does _not_ seem to trigger the equivalent effect; only
                // pressing the button seems to do so.
                // If the OpCode is received by JMRI, regardless of its source,
                // JMRI will simply trigger a re-read of all slots.  This will
                // allow the JMRI slots to stay consistent with command station
                // slot information, regardless of whether the command station
                // just modified the slot information.
                javax.swing.Timer t = new javax.swing.Timer(500, (java.awt.event.ActionEvent e) -> {
                    log.debug("Updating slots account received opcode 0x8a message");   // NOI18N
                    update(slotMap,slotScanInterval);
                });
                t.stop();
                t.setInitialDelay(500);
                t.setRepeats(false);
                t.start();
            }
            return;
        }

        // LACK processing for resend of immediate command
        if (!mTurnoutNoRetry && immedPacket != null &&
                m.getOpCode() == LnConstants.OPC_LONG_ACK &&
                m.getElement(1) == 0x6D && m.getElement(2) == 0x00) {
            // LACK reject, resend immediately
            tc.sendLocoNetMessage(immedPacket);
            immedPacket = null;
        }
        if (m.getOpCode() == LnConstants.OPC_IMM_PACKET &&
                m.getElement(1) == 0x0B && m.getElement(2) == 0x7F) {
            immedPacket = m;
        } else {
            immedPacket = null;
        }

        // slot specific message?
        int i = findSlotFromMessage(m);
        if (i != -1) {
            getMoreDetailsForSlot(m, i);
            forwardMessageToSlot(m, i);
            respondToAddrRequest(m, i);
            programmerOpMessage(m, i);
            checkLoconetProtocol(m,i);
        }

        // LONG_ACK response?
        if (m.getOpCode() == LnConstants.OPC_LONG_ACK) {
            handleLongAck(m);
        }

        // see if extended function message
        if (isExtFunctionMessage(m)) {
            // yes, get address
            int addr = getDirectFunctionAddress(m);
            // find slot(s) containing this address
            // and route message to them
            boolean found = false;
            for (int j = 0; j < 120; j++) {
                LocoNetSlot slot = slot(j);
                if (slot == null) {
                    continue;
                }
                if ((slot.locoAddr() != addr)
                        || (slot.slotStatus() == LnConstants.LOCO_FREE)) {
                    continue;
                }
                // found!
                slot.functionMessage(getDirectDccPacket(m));
                found = true;
            }
            if (!found) {
                // rats! Slot not loaded since program start.  Request it be
                // reloaded for later, but that'll be too late
                // for this one.
                LocoNetMessage mo = new LocoNetMessage(4);
                mo.setOpCode(LnConstants.OPC_LOCO_ADR);  // OPC_LOCO_ADR
                mo.setElement(1, (addr / 128) & 0x7F);
                mo.setElement(2, addr & 0x7F);
                tc.sendLocoNetMessage(mo);
            }
        }
    }

    /*
     * If protocol not yet established use slot status for protocol support
     * System slots , except zero, do not have this info
     */
    void checkLoconetProtocol(LocoNetMessage m , int slot) {
        // detect protocol if not yet set
        if (getLoconetProtocol() == LnConstants.LOCONETPROTOCOL_UNKNOWN) {
            if (slotMap.get(slot).slotType != SlotType.SYSTEM || slot == 0 ) {
            if ((m.getOpCode() == LnConstants.OPC_EXP_RD_SL_DATA && m.getNumDataElements() == 21) ||
                    (m.getOpCode() == LnConstants.OPC_SL_RD_DATA)) {
                if ((m.getElement(7) & 0b01000000) == 0b01000000) {
                    log.info("Setting protocol Loconet 2");
                    setLoconet2Supported(LnConstants.LOCONETPROTOCOL_TWO);
                } else {
                    log.info("Setting protocol Loconet 1");
                    setLoconet2Supported(LnConstants.LOCONETPROTOCOL_ONE);
                }
            }
            }
        }
    }

    /**
     * Checks a LocoNet message to see if it encodes a DCC "direct function" packet.
     *
     * @param m  a LocoNet Message
     * @return the loco address if the LocoNet message encodes a "direct function" packet,
     * else returns -1
     */
    int getDirectFunctionAddress(LocoNetMessage m) {
        if (m.getOpCode() != LnConstants.OPC_IMM_PACKET) {
            return -1;
        }
        if (m.getElement(1) != 0x0B) {
            return -1;
        }
        if (m.getElement(2) != 0x7F) {
            return -1;
        }
        // Direct packet, check length
        if ((m.getElement(3) & 0x70) < 0x20) {
            return -1;
        }
        int addr = -1;
        // check long address
        if ((m.getElement(4) & 0x01) == 0) { //bit 7=0 short
            addr = (m.getElement(5) & 0xFF);
            if ((m.getElement(4) & 0x01) != 0) {
                addr += 128;  // and high bit
            }
        } else if ((m.getElement(5) & 0x40) == 0x40) { // bit 7 = 1 if bit 6 = 1 then long
            addr = (m.getElement(5) & 0x3F) * 256 + (m.getElement(6) & 0xFF);
            if ((m.getElement(4) & 0x02) != 0) {
                addr += 128;  // and high bit
            }
        } else { // accessory decoder or extended accessory decoder
            addr = (m.getElement(5) & 0x3F);
        }
        return addr;
    }

    /**
     * Extracts a DCC "direct packet" from a LocoNet message, if possible.
     * <p>
     * if this is a direct DCC packet, return as one long
     * else return -1. Packet does not include address bytes.
     *
     * @param m a LocoNet message to be inspected
     * @return an integer containing the bytes of the DCC packet, except the address bytes.
     */
    int getDirectDccPacket(LocoNetMessage m) {
        if (m.getOpCode() != LnConstants.OPC_IMM_PACKET) {
            return -1;
        }
        if (m.getElement(1) != 0x0B) {
            return -1;
        }
        if (m.getElement(2) != 0x7F) {
            return -1;
        }
        // Direct packet, check length
        if ((m.getElement(3) & 0x70) < 0x20) {
            return -1;
        }
        int result = 0;
        int n = (m.getElement(3) & 0xF0) / 16;
        int start;
        int high = m.getElement(4);
        // check long or short address
        if ((m.getElement(4) & 0x01) == 1 && (m.getElement(5) & 0x40) == 0x40 ) {  //long address bit 7 im1 = 1 and bit6 im1 = 1
            start = 7;
            high = high >> 2;
            n = n - 2;
         } else {  //short or accessory
            start = 6;
            high = high >> 1;
            n = n - 1;
        }
        // get result
        for (int i = 0; i < n; i++) {
            result = result * 256 + (m.getElement(start + i) & 0x7F);
            if ((high & 0x01) != 0) {
                result += 128;
            }
            high = high >> 1;
        }
        return result;
    }

    /**
     * Determines if a LocoNet message encodes a direct request to control
     * DCC functions F9 thru F28
     *
     * @param m the LocoNet message to be evaluated
     * @return true if the message is an external DCC packet request for F9-F28,
     *      else false.
     */
    boolean isExtFunctionMessage(LocoNetMessage m) {
        int pkt = getDirectDccPacket(m);
        if (pkt < 0) {
            return false;
        }
        // check F9-12
        if ((pkt & 0xFFFFFF0) == 0xA0) {
            return true;
        }
        // check F13-28
        if ((pkt & 0xFFFFFE00) == 0xDE00) {
            return true;
        }
        return false;
    }

    /**
     * Extracts the LocoNet slot number from a LocoNet message, if possible.
     * <p>
     * Find the slot number that a message references
     * <p>
     * This routine only looks for explicit slot references; it does not, for example,
     * identify a loco address in the message and then work thru the slots to find a
     * slot which references that loco address.
     *
     * @param m LocoNet Message to be inspected
     * @return an integer representing the slot number encoded in the LocoNet
     *          message, or -1 if the message does not contain a slot reference
     */
    public int findSlotFromMessage(LocoNetMessage m) {

        int i = -1;  // find the slot index in the message and store here

        // decode the specific message type and hence slot number
        switch (m.getOpCode()) {
            case LnConstants.OPC_WR_SL_DATA:
            case LnConstants.OPC_SL_RD_DATA:
                i = m.getElement(2);
                break;
            case LnConstants.OPC_EXP_SLOT_MOVE_RE_OPC_IB2_SPECIAL:
                if ( m.getElement(1) == LnConstants.RE_IB2_SPECIAL_FUNCS_TOKEN) {
                    i = m.getElement(2);
                    break;
                }
                i = ( (m.getElement(1) & 0x03 ) *128) + m.getElement(2);
                break;
            case LnConstants.OPC_LOCO_DIRF:
            case LnConstants.OPC_LOCO_SND:
            case LnConstants.OPC_LOCO_SPD:
            case LnConstants.OPC_SLOT_STAT1:
            case LnConstants.OPC_LINK_SLOTS:
            case LnConstants.OPC_UNLINK_SLOTS:
                i = m.getElement(1);
                break;

            case LnConstants.OPC_MOVE_SLOTS:  // No follow on for some moves
                if (m.getElement(1) != 0) {
                    i = m.getElement(1);
                    return i;
                }
                break;
            case LnConstants.OPC_EXP_SEND_FUNCTION_OR_SPEED_AND_DIR:
                i = ( (m.getElement(1) & 0x03 ) *128) + m.getElement(2);
                break;
            case LnConstants.OPC_EXP_RD_SL_DATA:
            case LnConstants.OPC_EXP_WR_SL_DATA:
                //only certain lengths get passed to slot
                if (m.getElement(1) == 21) {
                    i = ( (m.getElement(2) & 0x03 ) *128) + m.getElement(3);
                }
                return i;
            default:
                // nothing here for us
                return i;
        }
        // break gets to here
        return i;
    }

    /**
     * Check CV programming LONG_ACK message byte 1
     * <p>
     * The following methods are for parsing LACK as response to CV programming.
     * It is divided into numerous small methods so that each bit can be
     * overridden for special parsing for individual command station types.
     *
     * @param Byte1 from the LocoNet message
     * @return true if Byte1 encodes a response to a OPC_SL_WRITE or an
     *          Expanded Slot Write
     */
    protected boolean checkLackByte1(int Byte1) {
        if ((Byte1 & 0xEF) == 0x6F) {
            return true;
        } else {
            return false;
        }
    }

    /**
     * Checks the status byte of an OPC_LONG_ACK when performing CV programming
     * operations.
     *
     * @param Byte2 status byte
     * @return True if status byte indicates acceptance of the command, else false.
     */
    protected boolean checkLackTaskAccepted(int Byte2) {
        if (Byte2 == 1 // task accepted
                || Byte2 == 0x23 || Byte2 == 0x2B || Byte2 == 0x6B// added as DCS51 fix
                || Byte2 == 0x7F) {
            return true;
        } else {
            return false;
        }
    }

    /**
     * Checks the OPC_LONG_ACK status byte response to a programming
     * operation.
     *
     * @param Byte2 from the OPC_LONG_ACK message
     * @return true if the programmer returned "busy" else false
     */
    protected boolean checkLackProgrammerBusy(int Byte2) {
        if (Byte2 == 0) {
            return true;
        } else {
            return false;
        }
    }

    /**
     * Checks the OPC_LONG_ACK status byte response to a programming
     * operation to see if the programmer accepted the operation "blindly".
     *
     * @param Byte2 from the OPC_LONG_ACK message
     * @return true if the programmer indicated a "blind operation", else false
     */
    protected boolean checkLackAcceptedBlind(int Byte2) {
        if (Byte2 == 0x40) {
            return true;
        } else {
            return false;
        }
    }

    private boolean acceptAnyLACK = false;
    /**
     * Indicate that the command station LONG_ACK response details can be ignored
     * for this operation.  Typically this is used when accessing Loconet-attached boards.
     */
    public final void setAcceptAnyLACK() {
        acceptAnyLACK = true;
    }

    /**
     * Handles OPC_LONG_ACK replies to programming slot operations.
     *
     * @param m LocoNet message being analyzed
     */
    protected void handleLongAck(LocoNetMessage m) {
        // handle if reply to slot. There's no slot number in the LACK, unfortunately.
        // If this is a LACK to a Slot op, and progState is command pending,
        // assume its for us...
        log.debug("LACK in state {} message: {}", progState, m.toString()); // NOI18N
        if (checkLackByte1(m.getElement(1)) && progState == 1) {
            // in programming state
            if (acceptAnyLACK) {
                // Any form of LACK response from CS is accepted here.
                // Loconet-attached decoders (LOCONETOPSBOARD) receive the program commands
                // directly via loconet and respond as required without needing any CS action,
                // making the details of the LACK response irrelevant.
                if (_progRead || _progConfirm) {
                    // move to commandExecuting state
                    startShortTimer();
                    progState = 2;
                } else {
                    // move to not programming state
                    progState = 0;
                    stopTimer();
                    // allow the target device time to execute then notify ProgListener
                    notifyProgListenerEndAfterDelay();
                }
                acceptAnyLACK = false;      // restore normal state for next operation
            }
            // check status byte
            else if (checkLackTaskAccepted(m.getElement(2))) { // task accepted
                // 'not implemented' (op on main)
                // but BDL16 and other devices can eventually reply, so
                // move to commandExecuting state
                log.debug("LACK accepted, next state 2"); // NOI18N
                if ((_progRead || _progConfirm) && mServiceMode) {
                    startLongTimer();
                } else {
                    startShortTimer();
                }
                progState = 2;
            } else if (checkLackProgrammerBusy(m.getElement(2))) { // task aborted as busy
                // move to not programming state
                progState = 0;
                // notify user ProgListener
                stopTimer();
                notifyProgListenerLack(jmri.ProgListener.ProgrammerBusy);
            } else if (checkLackAcceptedBlind(m.getElement(2))) { // task accepted blind
                if ((_progRead || _progConfirm) && !mServiceMode) { // incorrect Reserved OpSw setting can cause this response to OpsMode Read
                    // just treat it as a normal OpsMode Read response
                    // move to commandExecuting state
                    log.debug("LACK accepted (ignoring incorrect OpSw), next state 2"); // NOI18N
                    startShortTimer();
                    progState = 2;
                } else {
                    // move to not programming state
                    progState = 0;
                    stopTimer();
                    // allow command station time to execute then notify ProgListener
                    notifyProgListenerEndAfterDelay();
                }
            } else { // not sure how to cope, so complain
                log.warn("unexpected LACK reply code {}", m.getElement(2)); // NOI18N
                // move to not programming state
                progState = 0;
                // notify user ProgListener
                stopTimer();
                notifyProgListenerLack(jmri.ProgListener.UnknownError);
            }
        }
    }

    /**
     * Internal method to notify ProgListener after a short delay that the operation is complete.
     * The delay ensures that the target device has completed the operation prior to the notification.
     */
    protected void notifyProgListenerEndAfterDelay() {
        javax.swing.Timer timer = new javax.swing.Timer(postProgDelay, new java.awt.event.ActionListener() {
            @Override
            public void actionPerformed(java.awt.event.ActionEvent e) {
                notifyProgListenerEnd(-1, 0); // no value (e.g. -1), no error status (e.g.0)
            }
        });
        timer.stop();
        timer.setInitialDelay(postProgDelay);
        timer.setRepeats(false);
        timer.start();
    }

    /**
     * Forward Slot-related LocoNet message to the slot.
     *
     * @param m a LocoNet message targeted at a slot
     * @param i the slot number to which the LocoNet message is targeted.
     */
    public void forwardMessageToSlot(LocoNetMessage m, int i) {

        // if here, i holds the slot number, and we expect to be able to parse
        // and have the slot handle the message
        if (i >= _slots.length || i < 0) {
            log.error("Received slot number {} is greater than array length {} Message was {}", // NOI18N
                    i, _slots.length, m.toString()); // NOI18N
            return; // prevents array index out-of-bounds when referencing _slots[i]
        }

        if ( !validateSlotNumber(i)) {
            log.warn("Received slot number {} is not in the slot map, have you defined the wrong cammand station type? Message was {}",
                   i,  m.toString());
        }

        try {
            _slots[i].setSlot(m);
        } catch (LocoNetException e) {
            // must not have been interesting, or at least routed right
            log.error("slot rejected LocoNetMessage {}", m); // NOI18N
            return;
        } catch (Exception e) {
            log.error("Unexplained error _slots[{}].setSlot({})",i,m,e);
            return;
        }
        // notify listeners that slot may have changed
        notify(_slots[i]);
    }

    /**
     * A sort of slot listener which handles loco address requests
     *
     * @param m a LocoNet message
     * @param i the slot to which it is directed
     */
    protected void respondToAddrRequest(LocoNetMessage m, int i) {
        // is called any time a LocoNet message is received.  Note that we do _NOT_ know why a given message happens!

        // if this is OPC_SL_RD_DATA
        if (m.getOpCode() == LnConstants.OPC_SL_RD_DATA || m.getOpCode() == LnConstants.OPC_EXP_RD_SL_DATA ) {
            // yes, see if request exists
            // note that the appropriate _slots[] entry has already been updated
            // to reflect the content of the LocoNet message, so _slots[i]
            // has the locomotive address of this request
            int addr = _slots[i].locoAddr();
            log.debug("LOCO_ADR resp is slot {} for addr {}", i, addr); // NOI18N
            SlotListener l = mLocoAddrHash.get(Integer.valueOf(addr));
            if (l != null) {
                // only notify once per request
                mLocoAddrHash.remove(Integer.valueOf(addr));
                // and send the notification
                log.debug("notify listener"); // NOI18N
                l.notifyChangedSlot(_slots[i]);
            } else {
                log.debug("no request for addr {}", addr); // NOI18N
            }
        }
    }

    /**
     * If it is a slot being sent COMMON,
     *  after a delay, get the new status of the slot
     * If it is a true slot move, not dispatch or null
     *  after a delay, get the new status of the from slot, which varies by CS.
     *  the to slot should come in the reply.
     * @param m a LocoNet message
     * @param i the slot to which it is directed
     */
    protected void getMoreDetailsForSlot(LocoNetMessage m, int i) {
        // is called any time a LocoNet message is received.
        // sets up delayed slot read to update our effected slots to match the CS
        if (m.getOpCode() == LnConstants.OPC_SLOT_STAT1 &&
                ((m.getElement(2) & LnConstants.LOCOSTAT_MASK) == LnConstants.LOCO_COMMON ) ) {
            // Changing a slot to common. Depending on a CS and its OpSw, and throttle speed
            // it could have its status changed a number of ways.
            sendReadSlotDelayed(i,100);
        } else if (m.getOpCode() == LnConstants.OPC_EXP_SLOT_MOVE_RE_OPC_IB2_SPECIAL) {
            boolean isSettingStatus = ((m.getElement(3) & 0b01110000) == 0b01100000);
            if (isSettingStatus) {
                int stat = m.getElement(4);
                if ((stat & LnConstants.LOCOSTAT_MASK) == LnConstants.LOCO_COMMON) {
                    sendReadSlotDelayed(i,100);
                }
            }
            boolean isUnconsisting = ((m.getElement(3) & 0b01110000) == 0b01010000);
            if (isUnconsisting) {
                // read lead slot
                sendReadSlotDelayed(slot(i).getLeadSlot(),100);
            }
            boolean isConsisting = ((m.getElement(3) & 0b01110000) == 0b01000000);
            if (isConsisting) {
                // read 2nd slot
                int slotTwo = ((m.getElement(3) & 0b00000011) * 128 )+ m.getElement(4);
                sendReadSlotDelayed(slotTwo,100);
            }
        } else if (m.getOpCode() == LnConstants.OPC_MOVE_SLOTS) {
            // if a true move get the new from slot status
            // the to slot status is sent in the reply, but not if dispatch or null
            // as those return slot info.
            int slotTwo;
            slotTwo = m.getElement(2);
            if (i != 0 && slotTwo != 0 && i != slotTwo) {
                sendReadSlotDelayed(i,100);
            }
        } else if (m.getOpCode() == LnConstants.OPC_LINK_SLOTS ||
                m.getOpCode() == LnConstants.OPC_UNLINK_SLOTS ) {
            // unlink and link return first slot by not second (to or from)
            // the to slot status is sent in the reply
            int slotTwo;
            slotTwo = m.getElement(2);
            if (i != 0 && slotTwo != 0) {
                sendReadSlotDelayed(slotTwo,100);
            }
       }
    }

    /**
     * Schedule a delayed slot read.
     * @param slotNo - the slot.
     * @param delay - delay in msecs.
     */
    protected void sendReadSlotDelayed(int slotNo, long delay) {
        java.util.TimerTask meterTask = new java.util.TimerTask() {
            int slotNumber = slotNo;

            @Override
            public void run() {
                try {
                    sendReadSlot(slotNumber);
                } catch (Exception e) {
                    log.error("Exception occurred sendReadSlotDelayed:", e);
                }
            }
        };
        jmri.util.TimerUtil.schedule(meterTask, delay);
    }

    /**
     * Handle LocoNet messages related to CV programming operations
     *
     * @param m a LocoNet message
     * @param i the slot toward which the message is destined
     */
    protected void programmerOpMessage(LocoNetMessage m, int i) {

        // start checking for programming operations in slot 124
        if (i == 124) {
            // here its an operation on the programmer slot
            log.debug("Prog Message {} for slot 124 in state {}", // NOI18N
                    m.getOpCodeHex(), progState); // NOI18N
            switch (progState) {
                case 0:   // notProgramming
                    break;
                case 1:   // commandPending
                    // we just sit here waiting for a LACK, handled above
                    break;
                case 2:   // commandExecuting
                    // waiting for slot read, is it present?
                    if (m.getOpCode() == LnConstants.OPC_SL_RD_DATA) {
                        log.debug("  was OPC_SL_RD_DATA"); // NOI18N
                        // yes, this is the end
                        // move to not programming state
                        stopTimer();
                        progState = 0;

                        // parse out value returned
                        int value = -1;
                        int status = 0;
                        if (_progConfirm) {
                            // read command, get value; check if OK
                            value = _slots[i].cvval();
                            if (value != _confirmVal) {
                                status = status | jmri.ProgListener.ConfirmFailed;
                            }
                        }
                        if (_progRead) {
                            // read command, get value
                            value = _slots[i].cvval();
                        }
                        // parse out status
                        if ((_slots[i].pcmd() & LnConstants.PSTAT_NO_DECODER) != 0) {
                            status = (status | jmri.ProgListener.NoLocoDetected);
                        }
                        if ((_slots[i].pcmd() & LnConstants.PSTAT_WRITE_FAIL) != 0) {
                            status = (status | jmri.ProgListener.NoAck);
                        }
                        if ((_slots[i].pcmd() & LnConstants.PSTAT_READ_FAIL) != 0) {
                            status = (status | jmri.ProgListener.NoAck);
                        }
                        if ((_slots[i].pcmd() & LnConstants.PSTAT_USER_ABORTED) != 0) {
                            status = (status | jmri.ProgListener.UserAborted);
                        }

                        // and send the notification
                        notifyProgListenerEnd(value, status);
                    }
                    break;
                default:  // error!
                    log.error("unexpected programming state {}", progState); // NOI18N
                    break;
            }
        }
    }

    ProgrammingMode csOpSwProgrammingMode = new ProgrammingMode(
            "LOCONETCSOPSWMODE",
            Bundle.getMessage("LOCONETCSOPSWMODE"));

    // members for handling the programmer interface

    /**
     * Return a list of ProgrammingModes supported by this interface
     * Types implemented here.
     *
     * @return a List of ProgrammingMode objects containing the supported
     *          programming modes.
     */

    @Override
    @Nonnull
    public List<ProgrammingMode> getSupportedModes() {
        List<ProgrammingMode> ret = new ArrayList<>();
        ret.add(ProgrammingMode.DIRECTBYTEMODE);
        ret.add(ProgrammingMode.PAGEMODE);
        ret.add(ProgrammingMode.REGISTERMODE);
        ret.add(ProgrammingMode.ADDRESSMODE);
        ret.add(csOpSwProgrammingMode);

        return ret;
    }

    /**
     * Remember whether the attached command station needs a sequence sent after
     * programming. The default operation is implemented in doEndOfProgramming
     * and turns power back on by sending a GPON message.
     */
    private boolean mProgEndSequence = false;

    /**
     * Remember whether the attached command station can read from Decoders.
     */
    private boolean mCanRead = true;

    /**
     * Determine whether this Programmer implementation is capable of reading
     * decoder contents. This is entirely determined by the attached command
     * station, not the code here, so it refers to the mCanRead member variable
     * which is recording the known state of that.
     *
     * @return True if reads are possible
     */
    @Override
    public boolean getCanRead() {
        return mCanRead;
    }

    /**
     * Return the write confirm mode implemented by the command station.
     * <p>
     * Service mode always checks for DecoderReply. (The DCS240 also seems to do
     * ReadAfterWrite, but that's not fully understood yet)
     *
     * @param addr This implementation ignores this parameter
     * @return the supported WriteConfirmMode
     */
    @Nonnull
    @Override
    public Programmer.WriteConfirmMode getWriteConfirmMode(String addr) { return WriteConfirmMode.DecoderReply; }

    /**
     * Set the command station type to one of the known types in the
     * {@link LnCommandStationType} enum.
     *
     * @param value contains the command station type
     */
    public void setCommandStationType(LnCommandStationType value) {
        commandStationType = value;
        mCanRead = value.getCanRead();
        mProgEndSequence = value.getProgPowersOff();
        slotMap = commandStationType.getSlotMap();

        loadSlots(false);

        // We will scan the slot table every 0.3 s for in-use slots that are stale
        final int slotScanDelay = 300; // Must be short enough that 128 can be scanned in 90 seconds, see checkStaleSlots()
        staleSlotCheckTimer = new javax.swing.Timer(slotScanDelay, new java.awt.event.ActionListener() {
            @Override
            public void actionPerformed(java.awt.event.ActionEvent e) {
                checkStaleSlots();
            }
        });

        staleSlotCheckTimer.setRepeats(true);
        staleSlotCheckTimer.setInitialDelay(30000);  // wait a bit at startup
        staleSlotCheckTimer.start();

    }

    LocoNetThrottledTransmitter throttledTransmitter = null;
    boolean mTurnoutNoRetry = false;

    /**
     * Provide a ThrottledTransmitter for sending immediate packets.
     *
     * @param value contains a LocoNetThrottledTransmitter object
     * @param m contains a boolean value indicating mTurnoutNoRetry
     */
    public void setThrottledTransmitter(LocoNetThrottledTransmitter value, boolean m) {
        throttledTransmitter = value;
        mTurnoutNoRetry = m;
    }

    /**
     * Get the command station type.
     *
     * @return an LnCommandStationType object
     */
    public LnCommandStationType getCommandStationType() {
        return commandStationType;
    }

    protected LnCommandStationType commandStationType = null;

    /**
     * Internal routine to handle a timeout.
     */
    @Override
    synchronized protected void timeout() {
        log.debug("timeout fires in state {}", progState); // NOI18N

        if (progState != 0) {
            // we're programming, time to stop
            log.debug("timeout while programming"); // NOI18N

            // perhaps no communications present? Fail back to end of programming
            progState = 0;
            // and send the notification; error code depends on state
            if (progState == 2 && !mServiceMode) { // ops mode command executing,
                // so did talk to command station at first
                notifyProgListenerEnd(_slots[124].cvval(), jmri.ProgListener.NoAck);
            } else {
                // all others
                notifyProgListenerEnd(_slots[124].cvval(), jmri.ProgListener.FailedTimeout);
                // might be leaving power off, but that's currently up to user to fix
            }
            acceptAnyLACK = false;      // ensure cleared if timed out without getting a LACK
        }
    }

    int progState = 0;
    // 1 is commandPending
    // 2 is commandExecuting
    // 0 is notProgramming
    boolean _progRead = false;
    boolean _progConfirm = false;
    int _confirmVal;
    boolean mServiceMode = true;

    /**
     * Write a CV via Ops Mode programming.
     *
     * @param CVname CV number
     * @param val value to write to the CV
     * @param p programmer
     * @param addr address of decoder
     * @param longAddr true if the address is a long address
     * @throws jmri.ProgrammerException if an unsupported programming mode is exercised
     */
    public void writeCVOpsMode(String CVname, int val, jmri.ProgListener p,
            int addr, boolean longAddr) throws jmri.ProgrammerException {
        final int CV = Integer.parseInt(CVname);
        lopsa = addr & 0x7f;
        hopsa = (addr / 128) & 0x7f;
        mServiceMode = false;
        doWrite(CV, val, p, 0x67);  // ops mode byte write, with feedback
    }

    /**
     * Write a CV via the Service Mode programmer.
     *
     * @param cvNum CV id as String
     * @param val value to write to the CV
     * @param p programmer
     * @throws jmri.ProgrammerException if an unsupported programming mode is exercised
     */
    @Override
    public void writeCV(String cvNum, int val, jmri.ProgListener p) throws jmri.ProgrammerException {
        log.debug("writeCV(string): cvNum={}, value={}", cvNum, val);
        if (getMode().equals(csOpSwProgrammingMode)) {
            log.debug("cvOpSw mode write!");
            // handle Command Station OpSw programming here
            String[] parts = cvNum.split("\\.");
            if ((parts[0].equals("csOpSw")) && (parts.length==2)) {
                if (csOpSwAccessor == null) {
                    csOpSwAccessor = new CsOpSwAccess(adaptermemo, p);
                } else {
                    csOpSwAccessor.setProgrammerListener(p);
                }
                // perform the CsOpSwMode read access
                log.debug("going to try the opsw access");
                csOpSwAccessor.writeCsOpSw(cvNum, val, p);
                return;

            } else {
                log.warn("rejecting the cs opsw access account unsupported CV name format");
                // unsupported format in "cv" name. Signal an error
                notifyProgListenerEnd(p, 1, ProgListener.SequenceError);
                return;

            }
        } else {
            // regular CV case
            int CV = Integer.parseInt(cvNum);

            lopsa = 0;
            hopsa = 0;
            mServiceMode = true;
            // parse the programming command
            int pcmd = 0x43;       // LPE implies 0x40, but 0x43 is observed
            if (getMode().equals(ProgrammingMode.PAGEMODE)) {
                pcmd = pcmd | 0x20;
            } else if (getMode().equals(ProgrammingMode.DIRECTBYTEMODE)) {
                pcmd = pcmd | 0x28;
            } else if (getMode().equals(ProgrammingMode.REGISTERMODE)
                    || getMode().equals(ProgrammingMode.ADDRESSMODE)) {
                pcmd = pcmd | 0x10;
            } else {
                throw new jmri.ProgrammerException("mode not supported"); // NOI18N
            }

            doWrite(CV, val, p, pcmd);
        }
    }

    /**
     * Perform a write a CV via the Service Mode programmer.
     *
     * @param CV CV number
     * @param val value to write to the CV
     * @param p programmer
     * @param pcmd programming command
     * @throws jmri.ProgrammerException if an unsupported programming mode is exercised
     */
    public void doWrite(int CV, int val, jmri.ProgListener p, int pcmd) throws jmri.ProgrammerException {
        log.debug("writeCV: {}", CV); // NOI18N

        stopEndOfProgrammingTimer();  // still programming, so no longer waiting for power off

        useProgrammer(p);
        _progRead = false;
        _progConfirm = false;
        // set commandPending state
        progState = 1;

        // format and send message
        startShortTimer();
        tc.sendLocoNetMessage(progTaskStart(pcmd, val, CV, true));
    }

    /**
     * Confirm a CV via the OpsMode programmer.
     *
     * @param CVname a String containing the CV name
     * @param val expected value
     * @param p programmer
     * @param addr address of loco to write to
     * @param longAddr true if addr is a long address
     * @throws jmri.ProgrammerException if an unsupported programming mode is exercised
     */
    public void confirmCVOpsMode(String CVname, int val, jmri.ProgListener p,
            int addr, boolean longAddr) throws jmri.ProgrammerException {
        int CV = Integer.parseInt(CVname);
        lopsa = addr & 0x7f;
        hopsa = (addr / 128) & 0x7f;
        mServiceMode = false;
        doConfirm(CV, val, p, 0x2F);  // although LPE implies 0x2C, 0x2F is observed
    }

    /**
     * Confirm a CV via the Service Mode programmer.
     *
     * @param CVname a String containing the CV name
     * @param val expected value
     * @param p programmer
     * @throws jmri.ProgrammerException if an unsupported programming mode is exercised
     */
    @Override
    public void confirmCV(String CVname, int val, jmri.ProgListener p) throws jmri.ProgrammerException {
        int CV = Integer.parseInt(CVname);
        lopsa = 0;
        hopsa = 0;
        mServiceMode = true;
        if (getMode().equals(csOpSwProgrammingMode)) {
            log.debug("cvOpSw mode!");
            //handle Command Station OpSw programming here
            String[] parts = CVname.split("\\.");
            if ((parts[0].equals("csOpSw")) && (parts.length==2)) {
                if (csOpSwAccessor == null) {
                    csOpSwAccessor = new CsOpSwAccess(adaptermemo, p);
                } else {
                    csOpSwAccessor.setProgrammerListener(p);
                }
                // perform the CsOpSwMode read access
                log.debug("going to try the opsw access");
                csOpSwAccessor.readCsOpSw(CVname, p);
                return;
            } else {
                log.warn("rejecting the cs opsw access account unsupported CV name format");
                // unsupported format in "cv" name.  Signal an error.
                notifyProgListenerEnd(p, 1, ProgListener.SequenceError);
                return;
            }
        }

        // parse the programming command
        int pcmd = 0x03;       // LPE implies 0x00, but 0x03 is observed
        if (getMode().equals(ProgrammingMode.PAGEMODE)) {
            pcmd = pcmd | 0x20;
        } else if (getMode().equals(ProgrammingMode.DIRECTBYTEMODE)) {
            pcmd = pcmd | 0x28;
        } else if (getMode().equals(ProgrammingMode.REGISTERMODE)
                || getMode().equals(ProgrammingMode.ADDRESSMODE)) {
            pcmd = pcmd | 0x10;
        } else {
            throw new jmri.ProgrammerException("mode not supported"); // NOI18N
        }

        doConfirm(CV, val, p, pcmd);
    }

    /**
     * Perform a confirm operation of a CV via the Service Mode programmer.
     *
     * @param CV the CV number
     * @param val expected value
     * @param p programmer
     * @param pcmd programming command
     * @throws jmri.ProgrammerException if an unsupported programming mode is exercised
     */
    public void doConfirm(int CV, int val, ProgListener p,
            int pcmd) throws jmri.ProgrammerException {

        log.debug("confirmCV: {}, val: {}", CV, val); // NOI18N

        stopEndOfProgrammingTimer();  // still programming, so no longer waiting for power off

        useProgrammer(p);
        _progRead = false;
        _progConfirm = true;
        _confirmVal = val;

        // set commandPending state
        progState = 1;

        // format and send message
        startShortTimer();
        tc.sendLocoNetMessage(progTaskStart(pcmd, val, CV, false));
    }

    int hopsa; // high address for CV read/write
    int lopsa; // low address for CV read/write

    CsOpSwAccess csOpSwAccessor;

    @Override
    public void readCV(String cvNum, jmri.ProgListener p) throws jmri.ProgrammerException {
        readCV(cvNum, p, 0);
    }

    /**
     * Read a CV via the OpsMode programmer.
     *
     * @param cvNum a String containing the CV number
     * @param p programmer
     * @param startVal initial "guess" for value of CV, can improve speed if used
     * @throws jmri.ProgrammerException if an unsupported programming mode is exercised
     */
    @Override
    public void readCV(String cvNum, jmri.ProgListener p, int startVal) throws jmri.ProgrammerException {
        log.debug("readCV(string): cvNum={}, startVal={}, mode={}", cvNum, startVal, getMode());
        if (getMode().equals(csOpSwProgrammingMode)) {
            log.debug("cvOpSw mode!");
            //handle Command Station OpSw programming here
            String[] parts = cvNum.split("\\.");
            if ((parts[0].equals("csOpSw")) && (parts.length==2)) {
                if (csOpSwAccessor == null) {
                    csOpSwAccessor = new CsOpSwAccess(adaptermemo, p);
                } else {
                    csOpSwAccessor.setProgrammerListener(p);
                }
                // perform the CsOpSwMode read access
                log.debug("going to try the opsw access");
                csOpSwAccessor.readCsOpSw(cvNum, p);
                return;

            } else {
                log.warn("rejecting the cs opsw access account unsupported CV name format");
                // unsupported format in "cv" name.  Signal an error.
                notifyProgListenerEnd(p, 1, ProgListener.SequenceError);
                return;

            }
        } else {
            // regular integer address for DCC form
            int CV = Integer.parseInt(cvNum);

            lopsa = 0;
            hopsa = 0;
            mServiceMode = true;
            // parse the programming command
            int pcmd = 0x03;       // LPE implies 0x00, but 0x03 is observed
            if (getMode().equals(ProgrammingMode.PAGEMODE)) {
                pcmd = pcmd | 0x20;
            } else if (getMode().equals(ProgrammingMode.DIRECTBYTEMODE)) {
                pcmd = pcmd | 0x28;
            } else if (getMode().equals(ProgrammingMode.REGISTERMODE)
                    || getMode().equals(ProgrammingMode.ADDRESSMODE)) {
                pcmd = pcmd | 0x10;
            } else {
                throw new jmri.ProgrammerException("mode not supported"); // NOI18N
            }

            doRead(CV, p, pcmd, startVal);

        }
    }

    /**
     * Invoked by LnOpsModeProgrammer to start an ops-mode read operation.
     *
     * @param CVname       Which CV to read
     * @param p        Who to notify on complete
     * @param addr     Address of the locomotive
     * @param longAddr true if a long address, false if short address
     * @throws jmri.ProgrammerException if an unsupported programming mode is exercised
     */
    public void readCVOpsMode(String CVname, jmri.ProgListener p, int addr, boolean longAddr) throws jmri.ProgrammerException {
        final int CV = Integer.parseInt(CVname);
        lopsa = addr & 0x7f;
        hopsa = (addr / 128) & 0x7f;
        mServiceMode = false;
        doRead(CV, p, 0x2F, 0);  // although LPE implies 0x2C, 0x2F is observed
    }

    /**
     * Perform a CV Read.
     *
     * @param CV the CV number
     * @param p programmer
     * @param progByte programming command
     * @param startVal initial "guess" for value of CV, can improve speed if used
     * @throws jmri.ProgrammerException if an unsupported programming mode is exercised
     */
    void doRead(int CV, jmri.ProgListener p, int progByte, int startVal) throws jmri.ProgrammerException {

        log.debug("readCV: {} with startVal: {}", CV, startVal); // NOI18N

        stopEndOfProgrammingTimer();  // still programming, so no longer waiting for power off

        useProgrammer(p);
        _progRead = true;
        _progConfirm = false;
        // set commandPending state
        progState = 1;

        // format and send message
        startShortTimer();
//        tc.sendLocoNetMessage(progTaskStart(progByte, 0, CV, false));
        tc.sendLocoNetMessage(progTaskStart(progByte, startVal, CV, false));
    }

    private jmri.ProgListener _usingProgrammer = null;

    // internal method to remember who's using the programmer
    protected void useProgrammer(jmri.ProgListener p) throws jmri.ProgrammerException {
        // test for only one!
        if (_usingProgrammer != null && _usingProgrammer != p) {

            log.info("programmer already in use by {}", _usingProgrammer); // NOI18N

            throw new jmri.ProgrammerException("programmer in use"); // NOI18N
        } else {
            _usingProgrammer = p;
            return;
        }
    }

    /**
     * Internal method to create the LocoNetMessage for programmer task start.
     *
     * @param pcmd programmer command
     * @param val value to be used
     * @param cvnum CV number
     * @param write true if write, else false
     * @return a LocoNet message containing a programming task start operation
     */
    protected LocoNetMessage progTaskStart(int pcmd, int val, int cvnum, boolean write) {

        int addr = cvnum - 1;    // cvnum is in human readable form; addr is what's sent over LocoNet

        LocoNetMessage m = new LocoNetMessage(14);

        m.setOpCode(LnConstants.OPC_WR_SL_DATA);
        m.setElement(1, 0x0E);
        m.setElement(2, LnConstants.PRG_SLOT);

        m.setElement(3, pcmd);

        // set zero, then HOPSA, LOPSA, TRK
        m.setElement(4, 0);
        m.setElement(5, hopsa);
        m.setElement(6, lopsa);
        m.setElement(7, 0);  // TRK was 0, then 7 for PR2, now back to zero

        // store address in CVH, CVL. Note CVH format is truely wierd...
        m.setElement(8, ((addr & 0x300)>>4) | ((addr & 0x80) >> 7) | ((val & 0x80) >> 6));
        m.setElement(9, addr & 0x7F);

        // store low bits of CV value
        m.setElement(10, val & 0x7F);

        // throttle ID
        m.setElement(11, 0x7F);
        m.setElement(12, 0x7F);
        return m;
    }

    /**
     * Internal method to notify of the final result.
     *
     * @param value  The cv value to be returned
     * @param status The error code, if any
     */
    protected void notifyProgListenerEnd(int value, int status) {
        log.debug("  notifyProgListenerEnd with {}, {} and _usingProgrammer = {}", value, status, _usingProgrammer); // NOI18N
        // (re)start power timer
        restartEndOfProgrammingTimer();
        // and send the reply
        ProgListener p = _usingProgrammer;
        _usingProgrammer = null;
        if (p != null) {
            sendProgrammingReply(p, value, status);
        }
    }

    /**
     * Internal method to notify of the LACK result. This is a separate routine
     * from nPLRead in case we need to handle something later.
     *
     * @param status The error code, if any
     */
    protected void notifyProgListenerLack(int status) {
        // (re)start power timer
        restartEndOfProgrammingTimer();
        // and send the reply
        sendProgrammingReply(_usingProgrammer, -1, status);
        _usingProgrammer = null;
    }

    /**
     * Internal routine to forward a programming reply. This is delayed to
     * prevent overruns of the command station.
     *
     * @param p a ProgListener object
     * @param value  the value to return
     * @param status The error code, if any
     */
    protected void sendProgrammingReply(ProgListener p, int value, int status) {
        int delay = serviceModeReplyDelay;  // value in service mode
        if (!mServiceMode) {
            delay = opsModeReplyDelay;  // value in ops mode
        }

        // delay and run on GUI thread
        javax.swing.Timer timer = new javax.swing.Timer(delay, new java.awt.event.ActionListener() {
            @Override
            public void actionPerformed(java.awt.event.ActionEvent e) {
                notifyProgListenerEnd(p, value, status);
            }
        });
        timer.setInitialDelay(delay);
        timer.setRepeats(false);
        timer.start();
    }

    /**
     * Internal routine to stop end-of-programming timer, as another programming
     * operation has happened.
     */
    protected void stopEndOfProgrammingTimer() {
        if (mPowerTimer != null) {
            mPowerTimer.stop();
        }
    }

    /**
     * Internal routine to handle timer restart if needed to restore power. This
     * is only needed in service mode.
     */
    protected void restartEndOfProgrammingTimer() {
        final int delay = 10000;
        if (mProgEndSequence) {
            if (mPowerTimer == null) {
                mPowerTimer = new javax.swing.Timer(delay, new java.awt.event.ActionListener() {
                    @Override
                    public void actionPerformed(java.awt.event.ActionEvent e) {
                        doEndOfProgramming();
                    }
                });
            }
            mPowerTimer.stop();
            mPowerTimer.setInitialDelay(delay);
            mPowerTimer.setRepeats(false);
            mPowerTimer.start();
        }
    }

    /**
     * Internal routine to handle a programming timeout by turning power off.
     */
    synchronized protected void doEndOfProgramming() {
        if (progState == 0) {
             if ( mServiceMode ) {
                // finished service-track programming, time to power on
                log.debug("end service-mode programming: turn power on"); // NOI18N
                try {
                    jmri.InstanceManager.getDefault(jmri.PowerManager.class).setPower(jmri.PowerManager.ON);
                } catch (jmri.JmriException e) {
                    log.error("exception during power on at end of programming", e); // NOI18N
                }
            } else {
                log.debug("end ops-mode programming: no power change"); // NOI18N
            }
        }
    }

    javax.swing.Timer mPowerTimer = null;

    ReadAllSlots_Helper _rAS = null;

    /**
     * Start the process of checking each slot for contents.
     * <p>
     * This is not invoked by this class, but can be invoked from elsewhere to
     * start the process of scanning all slots to update their contents.
     *
     * If an instance is already running then the request is ignored
     *
     * @param inputSlotMap array of from to pairs
     * @param interval ms between slt rds
     */
    synchronized public void update(List<SlotMapEntry> inputSlotMap, int interval) {
        if (_rAS == null) {
            _rAS = new ReadAllSlots_Helper(  inputSlotMap, interval);
            jmri.util.ThreadingUtil.newThread(_rAS, "Read All Slots ").start();
        } else {
            if (!_rAS.isRunning()) {
                jmri.util.ThreadingUtil.newThread(_rAS, "Read All Slots ").start();
            }
        }
    }

    /**
     * Checks slotNum valid for slot map
     *
     * @param slotNum the slot number
     * @return true if it is
     */
    private boolean validateSlotNumber(int slotNum) {
        for (SlotMapEntry item : slotMap) {
            if (slotNum >= item.getFrom() && slotNum <= item.getTo()) {
                return true;
            }
        }
        return false;
    }

    public void update() {
        update(slotMap, slotScanInterval);
    }

    /**
     * Send a message requesting the data from a particular slot.
     *
     * @param slot Slot number
     */
    public void sendReadSlot(int slot) {
        LocoNetMessage m = new LocoNetMessage(4);
        m.setOpCode(LnConstants.OPC_RQ_SL_DATA);
        m.setElement(1, slot & 0x7F);
        // one is always short
        // THis gets a little akward, slots 121 thru 127 incl. seem to always old slots.
        // All slots gt 127 are always expanded format.
        if ( slot > 127 || ( ( slot > 0 && slot < 121 ) && loconetProtocol == LnConstants.LOCONETPROTOCOL_TWO ) ) {
            m.setElement(2, (slot / 128 ) & 0b00000111 | 0x40 );
        }
        tc.sendLocoNetMessage(m);
    }

    protected int nextReadSlot = 0;

    /**
     * Continue the sequence of reading all slots.
     * @param toSlot index of the next slot to read
     * @param interval wait time before operation, milliseconds
     */
    synchronized protected void readNextSlot(int toSlot, int interval) {
        // send info request
        sendReadSlot(nextReadSlot++);

        // schedule next read if needed
        if (nextReadSlot < toSlot) {
            javax.swing.Timer t = new javax.swing.Timer(interval, new java.awt.event.ActionListener() {
                @Override
                public void actionPerformed(java.awt.event.ActionEvent e) {
                    readNextSlot(toSlot,interval);
                }
            });
            t.setRepeats(false);
            t.start();
        }
    }

    /**
     * Provide a snapshot of the slots in use.
     * <p>
     * Note that the count of "in-use" slots may be somewhat misleading,
     * as slots in the "common" state can be controlled and are occupying
     * a slot in a meaningful way.
     *
     * @return the count of in-use LocoNet slots
     */
    public int getInUseCount() {
        int result = 0;
        for (int i = 0; i <= 120; i++) {
            if (slot(i).slotStatus() == LnConstants.LOCO_IN_USE) {
                result++;
            }
        }
        return result;
    }

    /**
     * Set the system connection memo.
     *
     * @param memo a LocoNetSystemConnectionMemo
     */
    public void setSystemConnectionMemo(LocoNetSystemConnectionMemo memo) {
        adaptermemo = memo;
    }

    LocoNetSystemConnectionMemo adaptermemo;

    /**
     * Get the "user name" for the slot manager connection, from the memo.
     *
     * @return the connection's user name or "LocoNet" if the memo
     * does not exist
     */
    @Override
    public String getUserName() {
        if (adaptermemo == null) {
            return "LocoNet"; // NOI18N
        }
        return adaptermemo.getUserName();
    }

    /**
     * Return the memo "system prefix".
     *
     * @return the system prefix or "L" if the memo
     * does not exist
     */
    @Override
    public String getSystemPrefix() {
        if (adaptermemo == null) {
            return "L";
        }
        return adaptermemo.getSystemPrefix();
    }

    boolean transpondingAvailable = false;
    public void setTranspondingAvailable(boolean val) { transpondingAvailable = val; }
    public boolean getTranspondingAvailable() { return transpondingAvailable; }

    /**
     *
     * @param val If false then we only use protocol one.
     */
    public void setLoconetProtocolAutoDetect(boolean val) {
        if (!val) {
            loconetProtocol = LnConstants.LOCONETPROTOCOL_ONE;
        }
    }

    /**
     * Get the memo.
     *
     * @return the memo
     */
    public LocoNetSystemConnectionMemo getSystemConnectionMemo() {
        return adaptermemo;
    }

    /**
     * Dispose of this by stopped it's ongoing actions
     */
    @Override
    public void dispose() {
        if (staleSlotCheckTimer != null) {
            staleSlotCheckTimer.stop();
        }
    }

    // initialize logging
    private final static Logger log = LoggerFactory.getLogger(SlotManager.class);

    // Read all slots
    class ReadAllSlots_Helper implements Runnable {

        ReadAllSlots_Helper(List<SlotMapEntry> inputSlotMap, int interval) {
            this.interval = interval;
        }

        private int interval;
        private boolean abort = false;
        private boolean isRunning = false;

        /**
         * Aborts current run
         */
        public void setAbort() {
            abort = true;
        }

        /**
         * Gets the current stae of the run.
         * @return true if running
         */
        public boolean isRunning() {
            return isRunning;
        }

        @Override
        public void run() {
            abort = false;
            isRunning = true;
            // read all slots that are not of unknown type
            for (int slot = 0; slot < getNumSlots() && !abort; slot++) {
                if (_slots[slot].getSlotType() != SlotType.UNKNOWN) {
                    sendReadSlot(slot);
                    try {
                        Thread.sleep(this.interval);
                    } catch (Exception ex) {
                        // just abort
                        abort = true;
                        break;
                    }
                }
            }
            isRunning = false;
        }
    }

}<|MERGE_RESOLUTION|>--- conflicted
+++ resolved
@@ -56,36 +56,13 @@
     static public int postProgDelay = 100; // this is public to allow changes via script
 
     public int slotScanInterval = 50; // this is public to allow changes via script and tests
-<<<<<<< HEAD
-=======
+
 
     public int serviceModeReplyDelay = 20;  // this is public to allow changes via script and tests
 
     public int opsModeReplyDelay = 100;  // this is public to allow changes via script and tests. Adjusted by UsbDcs210PlusAdapter
 
-    /**
-     * slotMapEntry - a from to pair of slot numbers defining a valid range of loco/system slots
-     * TODO add slottype, eg systemslot, std slot, expanded slot etc
-     * @author sg
-     *
-     */
-    static public class SlotMapEntry {
-        public SlotMapEntry(int from, int to) {
-            fromSlot = from;
-            toSlot = to;
-        }
-        int fromSlot;
-        int toSlot;
-        public int getFrom() {
-            return fromSlot;
-        }
-        public int getTo() {
-            return toSlot;
-        }
-    }
->>>>>>> bf714fd2
-
-    /**
+     /**
      * a Map of the CS slots.
      */
     public List<SlotMapEntry> slotMap = new ArrayList<SlotMapEntry>();

package jmri.jmrix.loconet;

import java.util.ArrayList;
import java.util.Hashtable;
import java.util.List;
import java.util.Vector;
import javax.annotation.Nonnull;
import jmri.CommandStation;
import jmri.ProgListener;
import jmri.Programmer;
import jmri.ProgrammingMode;
import jmri.jmrix.AbstractProgrammer;
import org.slf4j.Logger;
import org.slf4j.LoggerFactory;

/**
 * Controls a collection of slots, acting as the counter-part of a LocoNet
 * command station.
 * <p>
 * A SlotListener can register to hear changes. By registering here, the
 * SlotListener is saying that it wants to be notified of a change in any slot.
 * Alternately, the SlotListener can register with some specific slot, done via
 * the LocoNetSlot object itself.
 * <p>
 * Strictly speaking, functions 9 through 28 are not in the actual slot, but
 * it's convenient to imagine there's an "extended slot" and keep track of them
 * here. This is a partial implementation, though, because setting is still done
 * directly in {@link LocoNetThrottle}. In particular, if this slot has not been
 * read from the command station, the first message directly setting F9 through
 * F28 will not have a place to store information. Instead, it will trigger a
 * slot read, so the following messages will be properly handled.
 * <p>
 * Some of the message formats used in this class are Copyright Digitrax, Inc.
 * and used with permission as part of the JMRI project. That permission does
 * not extend to uses in other software products. If you wish to use this code,
 * algorithm or these message formats outside of JMRI, please contact Digitrax
 * Inc for separate permission.
 * <p>
 * This Programmer implementation is single-user only. It's not clear whether
 * the command stations can have multiple programming requests outstanding (e.g.
 * service mode and ops mode, or two ops mode) at the same time, but this code
 * definitely can't.
 *
 * @author Bob Jacobsen Copyright (C) 2001, 2003
 * @author B. Milhaupt, Copyright (C) 2018
 */
public class SlotManager extends AbstractProgrammer implements LocoNetListener, CommandStation {

    /**
     * Time to wait after programming operation complete on LocoNet
     * before reporting completion and hence starting next operation
     */
    static public int postProgDelay = 100; // this is public to allow changes via script

    /**
     * Constructor for a SlotManager on a given TrafficController.
     *
     * @param tc Traffic Controller to be used by SlotManager for communication
     *          with LocoNet
     */
    public SlotManager(LnTrafficController tc) {
        this.tc = tc;
        // change timeout values from AbstractProgrammer superclass
        LONG_TIMEOUT = 180000;  // Fleischmann command stations take forever
        SHORT_TIMEOUT = 8000;   // DCS240 reads

        loadSlots();

        // listen to the LocoNet
        tc.addLocoNetListener(~0, this);

        // We will scan the slot table every 10 s for in-use slots that are stale
        final int slotScanDelay = 10000; // 10 seconds; must be less than 90, see checkStaleSlots()
        staleSlotCheckTimer = new javax.swing.Timer(slotScanDelay, new java.awt.event.ActionListener() {
            @Override
            public void actionPerformed(java.awt.event.ActionEvent e) {
                checkStaleSlots();
            }
        }
        );

        staleSlotCheckTimer.setRepeats(true);
        staleSlotCheckTimer.setInitialDelay(3*slotScanDelay);  // wait a bit more at startup
        staleSlotCheckTimer.start();
    }

    /**
     * Initialize the slots array.
     */
    protected void loadSlots() {
        // initialize slot array
        for (int i = 0; i < NUM_SLOTS; i++) {
            _slots[i] = new LocoNetSlot(i);
        }
    }

    protected LnTrafficController tc;

    /**
     * Send a DCC packet to the rails. This implements the CommandStation
     * interface.  This mechanism can pass any valid NMRA packet of up to
     * 6 data bytes (including the error-check byte).
     *
     * When available, these messages are forwarded to LocoNet using a
     * "throttledTransmitter".  This decreases the speed with which these
     * messages are sent, resulting in lower throughput, but fewer
     * rejections by the command station on account of "buffer-overflow".
     *
     * @param packet - the data bytes of the raw NMRA packet to be sent.  The
     *          "error check" byte must be included, even though the LocoNet
     *          message will not include that byte; the command station
     *          will re-create the error byte from the bytes encoded in
     *          the LocoNet message.  LocoNet is unable to propagate packets
     *          longer than 6 bytes (including the error-check byte).
     *
     * @param sendCount - the total number of times the packet is to be
     *          sent on the DCC track signal (not LocoNet!).  Valid range is
     *          between 1 and 8.  sendCount will be forced to this range if it
     *          is outside of this range.
     */
    @Override
    public boolean sendPacket(byte[] packet, int sendCount) {
        if (sendCount > 8) {
            log.warn("Ops Mode Accessory Packet 'Send count' reduced from {} to 8.", sendCount); // NOI18N
            sendCount = 8;
        }
        if (sendCount < 1) {
            log.warn("Ops Mode Accessory Packet 'Send count' of {} is illegal and is forced to 1.", sendCount); // NOI18N
            sendCount = 1;
        }
        if (packet.length <= 1) {
            log.error("Invalid DCC packet length: {}", packet.length); // NOI18N
        }
        if (packet.length > 6) {
            log.error("DCC packet length is too great: {} bytes were passed; ignoring the request. ", packet.length); // NOI18N
        }

        LocoNetMessage m = new LocoNetMessage(11);
        m.setElement(0, LnConstants.OPC_IMM_PACKET);
        m.setElement(1, 0x0B);
        m.setElement(2, 0x7F);
        // the incoming packet includes a check byte that's not included in LocoNet packet
        int length = packet.length - 1;

        m.setElement(3, ((sendCount - 1) & 0x7) + 16 * (length & 0x7));

        int highBits = 0;
        if (length >= 1 && ((packet[0] & 0x80) != 0)) {
            highBits |= 0x01;
        }
        if (length >= 2 && ((packet[1] & 0x80) != 0)) {
            highBits |= 0x02;
        }
        if (length >= 3 && ((packet[2] & 0x80) != 0)) {
            highBits |= 0x04;
        }
        if (length >= 4 && ((packet[3] & 0x80) != 0)) {
            highBits |= 0x08;
        }
        if (length >= 5 && ((packet[4] & 0x80) != 0)) {
            highBits |= 0x10;
        }
        m.setElement(4, highBits);

        m.setElement(5, 0);
        m.setElement(6, 0);
        m.setElement(7, 0);
        m.setElement(8, 0);
        m.setElement(9, 0);
        for (int i = 0; i < packet.length - 1; i++) {
            m.setElement(5 + i, packet[i] & 0x7F);
        }

        if (throttledTransmitter != null) {
            throttledTransmitter.sendLocoNetMessage(m);
        } else {
            tc.sendLocoNetMessage(m);
        }
        return true;
    }

    final static protected int NUM_SLOTS = 128;
    /**
     * Information on slot state is stored in an array of LocoNetSlot objects.
     * This is declared final because we never need to modify the array itself,
     * just its contents.
     */
    final protected LocoNetSlot _slots[] = new LocoNetSlot[NUM_SLOTS];

    /**
     * Access the information in a specific slot. Note that this is a mutable
     * access, so that the information in the LocoNetSlot object can be changed.
     *
     * @param i Specific slot, counted starting from zero.
     * @return The Slot object
     */
    public LocoNetSlot slot(int i) {
        return _slots[i];
    }

    /**
     * Obtain a slot for a particular loco address.
     * <p>
     * This requires access to the command station, even if the locomotive
     * address appears in the current contents of the slot array, to ensure that
     * our local image is up-to-date.
     * <p>
     * This method sends an info request. When the echo of this is returned from
     * the LocoNet, the next slot-read is recognized as the response.
     * <p>
     * The object that's looking for this information must provide a
     * SlotListener to notify when the slot ID becomes available.
     * <p>
     * The SlotListener is not subscribed for slot notifications; it can do that
     * later if it wants. We don't currently think that's a race condition.
     *
     * @param i Specific slot, counted starting from zero.
     * @param l The SlotListener to notify of the answer.
     */
    public void slotFromLocoAddress (int i, SlotListener l) {
        // store connection between this address and listener for later
        mLocoAddrHash.put(Integer.valueOf(i), l);

        // send info request
        LocoNetMessage m = new LocoNetMessage(4);
        m.setOpCode(LnConstants.OPC_LOCO_ADR);  // OPC_LOCO_ADR
        m.setElement(1, (i / 128) & 0x7F);
        m.setElement(2, i & 0x7F);
        tc.sendLocoNetMessage(m);
    }

    javax.swing.Timer staleSlotCheckTimer = null;

    /**
     * Scan the slot array looking for slots that are in-use but have
     * not had any updates in over 90s and issue a read slot request to update
     * their state as the command station may have purged or stopped updating
     * the slot without telling us via a LocoNet message.
     * <p>
     * This is intended to be called from the staleSlotCheckTimer
     */
    private void checkStaleSlots() {
        long staleTimeout = System.currentTimeMillis() - 90000;  // 90 seconds ago
        LocoNetSlot slot;

        // We will just check the normal loco slots 1 to 120
        for (int i = 1; i <= 120; i++) {
            slot = _slots[i];
            if ((slot.slotStatus() == LnConstants.LOCO_IN_USE)
                    && (slot.getLastUpdateTime() <= staleTimeout)) {
                sendReadSlot(i);
            }
        }
    }

    /**
     * Provide a mapping between locomotive addresses and the SlotListener
     * that's interested in them.
     */
    Hashtable<Integer, SlotListener> mLocoAddrHash = new Hashtable<>();

    // data members to hold contact with the slot listeners
    final private Vector<SlotListener> slotListeners = new Vector<>();

    /**
     * Add a slot listener, if it is not already registered
     * <p>
     * The slot listener will be invoked every time a slot changes state.
     * <p>
     * @param l Slot Listener to be added
     */
    public synchronized void addSlotListener(SlotListener l) {
        // add only if not already registered
        if (!slotListeners.contains(l)) {
            slotListeners.addElement(l);
        }
    }

    /**
     * Add a slot listener, if it is registered.
     * <p>
     * The slot listener will be removed from the list of listeners which are
     * invoked whenever a slot changes state.
     * <p>
     * @param l Slot Listener to be removed
     */
    public synchronized void removeSlotListener(SlotListener l) {
        if (slotListeners.contains(l)) {
            slotListeners.removeElement(l);
        }
    }

    /**
     * Trigger the notification of all SlotListeners.
     *
     * @param s The changed slot to notify.
     */
    @SuppressWarnings("unchecked")
    protected void notify(LocoNetSlot s) {
        // make a copy of the listener vector to synchronized not needed for transmit
        Vector<SlotListener> v;
        synchronized (this) {
            v = (Vector<SlotListener>) slotListeners.clone();
        }
        if (log.isDebugEnabled()) {
            log.debug("notify " + v.size() // NOI18N
                    + " SlotListeners about slot " // NOI18N
                    + s.getSlot());
        }
        // forward to all listeners
        int cnt = v.size();
        for (int i = 0; i < cnt; i++) {
            SlotListener client = v.elementAt(i);
            client.notifyChangedSlot(s);
        }
    }

    LocoNetMessage immedPacket;

    /**
     * Listen to the LocoNet. This is just a steering routine, which invokes
     * others for the various processing steps.
     *
     * @param m incoming message
     */
    @Override
    public void message(LocoNetMessage m) {
        // LACK processing for resend of immediate command
        if (!mTurnoutNoRetry && immedPacket != null &&
                m.getOpCode() == LnConstants.OPC_LONG_ACK &&
                m.getElement(1) == 0x6D && m.getElement(2) == 0x00) {
            // LACK reject, resend immediately
            tc.sendLocoNetMessage(immedPacket);
            immedPacket = null;
        }
        if (m.getOpCode() == LnConstants.OPC_IMM_PACKET &&
                m.getElement(1) == 0x0B && m.getElement(2) == 0x7F) {
            immedPacket = m;
        } else {
            immedPacket = null;
        }

        // slot specific message?
        int i = findSlotFromMessage(m);
        if (i != -1) {
            forwardMessageToSlot(m, i);
            respondToAddrRequest(m, i);
            programmerOpMessage(m, i);
        }

        // LONG_ACK response?
        if (m.getOpCode() == LnConstants.OPC_LONG_ACK) {
            handleLongAck(m);
        }

        // see if extended function message
        if (isExtFunctionMessage(m)) {
            // yes, get address
            int addr = getDirectFunctionAddress(m);
            // find slot(s) containing this address
            // and route message to them
            boolean found = false;
            for (int j = 0; j < 120; j++) {
                LocoNetSlot slot = slot(j);
                if (slot == null) {
                    continue;
                }
                if ((slot.locoAddr() != addr)
                        || (slot.slotStatus() == LnConstants.LOCO_FREE)) {
                    continue;
                }
                // found!
                slot.functionMessage(getDirectDccPacket(m));
                found = true;
            }
            if (!found) {
                // rats! Slot not loaded since program start.  Request it be
                // reloaded for later, but that'll be too late
                // for this one.
                LocoNetMessage mo = new LocoNetMessage(4);
                mo.setOpCode(LnConstants.OPC_LOCO_ADR);  // OPC_LOCO_ADR
                mo.setElement(1, (addr / 128) & 0x7F);
                mo.setElement(2, addr & 0x7F);
                tc.sendLocoNetMessage(mo);
            }
        }
    }

    /**
     * Checks a LocoNet message to see if it encodes a DCC "direct function" packet.
     * <p>
     * @param m - a LocoNet Message
     * @return the loco address if the LocoNet message encodes a "direct function" packet,
     * else returns -1
     */
    int getDirectFunctionAddress(LocoNetMessage m) {
        if (m.getElement(0) != LnConstants.OPC_IMM_PACKET) {
            return -1;
        }
        if (m.getElement(1) != 0x0B) {
            return -1;
        }
        if (m.getElement(2) != 0x7F) {
            return -1;
        }
        // Direct packet, check length
        if ((m.getElement(3) & 0x70) < 0x20) {
            return -1;
        }
        int addr = -1;
        // check long address
        if ((m.getElement(5) & 0x40) != 0) {
            addr = (m.getElement(5) & 0x3F) * 256 + (m.getElement(6) & 0xFF);
            if ((m.getElement(4) & 0x02) != 0) {
                addr += 128;  // and high bit
            }
        } else {
            addr = (m.getElement(5) & 0xFF);
            if ((m.getElement(4) & 0x01) != 0) {
                addr += 128;  // and high bit
            }
        }
        return addr;
    }

    /**
     * Extracts a DCC "direct packet" from a LocoNet message, if possible.
     * <p>
     * if this is a direct DCC packet, return as one long
     * else return -1. Packet does not include address bytes.
     *
     * @param m a LocoNet message to be inspected
     * @return an integer containing the bytes of the DCC packet, except the address bytes.
     */
    int getDirectDccPacket(LocoNetMessage m) {
        if (m.getElement(0) != LnConstants.OPC_IMM_PACKET) {
            return -1;
        }
        if (m.getElement(1) != 0x0B) {
            return -1;
        }
        if (m.getElement(2) != 0x7F) {
            return -1;
        }
        // Direct packet, check length
        if ((m.getElement(3) & 0x70) < 0x20) {
            return -1;
        }
        int result = 0;
        int n = (m.getElement(3) & 0xF0) / 16;
        int start;
        int high = m.getElement(4);
        // check long or short address
        if ((m.getElement(5) & 0x40) != 0) {
            start = 7;
            high = high >> 2;
            n = n - 2;
        } else {
            start = 6;
            high = high >> 1;
            n = n - 1;
        }
        // get result
        for (int i = 0; i < n; i++) {
            result = result * 256 + (m.getElement(start + i) & 0x7F);
            if ((high & 0x01) != 0) {
                result += 128;
            }
            high = high >> 1;
        }
        return result;
    }

    /**
     * Determines if a LocoNet message encodes a direct request to control
     * DCC functions F9 thru F28
     *
     * @param m the LocoNet message to be evaluated
     * @return true if the message is an external DCC packet request for F9-F28,
     *      else false.
     */
    boolean isExtFunctionMessage(LocoNetMessage m) {
        int pkt = getDirectDccPacket(m);
        if (pkt < 0) {
            return false;
        }
        // check F9-12
        if ((pkt & 0xFFFFFF0) == 0xA0) {
            return true;
        }
        // check F13-28
        if ((pkt & 0xFFFFFE00) == 0xDE00) {
            return true;
        }
        return false;
    }

    /**
     * Extracts the LocoNet slot number from a LocoNet message, if possible.
     * <p>
     * Find the slot number that a message references
     * <p>
     * This routine only looks for explicit slot references; it does not, for example,
     * identify a loco address in the message and then work thru the slots to find a
     * slot which references that loco address.
     *
     * @param m LocoNet Message to be inspected
     * @return an integer representing the slot number encoded in the LocoNet
     *          message, or -1 if the message does not contain a slot reference
     */
    public int findSlotFromMessage(LocoNetMessage m) {

        int i = -1;  // find the slot index in the message and store here

        // decode the specific message type and hence slot number
        switch (m.getOpCode()) {
            case LnConstants.OPC_WR_SL_DATA:
            case LnConstants.OPC_SL_RD_DATA:
                i = m.getElement(2);
                break;

            case LnConstants.OPC_LOCO_DIRF:
            case LnConstants.OPC_LOCO_SND:
            case LnConstants.OPC_LOCO_SPD:
            case LnConstants.OPC_SLOT_STAT1:
                i = m.getElement(1);
                break;

            case LnConstants.OPC_MOVE_SLOTS:  // No follow on for some moves
                if (m.getElement(1) != 0) {
                    i = m.getElement(1);
                    return i;
                }
                break;
            default:
                // nothing here for us
                return i;
        }
        // break gets to here
        return i;
    }

    /**
     * Check CV programming LONG_ACK message byte 1
     * <p>
     * The following methods are for parsing LACK as response to CV programming.
     * It is divided into numerous small methods so that each bit can be
     * overridden for special parsing for individual command station types.
     *
     * @param Byte1 from the LocoNet message
     * @return true if Byte1 encodes a response to a OPC_SL_WRITE or an
     *          Expanded Slot Write
     */
    protected boolean checkLackByte1(int Byte1) {
        if ((Byte1 & 0xEF) == 0x6F) {
            return true;
        } else {
            return false;
        }
    }

    /**
     * Checks the status byte of an OPC_LONG_ACK when performing CV programming
     * operations.
     *
     * @param Byte2 status byte
     * @return True if status byte indicates acceptance of the command, else false.
     */
    protected boolean checkLackTaskAccepted(int Byte2) {
        if (Byte2 == 1 // task accepted, without specific acknowledgement of access type (DCS240, DCS210, DCS100, DB150...)  (From LocoNet PE 1.0 spec p. 13)
                || Byte2 == 0x23 // Paged-mode byte read task accepted (DCS51, ...)
                || Byte2 == 0x63 // Paged-mode byte write task accepted (DCS51, ...)
                || Byte2 == 0x2B // Direct mode byte read task accepted (DCS51, ...)
                || Byte2 == 0x6B // Direct mode byte write task accepted (DCS51, ...)
                || Byte2 == 0x13 // Register-mode byte read task accepted (DCS51, ...)
                || Byte2 == 0x53 // Register-mode byte write task accepted (DCS51, ...)
                || Byte2 == 0x0b // Direct mode bit read task accepted (DCS51, ...)
                || Byte2 == 0x4b // Direct mode bit write task accepted (DCS51, ...)
                || Byte2 == 0x7F) // ?? funciton not implemented and do not expect a reply?? (From LocoNet PE 1.0 spec p. 13)
        {
            return true;
        } else {
            return false;
        }
    }

    /**
     * Checks the OPC_LONG_ACK status byte response to a programming
     * operation.
     *
     * @param Byte2 from the OPC_LONG_ACK message
     * @return true if the programmer returned "busy" else false
     */
    protected boolean checkLackProgrammerBusy(int Byte2) {
        if (Byte2 == 0) {
            return true;
        } else {
            return false;
        }
    }

    /**
     * Checks the OPC_LONG_ACK status byte response to a programming
     * operation to see if the programmer accepted the operation "blindly".
     *
     * @param Byte2 from the OPC_LONG_ACK message
     * @return true if the programmer indicated a "blind operation", else false
     */
    protected boolean checkLackAcceptedBlind(int Byte2) {
        if (Byte2 == 0x40) {
            return true;
        } else {
            return false;
        }
    }

    /**
     * Handles OPC_LONG_ACK replies to programming slot operations.
     *
     * @param m LocoNet message being analyzed
     */
    protected void handleLongAck(LocoNetMessage m) {
        // handle if reply to slot. There's no slot number in the LACK, unfortunately.
        // If this is a LACK to a Slot op, and progState is command pending,
        // assume its for us...
        log.debug("LACK in state {} message: {}", progState, m.toString()); // NOI18N
        if (checkLackByte1(m.getElement(1)) && progState == 1) {
            // in programming state
            // check status byte
            if (checkLackTaskAccepted(m.getElement(2))) { // task accepted
                // 'not implemented' (op on main)
                // but BDL16 and other devices can eventually reply, so
                // move to commandExecuting state
                log.debug("LACK accepted, next state 2"); // NOI18N
                if ((_progRead || _progConfirm) && mServiceMode) {
                    startLongTimer();
                } else {
                    startShortTimer();
                }
                progState = 2;
            } else if (checkLackProgrammerBusy(m.getElement(2))) { // task aborted as busy
                // move to not programming state
                progState = 0;
                // notify user ProgListener
                stopTimer();
                notifyProgListenerLack(jmri.ProgListener.ProgrammerBusy);
            } else if (checkLackAcceptedBlind(m.getElement(2))) { // task accepted blind
                if ((_progRead || _progConfirm) && !mServiceMode) { // incorrect Reserved OpSw setting can cause this response to OpsMode Read
                    // just treat it as a normal OpsMode Read response
                    // move to commandExecuting state
                    log.debug("LACK accepted (ignoring incorrect OpSw), next state 2"); // NOI18N
                    startShortTimer();
                    progState = 2;
                } else {
                    // move to not programming state
                    progState = 0;
                    // notify user ProgListener
                    stopTimer();
                    // have to send this in a little while to
                    // allow command station time to execute
                    javax.swing.Timer timer = new javax.swing.Timer(postProgDelay, new java.awt.event.ActionListener() {
                        @Override
                        public void actionPerformed(java.awt.event.ActionEvent e) {
                            notifyProgListenerEnd(-1, 0); // no value (e.g. -1), no error status (e.g.0)
                        }
                    });
                    timer.stop();
                    timer.setInitialDelay(postProgDelay);
                    timer.setRepeats(false);
                    timer.start();
                }
            } else { // not sure how to cope, so complain
                log.warn("unexpected LACK reply code {}", m.getElement(2)); // NOI18N
                // move to not programming state
                progState = 0;
                // notify user ProgListener
                stopTimer();
                notifyProgListenerLack(jmri.ProgListener.UnknownError);
            }
        }
    }

    /**
     * Forward Slot-related LocoNet message to the slot.
     *
     * @param m a LocoNet message targeted at a slot
     * @param i the slot number to which the LocoNet message is targeted.
     */
    public void forwardMessageToSlot(LocoNetMessage m, int i) {

        // if here, i holds the slot number, and we expect to be able to parse
        // and have the slot handle the message
        if (i >= _slots.length || i < 0) {
            log.error("Received slot number {} is greater than array length {} Message was {}", // NOI18N
                    i, _slots.length, m.toString()); // NOI18N
        }
        try {
            _slots[i].setSlot(m);
        } catch (LocoNetException e) {
            // must not have been interesting, or at least routed right
            log.error("slot rejected LocoNetMessage {}", m); // NOI18N
            return;
        }
        // notify listeners that slot may have changed
        notify(_slots[i]);
    }

    /**
     * A sort of slot listener which handles loco address requests
     *
     * @param m a LocoNet message
     * @param i the slot to which it is directed
     */
    protected void respondToAddrRequest(LocoNetMessage m, int i) {
        // is called any time a LocoNet message is received.  Note that we do _NOT_ know why a given message happens!

        // if this is OPC_SL_RD_DATA
        if (m.getOpCode() == LnConstants.OPC_SL_RD_DATA) {
            // yes, see if request exists
            // note that the appropriate _slots[] entry has already been updated
            // to reflect the content of the LocoNet message, so _slots[i]
            // has the locomotive address of this request
            int addr = _slots[i].locoAddr();
            log.debug("LOCO_ADR resp is slot {} for addr {}", i, addr); // NOI18N
            SlotListener l = mLocoAddrHash.get(Integer.valueOf(addr));
            if (l != null) {
                // only notify once per request
                mLocoAddrHash.remove(Integer.valueOf(addr));
                // and send the notification
                log.debug("notify listener"); // NOI18N
                l.notifyChangedSlot(_slots[i]);
            } else {
                log.debug("no request for addr {}", addr); // NOI18N
            }
        }
    }

    /**
     * Handle LocoNet messages related to CV programming operations
     *
     * @param m a LocoNet message
     * @param i the slot toward which the message is destined
     */
    protected void programmerOpMessage(LocoNetMessage m, int i) {

        // start checking for programming operations in slot 124
        if (i == 124) {
            // here its an operation on the programmer slot
            log.debug("Prog Message {} for slot 124 in state {}", // NOI18N
                    m.getOpCodeHex(), progState); // NOI18N
            switch (progState) {
                case 0:   // notProgramming
                    break;
                case 1:   // commandPending
                    // we just sit here waiting for a LACK, handled above
                    break;
                case 2:   // commandExecuting
                    // waiting for slot read, is it present?
                    if (m.getOpCode() == LnConstants.OPC_SL_RD_DATA) {
                        log.debug("  was OPC_SL_RD_DATA"); // NOI18N
                        // yes, this is the end
                        // move to not programming state
                        stopTimer();
                        progState = 0;

                        // parse out value returned
                        int value = -1;
                        int status = 0;
                        if (_progConfirm) {
                            // read command, get value; check if OK
                            value = _slots[i].cvval();
                            if (value != _confirmVal) {
                                status = status | jmri.ProgListener.ConfirmFailed;
                            }
                        }
                        if (_progRead) {
                            // read command, get value
                            value = _slots[i].cvval();
                        }
                        // parse out status
                        if ((_slots[i].pcmd() & LnConstants.PSTAT_NO_DECODER) != 0) {
                            status = (status | jmri.ProgListener.NoLocoDetected);
                        }
                        if ((_slots[i].pcmd() & LnConstants.PSTAT_WRITE_FAIL) != 0) {
                            status = (status | jmri.ProgListener.NoAck);
                        }
                        if ((_slots[i].pcmd() & LnConstants.PSTAT_READ_FAIL) != 0) {
                            status = (status | jmri.ProgListener.NoAck);
                        }
                        if ((_slots[i].pcmd() & LnConstants.PSTAT_USER_ABORTED) != 0) {
                            status = (status | jmri.ProgListener.UserAborted);
                        }

                        // and send the notification
                        notifyProgListenerEnd(value, status);
                    }
                    break;
                default:  // error!
                    log.error("unexpected programming state {}", progState); // NOI18N
                    break;
            }
        }
    }

    ProgrammingMode csOpSwProgrammingMode = new ProgrammingMode(
            "LOCONETCSOPSWMODE",
            Bundle.getMessage("LOCONETCSOPSWMODE"));

    // members for handling the programmer interface

    /**
     * Return a list of ProgrammingModes supported by this interface
     * Types implemented here.
     *
     * @return a List of ProgrammingMode objects containing the supported
     *          programming modes.
     */

    @Override
    @Nonnull
    public List<ProgrammingMode> getSupportedModes() {
        List<ProgrammingMode> ret = new ArrayList<>();
        ret.add(ProgrammingMode.PAGEMODE);
        ret.add(ProgrammingMode.DIRECTBYTEMODE);
        if (getCommandStationType().getSupportsServiceModeProgrammingBitMode()) {
            ret.add(ProgrammingMode.DIRECTBITMODE);
        }
        ret.add(ProgrammingMode.REGISTERMODE);
        ret.add(ProgrammingMode.ADDRESSMODE);
        ret.add(csOpSwProgrammingMode);

        return ret;
    }

    /**
     * Remember whether the attached command station needs a sequence sent after
     * programming. The default operation is implemented in doEndOfProgramming
     * and turns power back on by sending a GPON message.
     */
    private boolean mProgEndSequence = false;

    /**
     * Remember whether the attached command station can read from Decoders.
     */
    private boolean mCanRead = true;

    /**
     * Determine whether this Programmer implementation is capable of reading
     * decoder contents. This is entirely determined by the attached command
     * station, not the code here, so it refers to the mCanRead member variable
     * which is recording the known state of that.
     *
     * @return True if reads are possible
     */
    @Override
    public boolean getCanRead() {
        return mCanRead;
    }

    /**
     * Return the write confirm mode implemented by the command station.
     * <p>
     * Service mode always checks for DecoderReply. (The DCS240 also seems to do
     * ReadAfterWrite, but that's not fully understood yet)
     *
     * @param addr This implementation ignores this parameter
     * @return the supported WriteConfirmMode
     */
    @Nonnull
    @Override
    public Programmer.WriteConfirmMode getWriteConfirmMode(String addr) { return WriteConfirmMode.DecoderReply; }

    /**
     * Set the command station type to one of the known types in the
     * {@link LnCommandStationType} enum.
     *
     * @param value contains the command station type
     */
    public void setCommandStationType(LnCommandStationType value) {
        commandStationType = value;
        mCanRead = value.getCanRead();
        mProgEndSequence = value.getProgPowersOff();
    }

    LocoNetThrottledTransmitter throttledTransmitter = null;
    boolean mTurnoutNoRetry = false;

    /**
     * Provide a ThrottledTransmitter for sending immediate packets.
     *
     * @param value contains a LocoNetThrottledTransmitter object
     * @param m contains a boolean value indicating mTurnoutNoRetry
     */
    public void setThrottledTransmitter(LocoNetThrottledTransmitter value, boolean m) {
        throttledTransmitter = value;
        mTurnoutNoRetry = m;
    }

    /**
     * Get the command station type.
     *
     * @return an LnCommandStationType object
     */
    public LnCommandStationType getCommandStationType() {
        return commandStationType;
    }

    protected LnCommandStationType commandStationType = null;

    /**
     * Internal routine to handle a timeout.
     */
    @Override
    synchronized protected void timeout() {
        log.debug("timeout fires in state {}", progState); // NOI18N

        if (progState != 0) {
            // we're programming, time to stop
            log.debug("timeout while programming"); // NOI18N

            // perhaps no communications present? Fail back to end of programming
            progState = 0;
            // and send the notification; error code depends on state
            if (progState == 2 && !mServiceMode) { // ops mode command executing,
                // so did talk to command station at first
                notifyProgListenerEnd(_slots[124].cvval(), jmri.ProgListener.NoAck);
            } else {
                // all others
                notifyProgListenerEnd(_slots[124].cvval(), jmri.ProgListener.FailedTimeout);
                // might be leaving power off, but that's currently up to user to fix
            }
        }
    }

    int progState = 0;
    // 1 is commandPending
    // 2 is commandExecuting
    // 0 is notProgramming
    boolean _progRead = false;
    boolean _progConfirm = false;
    int _confirmVal;
    boolean mServiceMode = true;

    /**
     * Write a CV via Ops Mode programming.
     *
     * @param CVname CV number
     * @param val value to write to the CV
     * @param p programmer
     * @param addr address of decoder
     * @param longAddr true if the address is a long address
     * @throws jmri.ProgrammerException if an unsupported programming mode is exercised
     */
    public void writeCVOpsMode(String CVname, int val, jmri.ProgListener p,
            int addr, boolean longAddr) throws jmri.ProgrammerException {
        final int CV = Integer.parseInt(CVname);
        lopsa = addr & 0x7f;
        hopsa = (addr / 128) & 0x7f;
        mServiceMode = false;
        doWrite(CV, val, p, 0x67);  // ops mode byte write, with feedback
    }

    /**
     * Write a CV via the Service Mode programmer.
     *
     * @param cvNum CV id as String
     * @param val value to write to the CV
     * @param p programmer
     * @throws jmri.ProgrammerException if an unsupported programming mode is exercised
     */
    @Override
    public void writeCV(String cvNum, int val, jmri.ProgListener p) throws jmri.ProgrammerException {
        log.debug("writeCV(string): cvNum={}, value={}", cvNum, val);
        if (getMode().equals(csOpSwProgrammingMode)) {
            log.debug("cvOpSw mode write!");
            // handle Command Station OpSw programming here
            String[] parts = cvNum.split("\\.");
            if ((parts[0].equals("csOpSw")) && (parts.length==2)) {
                if (csOpSwAccessor == null) {
                    csOpSwAccessor = new CsOpSwAccess(adaptermemo, p);
                } else {
                    csOpSwAccessor.setProgrammerListener(p);
                }
                // perform the CsOpSwMode read access
                log.debug("going to try the opsw access");
                csOpSwAccessor.writeCsOpSw(cvNum, val, p);
                return;

            } else {
                log.warn("rejecting the cs opsw access account unsupported CV name format");
                // unsupported format in "cv" name. Signal an error
                notifyProgListenerEnd(p, 1, ProgListener.OperationNotSupported);
                return;

            }
        } else {
<<<<<<< HEAD
            // TODO: un-comment the following and protect appropriately if we
            // add a feature to differentiate between programming of LocoNet-connected
            // versus Service-mode-programmer-track-connected decoders.
            // The OperationNotSupported message would apply to service-mode-
            // programmer-track-connected decoders only.
//            if (!getCommandStationType().getCanRead()) {
//                notifyProgListenerEnd(p, 1, ProgListener.OperationNotSupported);
//            }

=======
            // regular CV case
            int CV = Integer.parseInt(cvNum);
            
>>>>>>> d8a88586
            lopsa = 0;
            hopsa = 0;
            mServiceMode = true;
            // parse the programming command
            int pcmd = 0x43;       // LPE imples 0x40, but 0x43 is observed
            if (getMode().equals(ProgrammingMode.PAGEMODE)) {
                pcmd = pcmd | 0x20;
            } else if (getMode().equals(ProgrammingMode.DIRECTBYTEMODE)) {
                pcmd = pcmd | 0x28;
            } else if (getMode().equals(ProgrammingMode.REGISTERMODE)
                    || getMode().equals(ProgrammingMode.ADDRESSMODE)) {
                pcmd = pcmd | 0x10;
<<<<<<< HEAD
            } else if (getMode().equals(ProgrammingMode.DIRECTBITMODE)) {
                pcmd = pcmd | 0x08;
            } else {
                throw new jmri.ProgrammerException("mode not supported"); // NOI18N
            }

            doWrite(Integer.parseInt(cvNum), val, p, pcmd);

        }
    }

    /**
     * Write a CV via the Service Mode programmer.
     *
     * @param CV CV number
     * @param val value to write to the CV
     * @param p programmer
     * @throws jmri.ProgrammerException if an unsupported programming mode is exercised
     */
    @Override
    @Deprecated // 4.1.1
    public void writeCV(int CV, int val, jmri.ProgListener p) throws jmri.ProgrammerException {

        writeCV(Integer.toString(CV), val, p);
=======
            } else {
                throw new jmri.ProgrammerException("mode not supported"); // NOI18N
            }

            doWrite(CV, val, p, pcmd);   
        }
>>>>>>> d8a88586
    }

    /**
     * Perform a write a CV via the Service Mode programmer.
     *
     * @param CV CV number
     * @param val value to write to the CV
     * @param p programmer
     * @param pcmd programming command
     * @throws jmri.ProgrammerException if an unsupported programming mode is exercised
     */
    public void doWrite(int CV, int val, jmri.ProgListener p, int pcmd) throws jmri.ProgrammerException {
        log.debug("writeCV: {}", CV); // NOI18N

        stopEndOfProgrammingTimer();  // still programming, so no longer waiting for power off

        useProgrammer(p);
        _progRead = false;
        _progConfirm = false;
        // set commandPending state
        progState = 1;

        // format and send message
        startShortTimer();
        tc.sendLocoNetMessage(progTaskStart(pcmd, val, CV, true));
    }

    /**
     * Confirm a CV via the OpsMode programmer.
     *
     * @param CVname a String containing the CV name
     * @param val expected value
     * @param p programmer
     * @param addr address of loco to write to
     * @param longAddr true if addr is a long address
     * @throws jmri.ProgrammerException if an unsupported programming mode is exercised
     */
    public void confirmCVOpsMode(String CVname, int val, jmri.ProgListener p,
            int addr, boolean longAddr) throws jmri.ProgrammerException {
        int CV = Integer.parseInt(CVname);
        lopsa = addr & 0x7f;
        hopsa = (addr / 128) & 0x7f;
        mServiceMode = false;
        doConfirm(CV, val, p, 0x2F);  // although LPE implies 0x2C, 0x2F is observed
    }

    /**
     * Confirm a CV via the Service Mode programmer.
     *
     * @param CVname a String containing the CV name
     * @param val expected value
     * @param p programmer
     * @throws jmri.ProgrammerException if an unsupported programming mode is exercised
     */
    @Override
    public void confirmCV(String CVname, int val, jmri.ProgListener p) throws jmri.ProgrammerException {
        int CV = Integer.parseInt(CVname);
        lopsa = 0;
        hopsa = 0;
        mServiceMode = true;
        if (getMode().equals(csOpSwProgrammingMode)) {
            log.debug("cvOpSw mode!");
            //handle Command Station OpSw programming here
            String[] parts = CVname.split("\\.");
            if ((parts[0].equals("csOpSw")) && (parts.length==2)) {
                if (csOpSwAccessor == null) {
                    csOpSwAccessor = new CsOpSwAccess(adaptermemo, p);
                } else {
                    csOpSwAccessor.setProgrammerListener(p);
                }
                // perform the CsOpSwMode read access
                log.debug("going to try the opsw access");
                csOpSwAccessor.readCsOpSw(CVname, p);
                return;
            } else {
                log.warn("rejecting the cs opsw access account unsupported CV name format");
                // unsupported format in "cv" name.  Signal an error.
                notifyProgListenerEnd(p, 1, ProgListener.OperationNotSupported);
                return;
            }
        }

        // parse the programming command
        int pcmd = 0x03;       // LPE imples 0x00, but 0x03 is observed
        if (getMode().equals(ProgrammingMode.PAGEMODE)) {
            pcmd = pcmd | 0x20;
        } else if (getMode().equals(ProgrammingMode.DIRECTBYTEMODE)) {
            pcmd = pcmd | 0x28;
        } else if (getMode().equals(ProgrammingMode.DIRECTBITMODE)) {
            pcmd = pcmd | 0x08;
        } else if (getMode().equals(ProgrammingMode.REGISTERMODE)
                || getMode().equals(ProgrammingMode.ADDRESSMODE)) {
            pcmd = pcmd | 0x10;
        } else {
            throw new jmri.ProgrammerException("mode not supported"); // NOI18N
        }

        doConfirm(CV, val, p, pcmd);
    }

    /**
     * Perform a confirm operation of a CV via the Service Mode programmer.
     *
     * @param CV the CV number
     * @param val expected value
     * @param p programmer
     * @param pcmd programming command
     * @throws jmri.ProgrammerException if an unsupported programming mode is exercised
     */
    public void doConfirm(int CV, int val, ProgListener p,
            int pcmd) throws jmri.ProgrammerException {

        log.debug("confirmCV: {}", CV); // NOI18N

        stopEndOfProgrammingTimer();  // still programming, so no longer waiting for power off

        useProgrammer(p);
        _progRead = false;
        _progConfirm = true;
        _confirmVal = val;

        // set commandPending state
        progState = 1;

        // format and send message
        startShortTimer();
        tc.sendLocoNetMessage(progTaskStart(pcmd, -1, CV, false));
    }

    int hopsa; // high address for CV read/write
    int lopsa; // low address for CV read/write

    CsOpSwAccess csOpSwAccessor;

    /**
     * Read a CV via the Service-mode programmer.
     *
     * @param cvNum a String containing the CV number
     * @param p programmer
     * @throws jmri.ProgrammerException if an unsupported programming mode is exercised
     */
    @Override
    public void readCV(String cvNum, jmri.ProgListener p) throws jmri.ProgrammerException {
        log.debug("readCV(string): cvNum={} mode={}", cvNum, getMode());
        if (getMode().equals(csOpSwProgrammingMode)) {
            log.debug("cvOpSw mode!");
            //handle Command Station OpSw programming here
            String[] parts = cvNum.split("\\.");
            if ((parts[0].equals("csOpSw")) && (parts.length==2)) {
                if (csOpSwAccessor == null) {
                    csOpSwAccessor = new CsOpSwAccess(adaptermemo, p);
                } else {
                    csOpSwAccessor.setProgrammerListener(p);
                }
                // perform the CsOpSwMode read access
                log.debug("going to try the opsw access");
                csOpSwAccessor.readCsOpSw(cvNum, p);
                return;

            } else {
                log.warn("rejecting the cs opsw access account unsupported CV name format");
                // unsupported format in "cv" name.  Signal an error.
                notifyProgListenerEnd(p, 1, ProgListener.OperationNotSupported);
                return;

            }
        } else {
<<<<<<< HEAD
            int CV = Integer.parseInt(cvNum);
            lopsa = 0;
            hopsa = 0;
            mServiceMode = true;
            // TODO: un-comment the following and protect appropriately if we
            // add a feature to differentiate between programming of LocoNet-connected
            // versus Service-mode-programmer-track-connected decoders.
            // The OperationNotSupported message would apply to service-mode-
            // programmer-track-connected decoders only.
//            if (!getCommandStationType().getCanRead()) {
//                notifyProgListenerEnd(p, 1, ProgListener.OperationNotSupported);
//            }

=======
            // regular integer address for DCC form
            int CV = Integer.parseInt(cvNum);

            lopsa = 0;
            hopsa = 0;
            mServiceMode = true;
>>>>>>> d8a88586
            // parse the programming command
            int pcmd = 0x03;       // LPE imples 0x00, but 0x03 is observed
            if (getMode().equals(ProgrammingMode.PAGEMODE)) {
                pcmd = pcmd | 0x20;
            } else if (getMode().equals(ProgrammingMode.DIRECTBYTEMODE)) {
                pcmd = pcmd | 0x28;
<<<<<<< HEAD
            } else if (getMode().equals(ProgrammingMode.DIRECTBITMODE)) {
                pcmd = pcmd | 0x08;
=======
>>>>>>> d8a88586
            } else if (getMode().equals(ProgrammingMode.REGISTERMODE)
                    || getMode().equals(ProgrammingMode.ADDRESSMODE)) {
                pcmd = pcmd | 0x10;
            } else {
                throw new jmri.ProgrammerException("mode not supported"); // NOI18N
            }

            doRead(CV, p, pcmd);
<<<<<<< HEAD
=======

>>>>>>> d8a88586
        }
    }

    /**
     * Invoked by LnOpsModeProgrammer to start an ops-mode read operation.
     *
     * @param CVname       Which CV to read
     * @param p        Who to notify on complete
     * @param addr     Address of the locomotive
     * @param longAddr true if a long address, false if short address
     * @throws jmri.ProgrammerException if an unsupported programming mode is exercised
     */
    public void readCVOpsMode(String CVname, jmri.ProgListener p, int addr, boolean longAddr) throws jmri.ProgrammerException {
        final int CV = Integer.parseInt(CVname);
        lopsa = addr & 0x7f;
        hopsa = (addr / 128) & 0x7f;
        mServiceMode = false;
        doRead(CV, p, 0x2F);  // although LPE implies 0x2C, 0x2F is observed
    }

    /**
<<<<<<< HEAD
     * Read a CV via the Service-mode programmer.
     *
     * @param CV the CV number
     * @param p programmer
     * @throws jmri.ProgrammerException if an unsupported programming mode is exercised
     */
    @Override
    @Deprecated // 4.1.1
    public void readCV(int CV, jmri.ProgListener p) throws jmri.ProgrammerException {
        readCV(Integer.toString(CV), p);
    }


    /**
=======
>>>>>>> d8a88586
     * Perform a CV Read.
     *
     * @param CV the CV number
     * @param p programmer
     * @param progByte programming command
     * @throws jmri.ProgrammerException if an unsupported programming mode is exercised
     */
    void doRead(int CV, jmri.ProgListener p, int progByte) throws jmri.ProgrammerException {

        log.debug("readCV: {}", CV); // NOI18N

        stopEndOfProgrammingTimer();  // still programming, so no longer waiting for power off

        useProgrammer(p);
        _progRead = true;
        _progConfirm = false;
        // set commandPending state
        progState = 1;

        // format and send message
        startShortTimer();
        tc.sendLocoNetMessage(progTaskStart(progByte, 0, CV, false));
    }

    private jmri.ProgListener _usingProgrammer = null;

    // internal method to remember who's using the programmer
    protected void useProgrammer(jmri.ProgListener p) throws jmri.ProgrammerException {
        // test for only one!
        if (_usingProgrammer != null && _usingProgrammer != p) {

            log.info("programmer already in use by {}", _usingProgrammer); // NOI18N

            throw new jmri.ProgrammerException("programmer in use"); // NOI18N
        } else {
            _usingProgrammer = p;
            return;
        }
    }

    /**
     * Internal method to create the LocoNetMessage for programmer task start.
     *
     * @param pcmd programmer command
     * @param val value to be used
     * @param cvnum CV number
     * @param write true if write, else false
     * @return a LocoNet message containing a programming task start operation
     */
    protected LocoNetMessage progTaskStart(int pcmd, int val, int cvnum, boolean write) {

        int addr = cvnum - 1;    // cvnum is in human readable form; addr is what's sent over LocoNet

        LocoNetMessage m = new LocoNetMessage(14);

        m.setOpCode(LnConstants.OPC_WR_SL_DATA);
        m.setElement(1, 0x0E);
        m.setElement(2, LnConstants.PRG_SLOT);

        m.setElement(3, pcmd);

        // set zero, then HOPSA, LOPSA, TRK
        m.setElement(4, 0);
        m.setElement(5, hopsa);
        m.setElement(6, lopsa);
        m.setElement(7, 0);  // TRK was 0, then 7 for PR2, now back to zero

        // store address in CVH, CVL. Note CVH format is truely wierd...
        m.setElement(8, ((addr & 0x300)>>4) | ((addr & 0x80) >> 7) | ((val & 0x80) >> 6));
        m.setElement(9, addr & 0x7F);

        // store low bits of CV value
        m.setElement(10, val & 0x7F);

        // throttle ID
        m.setElement(11, 0x7F);
        m.setElement(12, 0x7F);
        return m;
    }

    /**
     * Internal method to notify of the final result.
     *
     * @param value  The cv value to be returned
     * @param status The error code, if any
     */
    protected void notifyProgListenerEnd(int value, int status) {
        log.debug("  notifyProgListenerEnd with {}, {} and _usingProgrammer = {}", value, status, _usingProgrammer); // NOI18N
        // (re)start power timer
        restartEndOfProgrammingTimer();
        // and send the reply
        ProgListener p = _usingProgrammer;
        _usingProgrammer = null;
        if (p != null) {
            sendProgrammingReply(p, value, status);
        }
    }

    /**
     * Internal method to notify of the LACK result. This is a separate routine
     * from nPLRead in case we need to handle something later.
     *
     * @param status The error code, if any
     */
    protected void notifyProgListenerLack(int status) {
        // (re)start power timer
        restartEndOfProgrammingTimer();
        // and send the reply
        sendProgrammingReply(_usingProgrammer, -1, status);
        _usingProgrammer = null;
    }

    /**
     * Internal routine to forward a programming reply. This is delayed to
     * prevent overruns of the command station.
     *
     * @param p a ProgListener object
     * @param value  the value to return
     * @param status The error code, if any
     */
    protected void sendProgrammingReply(ProgListener p, int value, int status) {
        int delay = 20;  // value in service mode
        if (!mServiceMode) {
            delay = 100;  // value in ops mode
        }

        // delay and run on GUI thread
        javax.swing.Timer timer = new javax.swing.Timer(delay, new java.awt.event.ActionListener() {
            @Override
            public void actionPerformed(java.awt.event.ActionEvent e) {
                notifyProgListenerEnd(p, value, status);
            }
        });
        timer.setInitialDelay(delay);
        timer.setRepeats(false);
        timer.start();
    }

    /**
     * Internal routine to stop end-of-programming timer, as another programming
     * operation has happened.
     */
    protected void stopEndOfProgrammingTimer() {
        if (mPowerTimer != null) {
            mPowerTimer.stop();
        }
    }

    /**
     * Internal routine to handle timer restart if needed to restore power. This
     * is only needed in service mode.
     */
    protected void restartEndOfProgrammingTimer() {
        final int delay = 10000;
        if (mProgEndSequence) {
            if (mPowerTimer == null) {
                mPowerTimer = new javax.swing.Timer(delay, new java.awt.event.ActionListener() {
                    @Override
                    public void actionPerformed(java.awt.event.ActionEvent e) {
                        doEndOfProgramming();
                    }
                });
            }
            mPowerTimer.stop();
            mPowerTimer.setInitialDelay(delay);
            mPowerTimer.setRepeats(false);
            mPowerTimer.start();
        }
    }

    /**
     * Internal routine to handle a programming timeout by turning power off.
     */
    synchronized protected void doEndOfProgramming() {
        if (progState == 0) {
             if ( mServiceMode ) {
                // finished service-track programming, time to power on
                log.debug("end service-mode programming: turn power on"); // NOI18N
                try {
                    jmri.InstanceManager.getDefault(jmri.PowerManager.class).setPower(jmri.PowerManager.ON);
                } catch (jmri.JmriException e) {
                    log.error("exception during power on at end of programming: {}", e); // NOI18N
                }
            } else {
                log.debug("end ops-mode programming: no power change"); // NOI18N
            }
        }
    }

    javax.swing.Timer mPowerTimer = null;

    /**
     * Start the process of checking each slot for contents.
     * <p>
     * This is not invoked by this class, but can be invoked from elsewhere to
     * start the process of scanning all slots to update their contents.
     */
    synchronized public void update() {
        nextReadSlot = 0;
        readNextSlot();
    }

    /**
     * Send a message requesting the data from a particular slot.
     *
     * @param slot Slot number
     */
    public void sendReadSlot(int slot) {
        LocoNetMessage m = new LocoNetMessage(4);
        m.setOpCode(LnConstants.OPC_RQ_SL_DATA);
        m.setElement(1, slot & 0x7F);
        m.setElement(2, 0);
        tc.sendLocoNetMessage(m);
    }

    protected int nextReadSlot = 0;

    /**
     * Continue the sequence of reading all slots.
     */
    synchronized protected void readNextSlot() {
        // send info request
        sendReadSlot(nextReadSlot++);

        // schedule next read if needed
        if (nextReadSlot < 127) {
            javax.swing.Timer t = new javax.swing.Timer(50, new java.awt.event.ActionListener() {
                @Override
                public void actionPerformed(java.awt.event.ActionEvent e) {
                    readNextSlot();
                }
            });
            t.setRepeats(false);
            t.start();
        }
    }

    /**
     * Provide a snapshot of the slots in use.
     * <p>
     * Note that the count of "in-use" slots may be somewhat misleading,
     * as slots in the "common" state can be controlled and are occupying
     * a slot in a meaningful way.
     *
     * @return the count of in-use LocoNet slots
     */
    public int getInUseCount() {
        int result = 0;
        for (int i = 0; i <= 120; i++) {
            if (slot(i).slotStatus() == LnConstants.LOCO_IN_USE) {
                result++;
            }
        }
        return result;
    }

    /**
     * Set the system connection memo.
     *
     * @param memo a LocoNetSystemConnectionMemo
     */
    public void setSystemConnectionMemo(LocoNetSystemConnectionMemo memo) {
        adaptermemo = memo;
    }

    LocoNetSystemConnectionMemo adaptermemo;

    /**
     * Get the "user name" for the slot manager connection, from the memo.
     *
     * @return the connection's user name or "LocoNet" if the memo
     * does not exist
     */
    @Override
    public String getUserName() {
        if (adaptermemo == null) {
            return "LocoNet"; // NOI18N
        }
        return adaptermemo.getUserName();
    }

    /**
     * Return the memo "system prefix".
     *
     * @return the system prefix or "L" if the memo
     * does not exist
     */
    @Override
    public String getSystemPrefix() {
        if (adaptermemo == null) {
            return "L";
        }
        return adaptermemo.getSystemPrefix();
    }

    boolean transpondingAvailable = false;
    public void setTranspondingAvailable(boolean val) { transpondingAvailable = val; }
    public boolean getTranspondingAvailable() { return transpondingAvailable; }

    /**
     * Get the memo.
     *
     * @return the memo
     */
    public LocoNetSystemConnectionMemo getSystemConnectionMemo() {
        return adaptermemo;
    }

    /**
     * Dispose of this by stopped it's ongoing actions
     */
    public void dispose() {
        if (staleSlotCheckTimer != null) staleSlotCheckTimer.stop();
    }

    // initialize logging
    private final static Logger log = LoggerFactory.getLogger(SlotManager.class);

}<|MERGE_RESOLUTION|>--- conflicted
+++ resolved
@@ -994,7 +994,6 @@
 
             }
         } else {
-<<<<<<< HEAD
             // TODO: un-comment the following and protect appropriately if we
             // add a feature to differentiate between programming of LocoNet-connected
             // versus Service-mode-programmer-track-connected decoders.
@@ -1004,11 +1003,6 @@
 //                notifyProgListenerEnd(p, 1, ProgListener.OperationNotSupported);
 //            }
 
-=======
-            // regular CV case
-            int CV = Integer.parseInt(cvNum);
-            
->>>>>>> d8a88586
             lopsa = 0;
             hopsa = 0;
             mServiceMode = true;
@@ -1021,7 +1015,6 @@
             } else if (getMode().equals(ProgrammingMode.REGISTERMODE)
                     || getMode().equals(ProgrammingMode.ADDRESSMODE)) {
                 pcmd = pcmd | 0x10;
-<<<<<<< HEAD
             } else if (getMode().equals(ProgrammingMode.DIRECTBITMODE)) {
                 pcmd = pcmd | 0x08;
             } else {
@@ -1041,19 +1034,10 @@
      * @param p programmer
      * @throws jmri.ProgrammerException if an unsupported programming mode is exercised
      */
-    @Override
     @Deprecated // 4.1.1
     public void writeCV(int CV, int val, jmri.ProgListener p) throws jmri.ProgrammerException {
 
         writeCV(Integer.toString(CV), val, p);
-=======
-            } else {
-                throw new jmri.ProgrammerException("mode not supported"); // NOI18N
-            }
-
-            doWrite(CV, val, p, pcmd);   
-        }
->>>>>>> d8a88586
     }
 
     /**
@@ -1221,7 +1205,6 @@
 
             }
         } else {
-<<<<<<< HEAD
             int CV = Integer.parseInt(cvNum);
             lopsa = 0;
             hopsa = 0;
@@ -1235,25 +1218,14 @@
 //                notifyProgListenerEnd(p, 1, ProgListener.OperationNotSupported);
 //            }
 
-=======
-            // regular integer address for DCC form
-            int CV = Integer.parseInt(cvNum);
-
-            lopsa = 0;
-            hopsa = 0;
-            mServiceMode = true;
->>>>>>> d8a88586
             // parse the programming command
             int pcmd = 0x03;       // LPE imples 0x00, but 0x03 is observed
             if (getMode().equals(ProgrammingMode.PAGEMODE)) {
                 pcmd = pcmd | 0x20;
             } else if (getMode().equals(ProgrammingMode.DIRECTBYTEMODE)) {
                 pcmd = pcmd | 0x28;
-<<<<<<< HEAD
             } else if (getMode().equals(ProgrammingMode.DIRECTBITMODE)) {
                 pcmd = pcmd | 0x08;
-=======
->>>>>>> d8a88586
             } else if (getMode().equals(ProgrammingMode.REGISTERMODE)
                     || getMode().equals(ProgrammingMode.ADDRESSMODE)) {
                 pcmd = pcmd | 0x10;
@@ -1262,10 +1234,6 @@
             }
 
             doRead(CV, p, pcmd);
-<<<<<<< HEAD
-=======
-
->>>>>>> d8a88586
         }
     }
 
@@ -1287,14 +1255,12 @@
     }
 
     /**
-<<<<<<< HEAD
      * Read a CV via the Service-mode programmer.
      *
      * @param CV the CV number
      * @param p programmer
      * @throws jmri.ProgrammerException if an unsupported programming mode is exercised
      */
-    @Override
     @Deprecated // 4.1.1
     public void readCV(int CV, jmri.ProgListener p) throws jmri.ProgrammerException {
         readCV(Integer.toString(CV), p);
@@ -1302,8 +1268,6 @@
 
 
     /**
-=======
->>>>>>> d8a88586
      * Perform a CV Read.
      *
      * @param CV the CV number

--- conflicted
+++ resolved
@@ -1491,11 +1491,8 @@
         m.setElement(1, slot & 0x7F);
         if (slot > 127) {
             m.setElement(2, (slot / 128 ) & 0b00000111 );
-<<<<<<< HEAD
-=======
             // and se t expanded format wanted
             m.setElement(2, m.getElement(2) | 0x40) ;
->>>>>>> 9b944cf6
         } else {
             m.setElement(2, 0);
         }

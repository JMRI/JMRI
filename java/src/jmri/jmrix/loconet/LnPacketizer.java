--- conflicted
+++ resolved
@@ -228,11 +228,7 @@
         public void run() {
 
             int opCode;
-<<<<<<< HEAD
             while (!threadStop) {   // loop permanently, program close will exit
-=======
-            while (!threadStopRequest) {   // loop until asked to stop
->>>>>>> 902ddf74
                 try {
                     // start by looking for command -  skip if bit not set
                     while (((opCode = (readByteProtected(istream) & 0xFF)) & 0x80) == 0) { // the real work is in the loop check
@@ -382,11 +378,7 @@
         @Override
         public void run() {
 
-<<<<<<< HEAD
             while (!threadStop) {   // loop permanently
-=======
-            while (!threadStopRequest) {   // loop until asked to stop
->>>>>>> 902ddf74
                 // any input?
                 try {
                     // get content; failure is a NoSuchElementException
@@ -513,30 +505,12 @@
      * This is intended to be used only by testing subclasses.
      */
     public void terminateThreads() {
-        threadStopRequest = true;
-        if (xmtThread != null) {
-            xmtThread.interrupt();
-            try {
-                xmtThread.join();
-            } catch (InterruptedException ie){
-                // interrupted during cleanup.
-            }
-        }
-        
-        if (rcvThread != null) {
-            rcvThread.interrupt();
-            try {
-                rcvThread.join();
-            } catch (InterruptedException ie){
-                // interrupted during cleanup.
-            }
-        }    
+        threadStop = true;
     }
     
     /**
      * Flag that threads should terminate as soon as they can.
      */
-    protected volatile boolean threadStopRequest = false;
     
     private final static Logger log = LoggerFactory.getLogger(LnPacketizer.class);
 

package jmri.jmrix.loconet;

import edu.umd.cs.findbugs.annotations.SuppressFBWarnings;
import java.io.DataInputStream;
import java.io.OutputStream;
import java.util.LinkedList;
import java.util.NoSuchElementException;
import org.slf4j.Logger;
import org.slf4j.LoggerFactory;

/**
 * Converts Stream-based I/O to/from LocoNet messages. The "LocoNetInterface"
 * side sends/receives LocoNetMessage objects. The connection to a
 * LnPortController is via a pair of *Streams, which then carry sequences of
 * characters for transmission.
 * <p>
 * Messages come to this via the main GUI thread, and are forwarded back to
 * listeners in that same thread. Reception and transmission are handled in
 * dedicated threads by RcvHandler and XmtHandler objects. Those are internal
 * classes defined here. The thread priorities are:
 * <ul>
 *   <li> RcvHandler - at highest available priority
 *   <li> XmtHandler - down one, which is assumed to be above the GUI
 *   <li> (everything else)
 * </ul>
 * Some of the message formats used in this class are Copyright Digitrax, Inc.
 * and used with permission as part of the JMRI project. That permission does
 * not extend to uses in other software products. If you wish to use this code,
 * algorithm or these message formats outside of JMRI, please contact Digitrax
 * Inc for separate permission.
 *
 * @author Bob Jacobsen Copyright (C) 2001, 2018
 */
public class LnPacketizer extends LnTrafficController {

    /**
     * True if the external hardware is not echoing messages, so we must.
     */
    protected boolean echo = false;  // true = echo messages here, instead of in hardware

    /**
     * Create a default LnPacketizer instance without a SystemConnectionMemo.
     * Not compatible with multi connections.
     *
     * @deprecated since 4.11.6, use LnPacketizer(LocoNetSystemConnectionMemo) instead
     */
    @Deprecated
    @SuppressFBWarnings(value = "ST_WRITE_TO_STATIC_FROM_INSTANCE_METHOD",
            justification = "Only used during system initialization") // NOI18N
    public LnPacketizer() {
    }

    public LnPacketizer(LocoNetSystemConnectionMemo m) {
        // set the memo to point here
        memo = m;
        m.setLnTrafficController(this);
    }

    // The methods to implement the LocoNetInterface

    /**
     * {@inheritDoc}
     */
    @Override
    public boolean status() {
        return (ostream != null && istream != null);
    }

    /**
     * Synchronized list used as a transmit queue.
     */
    protected LinkedList<byte[]> xmtList = new LinkedList<byte[]>();

    /**
     * XmtHandler (a local class) object to implement the transmit thread.
     * <p>
     * We create this at construction time so that we can synchronize on it
     * even as the object is coming up.  But we don't initialize and start it
     * until later.
     */
    protected Runnable xmtHandler = new XmtHandler();

    /**
     * RcvHandler (a local class) object to implement the receive thread
     */
    protected Runnable rcvHandler;

    /**
     * Forward a preformatted LocoNetMessage to the actual interface.
     * <p>
     * Checksum is computed and overwritten here, then the message is converted
     * to a byte array and queued for transmission.
     *
     * @param m Message to send; will be updated with CRC
     */
    @Override
    public void sendLocoNetMessage(LocoNetMessage m) {

        // update statistics
        transmittedMsgCount++;

        // set the error correcting code byte(s) before transmittal
        m.setParity();

        // stream to port in single write, as that's needed by serial
        int len = m.getNumDataElements();
        byte msg[] = new byte[len];
        for (int i = 0; i < len; i++) {
            msg[i] = (byte) m.getElement(i);
        }

        log.debug("queue LocoNet packet: {}", m);
        // We need to queue the request and wake the xmit thread in an atomic operation
        // But the thread might not be running, in which case the request is just 
        // queued up.
        try {
            synchronized (xmtHandler) {
                xmtList.addLast(msg);
                xmtHandler.notify(); 
            }
        } catch (RuntimeException e) {
            log.warn("passing to xmit: unexpected exception: ", e);
        }
    }

    /**
     * Implement abstract method to signal if there's a backlog of information
     * waiting to be sent.
     *
     * @return true if busy, false if nothing waiting to send
     */
    @Override
    public boolean isXmtBusy() {
        if (controller == null) {
            return false;
        }

        return (!controller.okToSend());
    }

    // methods to connect/disconnect to a source of data in a LnPortController

    protected LnPortController controller = null;

    /**
     * Make connection to an existing LnPortController object.
     *
     * @param p Port controller for connected. Save this for a later disconnect
     *          call
     */
    public void connectPort(LnPortController p) {
        istream = p.getInputStream();
        ostream = p.getOutputStream();
        if (controller != null) {
            log.warn("connectPort: connect called while connected");
        }
        controller = p;
    }

    /**
     * Break connection to an existing LnPortController object. Once broken,
     * attempts to send via "message" member will fail.
     *
     * @param p previously connected port
     */
    public void disconnectPort(LnPortController p) {
        istream = null;
        ostream = null;
        if (controller != p) {
            log.warn("disconnectPort: disconnect called from non-connected LnPortController");
        }
        controller = null;
    }

    // data members to hold the streams. These are public so the inner classes defined here
    // can access them with a Java 1.1 compiler
    public DataInputStream istream = null;
    public OutputStream ostream = null;

    /**
     * Read a single byte, protecting against various timeouts, etc.
     * <p>
     * When a port is set to have a receive timeout (via the
     * enableReceiveTimeout() method), some will return zero bytes or an
     * EOFException at the end of the timeout. In that case, the read should be
     * repeated to get the next real character.
     *
     * @param istream stream to read from
     * @return buffer of received data
     * @throws java.io.IOException failure during stream read
     *
     */
    protected byte readByteProtected(DataInputStream istream) throws java.io.IOException {
        while (true) { // loop will repeat until character found
            int nchars;
            nchars = istream.read(rcvBuffer, 0, 1);
            if (nchars > 0) {
                return rcvBuffer[0];
            }
        }
    }
    // Defined this way to reduce new object creation
    private byte[] rcvBuffer = new byte[1];

    /**
     * Captive class to handle incoming characters. This is a permanent loop,
     * looking for input messages in character form on the stream connected to
     * the LnPortController via <code>connectPort</code>.
     */
    protected class RcvHandler implements Runnable {

        /**
         * Remember the LnPacketizer object
         */
        LnTrafficController trafficController;

        public RcvHandler(LnTrafficController lt) {
            trafficController = lt;
        }

        /**
         * Handle incoming characters. This is a permanent loop, looking for
         * input messages in character form on the stream connected to the
         * LnPortController via <code>connectPort</code>. Terminates with the
         * input stream breaking out of the try block.
         */
        @Override
        public void run() {

            int opCode;
            while (true) {   // loop permanently, program close will exit
                try {
                    // start by looking for command -  skip if bit not set
                    while (((opCode = (readByteProtected(istream) & 0xFF)) & 0x80) == 0) { // the real work is in the loop check
                        if (log.isTraceEnabled()) { // avoid building string 
                            log.trace("Skipping: {}", Integer.toHexString(opCode)); // NOI18N
                        }
                    }
                    // here opCode is OK. Create output message
                    if (log.isTraceEnabled()) { // avoid building string 
                        log.trace(" (RcvHandler) Start message with opcode: {}", Integer.toHexString(opCode)); // NOI18N
                    }
                    LocoNetMessage msg = null;
                    while (msg == null) {
                        try {
                            // Capture 2nd byte, always present
                            int byte2 = readByteProtected(istream) & 0xFF;
                            if (log.isTraceEnabled()) { // avoid building string 
                                log.trace("Byte2: {}", Integer.toHexString(byte2)); // NOI18N
                            }                            // Decide length
                            int len = 2;
                            switch ((opCode & 0x60) >> 5) {
                                case 0:
                                    /* 2 byte message */

                                    len = 2;
                                    break;

                                case 1:
                                    /* 4 byte message */

                                    len = 4;
                                    break;

                                case 2:
                                    /* 6 byte message */

                                    len = 6;
                                    break;

                                case 3:
                                    /* N byte message */

                                    if (byte2 < 2) {
                                        log.error("LocoNet message length invalid: " + byte2
                                                + " opcode: " + Integer.toHexString(opCode)); // NOI18N
                                    }
                                    len = byte2;
                                    break;
                                default:
                                    log.warn("Unhandled code: {}", (opCode & 0x60) >> 5);
                                    break;
                            }
                            msg = new LocoNetMessage(len);
                            // message exists, now fill it
                            msg.setOpCode(opCode);
                            msg.setElement(1, byte2);
                            log.trace("len: {}", len); // NOI18N
                            for (int i = 2; i < len; i++) {
                                // check for message-blocking error
                                int b = readByteProtected(istream) & 0xFF;
                                if (log.isTraceEnabled()) {
                                    log.trace("char {} is: {}", i, Integer.toHexString(b)); // NOI18N
                                }
                                if ((b & 0x80) != 0) {
                                    log.warn("LocoNet message with opCode: " // NOI18N
                                            + Integer.toHexString(opCode)
                                            + " ended early. Expected length: " + len // NOI18N
                                            + " seen length: " + i // NOI18N
                                            + " unexpected byte: " // NOI18N
                                            + Integer.toHexString(b)); // NOI18N
                                    opCode = b;
                                    throw new LocoNetMessageException();
                                }
                                msg.setElement(i, b);
                            }
                        } catch (LocoNetMessageException e) {
                            // retry by destroying the existing message
                            // opCode is set for the newly-started packet
                            msg = null;
                        }
                    }
                    // check parity
                    if (!msg.checkParity()) {
                        log.warn("Ignore Loconet packet with bad checksum: {}", msg);
                        throw new LocoNetMessageException();
                    }
                    // message is complete, dispatch it !!
                    {
                        log.debug("queue message for notification: {}", msg);

                        jmri.util.ThreadingUtil.runOnLayoutEventually(new RcvMemo(msg, trafficController));
                    }

                    // done with this one
                } catch (LocoNetMessageException e) {
                    // just let it ride for now
                    log.warn("run: unexpected LocoNetMessageException: {}", e); // NOI18N
                } catch (java.io.EOFException e) {
                    // posted from idle port when enableReceiveTimeout used
                    log.trace("EOFException, is LocoNet serial I/O using timeouts?"); // NOI18N
                } catch (java.io.IOException e) {
                    // fired when write-end of HexFile reaches end
                    log.debug("IOException, should only happen with HexFIle: {}", e); // NOI18N
                    log.info("End of file"); // NOI18N
                    disconnectPort(controller);
                    return;
                } // normally, we don't catch RuntimeException, but in this
                  // permanently running loop it seems wise.
                catch (RuntimeException e) {
                    log.warn("run: unexpected Exception: {}", e); // NOI18N
                }
            } // end of permanent loop
        }
    }

    /**
     * Captive class to notify of one message.
     */
    private static class RcvMemo implements jmri.util.ThreadingUtil.ThreadAction {

        public RcvMemo(LocoNetMessage msg, LnTrafficController trafficController) {
            thisMsg = msg;
            thisTc = trafficController;
        }
        LocoNetMessage thisMsg;
        LnTrafficController thisTc;

        /**
         * {@inheritDoc}
         */
        @Override
        public void run() {
            thisTc.notify(thisMsg);
        }
    }

    /**
     * Captive class to handle transmission.
     */
    class XmtHandler implements Runnable {

        /**
         * Loops forever, looking for message to send and processing them.
         */
        @Override
        public void run() {

            while (true) {   // loop permanently
                // any input?
                try {
                    // get content; failure is a NoSuchElementException
                    log.trace("check for input"); // NOI18N
                    byte msg[] = null;
                    synchronized (this) {
                        msg = xmtList.removeFirst();
                    }

                    // input - now send
                    try {
                        if (ostream != null) {
                            if (log.isDebugEnabled()) { // avoid work if not needed
                                if (isXmtBusy()) log.debug("LocoNet port not ready to receive"); // NOI18N
                                log.debug("start write to stream: {}", jmri.util.StringUtil.hexStringFromBytes(msg)); // NOI18N
                            }
                            ostream.write(msg);
                            ostream.flush();
                            if (log.isTraceEnabled()) { // avoid String building if not needed
                                log.trace("end write to stream: {}", jmri.util.StringUtil.hexStringFromBytes(msg)); // NOI18N
                            }
                            messageTransmitted(msg);
                        } else {
                            // no stream connected
                            log.warn("sendLocoNetMessage: no connection established"); // NOI18N
                        }
                    } catch (java.io.IOException e) {
                        log.warn("sendLocoNetMessage: IOException: {}", e.toString()); // NOI18N
                    }
                } catch (NoSuchElementException e) {
                    // message queue was empty, wait for input
                    log.trace("start wait"); // NOI18N

                    new jmri.util.WaitHandler(this); // handle synchronization, spurious wake, interruption

                    log.trace("end wait"); // NOI18N
                }
            }
        }
    }

    /**
     * When a message is finally transmitted, forward it to listeners if echoing
     * is needed.
     *
     * @param msg message sent
     */
    protected void messageTransmitted(byte[] msg) {
        log.debug("message transmitted (echo {})", echo);
        if (!echo) {
            return;
        }
        // message is queued for transmit, echo it when needed
        // return a notification via the queue to ensure end
        javax.swing.SwingUtilities.invokeLater(new Echo(this, new LocoNetMessage(msg)));
    }

    static class Echo implements Runnable {

        Echo(LnPacketizer t, LocoNetMessage m) {
            myTc = t;
            msgForLater = m;
        }
        LocoNetMessage msgForLater;
        LnPacketizer myTc;

        /**
         * {@inheritDoc}
         */
        @Override
        public void run() {
            myTc.notify(msgForLater);
        }
    }

    /**
     * Invoked at startup to start the threads needed here.
     */
    public void startThreads() {
        int priority = Thread.currentThread().getPriority();
        log.debug("startThreads current priority = {} max available = {} default = {} min available = {}", // NOI18N
                priority, Thread.MAX_PRIORITY, Thread.NORM_PRIORITY, Thread.MIN_PRIORITY);

        // start the RcvHandler in a thread of its own
        if (rcvHandler == null) {
            rcvHandler = new RcvHandler(this);
        }
        rcvThread = new Thread(rcvHandler, "LocoNet receive handler"); // NOI18N
        rcvThread.setDaemon(true);
        rcvThread.setPriority(Thread.MAX_PRIORITY);
        rcvThread.start();

        // make sure that the xmt priority is no lower than the current priority
        int xmtpriority = (Thread.MAX_PRIORITY - 1 > priority ? Thread.MAX_PRIORITY - 1 : Thread.MAX_PRIORITY);
        // start the XmtHandler in a thread of its own
        xmtThread = new Thread(xmtHandler, "LocoNet transmit handler"); // NOI18N
        log.debug("Xmt thread starts at priority {}", xmtpriority); // NOI18N
        xmtThread.setDaemon(true);
        xmtThread.setPriority(Thread.MAX_PRIORITY - 1);
        xmtThread.start();

        log.info("lnPacketizer Started");
    }

    Thread rcvThread;
    Thread xmtThread;
    
    /**
     * End threads, intended for testing only
     */
<<<<<<< HEAD
=======
    @SuppressWarnings("deprecation") // stop() is deprecated, but it's not going away
>>>>>>> 9746f40f
    public void dispose() {
        if (xmtThread != null) {
            xmtThread.stop(); // interrupt not sufficient?
            try {
                xmtThread.join();
            } catch (InterruptedException e) { log.warn("unexpected InterruptedException", e);}
        }
        if (rcvThread != null) {
            rcvThread.interrupt();
            try {
                rcvThread.join();
            } catch (InterruptedException e) { log.warn("unexpected InterruptedException", e);}
        }
        super.dispose();
    }
    private final static Logger log = LoggerFactory.getLogger(LnPacketizer.class);

}<|MERGE_RESOLUTION|>--- conflicted
+++ resolved
@@ -487,10 +487,7 @@
     /**
      * End threads, intended for testing only
      */
-<<<<<<< HEAD
-=======
     @SuppressWarnings("deprecation") // stop() is deprecated, but it's not going away
->>>>>>> 9746f40f
     public void dispose() {
         if (xmtThread != null) {
             xmtThread.stop(); // interrupt not sufficient?

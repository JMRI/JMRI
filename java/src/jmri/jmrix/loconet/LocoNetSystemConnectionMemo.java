--- conflicted
+++ resolved
@@ -44,7 +44,7 @@
 
         // self-register
         register();
-                
+
         // create and register the ComponentFactory for the GUI
         InstanceManager.store(cf = new LnComponentFactory(this),
                 ComponentFactory.class);
@@ -54,36 +54,29 @@
      * Must manually register() after construction is complete
      */
     public LocoNetSystemConnectionMemo() {
-<<<<<<< HEAD
         this("L", "LocoNet"); // NOI18N
     }
 
     public LocoNetSystemConnectionMemo(@Nonnull String prefix, @Nonnull String name) {
         super(prefix, name); // NOI18N
-        register(); // registers general type
-        InstanceManager.store(this, LocoNetSystemConnectionMemo.class); // also register as specific type
-=======
-        super("L", "LocoNet"); // NOI18N
-
         // self-register
         register();
->>>>>>> e178523f
 
         // create and register the ComponentFactory for the GUI
         InstanceManager.store(cf = new LnComponentFactory(this),
                 ComponentFactory.class);
     }
 
-    /** 
+    /**
      * Do both the default parent
-     * {@link SystemConnectionMemo} registration, 
+     * {@link SystemConnectionMemo} registration,
      * and register this specific type.
      */
     public void register() {
         super.register(); // registers general type
         InstanceManager.store(this, LocoNetSystemConnectionMemo.class); // also register as specific type
     }
-    
+
     ComponentFactory cf = null;
     private LnTrafficController lt;
     private SlotManager sm;
@@ -459,7 +452,7 @@
     }
 
     /**
-     * removed once working
+     * remove once working
      */
     @Override
     public int getInterval() {

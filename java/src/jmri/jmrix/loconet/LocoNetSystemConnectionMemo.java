package jmri.jmrix.loconet;

import java.util.Comparator;
import java.util.ResourceBundle;
import javax.annotation.Nonnull;
import jmri.AddressedProgrammerManager;
import jmri.CabSignalManager;
import jmri.ClockControl;
import jmri.CommandStation;
import jmri.ConsistManager;
import jmri.GlobalProgrammerManager;
import jmri.InstanceManager;
import jmri.IdTagManager;
import jmri.LightManager;
import jmri.MultiMeter;
import jmri.NamedBean;
import jmri.PowerManager;
import jmri.ReporterManager;
import jmri.SensorManager;
import jmri.ThrottleManager;
import jmri.TurnoutManager;
import jmri.jmrix.DefaultSystemConnectionMemo;
import jmri.jmrix.debugthrottle.DebugThrottleManager;
import jmri.jmrix.loconet.swing.LnComponentFactory;
import jmri.jmrix.swing.ComponentFactory;
import jmri.managers.DefaultProgrammerManager;
import jmri.util.NamedBeanComparator;

import org.slf4j.Logger;
import org.slf4j.LoggerFactory;

/**
 * Lightweight class to denote that a system is active, and provide general
 * information.
 * <p>
 * Objects of specific subtypes are registered in the instance manager to
 * activate their particular system.
 *
 * @author Bob Jacobsen Copyright (C) 2010
 */
public class LocoNetSystemConnectionMemo extends DefaultSystemConnectionMemo {


    /**
     * Must manually register() after construction is complete.
     * @param lt Traffic controller to be used
     * @param sm Slot Manager to be used
     */
    public LocoNetSystemConnectionMemo(LnTrafficController lt, SlotManager sm) {
        super("L", "LocoNet"); // NOI18N
        this.lt = lt;

        this.sm = sm; // doesn't full register, but fine for this purpose.

        // self-registration is deferred until the command station type is set below

        // create and register the ComponentFactory for the GUI
        InstanceManager.store(cf = new LnComponentFactory(this),
                ComponentFactory.class);
    }

    /**
     * Must manually register() after construction is complete.
     */
    public LocoNetSystemConnectionMemo() {
        this("L", "LocoNet"); // NOI18N
    }

    public LocoNetSystemConnectionMemo(@Nonnull String prefix, @Nonnull String name) {
        super(prefix, name); // NOI18N

        // create and register the ComponentFactory for the GUI
        InstanceManager.store(cf = new LnComponentFactory(this),
                ComponentFactory.class);
    }

    /**
<<<<<<< HEAD
     * Do both the default parent {@link SystemConnectionMemo} registration, and
     * register this specific type.
=======
     * Do both the default parent
     * {@link jmri.SystemConnectionMemo} registration,
     * and register this specific type.
>>>>>>> 1a37a77b
     */
    @Override
    public void register() {
        super.register(); // registers general type
        InstanceManager.store(this, LocoNetSystemConnectionMemo.class); // also register as specific type
    }

    ComponentFactory cf = null;
    private LnTrafficController lt;
    protected LocoNetThrottledTransmitter tm;
    private SlotManager sm;
    private LnMessageManager lnm = null;

    /**
     * Provide access to the SlotManager for this particular connection.
     *
     * @return the slot manager or null if no valid slot manager is available
     */
    public SlotManager getSlotManager() {
        if (sm == null) {
            log.debug("slot manager is null, but there should always be a valid SlotManager",
                    new Exception("Traceback"));
        }
        return sm;
    }

    /**
     * Provide access to the TrafficController for this particular connection.
     *
     * @return the LocoNet-specific TrafficController
     */
    public LnTrafficController getLnTrafficController() {
        if (lt == null) {
            setLnTrafficController(new LnPacketizer(this)); // default to Packetizer TrafficController
            log.debug("Auto create of LnTrafficController for initial configuration");
        }
        return lt;
    }

    public void setLnTrafficController(LnTrafficController lt) {
        this.lt = lt;
    }

    public LnMessageManager getLnMessageManager() {
        // create when needed
        if (lnm == null) {
            lnm = new LnMessageManager(getLnTrafficController());
        }
        return lnm;
    }

    protected DefaultProgrammerManager programmerManager;

    public DefaultProgrammerManager getProgrammerManager() {
        if (programmerManager == null) {
            programmerManager = new LnProgrammerManager(this);
        }
        return programmerManager;
    }

    public void setProgrammerManager(DefaultProgrammerManager p) {
        programmerManager = p;
    }

    protected boolean mTurnoutNoRetry = false;
    protected boolean mTurnoutExtraSpace = false;

    /**
     * Configure the programming manager and "command station" objects.
     *
     * @param type Command station type, used to configure various operations
     * @param mTurnoutNoRetry Is the user configuration set for no turnout
     *            operation retries?
     * @param mTurnoutExtraSpace Is the user configuration set for extra time
     *                           between turnout operations?
     * @param mTranspondingAvailable    Is the layout configured to provide
     *                                  transopnding reports
     */
    public void configureCommandStation(LnCommandStationType type, boolean mTurnoutNoRetry,
            boolean mTurnoutExtraSpace, boolean mTranspondingAvailable,
            boolean mLoconetProtocolAutoDetect) {

        // store arguments
        this.mTurnoutNoRetry = mTurnoutNoRetry;
        this.mTurnoutExtraSpace = mTurnoutExtraSpace;

        // create and install SlotManager
        if (sm != null) {
            log.error("Installing SlotManager twice", new Exception("TraceBack"));
        }
        sm = type.getSlotManager(lt);
        if (sm != null) {
            sm.setThrottledTransmitter(tm, mTurnoutNoRetry);

            sm.setCommandStationType(type);
            sm.setSystemConnectionMemo(this);
            sm.setTranspondingAvailable(mTranspondingAvailable);
            sm.setLoconetProtocolAutoDetect(mLoconetProtocolAutoDetect);

            // store as CommandStation object
            InstanceManager.store(sm, jmri.CommandStation.class);
        }

        // register this SystemConnectionMemo to connect to rest of system
        register();
    }

    /**
     * {@inheritDoc}
     */
    @Override
    public boolean provides(Class<?> type) {
        if (getDisabled()) {
            return false;
        }
        if (type.equals(GlobalProgrammerManager.class)) {
            log.trace("provides GlobalProgrammerManager is {}", getProgrammerManager().isGlobalProgrammerAvailable());
            return getProgrammerManager().isGlobalProgrammerAvailable();
        }
        if (type.equals(AddressedProgrammerManager.class)) {
            log.trace("provides AddressedProgrammerManager is {}", getProgrammerManager().isAddressedModePossible());
            return getProgrammerManager().isAddressedModePossible();
        }

        if (type.equals(ThrottleManager.class)) {
            return true;
        }
        if (type.equals(PowerManager.class)) {
            return true;
        }
        if (type.equals(SensorManager.class)) {
            return true;
        }
        if (type.equals(TurnoutManager.class)) {
            return true;
        }
        if (type.equals(LightManager.class)) {
            return true;
        }
        if (type.equals(ReporterManager.class)) {
            return true;
        }
        if (type.equals(ConsistManager.class)) {
            return true;
        }
        if (type.equals(ClockControl.class)) {
            return true;
        }
        if (type.equals(CommandStation.class)) {
            return true;
        }
        if (type.equals(MultiMeter.class)) {
            return true;
        }
        if (type.equals(IdTagManager.class)) {
            return true;
        }
        if (type.equals(CabSignalManager.class)) {
            return true;
        }

        return super.provides(type);
    }

    /**
     * {@inheritDoc}
     */
    @SuppressWarnings("unchecked")
    @Override
    public <T> T get(Class<?> T) {
        if (getDisabled()) {
            return null;
        }
        if (T.equals(GlobalProgrammerManager.class)) {
            log.trace("get GlobalProgrammerManager is {}", getProgrammerManager());
            return (T) getProgrammerManager();
        }
        if (T.equals(AddressedProgrammerManager.class)) {
            log.trace("get AddressedProgrammerManager is {}", getProgrammerManager());
            return (T) getProgrammerManager();
        }

        if (T.equals(ThrottleManager.class)) {
            return (T) getThrottleManager();
        }
        if (T.equals(PowerManager.class)) {
            return (T) getPowerManager();
        }
        if (T.equals(SensorManager.class)) {
            return (T) getSensorManager();
        }
        if (T.equals(TurnoutManager.class)) {
            return (T) getTurnoutManager();
        }
        if (T.equals(LightManager.class)) {
            return (T) getLightManager();
        }
        if (T.equals(ClockControl.class)) {
            return (T) getClockControl();
        }
        if (T.equals(ReporterManager.class)) {
            return (T) getReporterManager();
        }
        if (T.equals(ConsistManager.class)) {
            return (T) getConsistManager();
        }
        if (T.equals(CommandStation.class)) {
            return (T) getSlotManager();
        }
        if (T.equals(MultiMeter.class)) {
            return (T) getMultiMeter();
        }
        if (T.equals(IdTagManager.class)) {
            return (T) getIdTagManager();
        }
        if (T.equals(CabSignalManager.class)) {
            return (T) getCabSignalManager();
        }
        return super.get(T);
    }

    /**
     * Configure the common managers for LocoNet connections. This puts the
     * common manager config in one place.
     */
    public void configureManagers() {

        tm = new LocoNetThrottledTransmitter(getLnTrafficController(), mTurnoutExtraSpace);
        log.debug("ThrottleTransmitted configured with: {}", mTurnoutExtraSpace);
        if (sm != null) {
            sm.setThrottledTransmitter(tm, mTurnoutNoRetry);
            log.debug("set turnout retry: {}", mTurnoutNoRetry);
        }

        InstanceManager.store(getPowerManager(), PowerManager.class);

        InstanceManager.setSensorManager(
                getSensorManager());

        InstanceManager.setTurnoutManager(
                getTurnoutManager());

        InstanceManager.setLightManager(
                getLightManager());

        InstanceManager.setThrottleManager(
                getThrottleManager());

        if (getProgrammerManager().isAddressedModePossible()) {
            InstanceManager.store(getProgrammerManager(), jmri.AddressedProgrammerManager.class);
        }
        if (getProgrammerManager().isGlobalProgrammerAvailable()) {
            InstanceManager.store(getProgrammerManager(), GlobalProgrammerManager.class);
        }

        InstanceManager.setReporterManager(getReporterManager());
        
        InstanceManager.setDefault(CabSignalManager.class,getCabSignalManager());

        setConsistManager(new LocoNetConsistManager(this));

        ClockControl cc = getClockControl();

        // make sure InstanceManager knows about that
        InstanceManager.setDefault(ClockControl.class, cc);

        //MultiMeter mm = getMultiMeter();
        jmri.InstanceManager.store(getMultiMeter(), jmri.MultiMeter.class);

        getIdTagManager();

    }

    protected LnPowerManager powerManager;

    public LnPowerManager getPowerManager() {
        if (getDisabled()) {
            return null;
        }
        if (powerManager == null) {
            powerManager = new LnPowerManager(this);
        }
        return powerManager;
    }

    protected ThrottleManager throttleManager;

    public ThrottleManager getThrottleManager() {
        if (getSlotManager() != null) {
            log.debug("GetThrottleManager for {}", getSlotManager().getCommandStationType());
        }
        if (getDisabled()) {
            return null;
        }
        if (throttleManager == null && getSlotManager() != null) {
            // ask command station type for specific throttle manager
            LnCommandStationType cmdstation = getSlotManager().getCommandStationType();
            log.debug("getThrottleManager constructs for {}", cmdstation.getName());
            throttleManager = cmdstation.getThrottleManager(this);
            log.debug("result was type {}", throttleManager.getClass());
        }
        return throttleManager;
    }

    public void setThrottleManager(ThrottleManager t) {
        throttleManager = t;
    }

    protected LnTurnoutManager turnoutManager;

    public LnTurnoutManager getTurnoutManager() {
        if (getDisabled()) {
            return null;
        }
        if (turnoutManager == null) {
            turnoutManager = new LnTurnoutManager(this, tm, mTurnoutNoRetry);
        }
        return turnoutManager;
    }

    protected LnClockControl clockControl;

    public LnClockControl getClockControl() {
        if (getDisabled()) {
            return null;
        }
        if (clockControl == null) {
            clockControl = new LnClockControl(this);
        }
        return clockControl;
    }

    protected LnReporterManager reporterManager;

    public LnReporterManager getReporterManager() {
        if (getDisabled()) {
            return null;
        }
        if (reporterManager == null) {
            reporterManager = new LnReporterManager(this);
        }
        return reporterManager;
    }

    protected LnSensorManager sensorManager;

    public LnSensorManager getSensorManager() {
        if (getDisabled()) {
            return null;
        }
        if (sensorManager == null) {
            sensorManager = new LnSensorManager(this);
        }
        return sensorManager;
    }

    protected LnLightManager lightManager;

    public LnLightManager getLightManager() {
        if (getDisabled()) {
            return null;
        }
        if (lightManager == null) {
            lightManager = new LnLightManager(this);
        }
        return lightManager;
    }

    protected LnMultiMeter multiMeter;

    public LnMultiMeter getMultiMeter() {
        if (getDisabled()) {
            return null;
        }
        if (multiMeter == null) {
            multiMeter = new LnMultiMeter(this);
        }
        return multiMeter;
    }

    @Override
    protected ResourceBundle getActionModelResourceBundle() {
        return ResourceBundle.getBundle("jmri.jmrix.loconet.LocoNetActionListBundle");
    }

    @Override
    public <B extends NamedBean> Comparator<B> getNamedBeanComparator(Class<B> type) {
        return new NamedBeanComparator<>();
    }

    // yes, tagManager is static.  Tags can move between system connections.
    // when readers are not all on the same LocoNet
    // this manager is loaded on demand.
    protected static TranspondingTagManager tagManager;

    static public TranspondingTagManager getIdTagManager() {
        synchronized (LocoNetSystemConnectionMemo.class) { // since tagManager can be null, can't synch on that
            if (tagManager == null) {
                tagManager = new TranspondingTagManager();
                InstanceManager.setIdTagManager(tagManager);
            }
            return tagManager;
        }
    }

    protected LnCabSignalManager cabSignalManager;

    public LnCabSignalManager getCabSignalManager() {
        if (cabSignalManager == null) {
            cabSignalManager = new LnCabSignalManager(this);
        }
        return cabSignalManager;
    }

    @Override
    public void dispose() {
        InstanceManager.deregister(this, LocoNetSystemConnectionMemo.class);
        if (cf != null) {
            InstanceManager.deregister(cf, ComponentFactory.class);
            cf = null;
        }
        if (powerManager != null) {
            powerManager.dispose();
            InstanceManager.deregister(powerManager, LnPowerManager.class);
            powerManager = null;
        }
        if (turnoutManager != null) {
            turnoutManager.dispose();
            InstanceManager.deregister(turnoutManager, LnTurnoutManager.class);
            turnoutManager = null;
        }
        if (lightManager != null) {
            lightManager.dispose();
            InstanceManager.deregister(lightManager, LnLightManager.class);
            lightManager = null;
        }
        if (sensorManager != null) {
            sensorManager.dispose();
            InstanceManager.deregister(sensorManager, LnSensorManager.class);
            sensorManager = null;
        }
        if (reporterManager != null) {
            reporterManager.dispose();
            InstanceManager.deregister(reporterManager, LnReporterManager.class);
            reporterManager = null;
        }
        if (throttleManager != null) {
            if (throttleManager instanceof LnThrottleManager) {
                InstanceManager.deregister(((LnThrottleManager) throttleManager), LnThrottleManager.class);
            } else if (throttleManager instanceof DebugThrottleManager) {
                InstanceManager.deregister(((DebugThrottleManager) throttleManager), DebugThrottleManager.class);
            }
            throttleManager = null;
        }
        if (clockControl != null) {
            InstanceManager.deregister(clockControl, LnClockControl.class);
            clockControl = null;
        }
        if (tm != null) {
            tm.dispose();
            tm = null;
        }
        if (sm != null) {
            sm.dispose();
            sm = null;
        }
        if (lt != null) {
            lt.dispose();
            lt = null;
        }
        super.dispose();
    }

    private final static Logger log = LoggerFactory.getLogger(LocoNetSystemConnectionMemo.class);

}<|MERGE_RESOLUTION|>--- conflicted
+++ resolved
@@ -75,14 +75,9 @@
     }
 
     /**
-<<<<<<< HEAD
-     * Do both the default parent {@link SystemConnectionMemo} registration, and
-     * register this specific type.
-=======
      * Do both the default parent
      * {@link jmri.SystemConnectionMemo} registration,
      * and register this specific type.
->>>>>>> 1a37a77b
      */
     @Override
     public void register() {

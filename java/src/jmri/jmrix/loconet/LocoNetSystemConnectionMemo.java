package jmri.jmrix.loconet;

import java.util.ResourceBundle;
import javax.annotation.Nonnull;
import jmri.AddressedProgrammerManager;
import jmri.ClockControl;
import jmri.CommandStation;
import jmri.ConsistManager;
import jmri.GlobalProgrammerManager;
import jmri.InstanceManager;
import jmri.IdTagManager;
import jmri.LightManager;
import jmri.MultiMeter;
import jmri.PowerManager;
import jmri.ReporterManager;
import jmri.SensorManager;
import jmri.ThrottleManager;
import jmri.TurnoutManager;
import jmri.jmrix.SystemConnectionMemo;
import jmri.jmrix.debugthrottle.DebugThrottleManager;
import jmri.jmrix.loconet.swing.LnComponentFactory;
import jmri.jmrix.swing.ComponentFactory;
import jmri.managers.DefaultProgrammerManager;
import org.slf4j.Logger;
import org.slf4j.LoggerFactory;

/**
 * Lightweight class to denote that a system is active, and provide general
 * information.
 * <p>
 * Objects of specific subtypes are registered in the instance manager to
 * activate their particular system.
 *
 * @author Bob Jacobsen Copyright (C) 2010
 */
public class LocoNetSystemConnectionMemo extends SystemConnectionMemo {


    /**
     * Must manually register() after construction is complete.
     * @param lt Traffic controller to be used
     * @param sm Slot Manager to be used
     */
    public LocoNetSystemConnectionMemo(LnTrafficController lt, SlotManager sm) {
        super("L", "LocoNet"); // NOI18N
        this.lt = lt;

        this.sm = sm; // doesn't full register, but fine for this purpose.

        // self-registration is deferred until the command station type is set below
                
        // create and register the ComponentFactory for the GUI
        InstanceManager.store(cf = new LnComponentFactory(this),
                ComponentFactory.class);
    }

    /**
     * Must manually register() after construction is complete.
     */
    public LocoNetSystemConnectionMemo() {
        this("L", "LocoNet"); // NOI18N
    }

    public LocoNetSystemConnectionMemo(@Nonnull String prefix, @Nonnull String name) {
        super(prefix, name); // NOI18N

        // create and register the ComponentFactory for the GUI
        InstanceManager.store(cf = new LnComponentFactory(this),
                ComponentFactory.class);
    }

    /**
     * Do both the default parent
     * {@link SystemConnectionMemo} registration,
     * and register this specific type.
     */
    @Override
    public void register() {
        super.register(); // registers general type
        InstanceManager.store(this, LocoNetSystemConnectionMemo.class); // also register as specific type
    }

    ComponentFactory cf = null;
    private LnTrafficController lt;
    protected LocoNetThrottledTransmitter tm;
    private SlotManager sm;
    private LnMessageManager lnm = null;

    /**
     * Provide access to the SlotManager for this particular connection.
     *
     * @return the slot manager or null if no valid slot manager is available
     */
    public SlotManager getSlotManager() {
        if (sm == null) {
            log.debug("slot manager is null, but there should always be a valid SlotManager", new Exception("Traceback"));
        }
        return sm;
    }

    /**
     * Provide access to the TrafficController for this particular connection.
     *
     * @return the LocoNet-specific TrafficController
     */
    public LnTrafficController getLnTrafficController() {
        if (lt == null) {
            setLnTrafficController(new LnPacketizer(this)); // default to Packetizer TrafficController
            log.debug("Auto create of LnTrafficController for initial configuration");
        }
        return lt;
    }

    public void setLnTrafficController(LnTrafficController lt) {
        this.lt = lt;
    }

    public LnMessageManager getLnMessageManager() {
        // create when needed
        if (lnm == null) {
            lnm = new LnMessageManager(getLnTrafficController());
        }
        return lnm;
    }

    protected DefaultProgrammerManager programmerManager;

    public DefaultProgrammerManager getProgrammerManager() {
        if (programmerManager == null) {
            programmerManager = new LnProgrammerManager(this);
        }
        return programmerManager;
    }

    public void setProgrammerManager(DefaultProgrammerManager p) {
        programmerManager = p;
    }

    protected boolean mTurnoutNoRetry = false;
    protected boolean mTurnoutExtraSpace = false;

    /**
     * Configure the programming manager and "command station" objects.
     *
     * @param type               Command station type, used to configure various
     *                           operations
     * @param mTurnoutNoRetry    Is the user configuration set for no turnout
     *                           operation retries?
     * @param mTurnoutExtraSpace Is the user configuration set for extra time
     *                           between turnout operations?
     * @param mTranspondingAvailable    Is the layout configured to provide
     *                                  transopnding reports
     */
    public void configureCommandStation(LnCommandStationType type, boolean mTurnoutNoRetry,
                                            boolean mTurnoutExtraSpace, boolean mTranspondingAvailable) {

        // store arguments
        this.mTurnoutNoRetry = mTurnoutNoRetry;
        this.mTurnoutExtraSpace = mTurnoutExtraSpace;

        // create and install SlotManager
        if (sm != null) {
            log.error("Installing SlotManager twice", new Exception("TraceBack"));
        }
        sm = type.getSlotManager(lt);
        if (sm != null) {
            sm.setThrottledTransmitter(tm, mTurnoutNoRetry);

            sm.setCommandStationType(type);
            sm.setSystemConnectionMemo(this);
            sm.setTranspondingAvailable(mTranspondingAvailable);

            // store as CommandStation object
            InstanceManager.store(sm, jmri.CommandStation.class);
        }

        // register this SystemConnectionMemo to connect to rest of system
        register();
    }

    /**
     * {@inheritDoc}
     */
    @Override
    public boolean provides(Class<?> type) {
        if (getDisabled()) {
            return false;
        }
        if (type.equals(GlobalProgrammerManager.class)) {
            log.trace("provides GlobalProgrammerManager is {}", getProgrammerManager().isGlobalProgrammerAvailable());
            return getProgrammerManager().isGlobalProgrammerAvailable();
        }
        if (type.equals(AddressedProgrammerManager.class)) {
            log.trace("provides AddressedProgrammerManager is {}", getProgrammerManager().isAddressedModePossible());
            return getProgrammerManager().isAddressedModePossible();
        }

        if (type.equals(ThrottleManager.class)) {
            return true;
        }
        if (type.equals(PowerManager.class)) {
            return true;
        }
        if (type.equals(SensorManager.class)) {
            return true;
        }
        if (type.equals(TurnoutManager.class)) {
            return true;
        }
        if (type.equals(LightManager.class)) {
            return true;
        }
        if (type.equals(ReporterManager.class)) {
            return true;
        }
        if (type.equals(ConsistManager.class)) {
            return true;
        }
        if (type.equals(ClockControl.class)) {
            return true;
        }
        if (type.equals(CommandStation.class)) {
            return true;
        }
<<<<<<< HEAD
        if (type.equals(MultiMeter.class)) {
=======
        if (type.equals(IdTagManager.class)) {
>>>>>>> e3ffe874
            return true;
        }

        return super.provides(type);
    }

    /**
     * {@inheritDoc}
     */
    @SuppressWarnings("unchecked")
    @Override
    public <T> T get(Class<?> T) {
        if (getDisabled()) {
            return null;
        }
        if (T.equals(GlobalProgrammerManager.class)) {
            log.trace("get GlobalProgrammerManager is {}", getProgrammerManager());
            return (T) getProgrammerManager();
        }
        if (T.equals(AddressedProgrammerManager.class)) {
            log.trace("get AddressedProgrammerManager is {}", getProgrammerManager());
            return (T) getProgrammerManager();
        }

        if (T.equals(ThrottleManager.class)) {
            return (T) getThrottleManager();
        }
        if (T.equals(PowerManager.class)) {
            return (T) getPowerManager();
        }
        if (T.equals(SensorManager.class)) {
            return (T) getSensorManager();
        }
        if (T.equals(TurnoutManager.class)) {
            return (T) getTurnoutManager();
        }
        if (T.equals(LightManager.class)) {
            return (T) getLightManager();
        }
        if (T.equals(ClockControl.class)) {
            return (T) getClockControl();
        }
        if (T.equals(ReporterManager.class)) {
            return (T) getReporterManager();
        }
        if (T.equals(ConsistManager.class)) {
            return (T) getConsistManager();
        }
        if (T.equals(CommandStation.class)) {
            return (T) getSlotManager();
        }
<<<<<<< HEAD
        if (T.equals(MultiMeter.class)) {
            return (T) getMultiMeter();
        }

=======
        if (T.equals(IdTagManager.class)) {
            return (T) getIdTagManager();
        }
>>>>>>> e3ffe874
        return super.get(T);
    }

    /**
     * Configure the common managers for LocoNet connections. This puts the
     * common manager config in one place.
     */
    public void configureManagers() {

        tm = new LocoNetThrottledTransmitter(getLnTrafficController(), mTurnoutExtraSpace);
        log.debug("ThrottleTransmitted configured with: {}", mTurnoutExtraSpace);
        if (sm != null) {
            sm.setThrottledTransmitter(tm, mTurnoutNoRetry);
            log.debug("set turnout retry: {}", mTurnoutNoRetry);
        }

        InstanceManager.store(getPowerManager(), PowerManager.class);

        InstanceManager.setSensorManager(
                getSensorManager());

        InstanceManager.setTurnoutManager(
                getTurnoutManager());

        InstanceManager.setLightManager(
                getLightManager());

        InstanceManager.setThrottleManager(
                getThrottleManager());

        if (getProgrammerManager().isAddressedModePossible()) {
            InstanceManager.store(getProgrammerManager(), jmri.AddressedProgrammerManager.class);
        }
        if (getProgrammerManager().isGlobalProgrammerAvailable()) {
            InstanceManager.store(getProgrammerManager(), GlobalProgrammerManager.class);
        }

        InstanceManager.setReporterManager(
                getReporterManager());

        setConsistManager(new LocoNetConsistManager(this));

        ClockControl cc = getClockControl();

        // make sure InstanceManager knows about that
        InstanceManager.setDefault(ClockControl.class, cc);

<<<<<<< HEAD
        //MultiMeter mm = getMultiMeter();
        jmri.InstanceManager.store(getMultiMeter(), jmri.MultiMeter.class);

=======
        getIdTagManager();
>>>>>>> e3ffe874
    }

    protected LnPowerManager powerManager;

    public LnPowerManager getPowerManager() {
        if (getDisabled()) {
            return null;
        }
        if (powerManager == null) {
            powerManager = new LnPowerManager(this);
        }
        return powerManager;
    }

    protected ThrottleManager throttleManager;

    public ThrottleManager getThrottleManager() {
        if (getSlotManager() != null) {
            log.debug("GetThrottleManager for {}", getSlotManager().getCommandStationType());
        }
        if (getDisabled()) {
            return null;
        }
        if (throttleManager == null && getSlotManager() != null) {
            // ask command station type for specific throttle manager
            LnCommandStationType cmdstation = getSlotManager().getCommandStationType();
            log.debug("getThrottleManager constructs for {}", cmdstation.getName());
            throttleManager = cmdstation.getThrottleManager(this);
            log.debug("result was type {}", throttleManager.getClass());
        }
        return throttleManager;
    }

    public void setThrottleManager(ThrottleManager t) {
        throttleManager = t;
    }

    protected LnTurnoutManager turnoutManager;

    public LnTurnoutManager getTurnoutManager() {
        if (getDisabled()) {
            return null;
        }
        if (turnoutManager == null) {
            turnoutManager = new LnTurnoutManager(getLnTrafficController(), tm, getSystemPrefix(), mTurnoutNoRetry);
        }
        return turnoutManager;
    }

    protected LnClockControl clockControl;

    public LnClockControl getClockControl() {
        if (getDisabled()) {
            return null;
        }
        if (clockControl == null) {
            clockControl = new LnClockControl(this);
        }
        return clockControl;
    }

    protected LnReporterManager reporterManager;

    public LnReporterManager getReporterManager() {
        if (getDisabled()) {
            return null;
        }
        if (reporterManager == null) {
            reporterManager = new LnReporterManager(getLnTrafficController(), getSystemPrefix());
        }
        return reporterManager;
    }

    protected LnSensorManager sensorManager;

    public LnSensorManager getSensorManager() {
        if (getDisabled()) {
            return null;
        }
        if (sensorManager == null) {
            sensorManager = new LnSensorManager(getLnTrafficController(), getSystemPrefix());
        }
        return sensorManager;
    }

    protected LnLightManager lightManager;

    public LnLightManager getLightManager() {
        if (getDisabled()) {
            return null;
        }
        if (lightManager == null) {
            lightManager = new LnLightManager(getLnTrafficController(), getSystemPrefix());
        }
        return lightManager;
    }

    protected LnMultiMeter multiMeter;

    public LnMultiMeter getMultiMeter() {
        if (getDisabled()) {
            return null;
        }
        if (multiMeter == null) {
            multiMeter = new LnMultiMeter(this);
        }
        return multiMeter;
    }

    @Override
    protected ResourceBundle getActionModelResourceBundle() {
        return ResourceBundle.getBundle("jmri.jmrix.loconet.LocoNetActionListBundle");
    }

    // yes, tagManager is static.  Tags can move between system connections.
    // when readers are not all on the same LocoNet
    // this manager is loaded on demand.
    protected static TranspondingTagManager tagManager;

    static public TranspondingTagManager getIdTagManager() {
        if (tagManager == null) {
            tagManager = new TranspondingTagManager();
            InstanceManager.setIdTagManager(tagManager);
        }
        return tagManager;
    }

    @Override
    public void dispose() {
        InstanceManager.deregister(this, LocoNetSystemConnectionMemo.class);
        if (cf != null) {
            InstanceManager.deregister(cf, ComponentFactory.class);
        }
        if (powerManager != null) {
            powerManager.dispose();
            InstanceManager.deregister(powerManager, LnPowerManager.class);
        }
        if (turnoutManager != null) {
            turnoutManager.dispose();
            InstanceManager.deregister(turnoutManager, LnTurnoutManager.class);
        }
        if (lightManager != null) {
            lightManager.dispose();
            InstanceManager.deregister(lightManager, LnLightManager.class);
        }
        if (sensorManager != null) {
            sensorManager.dispose();
            InstanceManager.deregister(sensorManager, LnSensorManager.class);
        }
        if (reporterManager != null) {
            reporterManager.dispose();
            InstanceManager.deregister(reporterManager, LnReporterManager.class);
        }
        if (throttleManager != null) {
            if (throttleManager instanceof LnThrottleManager) {
                InstanceManager.deregister(((LnThrottleManager) throttleManager), LnThrottleManager.class);
            } else if (throttleManager instanceof DebugThrottleManager) {
                InstanceManager.deregister(((DebugThrottleManager) throttleManager), DebugThrottleManager.class);
            }
        }
        if (clockControl != null) {
            InstanceManager.deregister(clockControl, LnClockControl.class);
        }
        if (tm != null){
            tm.dispose();
        }
        if (sm != null){
            sm.dispose();
        }
        if (lt != null){
            lt.dispose();
        }
        super.dispose();
    }

    private final static Logger log = LoggerFactory.getLogger(LocoNetSystemConnectionMemo.class);

}<|MERGE_RESOLUTION|>--- conflicted
+++ resolved
@@ -222,11 +222,10 @@
         if (type.equals(CommandStation.class)) {
             return true;
         }
-<<<<<<< HEAD
         if (type.equals(MultiMeter.class)) {
-=======
+            return true;
+        }
         if (type.equals(IdTagManager.class)) {
->>>>>>> e3ffe874
             return true;
         }
 
@@ -278,16 +277,13 @@
         if (T.equals(CommandStation.class)) {
             return (T) getSlotManager();
         }
-<<<<<<< HEAD
         if (T.equals(MultiMeter.class)) {
             return (T) getMultiMeter();
         }
 
-=======
         if (T.equals(IdTagManager.class)) {
             return (T) getIdTagManager();
         }
->>>>>>> e3ffe874
         return super.get(T);
     }
 
@@ -335,13 +331,10 @@
         // make sure InstanceManager knows about that
         InstanceManager.setDefault(ClockControl.class, cc);
 
-<<<<<<< HEAD
         //MultiMeter mm = getMultiMeter();
         jmri.InstanceManager.store(getMultiMeter(), jmri.MultiMeter.class);
 
-=======
         getIdTagManager();
->>>>>>> e3ffe874
     }
 
     protected LnPowerManager powerManager;

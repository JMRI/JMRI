package jmri.jmrix.loconet;

import java.util.Comparator;
import java.util.ResourceBundle;
import javax.annotation.Nonnull;

import jmri.*;
import jmri.jmrix.ConfiguringSystemConnectionMemo;
import jmri.jmrix.DefaultSystemConnectionMemo;
import jmri.jmrix.debugthrottle.DebugThrottleManager;
import jmri.jmrix.loconet.swing.LnComponentFactory;
import jmri.jmrix.swing.ComponentFactory;
import jmri.managers.DefaultProgrammerManager;
import jmri.util.NamedBeanComparator;

import org.slf4j.Logger;
import org.slf4j.LoggerFactory;

/**
 * Lightweight class to denote that a system is active, and provide general
 * information.
 * <p>
 * Objects of specific subtypes are registered in the instance manager to
 * activate their particular system.
 *
 * @author Bob Jacobsen Copyright (C) 2010
 */
public class LocoNetSystemConnectionMemo extends DefaultSystemConnectionMemo implements ConfiguringSystemConnectionMemo {


    /**
     * Must manually register() after construction is complete.
     * @param lt Traffic controller to be used
     * @param sm Slot Manager to be used
     */
    public LocoNetSystemConnectionMemo(LnTrafficController lt, SlotManager sm) {
        super("L", "LocoNet"); // NOI18N
        this.lt = lt;

        this.sm = sm; // doesn't full register, but fine for this purpose.

        // self-registration is deferred until the command station type is set below

        // create and register the ComponentFactory for the GUI
        InstanceManager.store(cf = new LnComponentFactory(this),
                ComponentFactory.class);
    }

    /**
     * Must manually register() after construction is complete.
     */
    public LocoNetSystemConnectionMemo() {
        this("L", "LocoNet"); // NOI18N
    }

    public LocoNetSystemConnectionMemo(@Nonnull String prefix, @Nonnull String name) {
        super(prefix, name); // NOI18N

        // create and register the ComponentFactory for the GUI
        InstanceManager.store(cf = new LnComponentFactory(this),
                ComponentFactory.class);
    }

    /**
     * Do both the default parent
     * {@link jmri.SystemConnectionMemo} registration,
     * and register this specific type.
     */
    @Override
    public void register() {
        super.register(); // registers general type
        InstanceManager.store(this, LocoNetSystemConnectionMemo.class); // also register as specific type
    }

    ComponentFactory cf = null;
    private LnTrafficController lt;
    protected LocoNetThrottledTransmitter tm;
    private SlotManager sm;
    private LnMessageManager lnm = null;

    /**
     * Provide access to the SlotManager for this particular connection.
     *
     * @return the slot manager or null if no valid slot manager is available
     */
    public SlotManager getSlotManager() {
        if (sm == null) {
            log.debug("slot manager is null, but there should always be a valid SlotManager",
                    new Exception("Traceback"));
        }
        return sm;
    }

    /**
     * Provide access to the TrafficController for this particular connection.
     *
     * @return the LocoNet-specific TrafficController
     */
    public LnTrafficController getLnTrafficController() {
        if (lt == null) {
            setLnTrafficController(new LnPacketizer(this)); // default to Packetizer TrafficController
            log.debug("Auto create of LnTrafficController for initial configuration");
        }
        return lt;
    }

    public void setLnTrafficController(LnTrafficController lt) {
        this.lt = lt;
    }

    public LnMessageManager getLnMessageManager() {
        // create when needed
        if (lnm == null) {
            lnm = new LnMessageManager(getLnTrafficController());
        }
        return lnm;
    }

    public DefaultProgrammerManager getProgrammerManager() {
        return (DefaultProgrammerManager) classObjectMap.computeIfAbsent(DefaultProgrammerManager.class,(Class c) -> new LnProgrammerManager(this));
    }

    public void setProgrammerManager(DefaultProgrammerManager p) {
        store(p,DefaultProgrammerManager.class);
    }

    protected boolean mTurnoutNoRetry = false;
    protected boolean mTurnoutExtraSpace = false;

    /**
     * Configure the programming manager and "command station" objects.
     *
     * @param type Command station type, used to configure various operations
     * @param mTurnoutNoRetry Is the user configuration set for no turnout
     *            operation retries?
     * @param mTurnoutExtraSpace Is the user configuration set for extra time
     *                           between turnout operations?
     * @param mTranspondingAvailable    Is the layout configured to provide
     *                                  transopnding reports
     */
    public void configureCommandStation(LnCommandStationType type, boolean mTurnoutNoRetry,
            boolean mTurnoutExtraSpace, boolean mTranspondingAvailable,
            boolean mLoconetProtocolAutoDetect) {

        // store arguments
        this.mTurnoutNoRetry = mTurnoutNoRetry;
        this.mTurnoutExtraSpace = mTurnoutExtraSpace;

        // create and install SlotManager
        if (sm != null) {
            log.error("Installing SlotManager twice", new Exception("TraceBack"));
        }
        sm = type.getSlotManager(lt);
        if (sm != null) {
            sm.setThrottledTransmitter(tm, mTurnoutNoRetry);

            sm.setCommandStationType(type);
            sm.setSystemConnectionMemo(this);
            sm.setTranspondingAvailable(mTranspondingAvailable);
            sm.setLoconetProtocolAutoDetect(mLoconetProtocolAutoDetect);

            // store as CommandStation object
            InstanceManager.store(sm, jmri.CommandStation.class);
            store(sm, jmri.CommandStation.class);
        }

    }

    /**
     * Configure the common managers for LocoNet connections. This puts the
     * common manager config in one place.
     */
    public void configureManagers() {

        tm = new LocoNetThrottledTransmitter(getLnTrafficController(), mTurnoutExtraSpace);
        log.debug("ThrottleTransmitted configured with: {}", mTurnoutExtraSpace);
        if (sm != null) {
            sm.setThrottledTransmitter(tm, mTurnoutNoRetry);
            log.debug("set turnout retry: {}", mTurnoutNoRetry);
        }

        InstanceManager.store(getPowerManager(), PowerManager.class);

        InstanceManager.setSensorManager(
                getSensorManager());

        InstanceManager.setTurnoutManager(
                getTurnoutManager());

        InstanceManager.setLightManager(
                getLightManager());

        InstanceManager.setThrottleManager(
                getThrottleManager());

        DefaultProgrammerManager programmerManager = getProgrammerManager();

        if (programmerManager.isAddressedModePossible()) {
            store(programmerManager, AddressedProgrammerManager.class);
            InstanceManager.store(programmerManager, AddressedProgrammerManager.class);
        }
        if (programmerManager.isGlobalProgrammerAvailable()) {
            store(getProgrammerManager(), GlobalProgrammerManager.class);
            InstanceManager.store(getProgrammerManager(), GlobalProgrammerManager.class);
        }

        InstanceManager.setReporterManager(getReporterManager());
        
        InstanceManager.setDefault(CabSignalManager.class,getCabSignalManager());

        setConsistManager(new LocoNetConsistManager(this));

        ClockControl cc = getClockControl();

        InstanceManager.setDefault(ClockControl.class, cc);

        jmri.InstanceManager.store(getMultiMeter(), jmri.MultiMeter.class);

        getIdTagManager();

        // register this SystemConnectionMemo to connect to rest of system
        register();
    }

    public LnPowerManager getPowerManager() {
        if (getDisabled()) {
            return null;
        }
        return (LnPowerManager) classObjectMap.computeIfAbsent(PowerManager.class,(Class c) -> new LnPowerManager(this));
    }

    public ThrottleManager getThrottleManager() {
        if (getSlotManager() != null) {
            log.debug("GetThrottleManager for {}", getSlotManager().getCommandStationType());
        }
        if (getDisabled()) {
            return null;
        }
        ThrottleManager throttleManager = get(ThrottleManager.class);
        if (throttleManager == null && getSlotManager() != null) {
            // ask command station type for specific throttle manager
            LnCommandStationType cmdstation = getSlotManager().getCommandStationType();
            log.debug("getThrottleManager constructs for {}", cmdstation.getName());
            throttleManager = cmdstation.getThrottleManager(this);
            log.debug("result was type {}", throttleManager.getClass());
            store(throttleManager,ThrottleManager.class);
        }
        return throttleManager;
    }

    public void setThrottleManager(ThrottleManager t) {
        store(t,ThrottleManager.class);
    }

    public LnTurnoutManager getTurnoutManager() {
        if (getDisabled()) {
            return null;
        }
        return (LnTurnoutManager) classObjectMap.computeIfAbsent(TurnoutManager.class,(Class c) -> new LnTurnoutManager(this, tm, mTurnoutNoRetry));
    }

    public LnClockControl getClockControl() {
        if (getDisabled()) {
            return null;
        }
        return (LnClockControl) classObjectMap.computeIfAbsent(ClockControl.class,(Class c) -> new LnClockControl(this));
    }

    public LnReporterManager getReporterManager() {
        if (getDisabled()) {
            return null;
        }
        return (LnReporterManager) classObjectMap.computeIfAbsent(ReporterManager.class, (Class c) -> new LnReporterManager(this));
    }

    public LnSensorManager getSensorManager() {
        if (getDisabled()) {
            return null;
        }
        return (LnSensorManager) classObjectMap.computeIfAbsent(LnSensorManager.class, (Class c) -> new LnSensorManager(this));
    }

    public LnLightManager getLightManager() {
        if (getDisabled()) {
            return null;
        }
        return (LnLightManager) classObjectMap.computeIfAbsent(LightManager.class, (Class c) -> new LnLightManager(this));
    }

    public LnMultiMeter getMultiMeter() {
        if (getDisabled()) {
            return null;
        }
        return (LnMultiMeter) classObjectMap.computeIfAbsent(MultiMeter.class,(Class c) -> new LnMultiMeter(this));
    }

    @Override
    protected ResourceBundle getActionModelResourceBundle() {
        return ResourceBundle.getBundle("jmri.jmrix.loconet.LocoNetActionListBundle");
    }

    @Override
    public <B extends NamedBean> Comparator<B> getNamedBeanComparator(Class<B> type) {
        return new NamedBeanComparator<>();
    }

    // yes, tagManager is static.  Tags can move between system connections.
    // when readers are not all on the same LocoNet
    // this manager is loaded on demand.
    protected static TranspondingTagManager tagManager;

    static public TranspondingTagManager getIdTagManager() {
        synchronized (LocoNetSystemConnectionMemo.class) { // since tagManager can be null, can't synch on that
            if (tagManager == null) {
                tagManager = new TranspondingTagManager();
                InstanceManager.setIdTagManager(tagManager);
            }
            return tagManager;
        }
    }

    public LnCabSignalManager getCabSignalManager() {
        return (LnCabSignalManager) classObjectMap.computeIfAbsent(CabSignalManager.class,(Class c) -> new LnCabSignalManager(this));
    }

    @Override
    public void dispose() {
        InstanceManager.deregister(this, LocoNetSystemConnectionMemo.class);
        if (cf != null) {
            InstanceManager.deregister(cf, ComponentFactory.class);
            cf = null;
        }
        ThrottleManager throttleManager = get(ThrottleManager.class);
        if (throttleManager != null) {
            if (throttleManager instanceof LnThrottleManager) {
                InstanceManager.deregister(((LnThrottleManager) throttleManager), LnThrottleManager.class);
            } else if (throttleManager instanceof DebugThrottleManager) {
                InstanceManager.deregister(((DebugThrottleManager) throttleManager), DebugThrottleManager.class);
            }
            deregister(throttleManager,ThrottleManager.class);
        }
<<<<<<< HEAD
        if (tm != null) {
=======

        if (tm != null){
>>>>>>> 5bc67409
            tm.dispose();
            tm = null;
        }
        if (sm != null) {
            sm.dispose();
            sm = null;
        }
        if (lt != null) {
            lt.dispose();
            lt = null;
        }
        super.dispose();
    }

    private final static Logger log = LoggerFactory.getLogger(LocoNetSystemConnectionMemo.class);

}<|MERGE_RESOLUTION|>--- conflicted
+++ resolved
@@ -339,12 +339,8 @@
             }
             deregister(throttleManager,ThrottleManager.class);
         }
-<<<<<<< HEAD
-        if (tm != null) {
-=======
 
         if (tm != null){
->>>>>>> 5bc67409
             tm.dispose();
             tm = null;
         }

package jmri.jmrix.loconet;

import java.util.ResourceBundle;
import javax.annotation.Nonnull;
import jmri.AddressedProgrammerManager;
import jmri.ClockControl;
import jmri.CommandStation;
import jmri.ConsistManager;
import jmri.GlobalProgrammerManager;
import jmri.InstanceManager;
import jmri.IdTagManager;
import jmri.LightManager;
import jmri.MultiMeter;
import jmri.PowerManager;
import jmri.ReporterManager;
import jmri.SensorManager;
import jmri.ThrottleManager;
import jmri.TurnoutManager;
import jmri.jmrix.SystemConnectionMemo;
import jmri.jmrix.debugthrottle.DebugThrottleManager;
import jmri.jmrix.loconet.swing.LnComponentFactory;
import jmri.jmrix.swing.ComponentFactory;
import jmri.managers.DefaultProgrammerManager;
import org.slf4j.Logger;
import org.slf4j.LoggerFactory;

/**
 * Lightweight class to denote that a system is active, and provide general
 * information.
 * <p>
 * Objects of specific subtypes are registered in the instance manager to
 * activate their particular system.
 *
 * @author Bob Jacobsen Copyright (C) 2010
 */
public class LocoNetSystemConnectionMemo extends SystemConnectionMemo {


    /**
     * Must manually register() after construction is complete.
<<<<<<< HEAD
     *
     * @param lt - Traffic Controller
     * @param sm - Slot Manager
=======
     * @param lt Traffic controller to be used
     * @param sm Slot Manager to be used
>>>>>>> 9b944cf6
     */
    public LocoNetSystemConnectionMemo(LnTrafficController lt, SlotManager sm) {
        super("L", "LocoNet"); // NOI18N
        this.lt = lt;

        this.sm = sm; // doesn't full register, but fine for this purpose.

        // self-registration is deferred until the command station type is set below

        // create and register the ComponentFactory for the GUI
        InstanceManager.store(cf = new LnComponentFactory(this),
                ComponentFactory.class);
    }

    /**
     * Must manually register() after construction is complete.
     */
    public LocoNetSystemConnectionMemo() {
        this("L", "LocoNet"); // NOI18N
    }

    public LocoNetSystemConnectionMemo(@Nonnull String prefix, @Nonnull String name) {
        super(prefix, name); // NOI18N

        // create and register the ComponentFactory for the GUI
        InstanceManager.store(cf = new LnComponentFactory(this),
                ComponentFactory.class);
    }

    /**
     * Do both the default parent {@link SystemConnectionMemo} registration, and
     * register this specific type.
     */
    @Override
    public void register() {
        super.register(); // registers general type
        InstanceManager.store(this, LocoNetSystemConnectionMemo.class); // also register as specific type
    }

    ComponentFactory cf = null;
    private LnTrafficController lt;
    protected LocoNetThrottledTransmitter tm;
    private SlotManager sm;
    private LnMessageManager lnm = null;

    /**
     * Provide access to the SlotManager for this particular connection.
     *
     * @return the slot manager or null if no valid slot manager is available
     */
    public SlotManager getSlotManager() {
        if (sm == null) {
            log.debug("slot manager is null, but there should always be a valid SlotManager",
                    new Exception("Traceback"));
        }
        return sm;
    }

    /**
     * Provide access to the TrafficController for this particular connection.
     *
     * @return the LocoNet-specific TrafficController
     */
    public LnTrafficController getLnTrafficController() {
        if (lt == null) {
            setLnTrafficController(new LnPacketizer(this)); // default to Packetizer TrafficController
            log.debug("Auto create of LnTrafficController for initial configuration");
        }
        return lt;
    }

    public void setLnTrafficController(LnTrafficController lt) {
        this.lt = lt;
    }

    public LnMessageManager getLnMessageManager() {
        // create when needed
        if (lnm == null) {
            lnm = new LnMessageManager(getLnTrafficController());
        }
        return lnm;
    }

    protected DefaultProgrammerManager programmerManager;

    public DefaultProgrammerManager getProgrammerManager() {
        if (programmerManager == null) {
            programmerManager = new LnProgrammerManager(this);
        }
        return programmerManager;
    }

    public void setProgrammerManager(DefaultProgrammerManager p) {
        programmerManager = p;
    }

    protected boolean mTurnoutNoRetry = false;
    protected boolean mTurnoutExtraSpace = false;

    /**
     * Configure the programming manager and "command station" objects.
     *
     * @param type Command station type, used to configure various operations
     * @param mTurnoutNoRetry Is the user configuration set for no turnout
     *            operation retries?
     * @param mTurnoutExtraSpace Is the user configuration set for extra time
<<<<<<< HEAD
     *            between turnout operations?
     * @param mTranspondingAvailable Is the layout configured to provide
     *            transopnding reports
     * @param mLoconetProtocolAutoDetect Do we automatically detect the protocol
     *            to use or force LocoNet 1.1
=======
     *                           between turnout operations?
     * @param mTranspondingAvailable    Is the layout configured to provide
     *                                  transopnding reports
>>>>>>> 9b944cf6
     */
    public void configureCommandStation(LnCommandStationType type, boolean mTurnoutNoRetry,
            boolean mTurnoutExtraSpace, boolean mTranspondingAvailable,
            boolean mLoconetProtocolAutoDetect) {

        // store arguments
        this.mTurnoutNoRetry = mTurnoutNoRetry;
        this.mTurnoutExtraSpace = mTurnoutExtraSpace;

        // create and install SlotManager
        if (sm != null) {
            log.error("Installing SlotManager twice", new Exception("TraceBack"));
        }
        sm = type.getSlotManager(lt);
        if (sm != null) {
            sm.setThrottledTransmitter(tm, mTurnoutNoRetry);

            sm.setCommandStationType(type);
            sm.setSystemConnectionMemo(this);
            sm.setTranspondingAvailable(mTranspondingAvailable);
            sm.setLoconetProtocolAutoDetect(mLoconetProtocolAutoDetect);

            // store as CommandStation object
            InstanceManager.store(sm, jmri.CommandStation.class);
        }

        // register this SystemConnectionMemo to connect to rest of system
        register();
    }

    /**
     * {@inheritDoc}
     */
    @Override
    public boolean provides(Class<?> type) {
        if (getDisabled()) {
            return false;
        }
        if (type.equals(GlobalProgrammerManager.class)) {
            log.trace("provides GlobalProgrammerManager is {}", getProgrammerManager().isGlobalProgrammerAvailable());
            return getProgrammerManager().isGlobalProgrammerAvailable();
        }
        if (type.equals(AddressedProgrammerManager.class)) {
            log.trace("provides AddressedProgrammerManager is {}", getProgrammerManager().isAddressedModePossible());
            return getProgrammerManager().isAddressedModePossible();
        }

        if (type.equals(ThrottleManager.class)) {
            return true;
        }
        if (type.equals(PowerManager.class)) {
            return true;
        }
        if (type.equals(SensorManager.class)) {
            return true;
        }
        if (type.equals(TurnoutManager.class)) {
            return true;
        }
        if (type.equals(LightManager.class)) {
            return true;
        }
        if (type.equals(ReporterManager.class)) {
            return true;
        }
        if (type.equals(ConsistManager.class)) {
            return true;
        }
        if (type.equals(ClockControl.class)) {
            return true;
        }
        if (type.equals(CommandStation.class)) {
            return true;
        }
        if (type.equals(MultiMeter.class)) {
            return true;
        }
        if (type.equals(IdTagManager.class)) {
            return true;
        }

        return super.provides(type);
    }

    /**
     * {@inheritDoc}
     */
    @SuppressWarnings("unchecked")
    @Override
    public <T> T get(Class<?> T) {
        if (getDisabled()) {
            return null;
        }
        if (T.equals(GlobalProgrammerManager.class)) {
            log.trace("get GlobalProgrammerManager is {}", getProgrammerManager());
            return (T) getProgrammerManager();
        }
        if (T.equals(AddressedProgrammerManager.class)) {
            log.trace("get AddressedProgrammerManager is {}", getProgrammerManager());
            return (T) getProgrammerManager();
        }

        if (T.equals(ThrottleManager.class)) {
            return (T) getThrottleManager();
        }
        if (T.equals(PowerManager.class)) {
            return (T) getPowerManager();
        }
        if (T.equals(SensorManager.class)) {
            return (T) getSensorManager();
        }
        if (T.equals(TurnoutManager.class)) {
            return (T) getTurnoutManager();
        }
        if (T.equals(LightManager.class)) {
            return (T) getLightManager();
        }
        if (T.equals(ClockControl.class)) {
            return (T) getClockControl();
        }
        if (T.equals(ReporterManager.class)) {
            return (T) getReporterManager();
        }
        if (T.equals(ConsistManager.class)) {
            return (T) getConsistManager();
        }
        if (T.equals(CommandStation.class)) {
            return (T) getSlotManager();
        }
        if (T.equals(MultiMeter.class)) {
            return (T) getMultiMeter();
        }

        if (T.equals(IdTagManager.class)) {
            return (T) getIdTagManager();
        }
        return super.get(T);
    }

    /**
     * Configure the common managers for LocoNet connections. This puts the
     * common manager config in one place.
     */
    public void configureManagers() {

        tm = new LocoNetThrottledTransmitter(getLnTrafficController(), mTurnoutExtraSpace);
        log.debug("ThrottleTransmitted configured with: {}", mTurnoutExtraSpace);
        if (sm != null) {
            sm.setThrottledTransmitter(tm, mTurnoutNoRetry);
            log.debug("set turnout retry: {}", mTurnoutNoRetry);
        }

        InstanceManager.store(getPowerManager(), PowerManager.class);

        InstanceManager.setSensorManager(
                getSensorManager());

        InstanceManager.setTurnoutManager(
                getTurnoutManager());

        InstanceManager.setLightManager(
                getLightManager());

        InstanceManager.setThrottleManager(
                getThrottleManager());

        if (getProgrammerManager().isAddressedModePossible()) {
            InstanceManager.store(getProgrammerManager(), jmri.AddressedProgrammerManager.class);
        }
        if (getProgrammerManager().isGlobalProgrammerAvailable()) {
            InstanceManager.store(getProgrammerManager(), GlobalProgrammerManager.class);
        }

        InstanceManager.setReporterManager(
                getReporterManager());

        setConsistManager(new LocoNetConsistManager(this));

        ClockControl cc = getClockControl();

        // make sure InstanceManager knows about that
        InstanceManager.setDefault(ClockControl.class, cc);

        //MultiMeter mm = getMultiMeter();
        jmri.InstanceManager.store(getMultiMeter(), jmri.MultiMeter.class);

        getIdTagManager();
    }

    protected LnPowerManager powerManager;

    public LnPowerManager getPowerManager() {
        if (getDisabled()) {
            return null;
        }
        if (powerManager == null) {
            powerManager = new LnPowerManager(this);
        }
        return powerManager;
    }

    protected ThrottleManager throttleManager;

    public ThrottleManager getThrottleManager() {
        if (getSlotManager() != null) {
            log.debug("GetThrottleManager for {}", getSlotManager().getCommandStationType());
        }
        if (getDisabled()) {
            return null;
        }
        if (throttleManager == null && getSlotManager() != null) {
            // ask command station type for specific throttle manager
            LnCommandStationType cmdstation = getSlotManager().getCommandStationType();
            log.debug("getThrottleManager constructs for {}", cmdstation.getName());
            throttleManager = cmdstation.getThrottleManager(this);
            log.debug("result was type {}", throttleManager.getClass());
        }
        return throttleManager;
    }

    public void setThrottleManager(ThrottleManager t) {
        throttleManager = t;
    }

    protected LnTurnoutManager turnoutManager;

    public LnTurnoutManager getTurnoutManager() {
        if (getDisabled()) {
            return null;
        }
        if (turnoutManager == null) {
            turnoutManager = new LnTurnoutManager(getLnTrafficController(), tm, getSystemPrefix(), mTurnoutNoRetry);
        }
        return turnoutManager;
    }

    protected LnClockControl clockControl;

    public LnClockControl getClockControl() {
        if (getDisabled()) {
            return null;
        }
        if (clockControl == null) {
            clockControl = new LnClockControl(this);
        }
        return clockControl;
    }

    protected LnReporterManager reporterManager;

    public LnReporterManager getReporterManager() {
        if (getDisabled()) {
            return null;
        }
        if (reporterManager == null) {
            reporterManager = new LnReporterManager(getLnTrafficController(), getSystemPrefix());
        }
        return reporterManager;
    }

    protected LnSensorManager sensorManager;

    public LnSensorManager getSensorManager() {
        if (getDisabled()) {
            return null;
        }
        if (sensorManager == null) {
            sensorManager = new LnSensorManager(getLnTrafficController(), getSystemPrefix());
        }
        return sensorManager;
    }

    protected LnLightManager lightManager;

    public LnLightManager getLightManager() {
        if (getDisabled()) {
            return null;
        }
        if (lightManager == null) {
            lightManager = new LnLightManager(getLnTrafficController(), getSystemPrefix());
        }
        return lightManager;
    }

<<<<<<< HEAD
    protected LnMultiMeter Multimeter;
=======
    protected LnMultiMeter multiMeter;
>>>>>>> 9b944cf6

    public LnMultiMeter getMultiMeter() {
        if (getDisabled()) {
            return null;
        }
<<<<<<< HEAD
        if (Multimeter == null) {
            Multimeter = new LnMultiMeter(this);
        }
        return Multimeter;
=======
        if (multiMeter == null) {
            multiMeter = new LnMultiMeter(this);
        }
        return multiMeter;
>>>>>>> 9b944cf6
    }

    @Override
    protected ResourceBundle getActionModelResourceBundle() {
        return ResourceBundle.getBundle("jmri.jmrix.loconet.LocoNetActionListBundle");
    }

    // yes, tagManager is static.  Tags can move between system connections.
    // when readers are not all on the same LocoNet
    // this manager is loaded on demand.
    protected static TranspondingTagManager tagManager;

    static public TranspondingTagManager getIdTagManager() {
        if (tagManager == null) {
            tagManager = new TranspondingTagManager();
            InstanceManager.setIdTagManager(tagManager);
        }
        return tagManager;
    }

    @Override
    public void dispose() {
        InstanceManager.deregister(this, LocoNetSystemConnectionMemo.class);
        if (cf != null) {
            InstanceManager.deregister(cf, ComponentFactory.class);
        }
        if (powerManager != null) {
            powerManager.dispose();
            InstanceManager.deregister(powerManager, LnPowerManager.class);
        }
        if (turnoutManager != null) {
            turnoutManager.dispose();
            InstanceManager.deregister(turnoutManager, LnTurnoutManager.class);
        }
        if (lightManager != null) {
            lightManager.dispose();
            InstanceManager.deregister(lightManager, LnLightManager.class);
        }
        if (sensorManager != null) {
            sensorManager.dispose();
            InstanceManager.deregister(sensorManager, LnSensorManager.class);
        }
        if (reporterManager != null) {
            reporterManager.dispose();
            InstanceManager.deregister(reporterManager, LnReporterManager.class);
        }
        if (throttleManager != null) {
            if (throttleManager instanceof LnThrottleManager) {
                InstanceManager.deregister(((LnThrottleManager) throttleManager), LnThrottleManager.class);
            } else if (throttleManager instanceof DebugThrottleManager) {
                InstanceManager.deregister(((DebugThrottleManager) throttleManager), DebugThrottleManager.class);
            }
        }
        if (clockControl != null) {
            InstanceManager.deregister(clockControl, LnClockControl.class);
        }
        if (tm != null) {
            tm.dispose();
        }
        if (sm != null) {
            sm.dispose();
        }
        if (lt != null) {
            lt.dispose();
        }
        super.dispose();
    }

    private final static Logger log = LoggerFactory.getLogger(LocoNetSystemConnectionMemo.class);

}<|MERGE_RESOLUTION|>--- conflicted
+++ resolved
@@ -38,14 +38,8 @@
 
     /**
      * Must manually register() after construction is complete.
-<<<<<<< HEAD
-     *
-     * @param lt - Traffic Controller
-     * @param sm - Slot Manager
-=======
      * @param lt Traffic controller to be used
      * @param sm Slot Manager to be used
->>>>>>> 9b944cf6
      */
     public LocoNetSystemConnectionMemo(LnTrafficController lt, SlotManager sm) {
         super("L", "LocoNet"); // NOI18N
@@ -152,17 +146,9 @@
      * @param mTurnoutNoRetry Is the user configuration set for no turnout
      *            operation retries?
      * @param mTurnoutExtraSpace Is the user configuration set for extra time
-<<<<<<< HEAD
-     *            between turnout operations?
-     * @param mTranspondingAvailable Is the layout configured to provide
-     *            transopnding reports
-     * @param mLoconetProtocolAutoDetect Do we automatically detect the protocol
-     *            to use or force LocoNet 1.1
-=======
      *                           between turnout operations?
      * @param mTranspondingAvailable    Is the layout configured to provide
      *                                  transopnding reports
->>>>>>> 9b944cf6
      */
     public void configureCommandStation(LnCommandStationType type, boolean mTurnoutNoRetry,
             boolean mTurnoutExtraSpace, boolean mTranspondingAvailable,
@@ -447,27 +433,16 @@
         return lightManager;
     }
 
-<<<<<<< HEAD
-    protected LnMultiMeter Multimeter;
-=======
     protected LnMultiMeter multiMeter;
->>>>>>> 9b944cf6
 
     public LnMultiMeter getMultiMeter() {
         if (getDisabled()) {
             return null;
         }
-<<<<<<< HEAD
-        if (Multimeter == null) {
-            Multimeter = new LnMultiMeter(this);
-        }
-        return Multimeter;
-=======
         if (multiMeter == null) {
             multiMeter = new LnMultiMeter(this);
         }
         return multiMeter;
->>>>>>> 9b944cf6
     }
 
     @Override

package jmri.jmrix.loconet;

import java.util.ResourceBundle;
import javax.annotation.Nonnull;
import jmri.AddressedProgrammerManager;
import jmri.ClockControl;
import jmri.CommandStation;
import jmri.ConsistManager;
import jmri.GlobalProgrammerManager;
import jmri.InstanceManager;
import jmri.LightManager;
import jmri.PowerManager;
import jmri.ReporterManager;
import jmri.SensorManager;
import jmri.ThrottleManager;
import jmri.TurnoutManager;
import jmri.jmrix.debugthrottle.DebugThrottleManager;
import jmri.jmrix.SystemConnectionMemo;
import jmri.jmrix.loconet.swing.LnComponentFactory;
import jmri.jmrix.swing.ComponentFactory;
import jmri.managers.DefaultProgrammerManager;
import org.slf4j.Logger;
import org.slf4j.LoggerFactory;

/**
 * Lightweight class to denote that a system is active, and provide general
 * information.
 * <p>
 * Objects of specific subtypes are registered in the instance manager to
 * activate their particular system.
 *
 * @author Bob Jacobsen Copyright (C) 2010
 */
public class LocoNetSystemConnectionMemo extends SystemConnectionMemo {

    /**
     * Must manually register() after construction is complete.
     */
    public LocoNetSystemConnectionMemo(LnTrafficController lt, SlotManager sm) {
        super("L", "LocoNet"); // NOI18N
        this.lt = lt;

        this.sm = sm; // doesn't full register, but fine for this purpose.

        // self-registration is deferred until the command station type is set below
                
        // create and register the ComponentFactory for the GUI
        InstanceManager.store(cf = new LnComponentFactory(this),
                ComponentFactory.class);
    }

    /**
     * Must manually register() after construction is complete.
     */
    public LocoNetSystemConnectionMemo() {
        this("L", "LocoNet"); // NOI18N
    }

    public LocoNetSystemConnectionMemo(@Nonnull String prefix, @Nonnull String name) {
        super(prefix, name); // NOI18N

        // create and register the ComponentFactory for the GUI
        InstanceManager.store(cf = new LnComponentFactory(this),
                ComponentFactory.class);
    }

    /**
     * Do both the default parent
     * {@link SystemConnectionMemo} registration,
     * and register this specific type.
     */
    public void register() {
        super.register(); // registers general type
        InstanceManager.store(this, LocoNetSystemConnectionMemo.class); // also register as specific type
    }

    ComponentFactory cf = null;
    private LnTrafficController lt;
    protected LocoNetThrottledTransmitter tm;
    private SlotManager sm;
    private LnMessageManager lnm = null;

    /**
     * Provide access to the SlotManager for this particular connection.
     *
     * @return the slot manager or null if no valid slot manager is available
     */
    public SlotManager getSlotManager() {
        if (sm == null) {
            log.debug("slot manager is null, but there should always be a valid SlotManager", new Exception("Traceback"));
        }
        return sm;
    }

    /**
     * Provide access to the TrafficController for this particular connection.
     *
     * @return the LocoNet-specific TrafficController
     */
    public LnTrafficController getLnTrafficController() {
        if (lt == null) {
            setLnTrafficController(new LnPacketizer(this)); // default to Packetizer TrafficController
            log.debug("Auto create of LnTrafficController for initial configuration");
        }
        return lt;
    }

    public void setLnTrafficController(LnTrafficController lt) {
        this.lt = lt;
    }

    public LnMessageManager getLnMessageManager() {
        // create when needed
        if (lnm == null) {
            lnm = new LnMessageManager(getLnTrafficController());
        }
        return lnm;
    }

    protected DefaultProgrammerManager programmerManager;

    public DefaultProgrammerManager getProgrammerManager() {
        if (programmerManager == null) {
            programmerManager = new LnProgrammerManager(this);
        }
        return programmerManager;
    }

    public void setProgrammerManager(DefaultProgrammerManager p) {
        programmerManager = p;
    }

    protected boolean mTurnoutNoRetry = false;
    protected boolean mTurnoutExtraSpace = false;

    /**
     * Configure the programming manager and "command station" objects.
     *
     * @param type               Command station type, used to configure various
     *                           operations
     * @param mTurnoutNoRetry    Is the user configuration set for no turnout
     *                           operation retries?
     * @param mTurnoutExtraSpace Is the user configuration set for extra time
     *                           between turnout operations?
     * @param mTranspondingAvailable    Is the layout configured to provide
<<<<<<< HEAD
     *                                  transopnding reports
     * @param mLoconetProtocolAutoDetect Do we automatically detect the protocol to use or force LocoNet 1.1
=======
     *                                  transponding reports
>>>>>>> 8597c050
     */
    public void configureCommandStation(LnCommandStationType type, boolean mTurnoutNoRetry,
                                            boolean mTurnoutExtraSpace, boolean mTranspondingAvailable,
                                            boolean mLoconetProtocolAutoDetect) {

        // store arguments
        this.mTurnoutNoRetry = mTurnoutNoRetry;
        this.mTurnoutExtraSpace = mTurnoutExtraSpace;

        // create and install SlotManager
        if (sm != null) {
            log.error("Installing SlotManager twice", new Exception("TraceBack"));
        }
        sm = type.getSlotManager(lt);
        if (sm != null) {
            sm.setThrottledTransmitter(tm, mTurnoutNoRetry);

            sm.setCommandStationType(type);
            sm.setSystemConnectionMemo(this);
            sm.setTranspondingAvailable(mTranspondingAvailable);
            sm.setLoconetProtocolAutoDetect(mLoconetProtocolAutoDetect);

            // store as CommandStation object
            InstanceManager.store(sm, jmri.CommandStation.class);
        }

        // register this SystemConnectionMemo to connect to rest of system
        register();
    }

    /**
     * {@inheritDoc}
     */
    @Override
    public boolean provides(Class<?> type) {
        if (getDisabled()) {
            return false;
        }
        if (type.equals(GlobalProgrammerManager.class)) {
            log.trace("provides GlobalProgrammerManager is {}", getProgrammerManager().isGlobalProgrammerAvailable());
            return getProgrammerManager().isGlobalProgrammerAvailable();
        }
        if (type.equals(AddressedProgrammerManager.class)) {
            log.trace("provides AddressedProgrammerManager is {}", getProgrammerManager().isAddressedModePossible());
            return getProgrammerManager().isAddressedModePossible();
        }

        if (type.equals(ThrottleManager.class)) {
            return true;
        }
        if (type.equals(PowerManager.class)) {
            return true;
        }
        if (type.equals(SensorManager.class)) {
            return true;
        }
        if (type.equals(TurnoutManager.class)) {
            return true;
        }
        if (type.equals(LightManager.class)) {
            return true;
        }
        if (type.equals(ReporterManager.class)) {
            return true;
        }
        if (type.equals(ConsistManager.class)) {
            return true;
        }
        if (type.equals(ClockControl.class)) {
            return true;
        }
        if (type.equals(CommandStation.class)) {
            return true;
        }

        return super.provides(type);
    }

    /**
     * {@inheritDoc}
     */
    @SuppressWarnings("unchecked")
    @Override
    public <T> T get(Class<?> T) {
        if (getDisabled()) {
            return null;
        }
        if (T.equals(GlobalProgrammerManager.class)) {
            log.trace("get GlobalProgrammerManager is {}", getProgrammerManager());
            return (T) getProgrammerManager();
        }
        if (T.equals(AddressedProgrammerManager.class)) {
            log.trace("get AddressedProgrammerManager is {}", getProgrammerManager());
            return (T) getProgrammerManager();
        }

        if (T.equals(ThrottleManager.class)) {
            return (T) getThrottleManager();
        }
        if (T.equals(PowerManager.class)) {
            return (T) getPowerManager();
        }
        if (T.equals(SensorManager.class)) {
            return (T) getSensorManager();
        }
        if (T.equals(TurnoutManager.class)) {
            return (T) getTurnoutManager();
        }
        if (T.equals(LightManager.class)) {
            return (T) getLightManager();
        }
        if (T.equals(ClockControl.class)) {
            return (T) getClockControl();
        }
        if (T.equals(ReporterManager.class)) {
            return (T) getReporterManager();
        }
        if (T.equals(ConsistManager.class)) {
            return (T) getConsistManager();
        }
        if (T.equals(CommandStation.class)) {
            return (T) getSlotManager();
        }
        return super.get(T);
    }

    /**
     * Configure the common managers for LocoNet connections. This puts the
     * common manager config in one place.
     */
    public void configureManagers() {

        tm = new LocoNetThrottledTransmitter(getLnTrafficController(), mTurnoutExtraSpace);
        log.debug("ThrottleTransmitted configured with: {}", mTurnoutExtraSpace);
        if (sm != null) {
            sm.setThrottledTransmitter(tm, mTurnoutNoRetry);
            log.debug("set turnout retry: {}", mTurnoutNoRetry);
        }

        InstanceManager.store(getPowerManager(), PowerManager.class);

        InstanceManager.setSensorManager(
                getSensorManager());

        InstanceManager.setTurnoutManager(
                getTurnoutManager());

        InstanceManager.setLightManager(
                getLightManager());

        InstanceManager.setThrottleManager(
                getThrottleManager());

        if (getProgrammerManager().isAddressedModePossible()) {
            InstanceManager.store(getProgrammerManager(), jmri.AddressedProgrammerManager.class);
        }
        if (getProgrammerManager().isGlobalProgrammerAvailable()) {
            InstanceManager.store(getProgrammerManager(), GlobalProgrammerManager.class);
        }

        InstanceManager.setReporterManager(
                getReporterManager());

        setConsistManager(new LocoNetConsistManager(this));

        ClockControl cc = getClockControl();
        // make sure InstanceManager knows about that
        InstanceManager.setDefault(ClockControl.class, cc);
    }

    protected LnPowerManager powerManager;

    public LnPowerManager getPowerManager() {
        if (getDisabled()) {
            return null;
        }
        if (powerManager == null) {
            powerManager = new LnPowerManager(this);
        }
        return powerManager;
    }

    protected ThrottleManager throttleManager;

    public ThrottleManager getThrottleManager() {
        if (getSlotManager() != null) {
            log.debug("GetThrottleManager for {}", getSlotManager().getCommandStationType());
        }
        if (getDisabled()) {
            return null;
        }
        if (throttleManager == null && getSlotManager() != null) {
            // ask command station type for specific throttle manager
            LnCommandStationType cmdstation = getSlotManager().getCommandStationType();
            log.debug("getThrottleManager constructs for {}", cmdstation.getName());
            throttleManager = cmdstation.getThrottleManager(this);
            log.debug("result was type {}", throttleManager.getClass());
        }
        return throttleManager;
    }

    public void setThrottleManager(ThrottleManager t) {
        throttleManager = t;
    }

    protected LnTurnoutManager turnoutManager;

    public LnTurnoutManager getTurnoutManager() {
        if (getDisabled()) {
            return null;
        }
        if (turnoutManager == null) {
            turnoutManager = new LnTurnoutManager(getLnTrafficController(), tm, getSystemPrefix(), mTurnoutNoRetry);
        }
        return turnoutManager;
    }

    protected LnClockControl clockControl;

    public LnClockControl getClockControl() {
        if (getDisabled()) {
            return null;
        }
        if (clockControl == null) {
            clockControl = new LnClockControl(this);
        }
        return clockControl;
    }

    protected LnReporterManager reporterManager;

    public LnReporterManager getReporterManager() {
        if (getDisabled()) {
            return null;
        }
        if (reporterManager == null) {
            reporterManager = new LnReporterManager(getLnTrafficController(), getSystemPrefix());
        }
        return reporterManager;
    }

    protected LnSensorManager sensorManager;

    public LnSensorManager getSensorManager() {
        if (getDisabled()) {
            return null;
        }
        if (sensorManager == null) {
            sensorManager = new LnSensorManager(getLnTrafficController(), getSystemPrefix());
        }
        return sensorManager;
    }

    protected LnLightManager lightManager;

    public LnLightManager getLightManager() {
        if (getDisabled()) {
            return null;
        }
        if (lightManager == null) {
            lightManager = new LnLightManager(getLnTrafficController(), getSystemPrefix());
        }
        return lightManager;
    }

    @Override
    protected ResourceBundle getActionModelResourceBundle() {
        return ResourceBundle.getBundle("jmri.jmrix.loconet.LocoNetActionListBundle");
    }

    @Override
    public void dispose() {
        InstanceManager.deregister(this, LocoNetSystemConnectionMemo.class);
        if (cf != null) {
            InstanceManager.deregister(cf, ComponentFactory.class);
        }
        if (powerManager != null) {
            powerManager.dispose();
            InstanceManager.deregister(powerManager, LnPowerManager.class);
        }
        if (turnoutManager != null) {
            turnoutManager.dispose();
            InstanceManager.deregister(turnoutManager, LnTurnoutManager.class);
        }
        if (lightManager != null) {
            lightManager.dispose();
            InstanceManager.deregister(lightManager, LnLightManager.class);
        }
        if (sensorManager != null) {
            sensorManager.dispose();
            InstanceManager.deregister(sensorManager, LnSensorManager.class);
        }
        if (reporterManager != null) {
            reporterManager.dispose();
            InstanceManager.deregister(reporterManager, LnReporterManager.class);
        }
        if (throttleManager != null) {
            if (throttleManager instanceof LnThrottleManager) {
                InstanceManager.deregister(((LnThrottleManager) throttleManager), LnThrottleManager.class);
            } else if (throttleManager instanceof DebugThrottleManager) {
                InstanceManager.deregister(((DebugThrottleManager) throttleManager), DebugThrottleManager.class);
            }
        }
        if (clockControl != null) {
            InstanceManager.deregister(clockControl, LnClockControl.class);
        }
        if (tm != null){
            tm.dispose();
        }
        if (sm != null){
            sm.dispose();
        }
        if (lt != null){
            lt.dispose();
        }
        super.dispose();
    }

    private final static Logger log = LoggerFactory.getLogger(LocoNetSystemConnectionMemo.class);

}<|MERGE_RESOLUTION|>--- conflicted
+++ resolved
@@ -143,12 +143,8 @@
      * @param mTurnoutExtraSpace Is the user configuration set for extra time
      *                           between turnout operations?
      * @param mTranspondingAvailable    Is the layout configured to provide
-<<<<<<< HEAD
      *                                  transopnding reports
      * @param mLoconetProtocolAutoDetect Do we automatically detect the protocol to use or force LocoNet 1.1
-=======
-     *                                  transponding reports
->>>>>>> 8597c050
      */
     public void configureCommandStation(LnCommandStationType type, boolean mTurnoutNoRetry,
                                             boolean mTurnoutExtraSpace, boolean mTranspondingAvailable,

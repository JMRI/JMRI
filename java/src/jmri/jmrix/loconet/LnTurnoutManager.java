--- conflicted
+++ resolved
@@ -2,10 +2,7 @@
 
 import java.util.ArrayList;
 import java.util.List;
-<<<<<<< HEAD
-=======
 import java.util.Locale;
->>>>>>> eff7bb19
 import jmri.BooleanPropertyDescriptor;
 import jmri.NamedBean;
 import jmri.NamedBeanPropertyDescriptor;
@@ -66,10 +63,6 @@
     LocoNetInterface fastcontroller;
     LocoNetInterface throttledcontroller;
     boolean mTurnoutNoRetry;
-<<<<<<< HEAD
-=======
-    private final String prefix;
->>>>>>> eff7bb19
 
     /**
      * {@inheritDoc}
@@ -226,18 +219,6 @@
      * @return the turnout number extracted from the system name
      */
     public int getBitFromSystemName(String systemName) {
-<<<<<<< HEAD
-        String prefix = getSystemPrefix();
-        // validate the system Name leader characters
-        if (!systemName.startsWith(prefix + "T")) {
-            // here if an illegal LocoNet Turnout system name
-            log.error("invalid character in header field of loconet turnout system name: {}", systemName);
-            return (0);
-        }
-        // name must be in the LiTnnnnn format (Li is user configurable)
-        int num = 0;
-=======
->>>>>>> eff7bb19
         try {
             validateSystemNameFormat(systemName, Locale.getDefault());
         } catch (IllegalArgumentException ex) {

--- conflicted
+++ resolved
@@ -13,18 +13,9 @@
 
 Option4 = 4: Mode Programmateur seulement
 Option5 = 5: Centrale en mode Maitre
-<<<<<<< HEAD
-Option13 = 13: Augmenter le temps de purge de l'adresse de la loco &#224; 600 secondes
-Option14 = 14: D\u00c3\u00a9sactiver la purge de l'adresse de la loco
-Option22 = 22: R\u00c3\u00a9glage par d\u00c3\u00a9faut pour une nouvelle loco: 28 crans
-Option23 = 23: R\u00c3\u00a9glage par d\u00c3\u00a9faut pour une nouvelle loco: 14 crans
-Option33 = 33: Restaurer la puissance de la voie &#224; l'&#233;tat ant&#233;rieur lors de la mise sous tension
-Option34 = 34: Autoriser la voie &#224; se mettre en exploitation
-=======
 Option13 = 13: Augmenter le temps de purge de l'adresse de la loco \u00e1 600 secondes
 Option14 = 14: D\u00e9sactiver la purge de l'adresse de la loco
 Option22 = 22: R\u00e9glage par d\u00e9faut pour une nouvelle loco: 28 crans
 Option23 = 23: R\u00e9glage par d\u00e9faut pour une nouvelle loco: 14 crans
 Option33 = 33: Restaurer la puissance de la voie \u00e1 l'\u00e9tat ant\u00e9rieur lors de la mise sous tension
-Option34 = 34: Autoriser la voie \u00e1 se mettre en exploitation
->>>>>>> 4556953f
+Option34 = 34: Autoriser la voie \u00e1 se mettre en exploitation
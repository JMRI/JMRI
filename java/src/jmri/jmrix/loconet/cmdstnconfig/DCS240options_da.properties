# DCS240options_da.properties
#
# Danish translation by Sonny Hansen#Overrides Default command station options for the DCS240

# Generally, CONFIG_SLOT is 127 and MIN_OPTION is 1
CONFIG_SLOT = 127
MIN_OPTION = 1

# MAX_OPTION-MIN_OPTION+1 must be a multiple of 8
MAX_OPTION = 49

LabelTop = DCS240 Programmer

<<<<<<< HEAD
Option2 = 2: Make DCS240 a booster only, not a command station
=======
Option2 = 2: Run DCS240 as Booster only, not a Command Station  
>>>>>>> 4556953f
Option3 = 3: Booster is autoreversing
Option6 = 6: Do not check for decoder before programming
Option13 = 13: Raise loco address purge time to 600 seconds
Option14 = 14: Disable loco address purging
Option15 = 15: Purge will force a loco to zero speed
Option17 = 17: Automatic advanced consists are disabled
Option18 = 18: Extend booster short shutdown to 1/2 second
Option20 = 20: Disable address 0 analog operation
Option21 = 21: Global default for new loco: FX
Option22 = 22: Global default for new loco: 28 step
Option23 = 23: Global default for new loco: 14 step
Option25 = 25: Disable route echo over LocoNet
Option26 = 26: Enable routes
Option27 = 27: Disable normal switch commands (Bushby bit)
Option28 = 28: Disable DS54 interrogate at power on
Option31 = 31: Disable metering of route/switch output when not in trinary
Option33 = 33: Restore track power to prior state at power on
Option34 = 34: Allow track to power up to run state
Option35 = 35: Disable Loco Reset Button
Option36 = 36: Clear all mobile decoder info and consists in DCS240
Option37 = 37: Clear all routes in DCS240
Option39 = 39: Clear all internal memory states
Option41 = 41: Diagnostic click when LocoNet command received
Option42 = 42: Disable 2 beeps when loco address purged
Option43 = 43: Disable LocoNet update of track status
Option44 = 44: Limit slots to 120 (from 400)
Option45 = 45: Disable reply for switch state request
Option47 = 47: Program track is brake generator<|MERGE_RESOLUTION|>--- conflicted
+++ resolved
@@ -11,11 +11,7 @@
 
 LabelTop = DCS240 Programmer
 
-<<<<<<< HEAD
-Option2 = 2: Make DCS240 a booster only, not a command station
-=======
 Option2 = 2: Run DCS240 as Booster only, not a Command Station  
->>>>>>> 4556953f
 Option3 = 3: Booster is autoreversing
 Option6 = 6: Do not check for decoder before programming
 Option13 = 13: Raise loco address purge time to 600 seconds

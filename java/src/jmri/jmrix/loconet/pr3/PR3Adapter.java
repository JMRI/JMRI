package jmri.jmrix.loconet.pr3;

import jmri.jmrix.loconet.LnCommandStationType;
import jmri.jmrix.loconet.LnPacketizer;
import jmri.jmrix.loconet.LocoNetMessage;
import jmri.jmrix.loconet.locobuffer.LocoBufferAdapter;
import org.slf4j.Logger;
import org.slf4j.LoggerFactory;
import purejavacomm.SerialPort;
import purejavacomm.UnsupportedCommOperationException;

/**
 * Update the code in jmri.jmrix.loconet.locobuffer so that it refers to the
 * switch settings on the new Digitrax PR3
 *
 * @author	Bob Jacobsen Copyright (C) 2004, 2005, 2006, 2008
  */
public class PR3Adapter extends LocoBufferAdapter {

    public PR3Adapter() {
        super(new PR3SystemConnectionMemo());

        options.remove(option2Name);
        options.put(option2Name, new Option("Command station type:", commandStationOptions(), false));
    }

    /**
     * Always use flow control, not considered a user-settable option
     */
<<<<<<< HEAD
    protected void setSerialPort(SerialPort activeSerialPort) throws UnsupportedCommOperationException {
=======
    @Override
    protected void setSerialPort(SerialPort activeSerialPort) throws gnu.io.UnsupportedCommOperationException {
>>>>>>> fd0539fa
        // find the baud rate value, configure comm options
        int baud = 57600;  // default, but also defaulted in the initial value of selectedSpeed
        for (int i = 0; i < validBaudNumber().length; i++) {
            if (validBaudRates()[i].equals(mBaudRate)) {
                baud = validBaudNumber()[i];
            }
        }
        activeSerialPort.setSerialPortParams(baud, SerialPort.DATABITS_8,
                SerialPort.STOPBITS_1, SerialPort.PARITY_NONE);

        // set RTS high, DTR high - done early, so flow control can be configured after
        activeSerialPort.setRTS(true);		// not connected in some serial ports and adapters
        activeSerialPort.setDTR(true);		// pin 1 in Mac DIN8; on main connector, this is DTR

        // configure flow control to always on
        int flow = SerialPort.FLOWCONTROL_RTSCTS_OUT;
        if (getOptionState(option1Name).equals(validOption1[1])) {
            flow = SerialPort.FLOWCONTROL_NONE;
        }
        activeSerialPort.setFlowControlMode(flow);
        log.debug("Found flow control " + activeSerialPort.getFlowControlMode() // NOI18N
                + " RTSCTS_OUT=" + SerialPort.FLOWCONTROL_RTSCTS_OUT // NOI18N
                + " RTSCTS_IN= " + SerialPort.FLOWCONTROL_RTSCTS_IN); // NOI18N
    }

    /**
     * Set up all of the other objects to operate with a PR3 connected to this
     * port. This overrides the version in loconet.locobuffer, but it has to
     * duplicate much of the functionality there, so the code is basically
     * copied.
     */
    @Override
    public void configure() {
        setCommandStationType(getOptionState(option2Name));
        setTurnoutHandling(getOptionState(option3Name));
        if (commandStationType == LnCommandStationType.COMMAND_STATION_PR3_ALONE) {
            // PR3 standalone case
            // connect to a packetizing traffic controller
            // that does echoing
            jmri.jmrix.loconet.pr2.LnPr2Packetizer packets = new jmri.jmrix.loconet.pr2.LnPr2Packetizer();
            packets.connectPort(this);

            // create memo
            /*PR3SystemConnectionMemo memo 
             = new PR3SystemConnectionMemo(packets, new SlotManager(packets));*/
            this.getSystemConnectionMemo().setLnTrafficController(packets);
            // do the common manager config
            this.getSystemConnectionMemo().configureCommandStation(commandStationType,
                    mTurnoutNoRetry, mTurnoutExtraSpace);
            this.getSystemConnectionMemo().configureManagersPR2();

            // start operation
            packets.startThreads();

            // set mode
            LocoNetMessage msg = new LocoNetMessage(6);
            msg.setOpCode(0xD3);
            msg.setElement(1, 0x10);
            msg.setElement(2, 1);  // set PR2
            msg.setElement(3, 0);
            msg.setElement(4, 0);
            packets.sendLocoNetMessage(msg);

        } else {
            // MS100 modes - connecting to a separate command station
            // connect to a packetizing traffic controller
            LnPacketizer packets = new LnPacketizer();
            packets.connectPort(this);

            // create memo
            /*PR3SystemConnectionMemo memo 
             = new PR3SystemConnectionMemo(packets, new SlotManager(packets));*/
            this.getSystemConnectionMemo().setLnTrafficController(packets);
            // do the common manager config
            this.getSystemConnectionMemo().configureCommandStation(commandStationType,
                    mTurnoutNoRetry, mTurnoutExtraSpace);

            this.getSystemConnectionMemo().configureManagersMS100();

            // start operation
            packets.startThreads();

            // set mode
            LocoNetMessage msg = new LocoNetMessage(6);
            msg.setOpCode(0xD3);
            msg.setElement(1, 0x10);
            msg.setElement(2, 0);  // set MS100, no power
            if (commandStationType == LnCommandStationType.COMMAND_STATION_STANDALONE) {
                msg.setElement(2, 3);  // set MS100, with power
            }
            msg.setElement(3, 0);
            msg.setElement(4, 0);
            packets.sendLocoNetMessage(msg);
        }
    }

    /**
     * Get an array of valid baud rates.
     */
    @Override
    public String[] validBaudRates() {
        return new String[]{"57,600 baud"}; // NOI18N
    }

    /**
     * Get an array of valid baud rates as integers. This allows subclasses to
     * change the arrays of speeds.
     */
    @Override
    public int[] validBaudNumber() {
        return new int[]{57600};
    }

    // Option 1 does flow control, inherited from LocoBufferAdapter
    /**
     * The PR3 can be used in numerous modes, so handle that
     */
    public String[] commandStationOptions() {
        String[] retval = new String[commandStationNames.length + 2];
        retval[0] = LnCommandStationType.COMMAND_STATION_PR3_ALONE.getName();
        for (int i = 0; i < commandStationNames.length; i++) {
            retval[i + 1] = commandStationNames[i];
        }
        retval[retval.length - 1] = LnCommandStationType.COMMAND_STATION_STANDALONE.getName();
        return retval;
    }

    @Override
    public PR3SystemConnectionMemo getSystemConnectionMemo() {
        return (PR3SystemConnectionMemo) super.getSystemConnectionMemo();
    }

    private final static Logger log = LoggerFactory.getLogger(PR3Adapter.class.getName());
}<|MERGE_RESOLUTION|>--- conflicted
+++ resolved
@@ -27,12 +27,8 @@
     /**
      * Always use flow control, not considered a user-settable option
      */
-<<<<<<< HEAD
+    @Override
     protected void setSerialPort(SerialPort activeSerialPort) throws UnsupportedCommOperationException {
-=======
-    @Override
-    protected void setSerialPort(SerialPort activeSerialPort) throws gnu.io.UnsupportedCommOperationException {
->>>>>>> fd0539fa
         // find the baud rate value, configure comm options
         int baud = 57600;  // default, but also defaulted in the initial value of selectedSpeed
         for (int i = 0; i < validBaudNumber().length; i++) {

package jmri.jmrix.loconet.pr3;

import jmri.jmrix.loconet.LnCommandStationType;
import jmri.jmrix.loconet.LocoNetSystemConnectionMemo;
import jmri.jmrix.loconet.LnPacketizer;
import jmri.jmrix.loconet.LocoNetMessage;
import jmri.jmrix.loconet.locobuffer.LocoBufferAdapter;
import org.slf4j.Logger;
import org.slf4j.LoggerFactory;
import purejavacomm.SerialPort;
import purejavacomm.UnsupportedCommOperationException;

/**
 * Update the code in jmri.jmrix.loconet.locobuffer so that it refers to the
 * switch settings on the new Digitrax PR3
 *
 * @author Bob Jacobsen Copyright (C) 2004, 2005, 2006, 2008
 */
public class PR3Adapter extends LocoBufferAdapter {

    public PR3Adapter() {
        super(new PR3SystemConnectionMemo());

        options.remove(option2Name);
        options.put(option2Name, new Option(Bundle.getMessage("CommandStationTypeLabel"), commandStationOptions(), false));

    }

    /**
     * Sets up the serial port characteristics.  Always uses flow control, which is
     * not considered a user-settable option.  Sets the PR3 for the appropriate
     * operating mode, based on the selected "command station type".
     *
     * @param activeSerialPort  the port to be configured
     */
    @Override
    protected void setSerialPort(SerialPort activeSerialPort) throws UnsupportedCommOperationException {
        // find the baud rate value, configure comm options
        int baud = currentBaudNumber(mBaudRate);
        activeSerialPort.setSerialPortParams(baud, SerialPort.DATABITS_8,
                SerialPort.STOPBITS_1, SerialPort.PARITY_NONE);

        // configure flow control to always on
        int flow = SerialPort.FLOWCONTROL_RTSCTS_OUT;
        if (getOptionState(option1Name).equals(validOption1[1])) {
            flow = SerialPort.FLOWCONTROL_NONE;
        }
        configureLeadsAndFlowControl(activeSerialPort, flow);

        log.info("PR3 adapter{}{} RTSCTS_OUT=" + SerialPort.FLOWCONTROL_RTSCTS_OUT + " RTSCTS_IN=" + SerialPort.FLOWCONTROL_RTSCTS_IN, activeSerialPort.getFlowControlMode() == SerialPort.FLOWCONTROL_RTSCTS_OUT ? " set hardware flow control, mode=" : " set no flow control, mode=", activeSerialPort.getFlowControlMode());
    }

    /**
     * Set up all of the other objects to operate with a PR3 connected to this
     * port. This overrides the version in loconet.locobuffer, but it has to
     * duplicate much of the functionality there, so the code is basically
     * copied.
     */
    @Override
    public void configure() {
        setCommandStationType(getOptionState(option2Name));
        setTurnoutHandling(getOptionState(option3Name));
        if (commandStationType == LnCommandStationType.COMMAND_STATION_PR3_ALONE) {
            // PR3 standalone case
            // connect to a packetizing traffic controller
            // that does echoing
            //
            // Note - already created a LocoNetSystemConnectionMemo, so re-use 
            // it when creating a PR2 Packetizer.  (If create a new one, will
            // end up with two "LocoNet" menus...)
            jmri.jmrix.loconet.pr2.LnPr2Packetizer packets = 
                    new jmri.jmrix.loconet.pr2.LnPr2Packetizer(this.getSystemConnectionMemo());
            packets.connectPort(this);

            // create memo
            /*PR3SystemConnectionMemo memo
             = new PR3SystemConnectionMemo(packets, new SlotManager(packets));*/
            this.getSystemConnectionMemo().setLnTrafficController(packets);
            // do the common manager config
            this.getSystemConnectionMemo().configureCommandStation(commandStationType,
<<<<<<< HEAD
                    mTurnoutNoRetry, mTurnoutExtraSpace, mTranspondingAvailable, mLoconetProtocolAutoDetect);
=======
                    mTurnoutNoRetry, mTurnoutExtraSpace, mTranspondingAvailable, mInterrogateAtStart);  // never transponding!
>>>>>>> 7b3ba2b1
            this.getSystemConnectionMemo().configureManagersPR2();

            // start operation
            packets.startThreads();

            // set mode
            LocoNetMessage msg = new LocoNetMessage(6);
            msg.setOpCode(0xD3);
            msg.setElement(1, 0x10);
            msg.setElement(2, 1);  // set PR2
            msg.setElement(3, 0);
            msg.setElement(4, 0);
            packets.sendLocoNetMessage(msg);

        } else {
            // MS100 modes - connecting to a separate command station
            // get transponding option
            setTranspondingAvailable(getOptionState("TranspondingPresent"));
<<<<<<< HEAD
            setLoconetProtocolAutoDetect(getOptionState("LoconetProtocolAutoDetect"));
=======
            setInterrogateOnStart(getOptionState("InterrogateOnStart"));
>>>>>>> 7b3ba2b1
            // connect to a packetizing traffic controller
            LnPacketizer packets = getPacketizer(getOptionState(option4Name));
            packets.connectPort(this);

            // create memo
            /*PR3SystemConnectionMemo memo
             = new PR3SystemConnectionMemo(packets, new SlotManager(packets));*/
            this.getSystemConnectionMemo().setLnTrafficController(packets);
            // do the common manager config
            this.getSystemConnectionMemo().configureCommandStation(commandStationType,
<<<<<<< HEAD
                    mTurnoutNoRetry, mTurnoutExtraSpace, mTranspondingAvailable, mLoconetProtocolAutoDetect);
=======
                    mTurnoutNoRetry, mTurnoutExtraSpace, mTranspondingAvailable, mInterrogateAtStart);
>>>>>>> 7b3ba2b1

            this.getSystemConnectionMemo().configureManagersMS100();

            // start operation
            packets.startThreads();

            // set mode
            LocoNetMessage msg = new LocoNetMessage(6);
            msg.setOpCode(0xD3);
            msg.setElement(1, 0x10);
            msg.setElement(2, 0);  // set MS100, no power
            if (commandStationType == LnCommandStationType.COMMAND_STATION_STANDALONE) {
                msg.setElement(2, 3);  // set MS100, with power
            }
            msg.setElement(3, 0);
            msg.setElement(4, 0);
            packets.sendLocoNetMessage(msg);
        }
    }

    /**
     * {@inheritDoc}
     *
     * @return String[] containing the single valid baud rate, "57,600".
     */
    @Override
    public String[] validBaudRates() {
        return new String[]{"57,600 baud"}; // NOI18N
    }

    /**
     * {@inheritDoc}
     * @return int[] containing the single valid baud rate, 57600.
     */
    @Override
    public int[] validBaudNumbers() {
        return new int[]{57600};
    }

    @Override
    public int defaultBaudIndex() {
        return 0;
    }

    // Option 1 does flow control, inherited from LocoBufferAdapter

    /**
     * The PR3 can be used as a "Standalone Programmer", or with various LocoNet
     * command stations, or as an interface to a "Standalone LocoNet".  Provide those
     * options.
     *
     * @return an array of strings containing the various command station names and
     *      name(s) of modes without command stations
     */
    public String[] commandStationOptions() {
        String[] retval = new String[commandStationNames.length + 2];
        retval[0] = LnCommandStationType.COMMAND_STATION_PR3_ALONE.getName();
        for (int i = 0; i < commandStationNames.length; i++) {
            retval[i + 1] = commandStationNames[i];
        }
        retval[retval.length - 1] = LnCommandStationType.COMMAND_STATION_STANDALONE.getName();
        return retval;
    }

    
    @Override
    public PR3SystemConnectionMemo getSystemConnectionMemo() {
        LocoNetSystemConnectionMemo m = super.getSystemConnectionMemo();
        if (m instanceof PR3SystemConnectionMemo) {
            return (PR3SystemConnectionMemo) m;
        }
        log.error("Cannot cast the system connection memo to a PR3SystemConnection Memo.");
        return null;
    }

    private final static Logger log = LoggerFactory.getLogger(PR3Adapter.class);

}<|MERGE_RESOLUTION|>--- conflicted
+++ resolved
@@ -78,11 +78,7 @@
             this.getSystemConnectionMemo().setLnTrafficController(packets);
             // do the common manager config
             this.getSystemConnectionMemo().configureCommandStation(commandStationType,
-<<<<<<< HEAD
-                    mTurnoutNoRetry, mTurnoutExtraSpace, mTranspondingAvailable, mLoconetProtocolAutoDetect);
-=======
-                    mTurnoutNoRetry, mTurnoutExtraSpace, mTranspondingAvailable, mInterrogateAtStart);  // never transponding!
->>>>>>> 7b3ba2b1
+                    mTurnoutNoRetry, mTurnoutExtraSpace, mTranspondingAvailable, mInterrogateAtStart, mLoconetProtocolAutoDetect);  // never transponding!
             this.getSystemConnectionMemo().configureManagersPR2();
 
             // start operation
@@ -101,11 +97,9 @@
             // MS100 modes - connecting to a separate command station
             // get transponding option
             setTranspondingAvailable(getOptionState("TranspondingPresent"));
-<<<<<<< HEAD
+            setInterrogateOnStart(getOptionState("InterrogateOnStart"));
             setLoconetProtocolAutoDetect(getOptionState("LoconetProtocolAutoDetect"));
-=======
-            setInterrogateOnStart(getOptionState("InterrogateOnStart"));
->>>>>>> 7b3ba2b1
+
             // connect to a packetizing traffic controller
             LnPacketizer packets = getPacketizer(getOptionState(option4Name));
             packets.connectPort(this);
@@ -116,11 +110,7 @@
             this.getSystemConnectionMemo().setLnTrafficController(packets);
             // do the common manager config
             this.getSystemConnectionMemo().configureCommandStation(commandStationType,
-<<<<<<< HEAD
-                    mTurnoutNoRetry, mTurnoutExtraSpace, mTranspondingAvailable, mLoconetProtocolAutoDetect);
-=======
-                    mTurnoutNoRetry, mTurnoutExtraSpace, mTranspondingAvailable, mInterrogateAtStart);
->>>>>>> 7b3ba2b1
+                    mTurnoutNoRetry, mTurnoutExtraSpace, mTranspondingAvailable, mInterrogateAtStart, mLoconetProtocolAutoDetect);
 
             this.getSystemConnectionMemo().configureManagersMS100();
 

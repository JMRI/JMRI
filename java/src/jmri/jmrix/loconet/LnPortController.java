package jmri.jmrix.loconet;

import java.io.DataInputStream;
import java.io.DataOutputStream;
import org.slf4j.Logger;
import org.slf4j.LoggerFactory;

/**
 * Base for classes representing a LocoNet communications port.
 *
 * @author Bob Jacobsen Copyright (C) 2001, 2002
 */
public abstract class LnPortController extends jmri.jmrix.AbstractSerialPortController {
    // base class. Implementations will provide InputStream and OutputStream
    // objects to LnTrafficController classes, who in turn will deal in messages.

    protected LnPortController(LocoNetSystemConnectionMemo connectionMemo) {
        super(connectionMemo);
        setManufacturer(LnConnectionTypeList.DIGITRAX);
    }

    // returns the InputStream from the port
    @Override
    public abstract DataInputStream getInputStream();

    // returns the outputStream to the port
    @Override
    public abstract DataOutputStream getOutputStream();

    /**
     * Check that this object is ready to operate. This is a question of
     * configuration, not transient hardware status.
     */
    @Override
    public abstract boolean status();

    /**
     * Can the port accept additional characters? This might go false for short
     * intervals, but it might also stick off if something goes wrong.
     * <p>
     * Provide a default implementation for the MS100, etc.
     *
     * @return _always_ true, as we rely on the queueing in the port itself
     */
    public boolean okToSend() {
        return true;
    }

    protected LnCommandStationType commandStationType = null;

    protected boolean mTurnoutNoRetry = false;
    protected boolean mTurnoutExtraSpace = false;
    protected boolean mInterrogateAtStart = true;
    protected boolean mTranspondingAvailable = false;

    protected boolean mLoconetProtocolAutoDetect = true;

    protected LnCommandStationType[] commandStationTypes = {
        LnCommandStationType.COMMAND_STATION_DCS100,
        LnCommandStationType.COMMAND_STATION_DCS240,
        LnCommandStationType.COMMAND_STATION_DCS210,
        LnCommandStationType.COMMAND_STATION_DCS210PLUS,
        LnCommandStationType.COMMAND_STATION_DCS200,
        LnCommandStationType.COMMAND_STATION_DCS050,
        LnCommandStationType.COMMAND_STATION_DCS051,
        LnCommandStationType.COMMAND_STATION_DCS052,
        LnCommandStationType.COMMAND_STATION_DB150,
        LnCommandStationType.COMMAND_STATION_IBX_TYPE_1,
        LnCommandStationType.COMMAND_STATION_IBX_TYPE_2,
        LnCommandStationType.COMMAND_STATION_LBPS,
        LnCommandStationType.COMMAND_STATION_MM};

    protected String[] commandStationNames;

    {
        commandStationNames = new String[commandStationTypes.length];
        int i = 0;
        for (LnCommandStationType type : commandStationTypes) {
            commandStationNames[i++] = type.getName();
        }
    }

    // There are also "PR3 standalone programmer" and "Stand-alone LocoNet" in pr3/PR3Adapter
    // and "PR2 standalone programmer" in pr2/Pr2Adapter
    /**
     * Set config info from a name, which needs to be one of the valid ones.
     * @param name the name of the command station type
     */
    public void setCommandStationType(String name) {
        setCommandStationType(LnCommandStationType.getByName(name));
    }

    /**
     * Set config info from the command station type enum.
     * @param value the LnCommandStationType
     */
    public void setCommandStationType(LnCommandStationType value) {
        if (value == null) {
            return;  // can happen while switching protocols
        }
        log.debug("setCommandStationType: {}", value); // NOI18N
        commandStationType = value;
    }

    public void setTurnoutHandling(String value) {
        if (value.equals("One Only") || value.equals(Bundle.getMessage("HandleOneOnly"))
                || value.equals("Both") || value.equals(Bundle.getMessage("HandleBoth"))) {
            mTurnoutNoRetry = true;
        }
        log.debug("turnout no retry: {}", mTurnoutNoRetry); // NOI18N
        if (value.equals("Spread") || value.equals(Bundle.getMessage("HandleSpread"))
                || value.equals("Both") || value.equals(Bundle.getMessage("HandleBoth"))) {
            mTurnoutExtraSpace = true;
        }
        log.debug("turnout extra space: {}", mTurnoutExtraSpace); // NOI18N
    }

    public void setTranspondingAvailable(String value) {
        // default (most common state) is off, so just check for Yes
        mTranspondingAvailable = (value.equals("Yes") || value.equals(Bundle.getMessage("ButtonYes")));
        log.debug("transponding available: {}", mTranspondingAvailable); // NOI18N
    }
<<<<<<< HEAD

    public void setLoconetProtocolAutoDetect(String value) {
        // default (most common state) is off, so just check for Yes
        mLoconetProtocolAutoDetect = (value.equals("Yes") || value.equals(Bundle.getMessage("LoconetProtocolAutoDetect")));
        log.debug("Loconet XPSlots: {}", mLoconetProtocolAutoDetect); // NOI18N
=======
    
    public void setInterrogateOnStart(String value) {
        // default (most common state) is on, so just check for No
        mInterrogateAtStart = !(value.equals("No") || value.equals(Bundle.getMessage("ButtonNo")));
        log.debug("tInterrogate on Start: {}", mInterrogateAtStart); // NOI18N
>>>>>>> 7b3ba2b1
    }

    @Override
    public LocoNetSystemConnectionMemo getSystemConnectionMemo() {
        return (LocoNetSystemConnectionMemo) super.getSystemConnectionMemo();
    }

    private final static Logger log = LoggerFactory.getLogger(LnPortController.class);

}<|MERGE_RESOLUTION|>--- conflicted
+++ resolved
@@ -120,19 +120,17 @@
         mTranspondingAvailable = (value.equals("Yes") || value.equals(Bundle.getMessage("ButtonYes")));
         log.debug("transponding available: {}", mTranspondingAvailable); // NOI18N
     }
-<<<<<<< HEAD
 
     public void setLoconetProtocolAutoDetect(String value) {
         // default (most common state) is off, so just check for Yes
         mLoconetProtocolAutoDetect = (value.equals("Yes") || value.equals(Bundle.getMessage("LoconetProtocolAutoDetect")));
         log.debug("Loconet XPSlots: {}", mLoconetProtocolAutoDetect); // NOI18N
-=======
+    }
     
     public void setInterrogateOnStart(String value) {
         // default (most common state) is on, so just check for No
         mInterrogateAtStart = !(value.equals("No") || value.equals(Bundle.getMessage("ButtonNo")));
         log.debug("tInterrogate on Start: {}", mInterrogateAtStart); // NOI18N
->>>>>>> 7b3ba2b1
     }
 
     @Override

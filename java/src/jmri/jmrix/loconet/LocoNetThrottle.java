--- conflicted
+++ resolved
@@ -761,19 +761,14 @@
         boolean old = isForward;
         isForward = forward;
         log.debug("setIsForward to {}, old value {}", isForward, old);
-<<<<<<< HEAD
         if (slot.getProtocol() != LnConstants.LOCONETPROTOCOL_TWO) {
             sendFunctionGroup1();
         } else {
             sendExpSpeedAndDirection();
         }
         if (old != this.isForward) {
-            notifyPropertyChangeListener(ISFORWARD, old, this.isForward); // NOI18N
-        }
-=======
-        sendFunctionGroup1();
-        firePropertyChange(ISFORWARD, old, this.isForward);
->>>>>>> 54468fd5
+            notifyPropertyChangeListener(ISFORWARD, old, this.isForward);
+        }
     }
 
     /**

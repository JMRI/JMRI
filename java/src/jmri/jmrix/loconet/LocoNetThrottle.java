package jmri.jmrix.loconet;

import edu.umd.cs.findbugs.annotations.SuppressFBWarnings;
import javax.annotation.Nullable;
import jmri.DccLocoAddress;
import jmri.DccThrottle;
import jmri.LocoAddress;
import jmri.Throttle;
import jmri.jmrix.AbstractThrottle;
import org.slf4j.Logger;
import org.slf4j.LoggerFactory;

/**
 * An implementation of DccThrottle via AbstractThrottle with code specific to a
 * LocoNet connection.
 * <P>
 * Speed in the Throttle interfaces and AbstractThrottle is a float, but in
 * LocoNet is an int with values from 0 to 127.
 * <P>
 * @author Glen Oberhauser, Bob Jacobsen Copyright (C) 2003, 2004
 * @author Stephen Williams Copyright (C) 2008
 */
public class LocoNetThrottle extends AbstractThrottle implements SlotListener {

    protected LocoNetSlot slot;
    protected LocoNetInterface network;
    protected LnThrottleManager throttleManager;
    protected int address;

    // members to record the last known spd/dirf/snd bytes AS READ FROM THE LAYOUT!!
    protected int layout_spd;
    protected int layout_dirf;
    protected int layout_snd;
    protected int layout_stat1 = 0;

    // slot status to be warned if slot released or dispatched
    protected int slotStatus;
    protected boolean isDisposing = false;
    // set isInitialized to false to enable setting the throttle ID.
    protected boolean isInitialized = false;

    /**
     * Constructor
     * @param memo connection details
     *
     * @param slot The LocoNetSlot this throttle will talk on.
     */
    public LocoNetThrottle(LocoNetSystemConnectionMemo memo, LocoNetSlot slot) {
        super(memo);
        this.slot = slot;
        network = memo.getLnTrafficController();
        throttleManager = (LnThrottleManager)memo.getThrottleManager();

        // save last known layout state for spd/dirf/snd so we can
        // avoid race condition if another LocoNet process queries
        // our slot while we are in the act of changing it.
        layout_spd = slot.speed();
        layout_dirf = slot.dirf();
        layout_snd = slot.snd();

        // cache settings
        this.speedSetting = floatSpeed(slot.speed());
        this.f0 = slot.isF0();
        this.f1 = slot.isF1();
        this.f2 = slot.isF2();
        this.f3 = slot.isF3();
        this.f4 = slot.isF4();
        this.f5 = slot.isF5();
        this.f6 = slot.isF6();
        this.f7 = slot.isF7();
        this.f8 = slot.isF8();

        // extended values
        this.f8 = slot.isF8();
        this.f9 = slot.isF9();
        this.f10 = slot.isF10();
        this.f11 = slot.isF11();
        this.f12 = slot.isF12();
        this.f13 = slot.isF13();
        this.f14 = slot.isF14();
        this.f15 = slot.isF15();
        this.f16 = slot.isF16();
        this.f17 = slot.isF17();
        this.f18 = slot.isF18();
        this.f19 = slot.isF19();
        this.f20 = slot.isF20();
        this.f21 = slot.isF21();
        this.f22 = slot.isF22();
        this.f23 = slot.isF23();
        this.f24 = slot.isF24();
        this.f25 = slot.isF25();
        this.f26 = slot.isF26();
        this.f27 = slot.isF27();
        this.f28 = slot.isF28();

        this.address = slot.locoAddr();
        this.isForward = slot.isForward();
        this.slotStatus = slot.slotStatus();

        switch (slot.decoderType()) {
            case LnConstants.DEC_MODE_128:
            case LnConstants.DEC_MODE_128A:
                setSpeedStepMode(DccThrottle.SpeedStepMode128);
                break;
            case LnConstants.DEC_MODE_28:
            case LnConstants.DEC_MODE_28A:
            case LnConstants.DEC_MODE_28TRI:
                setSpeedStepMode(DccThrottle.SpeedStepMode28);
                break;
            case LnConstants.DEC_MODE_14:
                setSpeedStepMode(DccThrottle.SpeedStepMode14);
                break;
            default:
                log.warn("Unhandled decoder type: {}", slot.decoderType());
                break;
        }
                
        // listen for changes
        slot.addSlotListener(this);

        // perform the null slot move
        LocoNetMessage msg = new LocoNetMessage(4);
        msg.setOpCode(LnConstants.OPC_MOVE_SLOTS);
        msg.setElement(1, slot.getSlot());
        msg.setElement(2, slot.getSlot());
        network.sendLocoNetMessage(msg);

        // start periodically sending the speed, to keep this
        // attached
        startRefresh();
        log.debug("constructed a new throttle using slot {} for loco address {}", slot.getSlot(), slot.locoAddr());

    }

    /**
     * Convert a LocoNet speed integer to a float speed value
     * @param lSpeed LocoNet style speed value
     * @return speed as float 0-&gt;1.0
     */
    protected float floatSpeed(int lSpeed) {
        log.debug("speed (int) is {}", lSpeed);
        if (lSpeed == 0) {
            return 0.f;
        } else if (lSpeed == 1) {
            return -1.f;   // estop
        }
        if (getSpeedStepMode() == DccThrottle.SpeedStepMode28) {
            if (lSpeed <= 15) //Value less than 15 is in the stop/estop range bracket
            {
                return 0.f;
            }
            return (((lSpeed - 12) / 4f) / 28.f);
        } else if (getSpeedStepMode() == DccThrottle.SpeedStepMode14) {
            if (lSpeed <= 15) //Value less than 15 is in the stop/estop range bracket
            {
                return 0.f;
            }
            return ((lSpeed - 8) / 8f) / 14.f;
        } else {
            return ((lSpeed - 1) / 126.f);
        }
    }

    @Override
    protected int intSpeed(float fSpeed) {
        log.debug("intSpeed speed is {}", fSpeed);
        int speed = super.intSpeed(fSpeed);
        if (speed <= 1) {
            return speed; // return idle and emergency stop
        }
        switch (this.getSpeedStepMode()) {
            case DccThrottle.SpeedStepMode28:
            case DccThrottle.SpeedStepMode28Mot:
                return (int) ((fSpeed * 28) * 4) + 12;
            case DccThrottle.SpeedStepMode14:
                return (int) ((fSpeed * 14) * 8) + 8;
            case DccThrottle.SpeedStepMode128:
                return speed;
            default:
                log.warn("Unhandled speed step: {}", this.getSpeedStepMode());
                break;
        }
        return speed;
    }

    /**
     * Send the LocoNet message to set the state of locomotive direction and
     * functions F0, F1, F2, F3, F4
     */
    @Override
    protected void sendFunctionGroup1() {
        int new_dirf = ((getIsForward() ? 0 : LnConstants.DIRF_DIR)
                | (getF0() ? LnConstants.DIRF_F0 : 0)
                | (getF1() ? LnConstants.DIRF_F1 : 0)
                | (getF2() ? LnConstants.DIRF_F2 : 0)
                | (getF3() ? LnConstants.DIRF_F3 : 0)
                | (getF4() ? LnConstants.DIRF_F4 : 0));
        log.debug("sendFunctionGroup1 sending {} to LocoNet slot {}", new_dirf, slot.getSlot());
        LocoNetMessage msg = new LocoNetMessage(4);
        msg.setOpCode(LnConstants.OPC_LOCO_DIRF);
        msg.setElement(1, slot.getSlot());
        msg.setElement(2, new_dirf);
        network.sendLocoNetMessage(msg);
    }

    /**
     * Send the LocoNet message to set the state of functions F5, F6, F7, F8
     */
    @Override
    protected void sendFunctionGroup2() {
        int new_snd = ((getF8() ? LnConstants.SND_F8 : 0)
                | (getF7() ? LnConstants.SND_F7 : 0)
                | (getF6() ? LnConstants.SND_F6 : 0)
                | (getF5() ? LnConstants.SND_F5 : 0));
        log.debug("sendFunctionGroup2 sending {} to LocoNet slot {}", new_snd, slot.getSlot());
        LocoNetMessage msg = new LocoNetMessage(4);
        msg.setOpCode(LnConstants.OPC_LOCO_SND);
        msg.setElement(1, slot.getSlot());
        msg.setElement(2, new_snd);
        network.sendLocoNetMessage(msg);
    }

    @Override
    protected void sendFunctionGroup3() {
        // LocoNet practice is to send F9-F12 as a DCC packet
        byte[] result = jmri.NmraPacket.function9Through12Packet(address, (address >= 100),
                getF9(), getF10(), getF11(), getF12());

        log.debug("sendFunctionGroup3 sending {} to LocoNet slot {}", result, slot.getSlot());
        ((jmri.CommandStation) adapterMemo.get(jmri.CommandStation.class)).sendPacket(result, 4); // repeat = 4
    }

    @Override
    protected void sendFunctionGroup4() {
        // LocoNet practice is to send F13-F20 as a DCC packet
        byte[] result = jmri.NmraPacket.function13Through20Packet(address, (address >= 100),
                getF13(), getF14(), getF15(), getF16(),
                getF17(), getF18(), getF19(), getF20());

        log.debug("sendFunctionGroup4 sending {} to LocoNet slot {}", result, slot.getSlot());
        ((jmri.CommandStation) adapterMemo.get(jmri.CommandStation.class)).sendPacket(result, 4); // repeat = 4
    }

    @Override
    protected void sendFunctionGroup5() {
        // LocoNet practice is to send F21-F28 as a DCC packet
        byte[] result = jmri.NmraPacket.function21Through28Packet(address, (address >= 100),
                getF21(), getF22(), getF23(), getF24(),
                getF25(), getF26(), getF27(), getF28());

        log.debug("sendFunctionGroup5 sending {} to LocoNet slot {}", result, slot.getSlot());
        ((jmri.CommandStation) adapterMemo.get(jmri.CommandStation.class)).sendPacket(result, 4); // repeat = 4
    }

    /**
     * Set the speed.
     * <P>
     * This intentionally skips the emergency stop value of 1.
     *
     * @param speed Number from 0 to 1; less than zero is emergency stop
     */
    @SuppressFBWarnings(value = "FE_FLOATING_POINT_EQUALITY") // OK to compare floating point, notify on any change
    @Override
    public void setSpeedSetting(float speed) {
        log.debug("setSpeedSetting: sending speed {} to LocoNet slot {}", speed, slot.getSlot());
        if (LnConstants.CONSIST_MID == slot.consistStatus()
                || LnConstants.CONSIST_SUB == slot.consistStatus()) {
            // Digitrax slots use the same memory location to store the
            // speed AND the slot to which a locomotive is consisted.
            // if the locomotive is either a CONSIST_MID or a CONSIST_SUB,
            // we need to ignore the request to change the speed
            log.debug("Attempt to change speed on locomotive {} which is a {}", getLocoAddress(), LnConstants.CONSIST_STAT(slot.consistStatus()));
            return;
        }
        float oldSpeed = this.speedSetting;
        this.speedSetting = speed;
        if (speed < 0) {
            this.speedSetting = -1.f;
        }

        int new_spd = intSpeed(speed);
        if (new_spd != layout_spd) {
            LocoNetMessage msg = new LocoNetMessage(4);
            msg.setOpCode(LnConstants.OPC_LOCO_SPD);
            msg.setElement(1, slot.getSlot());
            log.debug("setSpeedSetting: float speed: " + speed + " LocoNet speed: " + new_spd);
            msg.setElement(2, new_spd);
            network.sendLocoNetMessage(msg);
        }

        // reset timeout
        if (mRefreshTimer != null) { // got NullPointerException sometimes
            mRefreshTimer.stop();
            mRefreshTimer.setRepeats(true);     // refresh until stopped by dispose
            mRefreshTimer.start();
            log.debug("Initially starting refresh timer for slot {} address {}", slot.getSlot(), slot.locoAddr());
        }
        if (oldSpeed != this.speedSetting) {
            notifyPropertyChangeListener("SpeedSetting", oldSpeed, this.speedSetting); // NOI18N
        }
        record(speed);
    }

    /**
     * LocoNet actually puts forward and backward in the same message as the
     * first function group.
     */
    @Override
    public void setIsForward(boolean forward) {
        boolean old = isForward;
        isForward = forward;
        log.debug("setIsForward to {}, old value {}", isForward, old);
        sendFunctionGroup1();
        if (old != this.isForward) {
            notifyPropertyChangeListener("IsForward", old, this.isForward); // NOI18N
        }
    }

    @Nullable
    public LocoNetSlot getLocoNetSlot() {
        if (slot == null) return slot;
        log.debug("getLocoNetSlot is returning slot {}", slot.getSlot());
        return slot;
    }

    @Override
    public String toString() {
        return getLocoAddress().toString();
    }

    /**
     * Dispose when finished with this object. After this, further usage of this
     * Throttle object will result in a JmriException.
     */
    @Override
    protected void throttleDispose() {
        if (isDisposing) return;
        log.debug("throttleDispose - disposing of throttle (and setting slot = null)");
        isDisposing = true;

        // stop timeout
        if (mRefreshTimer != null) {
            mRefreshTimer.stop();
            log.debug("Stopped refresh timer for slot {} address {} as part of throttleDispose", slot.getSlot(), slot.locoAddr());
        }

        // release connections
        if (slot != null) {
            // TODO: stopping a slot upon release is a SUBTRACTIVE change - is it justified?
            setSpeedSetting(0); // stop the loco (if it is not already stopped).
            log.debug("Stopping loco address {} slot {} during dispose", slot.locoAddr(), slot.getSlot());
            network.sendLocoNetMessage(slot.releaseSlot());  // a blind release, since the slot listener is being removed, we cannot get any reply message.
            slot.removeSlotListener(this);
            slot.notifySlotListeners();
            log.debug("Releasing loco address {} slot {} during dispose", slot.locoAddr(), slot.getSlot());
        }

        mRefreshTimer = null;
        slot = null;
        network = null;

        finishRecord();
        isDisposing = false;
    }

    javax.swing.Timer mRefreshTimer = null;

    protected void startRefresh() {
        mRefreshTimer = new javax.swing.Timer(50000, new java.awt.event.ActionListener() {
            @Override
            public void actionPerformed(java.awt.event.ActionEvent e) {
                timeout();
            }
        });
        mRefreshTimer.setRepeats(true);     // refresh until stopped by dispose
        mRefreshTimer.start();
        log.debug("Starting refresh timer for slot {} address {}", slot.getSlot(), slot.locoAddr());
    }

    /**
     * Internal routine to resend the speed on a timeout
     */
    synchronized protected void timeout() {
        if (slot != null) {
            log.debug("refresh timer timed-out on slot {}", slot.getSlot());
            // clear the last known layout_spd so that we will actually send the
            // message.
            layout_spd = -1;
            setSpeedSetting(speedSetting);
        }
        else {
            log.debug("refresh timer time-out on a null slot");
        }
    }

    /**
     * get notified when underlying slot acquisition process fails
     */
    public void notifyRefused(int addr, String s) {
        // don't do anything here; is handled by LnThrottleManager.
        return;
    }


    /**
     * Get notified when underlying slot information changes
     */
    @SuppressFBWarnings(value = "FE_FLOATING_POINT_EQUALITY") // OK to compare floating point, notify on any change
    @Override
    public void notifyChangedSlot(LocoNetSlot pSlot) {
        if (slot != pSlot) {
            log.error("notified of change in different slot");
        }
        log.debug("notifyChangedSlot executing for slot {}, slotStatus {}", slot.getSlot(), Integer.toHexString(slot.slotStatus()));

        if(!isInitialized && slot.slotStatus() == LnConstants.LOCO_IN_USE){
           log.debug("Attempting to update slot with this JMRI instance's throttle id ({})", throttleManager.getThrottleID());
           network.sendLocoNetMessage(slot.writeThrottleID(throttleManager.getThrottleID()));
           isInitialized = true;
        }

        // Save current layout state of spd/dirf/snd so we won't run amok
        // toggling values if another LocoNet entity accesses the slot while
        // our most recent change request is still in-flight.
        layout_spd = slot.speed();
        layout_dirf = slot.dirf();
        layout_snd = slot.snd();

        // handle change in each state
        if (this.speedSetting != floatSpeed(slot.speed())) {
            Float newSpeed = Float.valueOf(floatSpeed(slot.speed()));
            log.debug("notifyChangedSlot: old speed: " + this.speedSetting + " new Speed: " + newSpeed); // NOI18N
            notifyPropertyChangeListener("SpeedSetting", Float.valueOf(this.speedSetting), newSpeed); // NOI18N
            this.speedSetting = newSpeed.floatValue();
        }

        boolean temp;
        if (this.isForward != slot.isForward()) {
            temp = this.isForward;
            this.isForward = slot.isForward();
            notifyPropertyChangeListener("IsForward", Boolean.valueOf(temp), Boolean.valueOf(slot.isForward())); // NOI18N
        }

        // Slot status
        if (slotStatus != slot.slotStatus()) {
            int newStat = slot.slotStatus();
            if (log.isDebugEnabled()) {
                log.debug("Slot status changed from " + LnConstants.LOCO_STAT(slotStatus) + " to " + LnConstants.LOCO_STAT(newStat)); // NOI18N
            }
            // PropertyChangeListeners notification: ThrottleConnected from True to False when disconnected
            notifyPropertyChangeListener("ThrottleConnected", (slotStatus & LnConstants.LOCOSTAT_MASK) == LnConstants.LOCO_IN_USE, // NOI18N
                    !((slotStatus & LnConstants.LOCOSTAT_MASK) == LnConstants.LOCO_IN_USE));
            slotStatus = newStat;
        }

        // It is possible that the slot status change we are being notified of
        // is the slot being set to status COMMON. In which case the slot just
        // got set to null. No point in continuing. In fact to do so causes a NPE.
        if (slot == null) {
            return;
        }

        // Functions
        if (this.f0 != slot.isF0()) {
            temp = this.f0;
            this.f0 = slot.isF0();
            notifyPropertyChangeListener(Throttle.F0, Boolean.valueOf(temp), Boolean.valueOf(slot.isF0()));
        }
        if (this.f1 != slot.isF1()) {
            temp = this.f1;
            this.f1 = slot.isF1();
            notifyPropertyChangeListener(Throttle.F1, Boolean.valueOf(temp), Boolean.valueOf(slot.isF1()));
        }
        if (this.f2 != slot.isF2()) {
            temp = this.f2;
            this.f2 = slot.isF2();
            notifyPropertyChangeListener(Throttle.F2, Boolean.valueOf(temp), Boolean.valueOf(slot.isF2()));
        }
        if (this.f3 != slot.isF3()) {
            temp = this.f3;
            this.f3 = slot.isF3();
            notifyPropertyChangeListener(Throttle.F3, Boolean.valueOf(temp), Boolean.valueOf(slot.isF3()));
        }
        if (this.f4 != slot.isF4()) {
            temp = this.f4;
            this.f4 = slot.isF4();
            notifyPropertyChangeListener(Throttle.F4, Boolean.valueOf(temp), Boolean.valueOf(slot.isF4()));
        }
        if (this.f5 != slot.isF5()) {
            temp = this.f5;
            this.f5 = slot.isF5();
            notifyPropertyChangeListener(Throttle.F5, Boolean.valueOf(temp), Boolean.valueOf(slot.isF5()));
        }
        if (this.f6 != slot.isF6()) {
            temp = this.f6;
            this.f6 = slot.isF6();
            notifyPropertyChangeListener(Throttle.F6, Boolean.valueOf(temp), Boolean.valueOf(slot.isF6()));
        }
        if (this.f7 != slot.isF7()) {
            temp = this.f7;
            this.f7 = slot.isF7();
            notifyPropertyChangeListener(Throttle.F7, Boolean.valueOf(temp), Boolean.valueOf(slot.isF7()));
        }
        if (this.f8 != slot.isF8()) {
            temp = this.f8;
            this.f8 = slot.isF8();
            notifyPropertyChangeListener(Throttle.F8, Boolean.valueOf(temp), Boolean.valueOf(slot.isF8()));
        }

        // extended slot
        if (this.f9 != slot.isF9()) {
            temp = this.f9;
            this.f9 = slot.isF9();
            notifyPropertyChangeListener(Throttle.F9, Boolean.valueOf(temp), Boolean.valueOf(slot.isF9()));
        }
        if (this.f10 != slot.isF10()) {
            temp = this.f10;
            this.f10 = slot.isF10();
            notifyPropertyChangeListener(Throttle.F10, Boolean.valueOf(temp), Boolean.valueOf(slot.isF10()));
        }
        if (this.f11 != slot.isF11()) {
            temp = this.f11;
            this.f11 = slot.isF11();
            notifyPropertyChangeListener(Throttle.F11, Boolean.valueOf(temp), Boolean.valueOf(slot.isF11()));
        }
        if (this.f12 != slot.isF12()) {
            temp = this.f12;
            this.f12 = slot.isF12();
            notifyPropertyChangeListener(Throttle.F12, Boolean.valueOf(temp), Boolean.valueOf(slot.isF12()));
        }
        if (this.f13 != slot.isF13()) {
            temp = this.f13;
            this.f13 = slot.isF13();
            notifyPropertyChangeListener(Throttle.F13, Boolean.valueOf(temp), Boolean.valueOf(slot.isF13()));
        }
        if (this.f14 != slot.isF14()) {
            temp = this.f14;
            this.f14 = slot.isF14();
            notifyPropertyChangeListener(Throttle.F14, Boolean.valueOf(temp), Boolean.valueOf(slot.isF14()));
        }
        if (this.f15 != slot.isF15()) {
            temp = this.f15;
            this.f15 = slot.isF15();
            notifyPropertyChangeListener(Throttle.F15, Boolean.valueOf(temp), Boolean.valueOf(slot.isF15()));
        }
        if (this.f16 != slot.isF16()) {
            temp = this.f16;
            this.f16 = slot.isF16();
            notifyPropertyChangeListener(Throttle.F16, Boolean.valueOf(temp), Boolean.valueOf(slot.isF16()));
        }
        if (this.f17 != slot.isF17()) {
            temp = this.f17;
            this.f17 = slot.isF17();
            notifyPropertyChangeListener(Throttle.F17, Boolean.valueOf(temp), Boolean.valueOf(slot.isF17()));
        }
        if (this.f18 != slot.isF18()) {
            temp = this.f18;
            this.f18 = slot.isF18();
            notifyPropertyChangeListener(Throttle.F18, Boolean.valueOf(temp), Boolean.valueOf(slot.isF18()));
        }
        if (this.f19 != slot.isF19()) {
            temp = this.f19;
            this.f19 = slot.isF19();
            notifyPropertyChangeListener(Throttle.F19, Boolean.valueOf(temp), Boolean.valueOf(slot.isF19()));
        }
        if (this.f20 != slot.isF20()) {
            temp = this.f20;
            this.f20 = slot.isF20();
            notifyPropertyChangeListener(Throttle.F20, Boolean.valueOf(temp), Boolean.valueOf(slot.isF20()));
        }
        if (this.f21 != slot.isF21()) {
            temp = this.f21;
            this.f21 = slot.isF21();
            notifyPropertyChangeListener(Throttle.F21, Boolean.valueOf(temp), Boolean.valueOf(slot.isF21()));
        }
        if (this.f22 != slot.isF22()) {
            temp = this.f22;
            this.f22 = slot.isF22();
            notifyPropertyChangeListener(Throttle.F22, Boolean.valueOf(temp), Boolean.valueOf(slot.isF22()));
        }
        if (this.f23 != slot.isF23()) {
            temp = this.f23;
            this.f23 = slot.isF23();
            notifyPropertyChangeListener(Throttle.F23, Boolean.valueOf(temp), Boolean.valueOf(slot.isF23()));
        }
        if (this.f24 != slot.isF24()) {
            temp = this.f24;
            this.f24 = slot.isF24();
            notifyPropertyChangeListener(Throttle.F24, Boolean.valueOf(temp), Boolean.valueOf(slot.isF24()));
        }
        if (this.f25 != slot.isF25()) {
            temp = this.f25;
            this.f25 = slot.isF25();
            notifyPropertyChangeListener(Throttle.F25, Boolean.valueOf(temp), Boolean.valueOf(slot.isF25()));
        }
        if (this.f26 != slot.isF26()) {
            temp = this.f26;
            this.f26 = slot.isF26();
            notifyPropertyChangeListener(Throttle.F26, Boolean.valueOf(temp), Boolean.valueOf(slot.isF26()));
        }
        if (this.f27 != slot.isF27()) {
            temp = this.f27;
            this.f27 = slot.isF27();
            notifyPropertyChangeListener(Throttle.F27, Boolean.valueOf(temp), Boolean.valueOf(slot.isF27()));
        }
        if (this.f28 != slot.isF28()) {
            temp = this.f28;
            this.f28 = slot.isF28();
            notifyPropertyChangeListener(Throttle.F28, Boolean.valueOf(temp), Boolean.valueOf(slot.isF28()));
        }

    }

    /**
     * setSpeedStepMode - set the speed step value and the related
     *                    speedIncrement value.
     * <P>
     * specific implementations should override this function
     * <P>
     * @param Mode - the current speed step mode - default should be 128
     *              speed step mode in most cases
     */
    @Override
    public void setSpeedStepMode(int Mode) {
        int status = slot.slotStatus();
        if (log.isDebugEnabled()) {
            log.debug("Speed Step Mode Change to Mode: " + Mode // NOI18N
                    + " Current mode is: " + this.speedStepMode); // NOI18N
            log.debug("Current Slot Mode: " + LnConstants.DEC_MODE(status)); // NOI18N
        }
        if (speedStepMode != Mode) {
            notifyPropertyChangeListener("SpeedSteps", this.speedStepMode, // NOI18N
                    this.speedStepMode = Mode);
        }
        if (Mode == DccThrottle.SpeedStepMode14) {
            speedIncrement = SPEED_STEP_14_INCREMENT;
            log.debug("14 speed step change"); // NOI18N
            status = status & ((~LnConstants.DEC_MODE_MASK)
                    | LnConstants.STAT1_SL_SPDEX)
                    | LnConstants.DEC_MODE_14;
        } else if (Mode == DccThrottle.SpeedStepMode28Mot) {
            speedIncrement = SPEED_STEP_28_INCREMENT;
            log.debug("28-Tristate speed step change");
            status = status & ((~LnConstants.DEC_MODE_MASK)
                    | LnConstants.STAT1_SL_SPDEX)
                    | LnConstants.DEC_MODE_28TRI;
        } else if (Mode == DccThrottle.SpeedStepMode28) {
            speedIncrement = SPEED_STEP_28_INCREMENT;
            log.debug("28 speed step change");
            status = status & ((~LnConstants.DEC_MODE_MASK)
                    | LnConstants.STAT1_SL_SPDEX);
            // | LnConstants.DEC_MODE_28;      // DEC_MODE_28 has a zero value, here for documentation
            // it unfortunately shows a INT_VACUOUS_BIT_OPERATION in SpotBugs
            // and I don't want to annote that around this entire long method
        } else { // default to 128 speed step mode
            speedIncrement = SPEED_STEP_128_INCREMENT;
            log.debug("128 speed step change");
            status = status & ((~LnConstants.DEC_MODE_MASK)
                    | LnConstants.STAT1_SL_SPDEX)
                    | LnConstants.DEC_MODE_128;
        }
        if (log.isDebugEnabled()) {
            log.debug("New Slot Mode: " + LnConstants.DEC_MODE(status));
        }
        if (mRefreshTimer != null) // the refresh timer isn't created until
        // after initilization.  We only want to
        // modify the slot after the initilization
        // is complete.
        {
            network.sendLocoNetMessage(slot.writeMode(status));
        }
    }

    @Override
    public LocoAddress getLocoAddress() {
        if (slot != null) {
            if (slot.slotStatus() == LnConstants.LOCO_IN_USE) {
                switch (slot.consistStatus()) {
                    case LnConstants.CONSIST_NO:
                    case LnConstants.CONSIST_TOP:
                        log.debug("getLocoAddress replying address {} for slot {}", address, slot.getSlot());
                        return new DccLocoAddress(address, LnThrottleManager.isLongAddress(address));
                    default:
                        break;
                    }
            }
        }
        log.debug("getLocoAddress replying address {} for slot not in-use or for sub-consisted slot or for null slot", address);
        return new DccLocoAddress(address, LnThrottleManager.isLongAddress(65536));
    }
<<<<<<< HEAD

    //note: throttle listener expects to have "callback" method notifyStealThrottleRequired
    //invoked if a "steal" is required.  Make that happen as part of the "acquisition" process

=======
    
>>>>>>> 9b495fba
    // initialize logging
    private final static Logger log = LoggerFactory.getLogger(LocoNetThrottle.class);

}<|MERGE_RESOLUTION|>--- conflicted
+++ resolved
@@ -114,7 +114,7 @@
                 log.warn("Unhandled decoder type: {}", slot.decoderType());
                 break;
         }
-                
+
         // listen for changes
         slot.addSlotListener(this);
 
@@ -688,14 +688,7 @@
         log.debug("getLocoAddress replying address {} for slot not in-use or for sub-consisted slot or for null slot", address);
         return new DccLocoAddress(address, LnThrottleManager.isLongAddress(65536));
     }
-<<<<<<< HEAD
-
-    //note: throttle listener expects to have "callback" method notifyStealThrottleRequired
-    //invoked if a "steal" is required.  Make that happen as part of the "acquisition" process
-
-=======
-    
->>>>>>> 9b495fba
+
     // initialize logging
     private final static Logger log = LoggerFactory.getLogger(LocoNetThrottle.class);
 

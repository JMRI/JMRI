package jmri.jmrix.loconet;

import edu.umd.cs.findbugs.annotations.SuppressFBWarnings;
import javax.annotation.CheckForNull;
import jmri.DccLocoAddress;
import jmri.DccThrottle;
import jmri.LocoAddress;
import jmri.SpeedStepMode;
import jmri.jmrix.AbstractThrottle;
import org.slf4j.Logger;
import org.slf4j.LoggerFactory;
import jmri.ThrottleListener;

/**
 * An implementation of DccThrottle via AbstractThrottle with code specific to a
 * LocoNet connection.
 * <p>
 * Speed in the Throttle interfaces and AbstractThrottle is a float, but in
 * LocoNet is an int with values from 0 to 127.
 *
 * @author Glen Oberhauser, Bob Jacobsen Copyright (C) 2003, 2004
 * @author Stephen Williams Copyright (C) 2008
 * @author B. Milhaupt, Copyright (C) 2018
 */
public class LocoNetThrottle extends AbstractThrottle implements SlotListener {

    protected LocoNetSlot slot;
    protected LocoNetInterface network;
    protected LnThrottleManager throttleManager;
    protected int address;

    // members to record the last known spd/dirf/snd bytes AS READ FROM THE LAYOUT!!
    protected int layout_spd;
    protected int layout_dirf;
    protected int layout_snd;
    protected int layout_stat1 = 0;

    // with extendedslots the slot may not have been updated by the time a direction change happens
    // which causes the speed to be resent
    // so we must use our last send spd.
    protected int throt_spd;

    // members to record the last known spd/dirf/snd bytes AS READ FROM THE LAYOUT!!
    protected int throttle_spd;
    protected int throttle_dirf;
    protected int throttle_snd;
    protected int throttle_stat1 = 0;

    // slot status to be warned if slot released or dispatched
    protected int slotStatus;
    protected boolean isDisposing = false;
    // set isInitialized to false to enable setting the throttle ID.
    protected boolean isInitialized = false;

    /**
     * Constructor
     *
     * @param memo connection details
     * @param slot The LocoNetSlot this throttle will talk on.
     */
    public LocoNetThrottle(LocoNetSystemConnectionMemo memo, LocoNetSlot slot) {
        super(memo);
        this.slot = slot;
        network = memo.getLnTrafficController();
        throttleManager = (LnThrottleManager)memo.getThrottleManager();

        // save last known layout state for spd/dirf/snd so we can
        // avoid race condition if another LocoNet process queries
        // our slot while we are in the act of changing it.
        layout_spd = slot.speed();
        layout_dirf = slot.dirf();
        layout_snd = slot.snd();

        // save the last sent values for speed and direction
        // in the new digitrax protocol, the throttle, with the right ID, is the authority, not the command station
        // speed and direction are sent in a single message, so you must sent the same direction or speed as was done last time
        throt_spd = slot.snd();

        // cache settings
<<<<<<< HEAD
        this.speedSetting = floatSpeed(slot.speed());

=======
        synchronized(this) {
            this.speedSetting = floatSpeed(slot.speed());
        }
>>>>>>> 36faff01
        for (int i = 0; i < 29; i++) {
            super.updateFunction(i,slot.isFunction(i));
        }
        
        // for LocoNet throttles, the default is f2 momentary (for the horn)
        // all other functions are continuos (as set in AbstractThrottle).
        super.updateFunctionMomentary(2, true);

        this.address = slot.locoAddr();
        this.isForward = slot.isForward();
        this.slotStatus = slot.slotStatus();

        switch (slot.decoderType()) {
            case LnConstants.DEC_MODE_128:
            case LnConstants.DEC_MODE_128A:
                setSpeedStepMode(SpeedStepMode.NMRA_DCC_128);
                break;
            case LnConstants.DEC_MODE_28:
            case LnConstants.DEC_MODE_28A:
            case LnConstants.DEC_MODE_28TRI:
                setSpeedStepMode(SpeedStepMode.NMRA_DCC_28);
                break;
            case LnConstants.DEC_MODE_14:
                setSpeedStepMode(SpeedStepMode.NMRA_DCC_14);
                break;
            default:
                log.warn("Unhandled decoder type: {}", slot.decoderType());
                break;
        }

        // listen for changes
        slot.addSlotListener(this);

        network.sendLocoNetMessage(slot.writeNullMove());

        // start periodically sending the speed, to keep this
        // attached
        startRefresh();
        log.debug("constructed a new throttle using slot {} for loco address {}", slot.getSlot(), slot.locoAddr());
    }

    /**
     * Convert a LocoNet speed integer to a float speed value
     *
     * @param lSpeed LocoNet style speed value
     * @return speed as float 0-&gt;1.0, or -1.0 to indicate E-Stop
     */
    protected float floatSpeed(int lSpeed) {
        log.debug("speed (int) is {}", lSpeed);
        if (lSpeed == 0) {
            return 0.f;
        } else if (lSpeed == 1) {
            return -1.f;   // estop
        }
        if (getSpeedStepMode() == SpeedStepMode.NMRA_DCC_28) {
            if (lSpeed <= 15) //Value less than 15 is in the stop/estop range bracket
            {
                return 0.f;
            }
            return (((lSpeed - 12) / 4f) / 28.f);
        } else if (getSpeedStepMode() == SpeedStepMode.NMRA_DCC_14) {
            if (lSpeed <= 15) //Value less than 15 is in the stop/estop range bracket
            {
                return 0.f;
            }
            return ((lSpeed - 8) / 8f) / 14.f;
        } else {
            return ((lSpeed - 1) / 126.f);
        }
    }

    /**
     * Computes the integer speed value from a float.
     * <p>
     * Values of less than 0 indicate Emergency Stop.
     * <p>
     * Value of 0.0 indicates stop.
     * <p>
     * Values between 0.0+ and 1.0 imply speed step values between 2 and the
     * maximum value allowed for the loco's speed step mode.
     *
     * @param fSpeed is the floating-point speed value to be converted
     * @return an integer which represents the speed step value
     */
    @Override
    protected int intSpeed(float fSpeed) {
        log.debug("intSpeed speed is {}", fSpeed);
        int speed = super.intSpeed(fSpeed);
        if (speed <= 1) {
            return speed; // return idle and emergency stop
        }
        switch (this.getSpeedStepMode()) {
            case NMRA_DCC_28:
            case MOTOROLA_28:
                return (int) ((fSpeed * 28) * 4) + 12;
            case NMRA_DCC_14:
                return (int) ((fSpeed * 14) * 8) + 8;
            case NMRA_DCC_128:
                return speed;
            default:
                log.warn("Unhandled speed step: {}", this.getSpeedStepMode());
                break;
        }
        return speed;
    }

    // functions - note that we use the naming for DCC, though that's not the implication;
    // see also DccThrottle interface
    // These overides are necassary as protocol 2 functions groups are non standard.
    // F0-f6 are group 1, f7-f13 are group 2, f14-f20 are group 3 and f21-f28 are group 4. There is no group5.
    @Override
    public void setF0(boolean f0) {
        updateFunction(0,f0);
        if (slot.getProtocol() != LnConstants.LOCONETPROTOCOL_TWO ) {
            sendFunctionGroup1();
        } else {
            sendExpFunctionGroup1();
        }
    }

    @Override
    public void setF1(boolean f1) {
        updateFunction(1,f1);
        if (slot.getProtocol() != LnConstants.LOCONETPROTOCOL_TWO ) {
            sendFunctionGroup1();
        } else {
            sendExpFunctionGroup1();
        }
    }

    @Override
    public void setF2(boolean f2) {
        updateFunction(2,f2);
        if (slot.getProtocol() != LnConstants.LOCONETPROTOCOL_TWO ) {
            sendFunctionGroup1();
        } else {
            sendExpFunctionGroup1();
        }
    }

    @Override
    public void setF3(boolean f3) {
        updateFunction(3,f3);
        if (slot.getProtocol() != LnConstants.LOCONETPROTOCOL_TWO ) {
            sendFunctionGroup1();
        } else {
            sendExpFunctionGroup1();
        }
    }

    @Override
    public void setF4(boolean f4) {
        updateFunction(4,f4);
        if (slot.getProtocol() != LnConstants.LOCONETPROTOCOL_TWO ) {
            sendFunctionGroup1();
        } else {
            sendExpFunctionGroup1();
        }
    }

    @Override
    public void setF5(boolean f5) {
        updateFunction(5,f5);
        if (slot.getProtocol() != LnConstants.LOCONETPROTOCOL_TWO ) {
            sendFunctionGroup2();
        } else {
            sendExpFunctionGroup1();
        }
    }

    @Override
    public void setF6(boolean f6) {
        updateFunction(6,f6);
        if (slot.getProtocol() != LnConstants.LOCONETPROTOCOL_TWO ) {
            sendFunctionGroup2();
        } else {
            sendExpFunctionGroup1();
        }
    }

    @Override
    public void setF7(boolean f7) {
        updateFunction(7,f7);
        if (slot.getProtocol() != LnConstants.LOCONETPROTOCOL_TWO ) {
            sendFunctionGroup2();
        } else {
            sendExpFunctionGroup2();
        }
    }

    @Override
    public void setF8(boolean f8) {
        updateFunction(8,f8);
        if (slot.getProtocol() != LnConstants.LOCONETPROTOCOL_TWO ) {
            sendFunctionGroup2();
        } else {
            sendExpFunctionGroup2();
        }
    }

    @Override
    public void setF9(boolean f9) {
        updateFunction(9,f9);
        if (slot.getProtocol() != LnConstants.LOCONETPROTOCOL_TWO ) {
            sendFunctionGroup3();
        } else {
            sendExpFunctionGroup2();
        }
    }

    @Override
    public void setF10(boolean f10) {
        updateFunction(10,f10);
        if (slot.getProtocol() != LnConstants.LOCONETPROTOCOL_TWO ) {
            sendFunctionGroup3();
        } else {
            sendExpFunctionGroup2();
        }
    }

    @Override
    public void setF11(boolean f11) {
        updateFunction(11,f11);
        if (slot.getProtocol() != LnConstants.LOCONETPROTOCOL_TWO ) {
            sendFunctionGroup3();
        } else {
            sendExpFunctionGroup2();
        }
    }

    @Override
    public void setF12(boolean f12) {
        updateFunction(12,f12);
        if (slot.getProtocol() != LnConstants.LOCONETPROTOCOL_TWO ) {
            sendFunctionGroup3();
        } else {
            sendExpFunctionGroup2();
        }
    }

    @Override
    public void setF13(boolean f13) {
        updateFunction(13,f13);
        if (slot.getProtocol() != LnConstants.LOCONETPROTOCOL_TWO ) {
            sendFunctionGroup4();
        } else {
            sendExpFunctionGroup2();
        }
    }

    @Override
    public void setF14(boolean f14) {
        updateFunction(14,f14);
        if (slot.getProtocol() != LnConstants.LOCONETPROTOCOL_TWO ) {
            sendFunctionGroup4();
        } else {
            sendExpFunctionGroup3();
        }
    }

    @Override
    public void setF15(boolean f15) {
        updateFunction(15,f15);
        if (slot.getProtocol() != LnConstants.LOCONETPROTOCOL_TWO ) {
            sendFunctionGroup4();
        } else {
            sendExpFunctionGroup3();
        }
    }

    @Override
    public void setF16(boolean f16) {
        updateFunction(16,f16);
        if (slot.getProtocol() != LnConstants.LOCONETPROTOCOL_TWO ) {
            sendFunctionGroup4();
        } else {
            sendExpFunctionGroup3();
        }
    }

    @Override
    public void setF17(boolean f17) {
        updateFunction(17,f17);
        if (slot.getProtocol() != LnConstants.LOCONETPROTOCOL_TWO ) {
            sendFunctionGroup4();
        } else {
            sendExpFunctionGroup3();
        }
    }

    @Override
    public void setF18(boolean f18) {
        updateFunction(18,f18);
        if (slot.getProtocol() != LnConstants.LOCONETPROTOCOL_TWO ) {
            sendFunctionGroup4();
        } else {
            sendExpFunctionGroup3();
        }
    }

    @Override
    public void setF19(boolean f19) {
        updateFunction(19,f19);
        if (slot.getProtocol() != LnConstants.LOCONETPROTOCOL_TWO ) {
            sendFunctionGroup4();
        } else {
            sendExpFunctionGroup3();
        }
    }

    @Override
    public void setF20(boolean f20) {
        updateFunction(20,f20);
        if (slot.getProtocol() != LnConstants.LOCONETPROTOCOL_TWO ) {
            sendFunctionGroup4();
        } else {
            sendExpFunctionGroup3();
        }
    }

    @Override
    public void setF21(boolean f21) {
        updateFunction(21,f21);
        if (slot.getProtocol() != LnConstants.LOCONETPROTOCOL_TWO ) {
            sendFunctionGroup5();
        } else {
            sendExpFunctionGroup4();
        }
    }

    @Override
    public void setF22(boolean f22) {
        updateFunction(22,f22);
        if (slot.getProtocol() != LnConstants.LOCONETPROTOCOL_TWO ) {
            sendFunctionGroup5();
        } else {
            sendExpFunctionGroup4();
        }
    }

    @Override
    public void setF23(boolean f23) {
        updateFunction(23,f23);
        if (slot.getProtocol() != LnConstants.LOCONETPROTOCOL_TWO ) {
            sendFunctionGroup5();
        } else {
            sendExpFunctionGroup4();
        }
    }

    @Override
    public void setF24(boolean f24) {
        updateFunction(24,f24);
        if (slot.getProtocol() != LnConstants.LOCONETPROTOCOL_TWO ) {
            sendFunctionGroup5();
        } else {
            sendExpFunctionGroup4();
        }
    }

    @Override
    public void setF25(boolean f25) {
        updateFunction(25,f25);
        if (slot.getProtocol() != LnConstants.LOCONETPROTOCOL_TWO ) {
            sendFunctionGroup5();
        } else {
            sendExpFunctionGroup4();
        }
    }

    @Override
    public void setF26(boolean f26) {
        updateFunction(26,f26);
        if (slot.getProtocol() != LnConstants.LOCONETPROTOCOL_TWO ) {
            sendFunctionGroup5();
        } else {
            sendExpFunctionGroup4();
        }
    }

    @Override
    public void setF27(boolean f27) {
        updateFunction(27,f27);
        if (slot.getProtocol() != LnConstants.LOCONETPROTOCOL_TWO ) {
            sendFunctionGroup5();
        } else {
            sendExpFunctionGroup4();
        }
    }

    @Override
    public void setF28(boolean f28) {
        updateFunction(28,f28);
        if (slot.getProtocol() != LnConstants.LOCONETPROTOCOL_TWO ) {
            sendFunctionGroup5();
        } else {
            sendExpFunctionGroup4();
        }
    }

    /**
     * Send the LocoNet message to set the state of locomotive direction and
     * functions F0, F1, F2, F3, F4
     * Unfortunately this is used by all throttles to send direction changes, but the expanded slots dont use this
     * for direction changes, they use speed... And we don't know if the caller wants to send functions or direction.
     */
    @Override
    protected void sendFunctionGroup1() {
        if (slot.getProtocol() == LnConstants.LOCONETPROTOCOL_TWO) {
            sendExpSpeedAndDirection();
            sendExpFunctionGroup1();
            return;
        }
        int new_dirf = ((getIsForward() ? 0 : LnConstants.DIRF_DIR) |
                (getF0() ? LnConstants.DIRF_F0 : 0) |
                (getF1() ? LnConstants.DIRF_F1 : 0) |
                (getF2() ? LnConstants.DIRF_F2 : 0) |
                (getF3() ? LnConstants.DIRF_F3 : 0) |
                (getF4() ? LnConstants.DIRF_F4 : 0));
        log.debug("sendFunctionGroup1 sending {} to LocoNet slot {}", new_dirf, slot.getSlot());
        LocoNetMessage msg = new LocoNetMessage(4);
        msg.setOpCode(LnConstants.OPC_LOCO_DIRF);
        msg.setElement(1, slot.getSlot());
        msg.setElement(2, new_dirf);
        network.sendLocoNetMessage(msg);
    }

    /**
     * Send the LocoNet message to set the state of functions F5, F6, F7, F8
     */
    @Override
    protected void sendFunctionGroup2() {
        int new_snd = ((getF8() ? LnConstants.SND_F8 : 0) |
                (getF7() ? LnConstants.SND_F7 : 0) |
                (getF6() ? LnConstants.SND_F6 : 0) |
                (getF5() ? LnConstants.SND_F5 : 0));
        log.debug("sendFunctionGroup2 sending {} to LocoNet slot {}", new_snd, slot.getSlot());
        LocoNetMessage msg = new LocoNetMessage(4);
        msg.setOpCode(LnConstants.OPC_LOCO_SND);
        msg.setElement(1, slot.getSlot());
        msg.setElement(2, new_snd);
        network.sendLocoNetMessage(msg);
    }

    /**
     * Sends Function Group 3 values - F9 thru F12, using an "OPC_IMM_PACKET" LocoNet
     * Message.
     */
    @Override
    protected void sendFunctionGroup3() {
        // LocoNet practice is to send F9-F12 as a DCC packet
        byte[] result = jmri.NmraPacket.function9Through12Packet(address, (address >= 128),
                getF9(), getF10(), getF11(), getF12());

        log.debug("sendFunctionGroup3 sending {} to LocoNet slot {}", result, slot.getSlot());
        ((jmri.CommandStation) adapterMemo.get(jmri.CommandStation.class)).sendPacket(result, 4); // repeat = 4
    }

    /**
     * Sends Function Group 4 values - F13 thru F20, using an "OPC_IMM_PACKET" LocoNet
     * Message.
     */
    @Override
    protected void sendFunctionGroup4() {
        // LocoNet practice is to send F13-F20 as a DCC packet
        byte[] result = jmri.NmraPacket.function13Through20Packet(address, (address >= 128),
                getF13(), getF14(), getF15(), getF16(),
                getF17(), getF18(), getF19(), getF20());

        log.debug("sendFunctionGroup4 sending {} to LocoNet slot {}", result, slot.getSlot());
        ((jmri.CommandStation) adapterMemo.get(jmri.CommandStation.class)).sendPacket(result, 4); // repeat = 4
    }

    /**
     * Sends Function Group 5 values - F21 thru F28, using an "OPC_IMM_PACKET" LocoNet
     * Message.
     */
    @Override
    protected void sendFunctionGroup5() {
        // LocoNet practice is to send F21-F28 as a DCC packet
        byte[] result = jmri.NmraPacket.function21Through28Packet(address, (address >= 128),
                getF21(), getF22(), getF23(), getF24(),
                getF25(), getF26(), getF27(), getF28());

        log.debug("sendFunctionGroup5 sending {} to LocoNet slot {}", result, slot.getSlot());
        ((jmri.CommandStation) adapterMemo.get(jmri.CommandStation.class)).sendPacket(result, 4); // repeat = 4
    }

    /**
     * Send the Expanded LocoNet message to set the state of locomotive direction and
     * functions F0, F1, F2, F3, F4, F5, F6
     */
    protected void sendExpFunctionGroup1() {
            int new_F0F6 = ((getF5() ? 0b00100000 : 0) | (getF6() ? 0b01000000 : 0)
                | (getF0() ? LnConstants.DIRF_F0 : 0)
                | (getF1() ? LnConstants.DIRF_F1 : 0)
                | (getF2() ? LnConstants.DIRF_F2 : 0)
                | (getF3() ? LnConstants.DIRF_F3 : 0)
                | (getF4() ? LnConstants.DIRF_F4 : 0));
            LocoNetMessage msg = new LocoNetMessage(6);
            msg.setOpCode(LnConstants.OPC_EXP_SEND_FUNCTION_OR_SPEED_AND_DIR);
            msg.setElement(1, (slot.getSlot() / 128) | LnConstants.OPC_EXP_SEND_FUNCTION_GROUP_F0F6_MASK );
            msg.setElement(2,slot.getSlot() & 0b01111111);
            msg.setElement(3,slot.id() & 0x7F);
            msg.setElement(4, new_F0F6);
            network.sendLocoNetMessage(msg);
    }

    /**
     * Send the Expanded LocoNet message to set the state of functions F7, F8, F8, F9, F10, F11, F12, F13
     */
    protected void sendExpFunctionGroup2() {
            int new_F7F13 = ((getF7() ? 0b00000001 : 0) | (getF8() ? 0b00000010 : 0)
                    | (getF9()  ? 0b00000100 : 0)
                    | (getF10() ? 0b00001000 : 0)
                    | (getF11() ? 0b00010000 : 0)
                    | (getF12() ? 0b00100000 : 0)
                    | (getF13() ? 0b01000000 : 0));
                LocoNetMessage msg = new LocoNetMessage(6);
                msg.setOpCode(LnConstants.OPC_EXP_SEND_FUNCTION_OR_SPEED_AND_DIR);
                msg.setElement(1, (slot.getSlot() / 128) | LnConstants.OPC_EXP_SEND_FUNCTION_GROUP_F7F13_MASK );
                msg.setElement(2,slot.getSlot() & 0b01111111);
                msg.setElement(3,slot.id() & 0x7F);
                msg.setElement(4, new_F7F13);
                network.sendLocoNetMessage(msg);
    }

    /**
     * Sends expanded loconet message F14 thru F20
     * Message.
     */
    protected void sendExpFunctionGroup3() {
        int new_F14F20 = ((getF14() ? 0b00000001 : 0) | (getF15() ? 0b00000010 : 0)
                | (getF16()  ? 0b00000100 : 0)
                | (getF17() ? 0b00001000 : 0)
                | (getF18() ? 0b00010000 : 0)
                | (getF19() ? 0b00100000 : 0)
                | (getF20() ? 0b01000000 : 0));
            LocoNetMessage msg = new LocoNetMessage(6);
            msg.setOpCode(LnConstants.OPC_EXP_SEND_FUNCTION_OR_SPEED_AND_DIR);
            msg.setElement(1, (slot.getSlot() / 128) | LnConstants.OPC_EXP_SEND_FUNCTION_GROUP_F14F20_MASK );
            msg.setElement(2,slot.getSlot() & 0b01111111);
            msg.setElement(3,slot.id() & 0x7F);
            msg.setElement(4, new_F14F20);
            network.sendLocoNetMessage(msg);
    }

    /**
     * Sends Expanded loconet message F21 thru F28 Message.
     */
    protected void sendExpFunctionGroup4() {
        int new_F14F20 = ((getF21() ? 0b00000001 : 0) |
                (getF22() ? 0b00000010 : 0) |
                (getF23() ? 0b00000100 : 0) |
                (getF24() ? 0b00001000 : 0) |
                (getF25() ? 0b00010000 : 0) |
                (getF26() ? 0b00100000 : 0) |
                (getF27() ? 0b01000000 : 0));
        LocoNetMessage msg = new LocoNetMessage(6);
        msg.setOpCode(LnConstants.OPC_EXP_SEND_FUNCTION_OR_SPEED_AND_DIR);
        if (!getF28()) {
            msg.setElement(1, (slot.getSlot() / 128) | LnConstants.OPC_EXP_SEND_FUNCTION_GROUP_F21F28_F28OFF_MASK);
        } else {
            msg.setElement(1, (slot.getSlot() / 128) | LnConstants.OPC_EXP_SEND_FUNCTION_GROUP_F21F28_F28ON_MASK);
        }
        msg.setElement(2, slot.getSlot() & 0b01111111);
        msg.setElement(3, slot.id() & 0x7F);
        msg.setElement(4, new_F14F20);
        network.sendLocoNetMessage(msg);
    }

    /**
     * Send the expanded slot command for speed and direction.
     */
    protected void sendExpSpeedAndDirection() {
        LocoNetMessage msg = new LocoNetMessage(6);
        msg.setOpCode(LnConstants.OPC_EXP_SEND_FUNCTION_OR_SPEED_AND_DIR);
        msg.setElement(1, ((slot.getSlot() / 128) & 0x03) | (isForward ? 0x00 : 0x08));
        msg.setElement(2, slot.getSlot() & 0x7f);
        msg.setElement(3, (slot.id() & 0x7f));
        msg.setElement(4, throt_spd);   // last sent speed. Cannot use slot as it may not be uptodate.
        network.sendLocoNetMessage(msg);
    }
    /**
     * Send a LocoNet message to set the loco speed speed.
     *
     * @param speed Number from 0 to 1; less than zero is "emergency stop"
     */
    @Override
    public void setSpeedSetting(float speed) {
        setSpeedSetting(speed, false, false);
    }

    /**
     * Set the Speed, ensuring that a LocoNet message is sent to update the slot
     * even if the new speed is effectively the same as the current speed. Note: this
     * can cause an increase in LocoNet traffic.
     *
     * @param speed Number from 0 to 1; less than zero is emergency stop
     */
    @Override
    public void setSpeedSettingAgain(float speed) {
        setSpeedSetting(speed, true, true);
    }

    /**
     * Set the speed. No LocoNet message is sent if the new speed would
     * result in a 'duplicate' - ie. a speed setting no different to the one the slot
     * currently has - unless the boolean paramters indicate it should be.
     *
     * @param speed Number from 0 to 1; less than zero is emergency stop
     * @param allowDuplicates boolean - if true, send a LocoNet message no matter what
     * @param allowDuplicatesOnStop boolean - if true, send a LocoNet message if the new speed is
     *                              'idle' or 'emergency stop', even if that matches the
     *                              existing speed.
     *
     */
    @SuppressFBWarnings(value = "FE_FLOATING_POINT_EQUALITY") // OK to compare floating point, notify on any change
    @Override
    public void setSpeedSetting(float speed, boolean allowDuplicates, boolean allowDuplicatesOnStop) {
        log.debug("setSpeedSetting: called with speed {} for LocoNet slot {}", speed, slot.getSlot());
        if (LnConstants.CONSIST_MID == slot.consistStatus()
                || LnConstants.CONSIST_SUB == slot.consistStatus()) {
            // Digitrax slots use the same memory location to store the
            // speed AND the slot to which a locomotive is consisted.
            // if the locomotive is either a CONSIST_MID or a CONSIST_SUB,
            // we need to ignore the request to change the speed
            log.debug("Attempt to change speed on locomotive {} which is a {}", getLocoAddress(), LnConstants.CONSIST_STAT(slot.consistStatus()));
            return;
        }
        float oldSpeed;
        synchronized(this) {
            oldSpeed = this.speedSetting;
            this.speedSetting = speed;
            if (speed < 0) {
                this.speedSetting = -1.f;
            }
        }

        int new_spd = intSpeed(speed);

        // decide whether to send a new LocoNet message
        boolean sendLoconetMessage = false;
        if (new_spd != layout_spd || new_spd != throt_spd) {
            // the new speed is different - send a message
            sendLoconetMessage = true;
            throt_spd = new_spd;       // save for a direction change before slot updated.
        } else if (allowDuplicates) {
            // calling method wants a new mesage sent regardless
            sendLoconetMessage = true;
        } else if (allowDuplicatesOnStop && new_spd <= 1) {
            // calling method wants a new message sent if the speed is idle or estop, which it is
            sendLoconetMessage = true;
        }

        if (sendLoconetMessage) {
            log.debug("setSpeedSetting: sending speed {} to LocoNet slot {}", speed, slot.getSlot());
            if (slot.getProtocol() != LnConstants.LOCONETPROTOCOL_TWO) {
                LocoNetMessage msg = new LocoNetMessage(4);
                msg.setOpCode(LnConstants.OPC_LOCO_SPD);
                msg.setElement(1, slot.getSlot());
                log.debug("setSpeedSetting: float speed: {} LocoNet speed: {}", speed, new_spd);
                msg.setElement(2, new_spd);
                network.sendLocoNetMessage(msg);
            } else {
                LocoNetMessage msg = new LocoNetMessage(6);
                msg.setOpCode(LnConstants.OPC_EXP_SEND_FUNCTION_OR_SPEED_AND_DIR);
                // We cannot use the slot for direction, the slot may not yet be updated
                msg.setElement(1, ((slot.getSlot() / 128) & 0x03) | (isForward ? 0x00 : 0x08));
                msg.setElement(2, slot.getSlot() & 0x7f);
                msg.setElement(3, (slot.id() & 0x7f));
                msg.setElement(4, new_spd);
                network.sendLocoNetMessage(msg);
            }
        } else {
            log.debug("setSpeedSetting: not sending LocoNet message to slot {}, new speed == old speed", slot.getSlot());
        }

        // reset timeout
        if (mRefreshTimer != null) {
            mRefreshTimer.stop();
            mRefreshTimer.setRepeats(true);     // refresh until stopped by dispose
            mRefreshTimer.start();
            log.debug("Initially starting refresh timer for slot {} address {}", slot.getSlot(), slot.locoAddr());
        }
        synchronized(this) {
            firePropertyChange(SPEEDSETTING, oldSpeed, this.speedSetting);
        }
        record(speed);
    }

    /**
     * Send a LocoNet message containing the specified direction of travel.
     *
     * LocoNet actually puts forward and backward in the same message as the
     * first function group.
     *
     * @param forward is true for forward movement, else false
     */
    @Override
    public void setIsForward(boolean forward) {
        boolean old = isForward;
        isForward = forward;
        log.debug("setIsForward to {}, old value {}", isForward, old);
        if (slot.getProtocol() != LnConstants.LOCONETPROTOCOL_TWO) {
            sendFunctionGroup1();
        } else {
            sendExpSpeedAndDirection();
        }
        firePropertyChange(ISFORWARD, old, this.isForward);
    }

    /**
     * Get the LocoNetSlot which is used for controlling the loco assoicated
     * with this throttle.
     *
     * @return the LocoNetSlot
     */
    @CheckForNull
    public LocoNetSlot getLocoNetSlot() {
        if (slot == null) return slot;
        log.debug("getLocoNetSlot is returning slot {}", slot.getSlot());
        return slot;
    }

    @Override
    public String toString() {
        return getLocoAddress().toString();
    }

    /**
     * Dispose the LocoNetThrottle when finished with this object.
     *
     * After this is executed, further use of this Throttle object will
     * result in a JmriException.
     */
    @Override
    public void throttleDispose() {
        if (isDisposing) return;
        log.debug("throttleDispose - disposing of throttle (and setting slot = null)");
        isDisposing = true;

        // Release throttle connections
        if (slot != null) {
            if (slot.slotStatus() == LnConstants.LOCO_IN_USE  ) {
                // Digitrax throttles do not set the slot speed to zero, so do
                // not do so here.

                // Make the slot common, after a little wait
                log.debug("dispatchThrottle is dispatching slot {}", slot);
                network.sendLocoNetMessage(slot.releaseSlot());
            }
            // Can remove the slot listener at any time; any further messages
            // aren't needed.
            slot.removeSlotListener(this);
            // Stop the throttle speed refresh timer
            if (mRefreshTimer != null) {
                mRefreshTimer.stop();
                log.debug("Stopped refresh timer for slot {} address {} as part of throttleDispose", slot.getSlot(), slot.locoAddr());
            mRefreshTimer = null;
            }

            slot = null;
            network = null;

            finishRecord();
            isDisposing = false;
        }
    }

    javax.swing.Timer mRefreshTimer = null;

    /**
     * Start the "refresh" timer.  The "refresh" timer determines
     * when to send a new LocoNet message to "refresh" the slot's speed
     * setting, so that the slot does not get "purged".
     *
     */
    protected void startRefresh() {
        mRefreshTimer = new javax.swing.Timer(50000, e -> timeout());
        mRefreshTimer.setRepeats(true);     // refresh until stopped by dispose
        mRefreshTimer.start();
        log.debug("Starting refresh timer for slot {} address {}", slot.getSlot(), slot.locoAddr());
    }

    /**
     * Internal routine to resend the speed on a timeout
     */
    protected synchronized void timeout() {
        if (slot != null) {
            log.debug("refresh timer timed-out on slot {}", slot.getSlot());
            // clear the last known layout_spd so that we will actually send the
            // message.
            layout_spd = -1;
            setSpeedSetting(speedSetting);
        }
        else {
            log.debug("refresh timer time-out on a null slot");
        }
    }

    /**
     * Get notified when underlying slot acquisition process fails.  Slot acquisition
     * failure is handled by @link LnThrottleManager, so no code is required here.
     *
     * @param addr Locomotive address
     * @param s reason the acquisition failed
     */
    public void notifyRefused(int addr, String s) {
        // don't do anything here; is handled by LnThrottleManager.
    }


    /**
     * Get notified when underlying slot information changes
     *
     * @param pSlot the slot which was changed
     */
    @SuppressFBWarnings(value = "FE_FLOATING_POINT_EQUALITY") // OK to compare floating point, notify on any change
    @Override
    public void notifyChangedSlot(LocoNetSlot pSlot) {
        if (slot != pSlot) {
            log.error("notified of change in different slot");
        }
        log.debug("notifyChangedSlot executing for slot {}, slotStatus {}", slot.getSlot(), Integer.toHexString(slot.slotStatus()));

        if(!isInitialized && slot.slotStatus() == LnConstants.LOCO_IN_USE){
           log.debug("Attempting to update slot with this JMRI instance's throttle id ({})", throttleManager.getThrottleID());
           network.sendLocoNetMessage(slot.writeThrottleID(throttleManager.getThrottleID()));
           isInitialized = true;
        }

        // Save current layout state of spd/dirf/snd so we won't run amok
        // toggling values if another LocoNet entity accesses the slot while
        // our most recent change request is still in-flight.
        layout_spd = slot.speed();
        layout_dirf = slot.dirf();
        layout_snd = slot.snd();

        // handle change in each state
        synchronized(this) {
            if (this.speedSetting != floatSpeed(slot.speed())) {
                float old = this.speedSetting;
                this.speedSetting = floatSpeed(slot.speed());
                log.debug("notifyChangedSlot: old speed: {} new speed: {}", old, this.speedSetting); // NOI18N
                firePropertyChange(SPEEDSETTING, old, this.speedSetting);
            }
        }
        firePropertyChange(ISFORWARD, this.isForward, this.isForward = slot.isForward());

        // Slot status
        if (slotStatus != slot.slotStatus()) {
            int newStat = slot.slotStatus();
            log.debug("Slot status changed from {} to {}", LnConstants.LOCO_STAT(slotStatus), LnConstants.LOCO_STAT(newStat)); // NOI18N
            // PropertyChangeListeners notification: ThrottleConnected from True to False when disconnected
            firePropertyChange("ThrottleConnected", (slotStatus & LnConstants.LOCOSTAT_MASK) == LnConstants.LOCO_IN_USE, // NOI18N
                    !((slotStatus & LnConstants.LOCOSTAT_MASK) == LnConstants.LOCO_IN_USE));
            slotStatus = newStat;
        }

        // It is possible that the slot status change we are being notified of
        // is the slot being set to status COMMON. In which case the slot just
        // got set to null. No point in continuing. In fact to do so causes a NPE.
        if (slot == null) {
            return;
        }

        switch (slot.decoderType()) {
            case LnConstants.DEC_MODE_128:
            case LnConstants.DEC_MODE_128A:
                if(SpeedStepMode.NMRA_DCC_128 != getSpeedStepMode()) {
                   setSpeedStepMode(SpeedStepMode.NMRA_DCC_128);
                }
                break;
            case LnConstants.DEC_MODE_28:
            case LnConstants.DEC_MODE_28A:
            case LnConstants.DEC_MODE_28TRI:
                if(SpeedStepMode.NMRA_DCC_28 != getSpeedStepMode()) {
                   setSpeedStepMode(SpeedStepMode.NMRA_DCC_28);
                }
                break;
            case LnConstants.DEC_MODE_14:
                if(SpeedStepMode.NMRA_DCC_14 != getSpeedStepMode()) {
                   setSpeedStepMode(SpeedStepMode.NMRA_DCC_14);
                }
                break;
            default:
                log.warn("Unhandled decoder type: {}", slot.decoderType());
                break;
        }

        // Functions
        for (int i = 0; i < 29; i++) {
            updateFunction(i,slot.isFunction(i));
        }
    }

    /**
     * Set the speed step value and the related speedIncrement value.
     *
     * @param Mode the current speed step mode - default should be 128
     *             speed step mode in most cases
     */
    @Override
    public void setSpeedStepMode(SpeedStepMode Mode) {
        int status = slot.slotStatus();
        log.debug("Speed Step Mode Change to Mode: {} Current mode is: {}", Mode, this.speedStepMode); // NOI18N
        log.debug("Current Slot Mode: {}", LnConstants.DEC_MODE(status)); // NOI18N
        firePropertyChange(SPEEDSTEPS, this.speedStepMode, this.speedStepMode = Mode);
        if (Mode == SpeedStepMode.NMRA_DCC_14) {
            log.debug("14 speed step change"); // NOI18N
            status = status & ((~LnConstants.DEC_MODE_MASK)
                    | LnConstants.STAT1_SL_SPDEX)
                    | LnConstants.DEC_MODE_14;
        } else if (Mode == SpeedStepMode.MOTOROLA_28) {
            log.debug("28-Tristate speed step change");
            status = status & ((~LnConstants.DEC_MODE_MASK)
                    | LnConstants.STAT1_SL_SPDEX)
                    | LnConstants.DEC_MODE_28TRI;
        } else if (Mode == SpeedStepMode.NMRA_DCC_28) {
            log.debug("28 speed step change");
            status = status & ((~LnConstants.DEC_MODE_MASK)
                    | LnConstants.STAT1_SL_SPDEX);
            // | LnConstants.DEC_MODE_28;      // DEC_MODE_28 has a zero value, here for documentation
            // it unfortunately shows a INT_VACUOUS_BIT_OPERATION in SpotBugs
            // and I don't want to annote that around this entire long method
        } else { // default to 128 speed step mode
            log.debug("128 speed step change");
            status = status & ((~LnConstants.DEC_MODE_MASK)
                    | LnConstants.STAT1_SL_SPDEX)
                    | LnConstants.DEC_MODE_128;
        }
        log.debug("New Slot Mode: {}", LnConstants.DEC_MODE(status));
        if (isInitialized ) 
            // check that the throttle is completely initialized.
        {
            network.sendLocoNetMessage(slot.writeMode(status));
        }
    }

    /**
     * Get the address controlled by this throttle. If the throttle is controlling.
     *
     * @return a LocoAddress for the address controlled by this throttle
     */
    @Override
    public LocoAddress getLocoAddress() {
        if (slot != null) {
            if ((slot.slotStatus() == LnConstants.LOCO_IN_USE) ||
                (slot.slotStatus() == LnConstants.LOCO_COMMON)) {
                log.debug("getLocoAddress replying address {} for slot {}", address, slot.getSlot());
                return new DccLocoAddress(address, LnThrottleManager.isLongAddress(address));
            }
        }
        log.debug("getLocoAddress replying address {} for slot not in-use or for sub-consisted slot or for null slot", address);
        return new DccLocoAddress(address, LnThrottleManager.isLongAddress(address));
    }

    /**
     * "Dispatch" a LocoNet throttle by setting the slot as "common" then performing
     * a slot move to slot 0.
     * <p>
     * The throttle being dispatched no longer has control of the loco, but other
     * throttles may continue to control the loco.
     *
     * @param t throttle being dispatched
     * @param l throttle listener to remove
     */
    public void dispatchThrottle(DccThrottle t, ThrottleListener l) {
        log.debug("dispatchThrottle - throttle {}", t.getLocoAddress());
        // set status to common & dispatch slot
        // needs to be done one after another with no delay.
        if (t instanceof LocoNetThrottle){
            LocoNetThrottle lnt = (LocoNetThrottle) t;
            LocoNetSlot tSlot = lnt.getLocoNetSlot();
            if (tSlot != null) {
                if (tSlot.slotStatus() != LnConstants.LOCO_COMMON) {
                    network.sendLocoNetMessage(tSlot.writeStatus(LnConstants.LOCO_COMMON));
                    log.debug("dispatchThrottle is dispatching slot {}", tSlot);
                        network.sendLocoNetMessage(tSlot.dispatchSlot());
                }
            }
        }
    }

    // initialize logging
    private final static Logger log = LoggerFactory.getLogger(LocoNetThrottle.class);

}<|MERGE_RESOLUTION|>--- conflicted
+++ resolved
@@ -77,14 +77,9 @@
         throt_spd = slot.snd();
 
         // cache settings
-<<<<<<< HEAD
-        this.speedSetting = floatSpeed(slot.speed());
-
-=======
         synchronized(this) {
             this.speedSetting = floatSpeed(slot.speed());
         }
->>>>>>> 36faff01
         for (int i = 0; i < 29; i++) {
             super.updateFunction(i,slot.isFunction(i));
         }

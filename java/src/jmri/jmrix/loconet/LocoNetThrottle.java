--- conflicted
+++ resolved
@@ -716,12 +716,11 @@
 
         if (sendLoconetMessage) {
             log.debug("setSpeedSetting: sending speed {} to LocoNet slot {}", speed, slot.getSlot());
-<<<<<<< HEAD
             if (slot.getProtocol() != LnConstants.LOCONETPROTOCOL_TWO) {
                 LocoNetMessage msg = new LocoNetMessage(4);
                 msg.setOpCode(LnConstants.OPC_LOCO_SPD);
                 msg.setElement(1, slot.getSlot());
-                log.debug("setSpeedSetting: float speed: " + speed + " LocoNet speed: " + new_spd);
+                log.debug(""setSpeedSetting: float speed: {} LocoNet speed: {}", speed, new_spd);
                 msg.setElement(2, new_spd);
                 network.sendLocoNetMessage(msg);
             } else {
@@ -733,14 +732,6 @@
                 msg.setElement(4, new_spd);
                 network.sendLocoNetMessage(msg);
             }
-=======
-            LocoNetMessage msg = new LocoNetMessage(4);
-            msg.setOpCode(LnConstants.OPC_LOCO_SPD);
-            msg.setElement(1, slot.getSlot());
-            log.debug("setSpeedSetting: float speed: {} LocoNet speed: {}", speed, new_spd);
-            msg.setElement(2, new_spd);
-            network.sendLocoNetMessage(msg);
->>>>>>> bff418ab
         } else {
             log.debug("setSpeedSetting: not sending LocoNet message to slot {}, new speed == old speed", slot.getSlot());
         }

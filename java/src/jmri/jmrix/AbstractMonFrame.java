package jmri.jmrix;

import java.awt.Dimension;
import java.awt.event.ActionEvent;
import java.awt.event.ActionListener;
import java.io.File;
import java.io.FileOutputStream;
import java.io.PrintStream;
import java.text.DateFormat;
import java.text.SimpleDateFormat;
import java.util.Date;
import javax.swing.BorderFactory;
import javax.swing.Box;
import javax.swing.BoxLayout;
import javax.swing.JButton;
import javax.swing.JCheckBox;
import javax.swing.JFileChooser;
import javax.swing.JPanel;
import javax.swing.JScrollPane;
import javax.swing.JTextArea;
import javax.swing.JTextField;
import javax.swing.JToggleButton;
import javax.swing.SwingUtilities;
import javax.swing.border.Border;
import javax.swing.border.TitledBorder;
import javax.swing.event.DocumentEvent;
import javax.swing.event.DocumentListener;
import javax.swing.text.BadLocationException;
import jmri.util.FileUtil;
import jmri.util.JmriJFrame;
import org.slf4j.Logger;
import org.slf4j.LoggerFactory;

/**
 * Abstract base class for Frames displaying communications monitor information
 *
<<<<<<< HEAD
 * @author	Bob Jacobsen Copyright (C) 2001, 2003, 2014
 * @author	Chuck Catania  Copyright (C) 2014, 2016
=======
 * @author Bob Jacobsen Copyright (C) 2001, 2003, 2014
>>>>>>> 89bf9c7c
 */
public abstract class AbstractMonFrame extends JmriJFrame {

    // template functions to fill in
    protected abstract String title();    // provide the title for the frame

    /**
     * Initialize the data source.
     * <P>
     * This is invoked at the end of the GUI initialization phase. Subclass
     * implementations should connect to their data source here.
     */
    protected abstract void init();

    // the subclass also needs a dispose() method to close any specific communications; call super.dispose()
    @Override
    public void dispose() {
        p.setSimplePreferenceState(timeStampCheck, timeCheckBox.isSelected());
        p.setSimplePreferenceState(rawDataCheck, rawCheckBox.isSelected());
        p.setSimplePreferenceState(alwaysOnTopCheck, alwaysOnTopCheckBox.isSelected());
        p.setSimplePreferenceState(autoScrollCheck, !autoScrollCheckBox.isSelected());
        super.dispose();
    }
    // you'll also have to add the message(Foo) members to handle info to be logged.
    // these should call nextLine(String line, String raw) with their updates
    
    // member declarations
    public boolean loggingEnabled = false;  // true if message logging to a file

    protected JButton clearButton = new JButton();
    protected JToggleButton freezeButton = new JToggleButton();
    protected JScrollPane jScrollPane1 = new JScrollPane();
    protected JTextArea monTextPane = new JTextArea();
//    protected JButton startLogButton = new JButton();
//    protected JButton stopLogButton = new JButton();
    protected JButton logMsgButton = new JButton();
    protected JCheckBox rawCheckBox = new JCheckBox();
    protected JCheckBox timeCheckBox = new JCheckBox();
    protected JCheckBox deltaTBox = new JCheckBox();
    protected JCheckBox alwaysOnTopCheckBox = new JCheckBox();
    protected JCheckBox autoScrollCheckBox = new JCheckBox();
    protected JButton openFileChooserButton = new JButton();
    protected JTextField entryField = new JTextField();
    protected JButton enterButton = new JButton();
    String rawDataCheck = this.getClass().getName()+".RawData";
    String timeStampCheck = this.getClass().getName()+".TimeStamp";
    String deltaTCheck = this.getClass().getName()+".DeltaT";
    String alwaysOnTopCheck = this.getClass().getName()+".alwaysOnTop";
    String autoScrollCheck = this.getClass().getName()+".AutoScroll";
    jmri.UserPreferencesManager p;
    
    protected Border packetDisplayBorder = BorderFactory.createEtchedBorder();
    protected Border packetDisplayBorderTitled = BorderFactory.createTitledBorder(packetDisplayBorder,
                                              " ",TitledBorder.LEFT,TitledBorder.ABOVE_TOP);        
    
    protected long lastTicks = 0L;

    // for locking
    AbstractMonFrame self;

    // to find and remember the log file
    final javax.swing.JFileChooser logFileChooser = new JFileChooser(FileUtil.getUserFilesPath());

    public AbstractMonFrame() {
        super();
        self = this;
    }

    @Override
    public void initComponents() throws Exception {

        p = jmri.InstanceManager.getDefault(jmri.UserPreferencesManager.class);
        // the following code sets the frame's initial state

        clearButton.setText(Bundle.getMessage("ButtonClearScreen")); // NOI18N
        clearButton.setVisible(true);
        clearButton.setToolTipText(Bundle.getMessage("TooltipClearMonHistory")); // NOI18N

        freezeButton.setText(Bundle.getMessage("ButtonFreezeScreen")); // NOI18N
        freezeButton.setVisible(true);
        freezeButton.setToolTipText(Bundle.getMessage("TooltipStopScroll")); // NOI18N

        enterButton.setText(Bundle.getMessage("ButtonAddMessage")); // NOI18N
        enterButton.setVisible(true);
        enterButton.setToolTipText(Bundle.getMessage("TooltipAddMessage")); // NOI18N

        monTextPane.setVisible(true);
        monTextPane.setToolTipText(Bundle.getMessage("TooltipMonTextPane")); // NOI18N
        monTextPane.setEditable(false);

        // Add document listener to scroll to end when modified if required
        monTextPane.getDocument().addDocumentListener(new DocumentListener() {

            // References to the JTextArea and JCheckBox
            // of this instantiation
            JTextArea ta = monTextPane;
            JCheckBox chk = autoScrollCheckBox;

            @Override
            public void insertUpdate(DocumentEvent e) {
                doAutoScroll(ta, chk.isSelected());
            }

            @Override
            public void removeUpdate(DocumentEvent e) {
                doAutoScroll(ta, chk.isSelected());
            }

            @Override
            public void changedUpdate(DocumentEvent e) {
                doAutoScroll(ta, chk.isSelected());
            }
        });

        entryField.setToolTipText(Bundle.getMessage("TooltipEntryPane")); // NOI18N

        // fix a width for current character set
        JTextField t = new JTextField(80);
        int x = jScrollPane1.getPreferredSize().width + t.getPreferredSize().width;
        int y = jScrollPane1.getPreferredSize().height + 10 * t.getPreferredSize().height;

        jScrollPane1.getViewport().add(monTextPane);
        jScrollPane1.setPreferredSize(new Dimension(x, y));
        jScrollPane1.setVisible(true);
        jScrollPane1.setBorder(packetDisplayBorderTitled); 
                
        logMsgButton.setText(Bundle.getMessage("ButtonStartLogging"));
        logMsgButton.setVisible(true);
        logMsgButton.setToolTipText(Bundle.getMessage("TooltipStartLogging")); //NOI18N
/*
        startLogButton.setText(Bundle.getMessage("ButtonStartLogging"));
        startLogButton.setVisible(true);
        startLogButton.setToolTipText(Bundle.getMessage("TooltipStartLogging")); // NOI18N

        stopLogButton.setText(Bundle.getMessage("ButtonStopLogging")); // NOI18N
        stopLogButton.setVisible(true);
        stopLogButton.setToolTipText(Bundle.getMessage("TooltipStopLogging")); // NOI18N
*/
        rawCheckBox.setText(Bundle.getMessage("ButtonShowRaw")); // NOI18N
        rawCheckBox.setVisible(true);
        rawCheckBox.setToolTipText(Bundle.getMessage("TooltipShowRaw")); // NOI18N
        rawCheckBox.setSelected(p.getSimplePreferenceState(rawDataCheck));

        timeCheckBox.setText(Bundle.getMessage("ButtonShowTimestamps")); // NOI18N
        timeCheckBox.setVisible(true);
        timeCheckBox.setToolTipText(Bundle.getMessage("TooltipShowTimestamps")); // NOI18N
        timeCheckBox.setSelected(p.getSimplePreferenceState(timeStampCheck));
        
        deltaTBox.setText(Bundle.getMessage("ButtonShowDeltaT"));
        deltaTBox.setVisible(true);
        deltaTBox.setToolTipText(Bundle.getMessage("TooltipDeltaT"));
        deltaTBox.setSelected(p.getSimplePreferenceState(deltaTCheck));
        
        alwaysOnTopCheckBox.setText(Bundle.getMessage("ButtonWindowOnTop")); // NOI18N
        alwaysOnTopCheckBox.setVisible(true);
        alwaysOnTopCheckBox.setToolTipText(Bundle.getMessage("TooltipWindowOnTop")); // NOI18N
        alwaysOnTopCheckBox.setSelected(p.getSimplePreferenceState(alwaysOnTopCheck));
        setAlwaysOnTop(alwaysOnTopCheckBox.isSelected());

        autoScrollCheckBox.setText(Bundle.getMessage("ButtonAutoScroll")); // NOI18N
        autoScrollCheckBox.setVisible(true);
        autoScrollCheckBox.setToolTipText(Bundle.getMessage("TooltipAutoScroll")); // NOI18N
        autoScrollCheckBox.setSelected(!p.getSimplePreferenceState(autoScrollCheck));

        openFileChooserButton.setText(Bundle.getMessage("ButtonChooseLogFile")); // NOI18N
        openFileChooserButton.setVisible(true);
        openFileChooserButton.setToolTipText(Bundle.getMessage("TooltipChooseLogFile")); // NOI18N

        setTitle(title());
        getContentPane().setLayout(new BoxLayout(getContentPane(), BoxLayout.Y_AXIS));

        // add items to GUI
        getContentPane().add(jScrollPane1);

        JPanel paneA = new JPanel();
        paneA.setLayout(new BoxLayout(paneA, BoxLayout.Y_AXIS));

        JPanel pane1 = new JPanel();
        pane1.setLayout(new BoxLayout(pane1, BoxLayout.X_AXIS));
        pane1.add(clearButton);
        pane1.add(freezeButton);
        pane1.add(rawCheckBox);
        pane1.add(timeCheckBox);
        pane1.add(deltaTBox);
        pane1.add(alwaysOnTopCheckBox);
        paneA.add(pane1);

        JPanel pane2 = new JPanel();
        pane2.setLayout(new BoxLayout(pane2, BoxLayout.X_AXIS));
        pane2.add(openFileChooserButton);
 /*
        pane2.add(startLogButton);
        pane2.add(stopLogButton);
 */
        pane2.add(logMsgButton);
        paneA.add(pane2);

        JPanel pane3 = new JPanel();
        pane3.setLayout(new BoxLayout(pane3, BoxLayout.X_AXIS));
        pane3.add(enterButton);
        pane3.add(entryField);
        paneA.add(pane3);
        
        getContentPane().add(paneA);

        // connect actions to buttons
        clearButton.addActionListener(new ActionListener() {
            @Override
            public void actionPerformed(ActionEvent e) {
                clearButtonActionPerformed(e);
            }
        });
/*
        startLogButton.addActionListener(new ActionListener() {
            @Override
            public void actionPerformed(ActionEvent e) {
                startLogButtonActionPerformed(e);
            }
        });
        stopLogButton.addActionListener(new ActionListener() {
            @Override
            public void actionPerformed(ActionEvent e) {
                stopLogButtonActionPerformed(e);
            }
        });
*/
        freezeButton.addActionListener(new ActionListener() {
            @Override
            public void actionPerformed(ActionEvent e) {
                freezeButtonActionPerformed(e);
            }
        });
         
       logMsgButton.addActionListener(new ActionListener() {
            @Override
            public void actionPerformed(ActionEvent e) {
                logButtonActionPerformed(e);
            }
        });
        openFileChooserButton.addActionListener(new ActionListener() {
            @Override
            public void actionPerformed(ActionEvent e) {
                openFileChooserButtonActionPerformed(e);
            }
        });

        enterButton.addActionListener(new ActionListener() {
            @Override
            public void actionPerformed(ActionEvent e) {
                enterButtonActionPerformed(e);
            }
        });

        alwaysOnTopCheckBox.addActionListener(new ActionListener() {
            @Override
            public void actionPerformed(ActionEvent e) {
                setAlwaysOnTop(alwaysOnTopCheckBox.isSelected());
            }
        });

        autoScrollCheckBox.addActionListener(new ActionListener() {
            @Override
            public void actionPerformed(ActionEvent e) {
                doAutoScroll(monTextPane, autoScrollCheckBox.isSelected());
            }
        });

       // set file chooser to a default
        logFileChooser.setSelectedFile(new File("monitorLog.txt"));

        // connect to data source
        init();

        // add help menu to window
        addHelpMenu();

        // prevent button areas from expanding
        pack();
        paneA.setMaximumSize(paneA.getSize());
        pack();
    }

    /**
     * Define help menu for this window.
     * <p>
     * By default, provides a generic help page that covers general features.
     * Specific implementations can override this to show their own help page if
     * desired.
     */
    protected void addHelpMenu() {
        addHelpMenu("package.jmri.jmrix.AbstractMonFrame", true); // NOI18N
    }

    public void nextLine(String line, String raw) {
        // handle display of traffic
        // line is the traffic in 'normal form', raw is the "raw form"
        // Both should be one or more well-formed lines, e.g. end with \n
        StringBuffer sb = new StringBuffer(120);

        // display the timestamp if requested
        if ( timeCheckBox.isSelected() ) {
            long curTicks = System.currentTimeMillis();  //c2
            sb.append(df.format(curTicks));
            
            if (deltaTBox.isSelected())   //c2
            {
              if (lastTicks == 0) lastTicks = curTicks;
              sb.append(" [").append(Long.toString(curTicks-lastTicks)).append("]");
              lastTicks = curTicks;
            }
            else
              lastTicks = 0L;
            
            sb.append(": ");
        }
/*
 *         if ( timeCheckBox.isSelected() ) {
             sb.append(df.format(new Date())).append( ": " ) ;
        }
 */
        // display the raw data if requested
        if (rawCheckBox.isSelected()) {
            sb.append('[').append(raw).append("]  "); // NOI18N
        }

        // display decoded data
        sb.append(line);
        synchronized (self) {
            linesBuffer.append(sb.toString());
        }

        // if not frozen, display it in the Swing thread
        if (!freezeButton.isSelected()) {
            Runnable r = new Runnable() {
                @Override
                public void run() {
                    synchronized (self) {
                        monTextPane.append(linesBuffer.toString());
                        int LineCount = monTextPane.getLineCount();
                        if (LineCount > MAX_LINES) {
                            LineCount -= MAX_LINES;
                            try {
                                int offset = monTextPane.getLineStartOffset(LineCount);
                                monTextPane.getDocument().remove(0, offset);
                            } catch (BadLocationException ex) {
                            }
                        }
                        linesBuffer.setLength(0);
                    }
                }
            };
            javax.swing.SwingUtilities.invokeLater(r);
        }

        // if requested, log to a file.
        if (logStream != null) {
            synchronized (logStream) {
                String logLine = sb.toString();
                if (!newline.equals("\n")) {
                    // have to massage the line-ends
                    int i = 0;
                    int lim = sb.length();
                    StringBuffer out = new StringBuffer(sb.length() + 10);  // arbitrary guess at space
                    for (i = 0; i < lim; i++) {
                        if (sb.charAt(i) == '\n') {
                            out.append(newline);
                        } else {
                            out.append(sb.charAt(i));
                        }
                    }
                    logLine = out.toString();
                }
                logStream.print(logLine);
            }
        }
    }

    String newline = System.getProperty("line.separator"); // NOI18N

    public synchronized void clearButtonActionPerformed(java.awt.event.ActionEvent e) {
        // clear the monitoring history
        synchronized (linesBuffer) {
            linesBuffer.setLength(0);
            monTextPane.setText("");
        }
    }

    public void setMsgLogging( boolean OnOff )
    {
        loggingEnabled = OnOff;
    }
    
    public boolean getMsgLogging()
    {
        return loggingEnabled;       
    }
    /**
     * Toggle the packet logging function with one button
     */
    public synchronized void logButtonActionPerformed(java.awt.event.ActionEvent e) {
        // start logging by creating the stream
        if (getMsgLogging()) // Logging enabled, stop logging
        {
            if (logStream!=null)
            {
                synchronized (logStream)
                {
                 logStream.flush();
                 logStream.close();
                }   
           }
           logStream = null;
           logMsgButton.setText(Bundle.getMessage("ButtonStartLogging"));
           logMsgButton.setToolTipText(Bundle.getMessage("TooltipStartLogging"));
           setMsgLogging( false );
        }
        else
        if ( logStream==null)
        {  // successive clicks don't restart the file
            // start logging
            try {
                logStream = new PrintStream (new FileOutputStream(logFileChooser.getSelectedFile()));
                logMsgButton.setText(Bundle.getMessage("ButtonStopLogging"));
                logMsgButton.setToolTipText(Bundle.getMessage("TooltipStopLogging"));
                setMsgLogging( true );

            } catch (Exception ex) {
                log.error("exception "+ex);
            }
        }
    }
    
    public synchronized void freezeButtonActionPerformed(java.awt.event.ActionEvent e)
    {
        // freeze/resume the monitor output
        if (!freezeButton.isSelected()) 
        {
           freezeButton.setText(Bundle.getMessage("ButtonFreezeScreen"));
        }
        else
        {  
           freezeButton.setText(Bundle.getMessage("ButtonResumeScreen"));
        }
    }
    

/*
    public synchronized void startLogButtonActionPerformed(java.awt.event.ActionEvent e) {
        // start logging by creating the stream
        if (logStream == null) {  // successive clicks don't restart the file
            // start logging
            try {
                logStream = new PrintStream(new FileOutputStream(logFileChooser.getSelectedFile()));
            } catch (Exception ex) {
                log.error("exception " + ex);
            }
        }
    }

    public synchronized void stopLogButtonActionPerformed(java.awt.event.ActionEvent e) {
        // stop logging by removing the stream
        if (logStream != null) {
            synchronized (logStream) {
                logStream.flush();
                logStream.close();
            }
            logStream = null;
        }
    }
*/

    public void openFileChooserButtonActionPerformed(java.awt.event.ActionEvent e) {
        // start at current file, show dialog
        int retVal = logFileChooser.showSaveDialog(this);

        // handle selection or cancel
        if (retVal == JFileChooser.APPROVE_OPTION) {
            boolean loggingNow = (logStream != null);
//            stopLogButtonActionPerformed(e);  // stop before changing file
            logButtonActionPerformed(e);  // stop before changing file
            //File file = logFileChooser.getSelectedFile();
            // if we were currently logging, start the new file
            if (loggingNow) {
                //startLogButtonActionPerformed(e);
                logButtonActionPerformed(e);
            }
        }
    }

    public void enterButtonActionPerformed(java.awt.event.ActionEvent e) {
        nextLine(entryField.getText() + "\n", ""); // NOI18N
    }

    public synchronized String getFrameText() {
        return linesBuffer.toString();
    }

    /**
     * Method to position caret at end of JTextArea ta when scroll true.
     *
     * @param ta     Reference to JTextArea
     * @param scroll True to move to end
     */
    private void doAutoScroll(final JTextArea ta, final boolean scroll) {
        SwingUtilities.invokeLater(new Runnable() {
            @Override
            public void run() {
                int len = ta.getText().length();
                if (scroll) {
                    ta.setCaretPosition(len);
                } else if (ta.getCaretPosition() == len && len > 0) {
                    ta.setCaretPosition(len - 1);
                }
            }
        });
    }

    volatile PrintStream logStream = null;

    // to get a time string
    DateFormat df = new SimpleDateFormat("HH:mm:ss.SSS");

    StringBuffer linesBuffer = new StringBuffer();
    static private int MAX_LINES = 500;
    private static final Logger log = LoggerFactory.getLogger(AbstractMonFrame.class.getName());
}<|MERGE_RESOLUTION|>--- conflicted
+++ resolved
@@ -34,12 +34,8 @@
 /**
  * Abstract base class for Frames displaying communications monitor information
  *
-<<<<<<< HEAD
  * @author	Bob Jacobsen Copyright (C) 2001, 2003, 2014
  * @author	Chuck Catania  Copyright (C) 2014, 2016
-=======
- * @author Bob Jacobsen Copyright (C) 2001, 2003, 2014
->>>>>>> 89bf9c7c
  */
 public abstract class AbstractMonFrame extends JmriJFrame {
 
@@ -84,6 +80,10 @@
     protected JButton openFileChooserButton = new JButton();
     protected JTextField entryField = new JTextField();
     protected JButton enterButton = new JButton();
+    String rawDataCheck = this.getClass().getName() + ".RawData"; // NOI18N
+    String timeStampCheck = this.getClass().getName() + ".TimeStamp"; // NOI18N
+    String alwaysOnTopCheck = this.getClass().getName() + ".alwaysOnTop"; // NOI18N
+    String autoScrollCheck = this.getClass().getName() + ".AutoScroll"; // NOI18N
     String rawDataCheck = this.getClass().getName()+".RawData";
     String timeStampCheck = this.getClass().getName()+".TimeStamp";
     String deltaTCheck = this.getClass().getName()+".DeltaT";

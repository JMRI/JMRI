--- conflicted
+++ resolved
@@ -1,14 +1,8 @@
-# JmrixSystemsBundle.properties
+# JmrixSystemsBundle_cs.properties
 #
-<<<<<<< HEAD
 # Translation: Petr Sidlo
 #
-# Default properties for the jmri.jmrix Systems menu
-=======
-#
-#by Michal Basta
-# Czech properties (w/o diacritic) for the jmri.jmrix Systems menu
->>>>>>> d247150d
+# Czech properties for the jmri.jmrix Systems menu
 
 MenuTools = Syst\u00e9my
 

package jmri.jmrix.openlcb;

import javax.annotation.OverridingMethodsMustInvokeSuper;
import jmri.NamedBean;
import jmri.Turnout;
import org.openlcb.OlcbInterface;
import org.openlcb.implementations.BitProducerConsumer;
import org.openlcb.implementations.EventTable;
import org.openlcb.implementations.VersionedValueListener;
import org.slf4j.Logger;
import org.slf4j.LoggerFactory;
import javax.annotation.Nonnull;
import javax.annotation.CheckReturnValue;

/**
 * Turnout for OpenLCB connections.
 * <p>
 * State Diagram for read and write operations  (click to magnify):
 * <a href="doc-files/OlcbTurnout-State-Diagram.png"><img src="doc-files/OlcbTurnout-State-Diagram.png" alt="UML State diagram" height="50%" width="50%"></a>
 *
 * @author Bob Jacobsen Copyright (C) 2001, 2008, 2010, 2011
 */

 /*
 * @startuml jmri/jmrix/openlcb/doc-files/OlcbTurnout-State-Diagram.png
 * CLOSED --> CLOSED: Event 1
 * THROWN --> CLOSED: Event 1
 * THROWN --> THROWN: Event 0
 * CLOSED --> THROWN: Event 0
 * [*] --> UNKNOWN
 * UNKNOWN --> CLOSED: Event 1\nEvent 1 Produced msg with valid set\nEvent 1 Consumed msg with valid set
 * UNKNOWN --> THROWN: Event 0\nEvent 1 Produced msg with valid set\nEvent 0 Consumed msg with valid set
 * state INCONSISTENT
 * @enduml
*/


public class OlcbTurnout extends jmri.implementation.AbstractTurnout {

    OlcbAddress addrThrown;   // go to thrown state
    OlcbAddress addrClosed;   // go to closed state
    final OlcbInterface iface;

    VersionedValueListener<Boolean> turnoutListener;
    BitProducerConsumer pc;
    EventTable.EventTableEntryHolder thrownEventTableEntryHolder = null;
    EventTable.EventTableEntryHolder closedEventTableEntryHolder = null;

    static final boolean DEFAULT_IS_AUTHORITATIVE = true;
    static final boolean DEFAULT_LISTEN = true;
    private static final String[] validFeedbackNames = {"MONITORING", "ONESENSOR", "TWOSENSOR",
            "DIRECT"};
    private static final int[] validFeedbackModes = {MONITORING, ONESENSOR, TWOSENSOR, DIRECT};
    private static final int validFeedbackTypes = MONITORING | ONESENSOR | TWOSENSOR | DIRECT;
    private static final int defaultFeedbackType = MONITORING;

    protected OlcbTurnout(String prefix, String address, OlcbInterface iface) {
        super(prefix + "T" + address);
        this.iface = iface;
        this._validFeedbackNames = validFeedbackNames;
        this._validFeedbackModes = validFeedbackModes;
        this._validFeedbackTypes = validFeedbackTypes;
        this._activeFeedbackType = defaultFeedbackType;
        init(address);
    }

    /**
     * Common initialization for constructor.
     * <p>
     *
     */
    private void init(String address) {
        // build local addresses
        OlcbAddress a = new OlcbAddress(address);
        OlcbAddress[] v = a.split();
        if (v == null) {
            log.error("Did not find usable system name: {}", address);
            return;
        }
<<<<<<< HEAD
        switch (v.length) {
            case 2:
                addrThrown = v[0];
                addrClosed = v[1];
                break;
            default:
                log.error("Can't parse OpenLCB Turnout system name: {}", address);
                return;
=======
        if (v.length == 2) {
            addrThrown = v[0];
            addrClosed = v[1];
        } else {
            log.error("Can't parse OpenLCB Turnout system name: {}", address);
>>>>>>> aefaad9c
        }
    }

    /**
     * Helper function that will be invoked after construction once the feedback type has been
     * set. Used specifically for preventing double initialization when loading turnouts from XML.
     */
    public void finishLoad() {
        // Clear some objects first.
        disposePc();

        int flags;
        switch (_activeFeedbackType) {
            case MONITORING:
            default:
                flags = BitProducerConsumer.IS_PRODUCER | BitProducerConsumer.IS_CONSUMER |
                        BitProducerConsumer.LISTEN_EVENT_IDENTIFIED | BitProducerConsumer
                        .QUERY_AT_STARTUP;
                break;
            case DIRECT:
                flags = BitProducerConsumer.IS_PRODUCER;
                break;
        }
        flags = OlcbUtils.overridePCFlagsFromProperties(this, flags);
        pc = new BitProducerConsumer(iface, addrThrown.toEventID(), addrClosed.toEventID(), flags);
        turnoutListener = new VersionedValueListener<Boolean>(pc.getValue()) {
            @Override
            public void update(Boolean value) {
                int s = value ? THROWN : CLOSED;
                if (_activeFeedbackType != DIRECT) {
                    newCommandedState(s);
                    if (_activeFeedbackType == MONITORING) {
                        newKnownState(s);
                    }
                }
            }
        };
        if (thrownEventTableEntryHolder != null) {
            thrownEventTableEntryHolder.release();
            thrownEventTableEntryHolder = null;
        }
        if (closedEventTableEntryHolder != null) {
            closedEventTableEntryHolder.release();
            closedEventTableEntryHolder = null;
        }
        thrownEventTableEntryHolder = iface.getEventTable().addEvent(addrThrown.toEventID(), getEventName(true));
        closedEventTableEntryHolder = iface.getEventTable().addEvent(addrClosed.toEventID(), getEventName(false));
    }

    /**
     * Computes the display name of a given event to be entered into the Event Table.
     * @param isThrown true for thrown event, false for closed event
     * @return user-visible string to represent this event.
     */
    private String getEventName(boolean isThrown) {
        String name = getUserName();
        if (name == null) name = mSystemName;
        String msgName = isThrown ? "TurnoutThrownEventName": "TurnoutClosedEventName";
        return Bundle.getMessage(msgName, name);
    }

    /**
     * Updates event table entries when the user name changes.
     * @param s new user name
     * @throws NamedBean.BadUserNameException see {@link NamedBean}
     */
    @Override
    @OverridingMethodsMustInvokeSuper
    public void setUserName(String s) throws NamedBean.BadUserNameException {
        super.setUserName(s);
        if (thrownEventTableEntryHolder != null) {
            thrownEventTableEntryHolder.getEntry().updateDescription(getEventName(true));
        }
        if (closedEventTableEntryHolder != null) {
            closedEventTableEntryHolder.getEntry().updateDescription(getEventName(false));
        }
    }

    @Override
    public void setFeedbackMode(int mode) throws IllegalArgumentException {
        boolean recreate = (mode != _activeFeedbackType) && (pc != null);
        super.setFeedbackMode(mode);
        if (recreate) {
            finishLoad();
        }
    }

    @Override
    public void setProperty(@Nonnull String key, Object value) {
        Object old = getProperty(key);
        super.setProperty(key, value);
        if (value.equals(old)) return;
        if (pc == null) return;
        finishLoad();
    }

    /**
     * Handle a request to change state by sending CBUS events.
     *
     * @param s new state value
     */
    @Override
    protected void forwardCommandChangeToLayout(int s) {
        if (s == Turnout.THROWN) {
            turnoutListener.setFromOwnerWithForceNotify(true);
            if (_activeFeedbackType == MONITORING) {
                newKnownState(THROWN);
            }
        } else if (s == Turnout.CLOSED) {
            turnoutListener.setFromOwnerWithForceNotify(false);
            if (_activeFeedbackType == MONITORING) {
                newKnownState(CLOSED);
            }
        } else if (s == Turnout.UNKNOWN) {
            if (pc != null) {
                pc.resetToDefault();
            }
            newKnownState(Turnout.UNKNOWN);
        }
    }

    @Override
    public void requestUpdateFromLayout() {
        if (_activeFeedbackType == MONITORING) {
            if (pc != null) {
                pc.resetToDefault();
                pc.sendQuery();
            }
        }
        super.requestUpdateFromLayout();
    }

    @Override
    protected void turnoutPushbuttonLockout(boolean locked) {
        // TODO: maybe we could get another pair of events in the address and use that event pair
        // to perform a lockout change on the turnout decoder itself.
    }

    /*
     * since the events that drive a turnout can be whichever state a user
     * wants, the order of the event pair determines what is the 'closed' state
     */
    @Override
    public boolean canInvert() {
        return false;
    }

    @Override
    public void dispose() {
        if (thrownEventTableEntryHolder != null) {
            thrownEventTableEntryHolder.release();
            thrownEventTableEntryHolder = null;
        }
        if (closedEventTableEntryHolder != null) {
            closedEventTableEntryHolder.release();
            closedEventTableEntryHolder = null;
        }
        disposePc();
        super.dispose();
    }

    private void disposePc() {
        if (turnoutListener != null) turnoutListener.release();
        if (pc != null) pc.release();
        turnoutListener = null;
        pc = null;
    }

    /**
     * Changes how the turnout reacts to inquire state events. With authoritative == false the
     * state will always be reported as UNKNOWN to the layout when queried.
     *
     * @param authoritative whether we should respond true state or unknown to the layout event
     *                      state inquiries.
     */
    public void setAuthoritative(boolean authoritative) {
        boolean recreate = (authoritative != isAuthoritative()) && (pc != null);
        setProperty(OlcbUtils.PROPERTY_IS_AUTHORITATIVE, authoritative);
        if (recreate) {
            finishLoad();
        }
    }

    /**
     * @return whether this producer/consumer is enabled to return state to the layout upon queries.
     */
    public boolean isAuthoritative() {
        Boolean value = (Boolean) getProperty(OlcbUtils.PROPERTY_IS_AUTHORITATIVE);
        if (value != null) {
            return value;
        }
        return DEFAULT_IS_AUTHORITATIVE;
    }

    /**
     * @return whether this producer/consumer is always listening to state declaration messages.
     */
    public boolean isListeningToStateMessages() {
        Boolean value = (Boolean) getProperty(OlcbUtils.PROPERTY_LISTEN);
        if (value != null) {
            return value;
        }
        return DEFAULT_LISTEN;
    }

    /**
     * Changes how the turnout reacts to state declaration messages. With listen == true state
     * declarations will update local state at all times. With listen == false state declarations
     * will update local state only if local state is unknown.
     *
     * @param listen whether we should always listen to state declaration messages.
     */
    public void setListeningToStateMessages(boolean listen) {
        boolean recreate = (listen != isListeningToStateMessages()) && (pc != null);
        setProperty(OlcbUtils.PROPERTY_LISTEN, listen);
        if (recreate) {
            finishLoad();
        }
    }

    /**
     * {@inheritDoc} 
     * 
     * Sorts by decoded EventID(s)
     */
    @CheckReturnValue
    @Override
    public int compareSystemNameSuffix(@Nonnull String suffix1, @Nonnull String suffix2, @Nonnull jmri.NamedBean n) {
        return OlcbSystemConnectionMemo.compareSystemNameSuffix(suffix1, suffix2);
    }

    private final static Logger log = LoggerFactory.getLogger(OlcbTurnout.class);

}<|MERGE_RESOLUTION|>--- conflicted
+++ resolved
@@ -77,22 +77,11 @@
             log.error("Did not find usable system name: {}", address);
             return;
         }
-<<<<<<< HEAD
-        switch (v.length) {
-            case 2:
-                addrThrown = v[0];
-                addrClosed = v[1];
-                break;
-            default:
-                log.error("Can't parse OpenLCB Turnout system name: {}", address);
-                return;
-=======
         if (v.length == 2) {
             addrThrown = v[0];
             addrClosed = v[1];
         } else {
             log.error("Can't parse OpenLCB Turnout system name: {}", address);
->>>>>>> aefaad9c
         }
     }
 

package jmri.jmrix.openlcb;

import java.util.ArrayList;
import java.util.List;
import jmri.BooleanPropertyDescriptor;
import jmri.JmriException;
import jmri.NamedBean;
import jmri.NamedBeanPropertyDescriptor;
import jmri.Turnout;
import jmri.jmrix.can.CanSystemConnectionMemo;
import jmri.managers.AbstractTurnoutManager;
import org.openlcb.OlcbInterface;

/**
 * OpenLCB implementation of a TurnoutManager.
 * <p>
 * Turnouts must be manually created.
 *
 * @author Bob Jacobsen Copyright (C) 2008, 2010
 * @since 2.3.1
 */
public class OlcbTurnoutManager extends AbstractTurnoutManager {

    public OlcbTurnoutManager(CanSystemConnectionMemo memo) {
        this.memo = memo;
        prefix = memo.getSystemPrefix();
    }

    CanSystemConnectionMemo memo;

    String prefix = "M";
    // Whether we accumulate partially loaded turnouts in pendingTurnouts.
    private boolean isLoading = false;
    // Turnouts that are being loaded from XML.
    private final ArrayList<OlcbTurnout> pendingTurnouts = new ArrayList<>();

    @Override
    public String getSystemPrefix() {
        return prefix;
    }

    @Override
    public List<NamedBeanPropertyDescriptor<?>> getKnownBeanProperties() {
        List<NamedBeanPropertyDescriptor<?>> l = new ArrayList<>();
        l.add(new BooleanPropertyDescriptor(OlcbUtils.PROPERTY_IS_AUTHORITATIVE, OlcbTurnout
                .DEFAULT_IS_AUTHORITATIVE) {
            @Override
            public String getColumnHeaderText() {
                return Bundle.getMessage("OlcbStateAuthHeader");
            }

            @Override
            public boolean isEditable(NamedBean bean) {
                return OlcbUtils.isOlcbBean(bean);
            }
        });
        l.add(new BooleanPropertyDescriptor(OlcbUtils.PROPERTY_LISTEN, OlcbTurnout
                .DEFAULT_LISTEN) {
            @Override
            public String getColumnHeaderText() {
                return Bundle.getMessage("OlcbStateListenHeader");
            }

            @Override
            public boolean isEditable(NamedBean bean) {
                return OlcbUtils.isOlcbBean(bean);
            }
        });
        return l;
    }

    /**
     * Internal method to invoke the factory, after all the logic for returning
     * an existing method has been invoked.
     *
     * @return never null
     */
    @Override
    protected Turnout createNewTurnout(String systemName, String userName) {
        String addr = systemName.substring(getSystemPrefix().length() + 1);
        OlcbTurnout t = new OlcbTurnout(getSystemPrefix(), addr, memo.get(OlcbInterface.class));
        t.setUserName(userName);
        synchronized (pendingTurnouts) {
            if (isLoading) {
                pendingTurnouts.add(t);
            } else {
                t.finishLoad();
            }
        }
        return t;
    }

    /**
     * This function is invoked before an XML load is started. We defer initialization of the
     * newly created turnouts until finishLoad because the feedback type might be changing as we
     * are parsing the XML.
     */
    public void startLoad() {
        synchronized (pendingTurnouts) {
            isLoading = true;
        }
    }

    /**
     * This function is invoked after the XML load is complete and all turnouts are instantiated
     * and their feedback type is read in. We use this hook to finalize the construction of the
     * OpenLCB objects whose instantiation was deferred until the feedback type was known.
     */
    public void finishLoad() {
        synchronized (pendingTurnouts) {
            for (OlcbTurnout t : pendingTurnouts) {
                t.finishLoad();
            }
            pendingTurnouts.clear();
            isLoading = false;
        }
    }

    @Override
    public boolean allowMultipleAdditions(String systemName) {
        return false;
    }

    @Override
    public String createSystemName(String curAddress, String prefix) throws JmriException {
        // don't check for integer; should check for validity here
        try {
            validateSystemNameFormat(curAddress);
        } catch (IllegalArgumentException e) {
            throw new JmriException(e.toString());
        }
        return prefix + typeLetter() + curAddress;
    }

    @Override
    public String getNextValidAddress(String curAddress, String prefix) throws JmriException {
        // always return this (the current) name without change
        try {
            validateSystemNameFormat(curAddress);
        } catch (IllegalArgumentException e) {
            throw new JmriException(e.toString());
        }
        return curAddress;
    }

    void validateSystemNameFormat(String address) throws IllegalArgumentException {
        OlcbAddress a = new OlcbAddress(address);
        OlcbAddress[] v = a.split();
        if (v == null) {
            throw new IllegalArgumentException("Did not find usable system name: " + address + " to a valid Olcb turnout address");
        }
        switch (v.length) {
            case 1:
                if (address.startsWith("+") || address.startsWith("-")) {
                    break;
                }
                throw new IllegalArgumentException("can't make 2nd event from systemname " + address);
            case 2:
                break;
            default:
                throw new IllegalArgumentException("Wrong number of events in address: " + address);
        }
    }
<<<<<<< HEAD

    /** {@inheritDoc} */
    @Override
    public int getOutputInterval(String systemName) {
        return memo.getOutputInterval();
    }

}
=======
>>>>>>> 18f648ae

}<|MERGE_RESOLUTION|>--- conflicted
+++ resolved
@@ -161,7 +161,6 @@
                 throw new IllegalArgumentException("Wrong number of events in address: " + address);
         }
     }
-<<<<<<< HEAD
 
     /** {@inheritDoc} */
     @Override
@@ -169,8 +168,4 @@
         return memo.getOutputInterval();
     }
 
-}
-=======
->>>>>>> 18f648ae
-
 }
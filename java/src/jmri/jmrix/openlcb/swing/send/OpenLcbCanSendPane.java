--- conflicted
+++ resolved
@@ -307,21 +307,13 @@
 
     public void sendButtonActionPerformed(java.awt.event.ActionEvent e) {
         CanMessage m = createPacket(packetTextField.getText());
-<<<<<<< HEAD
-        log.debug("sendButtonActionPerformed: {}", m);
-=======
         log.debug("sendButtonActionPerformed: {}",m);
->>>>>>> aefaad9c
         tc.sendCanMessage(m, this);
     }
 
     public void sendCimPerformed(java.awt.event.ActionEvent e) {
         String data = "[10700" + srcAliasField.getText() + "]";  // NOI18N
-<<<<<<< HEAD
-        log.debug("|{}|", data);
-=======
         log.debug("|{}|",data);
->>>>>>> aefaad9c
         CanMessage m = createPacket(data);
         log.debug("sendCimPerformed");
         tc.sendCanMessage(m, this);
@@ -385,11 +377,7 @@
                 length, new MemoryConfigurationService.McsReadHandler() {
                     @Override
                     public void handleReadData(NodeID dest, int space, long address, byte[] data) {
-<<<<<<< HEAD
-                        log.debug("Read data received {} bytes", data.length);
-=======
                         log.debug("Read data received {} bytes",data.length);
->>>>>>> aefaad9c
                         readDataField.setText(jmri.util.StringUtil.hexStringFromBytes(data));
                     }
 
@@ -581,6 +569,6 @@
 
     // private data
     private TrafficController tc = null; //was CanInterface
-    private static final Logger log = LoggerFactory.getLogger(OpenLcbCanSendPane.class);
+    private final static Logger log = LoggerFactory.getLogger(OpenLcbCanSendPane.class);
 
 }
package jmri.jmrix.openlcb.swing.eventtable;

import java.awt.*;
import java.awt.event.*;
import java.nio.charset.StandardCharsets;
import java.io.*;
import java.util.*;

import javax.swing.*;
import javax.swing.table.*;

import jmri.*;
import jmri.jmrix.can.CanSystemConnectionMemo;
import jmri.jmrix.openlcb.OlcbConstants;
import jmri.jmrix.openlcb.OlcbSensor;
import jmri.jmrix.openlcb.OlcbTurnout;

import jmri.swing.JmriJTablePersistenceManager;
import jmri.util.swing.MultiLineCellRenderer;

import edu.umd.cs.findbugs.annotations.SuppressFBWarnings;

import org.apache.commons.csv.CSVFormat;
import org.apache.commons.csv.CSVPrinter;

import org.openlcb.*;
import org.openlcb.implementations.*;
import org.openlcb.swing.*;


/**
 * Pane for displaying a table of relationships of nodes, producers and consumers
 *
 * @author Bob Jacobsen Copyright (C) 2023
 * @since 5.3.4
 */
public class EventTablePane extends jmri.util.swing.JmriPanel
        implements jmri.jmrix.can.swing.CanPanelInterface {

    protected CanSystemConnectionMemo memo;
    Connection connection;
    NodeID nid;

    MimicNodeStore store;
    EventTableDataModel model;
    JTable table;
    Monitor monitor;

    JCheckBox showRequiresLabel; // requires a user-provided name to display
    JCheckBox showRequiresMatch; // requires at least one consumer and one producer exist to display
    JCheckBox popcorn;           // popcorn mode displays events in real time

    JFormattedTextField findID;

    private transient TableRowSorter<EventTableDataModel> sorter;

    public String getTitle(String menuTitle) {
        return Bundle.getMessage("TitleEventTable");
    }

    @Override
    public void initComponents(CanSystemConnectionMemo memo) {
        this.memo = memo;
        this.connection = memo.get(Connection.class);
        this.nid = memo.get(NodeID.class);

        store = memo.get(MimicNodeStore.class);
        EventTable stdEventTable = memo.get(OlcbInterface.class).getEventTable();
        if (stdEventTable == null) log.warn("no OLCB EventTable found");

        model = new EventTableDataModel(store, stdEventTable);
        sorter = new TableRowSorter<>(model);


        setLayout(new BoxLayout(this, BoxLayout.Y_AXIS));

        // Add to GUI here

        table = new JTable(model);

        model.table = table;
        model.sorter = sorter;
        table.setAutoCreateRowSorter(true);
        table.setRowSorter(sorter);
        table.setDefaultRenderer(String.class, new MultiLineCellRenderer());
        table.setShowGrid(true);
        table.setGridColor(Color.BLACK);
        table.getTableHeader().setBackground(Color.LIGHT_GRAY);
        table.setName("jmri.jmrix.openlcb.swing.eventtable.EventTablePane.table"); // for persistence
        table.setColumnSelectionAllowed(true);
        table.setRowSelectionAllowed(true);

        var scrollPane = new JScrollPane(table);

        // restore the column layout and start monitoring it
        InstanceManager.getOptionalDefault(JmriJTablePersistenceManager.class).ifPresent((tpm) -> {
            tpm.resetState(table);
            tpm.persist(table);
        });

        add(scrollPane);

        var buttonPanel = new JPanel();
        buttonPanel.setLayout(new jmri.util.swing.WrapLayout());

        add(buttonPanel);

        var updateButton = new JButton(Bundle.getMessage("ButtonUpdate"));
        updateButton.addActionListener(this::sendRequestEvents);
        buttonPanel.add(updateButton);

        showRequiresLabel = new JCheckBox(Bundle.getMessage("BoxShowRequiresLabel"));
        showRequiresLabel.addActionListener((ActionEvent e) -> {
            filter();
        });
        buttonPanel.add(showRequiresLabel);

        showRequiresMatch = new JCheckBox(Bundle.getMessage("BoxShowRequiresMatch"));
        showRequiresMatch.addActionListener((ActionEvent e) -> {
            filter();
        });
        buttonPanel.add(showRequiresMatch);

        popcorn = new JCheckBox(Bundle.getMessage("BoxPopcorn"));
        popcorn.addActionListener((ActionEvent e) -> {
            popcornButtonChanged();
        });
        buttonPanel.add(popcorn);

<<<<<<< HEAD
        JPanel findpanel = new JPanel();
        buttonPanel.add(findpanel);
        
        JButton find = new JButton("Find");
        findpanel.add(find);
=======
        JPanel fpanel = new JPanel();
        buttonPanel.add(fpanel);
        
        JButton find = new JButton("Find");
        fpanel.add(find);
>>>>>>> ab93f281
        find.addActionListener(this::findRequested);

        findID = EventIdTextField.getEventIdTextField();
        findID.addActionListener(this::findRequested);
<<<<<<< HEAD
        findpanel.add(findID);

        JButton sensor = new JButton("Names from Sensors");
        sensor.addActionListener(this::sensorRequested);
        buttonPanel.add(sensor);
        
        JButton turnout = new JButton("Names from Turnouts");
        turnout.addActionListener(this::turnoutRequested);
        buttonPanel.add(turnout);
=======
        fpanel.add(findID);
>>>>>>> ab93f281

        buttonPanel.setMaximumSize(buttonPanel.getPreferredSize());

        // hook up to receive traffic
        monitor = new Monitor(model);
        memo.get(OlcbInterface.class).registerMessageListener(monitor);
    }

    public EventTablePane() {
        // interface and connections built in initComponents(..)
    }

    @Override
    public void dispose() {
        // Save the column layout
        InstanceManager.getOptionalDefault(JmriJTablePersistenceManager.class).ifPresent((tpm) -> {
           tpm.stopPersisting(table);
        });
        // remove traffic connection
        memo.get(OlcbInterface.class).unRegisterMessageListener(monitor);
        // drop model connections
        model = null;
        monitor = null;
        // and complete this
        super.dispose();
    }

    @Override
    public java.util.List<JMenu> getMenus() {
        // create a file menu
        var retval = new ArrayList<JMenu>();
        var fileMenu = new JMenu("File");
        fileMenu.setMnemonic(KeyEvent.VK_F);
        var csvItem = new JMenuItem("Save to CSV...", KeyEvent.VK_S);
        KeyStroke ctrlSKeyStroke = KeyStroke.getKeyStroke("control S");
        if (jmri.util.SystemType.isMacOSX()) {
            ctrlSKeyStroke = KeyStroke.getKeyStroke("meta S");
        }
        csvItem.setAccelerator(ctrlSKeyStroke);
        csvItem.addActionListener(this::writeToCsvFile);
        fileMenu.add(csvItem);
        retval.add(fileMenu);
        return retval;
    }

    @Override
    public String getHelpTarget() {
        return "package.jmri.jmrix.openlcb.swing.eventtable.EventTablePane";
    }

    @Override
    public String getTitle() {
        if (memo != null) {
            return (memo.getUserName() + " Event Table");
        }
        return getTitle(Bundle.getMessage("TitleEventTable"));
    }

    public void sendRequestEvents(java.awt.event.ActionEvent e) {
        model.clear();

        model.loadIdTagEventIDs();
        model.handleTableUpdate(-1, -1);

        final int IDENTIFY_EVENTS_DELAY = 125; // msec between operations - 64 events at speed
        int nextDelay = 0;

        // assumes that a VerifyNodes has been done and all nodes are in the MimicNodeStore
        for (var memo : store.getNodeMemos()) {

            jmri.util.ThreadingUtil.runOnLayoutDelayed(() -> {
                var destNodeID = memo.getNodeID();
                log.trace("send IdentifyEventsAddressedMessage {} {}", nid, destNodeID);
                Message m = new IdentifyEventsAddressedMessage(nid, destNodeID);
                connection.put(m, null);
            }, nextDelay);

            nextDelay += IDENTIFY_EVENTS_DELAY;
        }
        // Our reference to the node names in the MimicNodeStore will
        // trigger a SNIP request if we don't have them yet.  In case that happens
        // we want to trigger a table refresh to make sure they get displayed.
        final int REFRESH_INTERVAL = 1000;
        jmri.util.ThreadingUtil.runOnGUIDelayed(() -> {
            model.handleTableUpdate(-1,-1);
        }, nextDelay+REFRESH_INTERVAL);
        jmri.util.ThreadingUtil.runOnGUIDelayed(() -> {
            model.handleTableUpdate(-1,-1);
        }, nextDelay+REFRESH_INTERVAL*2);
        jmri.util.ThreadingUtil.runOnGUIDelayed(() -> {
            model.handleTableUpdate(-1,-1);
        }, nextDelay+REFRESH_INTERVAL*4);

    }

    void popcornButtonChanged() {
        model.popcornModeActive = popcorn.isSelected();
        log.debug("Popcorn mode {}", model.popcornModeActive);
    }


    public void findRequested(java.awt.event.ActionEvent e) {
        log.debug("Request find event {}", findID.getText());
        model.highlightEvent(new EventID(findID.getText()));
    }
    
    public void sensorRequested(java.awt.event.ActionEvent e) {
        // loop over sensors to find the OpenLCB ones
        var beans = InstanceManager.getDefault(SensorManager.class).getNamedBeanSet();
        var tagmgr = InstanceManager.getDefault(IdTagManager.class);
        for (NamedBean bean : beans ) {
            if (bean instanceof OlcbSensor) {
                oneSensorToTag(true,  bean, tagmgr); // active
                oneSensorToTag(false, bean, tagmgr); // inactive
            }
        }
    }

    private void oneSensorToTag(boolean isActive, NamedBean bean, IdTagManager tagmgr) {
        var sensor = (OlcbSensor) bean;
        var sensorID = sensor.getEventID(isActive);
        if (tagmgr.getIdTag(OlcbConstants.tagPrefix+sensorID.toShortString()) == null) {
            // tag doesn't exist, make it.
            tagmgr.provideIdTag(OlcbConstants.tagPrefix+sensorID.toShortString())
                .setUserName(sensor.getEventName(isActive));
        }
    }

    public void turnoutRequested(java.awt.event.ActionEvent e) {
        // loop over turnouts to find the OpenLCB ones
        var beans = InstanceManager.getDefault(TurnoutManager.class).getNamedBeanSet();
        var tagmgr = InstanceManager.getDefault(IdTagManager.class);
        for (NamedBean bean : beans ) {
            if (bean instanceof OlcbTurnout) {
                oneTurnoutToTag(true,  bean, tagmgr); // thrown
                oneTurnoutToTag(false, bean, tagmgr); // closed
            }
        }
    }

    private void oneTurnoutToTag(boolean isThrown, NamedBean bean, IdTagManager tagmgr) {
        var turnout = (OlcbTurnout) bean;
        var turnoutID = turnout.getEventID(isThrown);
        if (tagmgr.getIdTag(OlcbConstants.tagPrefix+turnoutID.toShortString()) == null) {
            // tag doesn't exist, make it.
            tagmgr.provideIdTag(OlcbConstants.tagPrefix+turnoutID.toShortString())
                .setUserName(turnout.getEventName(isThrown));
        }
    }
    
    
    // CSV file chooser
    // static to remember choice from one use to another.
    static JFileChooser fileChooser = null;

    /**
     * Write out contents in CSV form
     * @param e Needed for signature of method, but ignored here
     */
    public void writeToCsvFile(ActionEvent e) {

        if (fileChooser == null) {
            fileChooser = new jmri.util.swing.JmriJFileChooser();
            fileChooser.setDialogTitle("Save CSV file");
        }
        fileChooser.rescanCurrentDirectory();
        fileChooser.setSelectedFile(new File("eventtable.csv"));

        int retVal = fileChooser.showSaveDialog(this);

        if (retVal == JFileChooser.APPROVE_OPTION) {
            File file = fileChooser.getSelectedFile();
            if (log.isDebugEnabled()) {
                log.debug("start to export to CSV file {}", file);
            }

            try (CSVPrinter str = new CSVPrinter(new OutputStreamWriter(new FileOutputStream(file), StandardCharsets.UTF_8), CSVFormat.DEFAULT)) {
                str.printRecord("Event ID", "Event Name", "Producer Node", "Producer Node Name",
                                "Consumer Node", "Consumer Node Name", "Paths");
                for (int i = 0; i < model.getRowCount(); i++) {

                    str.print(model.getValueAt(i, EventTableDataModel.COL_EVENTID));
                    str.print(model.getValueAt(i, EventTableDataModel.COL_EVENTNAME));
                    str.print(model.getValueAt(i, EventTableDataModel.COL_PRODUCER_NODE));
                    str.print(model.getValueAt(i, EventTableDataModel.COL_PRODUCER_NAME));
                    str.print(model.getValueAt(i, EventTableDataModel.COL_CONSUMER_NODE));
                    str.print(model.getValueAt(i, EventTableDataModel.COL_CONSUMER_NAME));

                    String[] contexts = model.getValueAt(i, EventTableDataModel.COL_CONTEXT_INFO).toString().split("\n"); // multi-line cell
                    for (String context : contexts) {
                        str.print(context);
                    }
                    
                    str.println();
                }
                str.flush();
            } catch (IOException ex) {
                log.error("Error writing file", ex);
            }
        }
    }

    /**
     * Set up filtering of displayed rows
     */
    private void filter() {
        RowFilter<EventTableDataModel, Integer> rf = new RowFilter<EventTableDataModel, Integer>() {
            /**
             * @return true if row is to be displayed
             */
            @Override
            public boolean include(RowFilter.Entry<? extends EventTableDataModel, ? extends Integer> entry) {

                int row = entry.getIdentifier();

                var name = model.getValueAt(row, EventTableDataModel.COL_EVENTNAME);
                if ( showRequiresLabel.isSelected() && (name == null || name.toString().isEmpty()) ) return false;

                if ( showRequiresMatch.isSelected()) {
                    var memo = model.getTripleMemo(row);

                    if (memo.producer == null && !model.producerPresent(memo.eventID)) {
                        // no matching producer
                        return false;
                    }

                    if (memo.consumer == null && !model.consumerPresent(memo.eventID)) {
                        // no matching consumer
                        return false;
                    }
                }

                return true;
            }
        };
        sorter.setRowFilter(rf);
    }

    /**
     * Nested class to hold data model
     */
    protected static class EventTableDataModel extends AbstractTableModel {

        EventTableDataModel(MimicNodeStore store, EventTable stdEventTable) {
            this.store = store;
            this.stdEventTable = stdEventTable;
            tagManager = InstanceManager.getDefault(IdTagManager.class);

            loadIdTagEventIDs();
        }

        static final int COL_EVENTID = 0;
        static final int COL_EVENTNAME = 1;
        static final int COL_PRODUCER_NODE = 2;
        static final int COL_PRODUCER_NAME = 3;
        static final int COL_CONSUMER_NODE = 4;
        static final int COL_CONSUMER_NAME = 5;
        static final int COL_CONTEXT_INFO = 6;
        static final int COL_COUNT = 7;

        MimicNodeStore store;
        EventTable stdEventTable;
        IdTagManager tagManager;
        JTable table;
        TableRowSorter<EventTableDataModel> sorter;
        boolean popcornModeActive = false;

        TripleMemo getTripleMemo(int row) {
            if (row >= memos.size()) {
                return null;
            }
            return memos.get(row);
        }

        void loadIdTagEventIDs() {
            // are there events in the IdTags? If so, add them
            log.debug("Found {} tags", tagManager.getNamedBeanSet().size());
            for (var tag: tagManager.getNamedBeanSet()) {
                if (tag.getSystemName().startsWith(OlcbConstants.tagPrefix)) {
                    var id = tag.getSystemName().replace(OlcbConstants.tagPrefix, "");
                    log.trace("Found initial entry for {}", id);
                    var eventID = new EventID(id);
                    var memo = new TripleMemo(
                                    eventID,
                                    null,
                                    "",
                                    null,
                                    ""
                                );
                    memos.add(memo);
                }
            }
        }


        @Override
        public Object getValueAt(int row, int col) {
            if (row >= memos.size()) {
                log.warn("request out of range: {} greater than {}", row, memos.size());
                return "Illegal col "+row+" "+col;
            }
            var memo = memos.get(row);
            switch (col) {
                case COL_EVENTID: return memo.eventID.toShortString();
                case COL_EVENTNAME:
                    var tag = tagManager.getIdTag(OlcbConstants.tagPrefix+memo.eventID.toShortString());
                    if (tag == null) return "";
                    return tag.getUserName();
                case COL_PRODUCER_NODE:
                    return memo.producer != null ? memo.producer.toString() : "";
                case COL_PRODUCER_NAME: return memo.producerName;
                case COL_CONSUMER_NODE:
                    return memo.consumer != null ? memo.consumer.toString() : "";
                case COL_CONSUMER_NAME: return memo.consumerName;
                case COL_CONTEXT_INFO:
                    // set up for multi-line output in the cell
                    var result = new StringBuilder();
                    if (lineIncrement <= 0) { // load cached value
                        lineIncrement = table.getFont().getSize()*13/10; // line spacing
                    }
                    var height = lineIncrement/3; // for margins
                    var first = true;   // no \n before first line

                    // scan the event info as available
                    for (var entry : stdEventTable.getEventInfo(memo.eventID).getAllEntries()) {
                        if (!first) result.append("\n");
                        first = false;
                        height += lineIncrement;
                        result.append(entry.getDescription());
                    }
                    // When table is constrained, these rows don't match up, need to find constrained row
                    var viewRow = sorter.convertRowIndexToView(row);
                    if (viewRow >= 0) { // make sure it's a valid row in the table
                        // set height
                        if (height < lineIncrement) {
                            height = height+lineIncrement; // when no lines, assume 1
                        }
                       if (Math.abs(height - table.getRowHeight(row)) > lineIncrement/2) {
                            table.setRowHeight(viewRow, height);
                        }
                    }
                    return new String(result);
                default: return "Illegal row "+row+" "+col;
            }
        }

        int lineIncrement = -1; // cache the line spacing for multi-line cells

        @Override
        public void setValueAt(Object value, int row, int col) {
            if (col != COL_EVENTNAME) return;
            if (row >= memos.size()) {
                log.warn("request out of range: {} greater than {}", row, memos.size());
                return;
            }
            var memo = memos.get(row);
            var tag = tagManager.provideIdTag(OlcbConstants.tagPrefix+memo.eventID.toShortString());
            tag.setUserName(value.toString());
        }

        @Override
        public int getColumnCount() {
            return COL_COUNT;
        }

        @Override
        public String getColumnName(int col) {
            switch (col) {
                case COL_EVENTID:       return "Event ID";
                case COL_EVENTNAME:     return "Event Name";
                case COL_PRODUCER_NODE: return "Producer Node";
                case COL_PRODUCER_NAME: return "Producer Node Name";
                case COL_CONSUMER_NODE: return "Consumer Node";
                case COL_CONSUMER_NAME: return "Consumer Node Name";
                case COL_CONTEXT_INFO:  return "Path(s) from Configure Dialog";
                default: return "ERROR "+col;
            }
        }

        @Override
        public int getRowCount() {
            return memos.size();
        }

        @Override
        public boolean isCellEditable(int row, int col) {
            return col == COL_EVENTNAME;
        }

        @Override
        public Class<?> getColumnClass(int col) {
            return String.class;
        }

        /**
         * Remove all existing data, generally just in advance of an update
         */
        @SuppressFBWarnings(value = "ST_WRITE_TO_STATIC_FROM_INSTANCE_METHOD") // Swing thread deconflicts
        void clear() {
            memos = new ArrayList<>();
            fireTableDataChanged();  // don't queue this one, must be immediate
        }

        // static so the data remains available through a window close-open cycle
        static ArrayList<TripleMemo> memos = new ArrayList<>();

        /**
         * Notify the table that the contents have changed.
         * To reduce CPU load, this batches the changes
         * @param start first row changed; -1 means entire table (not used yet)
         * @param end   last row changed; -1 means entire table (not used yet)
         */
        void handleTableUpdate(int start, int end) {
            log.trace("handleTableUpdated");
            final int DELAY = 500;

            if (!pending) {
                jmri.util.ThreadingUtil.runOnGUIDelayed(() -> {
                    pending = false;
                    log.debug("handleTableUpdated fires table changed");
                    fireTableDataChanged();
                }, DELAY);
                pending = true;
            }

        }
        boolean pending = false;

        /**
         * Record an event-producer pair
         * @param eventID Observed event
         * @param nodeID  Node that is known to produce the event
         */
        void recordProducer(EventID eventID, NodeID nodeID) {
            log.debug("recordProducer of {} in {}", eventID, nodeID);

            // update if the model has been cleared
            if (memos.size() <= 1) {
                handleTableUpdate(-1, -1);
            }

            var nodeMemo = store.findNode(nodeID);
            String name = "";
            if (nodeMemo != null) {
                var ident = nodeMemo.getSimpleNodeIdent();
                    if (ident != null) {
                        name = ident.getUserName();
                        if (name.isEmpty()) {
                            name = ident.getMfgName()+" - "+ident.getModelName()+" - "+ident.getHardwareVersion();
                        }
                    }
            }


            // if this already exists, skip storing it
            // if you can, find a matching memo with an empty consumer value
            TripleMemo empty = null;    // an existing empty cell                       // TODO: switch to int index for handle update below
            TripleMemo bestEmpty = null;// an existing empty cell with matching consumer// TODO: switch to int index for handle update below
            TripleMemo sameNodeID = null;// cell with matching consumer                 // TODO: switch to int index for handle update below
            for (int i = 1; i < memos.size(); i++) {
                var memo = memos.get(i);
                if (memo.eventID.equals(eventID) ) {
                    // if nodeID matches, already present; ignore
                    if (nodeID.equals(memo.producer)) {
                        // might be 2nd EventTablePane to process the data,
                        // hence memos would already have been processed. To
                        // handle that, need to fire a change to the table.
                        // On the other hand, this rapidly erases the
                        // popcorn display, so we disable it for that.
                        if (!popcornModeActive) {
                            handleTableUpdate(i, i);
                        }
                        return;
                    }
                    // if empty producer slot, remember it
                    if (memo.producer == null) {
                        empty = memo;
                        // best empty has matching consumer
                        if (nodeID.equals(memo.consumer)) bestEmpty = memo;
                    }
                    // if same consumer slot, remember it
                    if (nodeID == memo.consumer) {
                        sameNodeID = memo;
                    }
                }
            }

            // can we use the bestEmpty?
            if (bestEmpty != null) {
                // yes
                log.trace("   use bestEmpty");
                bestEmpty.producer = nodeID;
                bestEmpty.producerName = name;
                handleTableUpdate(-1, -1); // TODO: should be rows for bestEmpty, bestEmpty
                return;
            }

            // can we just insert into the empty?
            if (empty != null && sameNodeID == null) {
                // yes
                log.trace("   reuse empty");
                empty.producer = nodeID;
                empty.producerName = name;
                handleTableUpdate(-1, -1); // TODO: should be rows for empty, empty
                return;
            }

            // is there a sameNodeID to insert into?
            if (sameNodeID != null) {
                // yes
                log.trace("   switch to sameID");
                var fromSaveNodeID = sameNodeID.producer;
                var fromSaveNodeIDName = sameNodeID.producerName;
                sameNodeID.producer = nodeID;
                sameNodeID.producerName = name;
                // now leave behind old cell to make new one in next block
                nodeID = fromSaveNodeID;
                name = fromSaveNodeIDName;
            }

            // have to make a new one
            var memo = new TripleMemo(
                            eventID,
                            nodeID,
                            name,
                            null,
                            ""
                        );
            memos.add(memo);
            handleTableUpdate(memos.size()-1, memos.size()-1);
        }

        /**
         * Record an event-consumer pair
         * @param eventID Observed event
         * @param nodeID  Node that is known to consume the event
         */
        void recordConsumer(EventID eventID, NodeID nodeID) {
            log.debug("recordConsumer of {} in {}", eventID, nodeID);

            // update if the model has been cleared
            if (memos.size() <= 1) {
                handleTableUpdate(-1, -1);
            }

            var nodeMemo = store.findNode(nodeID);
            String name = "";
            if (nodeMemo != null) {
                var ident = nodeMemo.getSimpleNodeIdent();
                    if (ident != null) {
                        name = ident.getUserName();
                        if (name.isEmpty()) {
                            name = ident.getMfgName()+" - "+ident.getModelName()+" - "+ident.getHardwareVersion();
                        }
                    }
            }

            // if this already exists, skip storing it
            // if you can, find a matching memo with an empty consumer value
            TripleMemo empty = null;    // an existing empty cell                       // TODO: switch to int index for handle update below
            TripleMemo bestEmpty = null;// an existing empty cell with matching producer// TODO: switch to int index for handle update below
            TripleMemo sameNodeID = null;// cell with matching consumer                 // TODO: switch to int index for handle update below
            for (int i = 1; i < memos.size(); i++) {
                var memo = memos.get(i);
                if (memo.eventID.equals(eventID) ) {
                    // if nodeID matches, already present; ignore
                    if (nodeID.equals(memo.consumer)) {
                        // might be 2nd EventTablePane to process the data,
                        // hence memos would already have been processed. To
                        // handle that, always fire a change to the table.
                        handleTableUpdate(i, i);
                        return;
                    }
                    // if empty consumer slot, remember it
                    if (memo.consumer == null) {
                        empty = memo;
                        // best empty has matching producer
                        if (nodeID.equals(memo.producer)) bestEmpty = memo;
                    }
                    // if same producer slot, remember it
                    if (nodeID == memo.producer) {
                        sameNodeID = memo;
                    }
                }
            }

            // can we use the best empty?
            if (bestEmpty != null) {
                // yes
                log.trace("   use bestEmpty");
                bestEmpty.consumer = nodeID;
                bestEmpty.consumerName = name;
                handleTableUpdate(-1, -1);  // should be rows for bestEmpty, bestEmpty
                return;
            }

            // can we just insert into the empty?
            if (empty != null && sameNodeID == null) {
                // yes
                log.trace("   reuse empty");
                empty.consumer = nodeID;
                empty.consumerName = name;
                handleTableUpdate(-1, -1);  // should be rows for empty, empty
                return;
            }

            // is there a sameNodeID to insert into?
            if (sameNodeID != null) {
                // yes
                log.trace("   switch to sameID");
                var fromSaveNodeID = sameNodeID.consumer;
                var fromSaveNodeIDName = sameNodeID.consumerName;
                sameNodeID.consumer = nodeID;
                sameNodeID.consumerName = name;
                // now leave behind old cell to make new one
                nodeID = fromSaveNodeID;
                name = fromSaveNodeIDName;
            }

            // have to make a new one
            var memo = new TripleMemo(
                            eventID,
                            null,
                            "",
                            nodeID,
                            name
                        );
            memos.add(memo);
            handleTableUpdate(memos.size()-1, memos.size()-1);
         }

        // This causes the display to jump around as it tried to keep
        // the selected cell visible.
        // TODO: A better approach might be to change
        // the cell background color via a custom cell renderer
        void highlightProducer(EventID eventID, NodeID nodeID) {
            if (!popcornModeActive) return;
            log.trace("highlightProducer {} {}", eventID, nodeID);
            for (int i = 0; i < memos.size(); i++) {
                var memo = memos.get(i);
                if (eventID.equals(memo.eventID) && nodeID.equals(memo.producer)) {
                    try {
                        var viewRow = sorter.convertRowIndexToView(i);
                        log.trace("highlight event ID {} row {} viewRow {}", eventID, i, viewRow);
                        if (viewRow >= 0) {
                            table.changeSelection(viewRow, COL_PRODUCER_NODE, false, false);
                        }
                    } catch (ArrayIndexOutOfBoundsException e) {
                        // can happen on first encounter of an event before table is updated
                        log.trace("failed to highlight event ID {} row {}", eventID.toShortString(), i);
                    }
                }
            }
        }

        // highlights (selects) all the eventID cells with a particular event,
        // Most LAFs will move the first of these on-scroll-view.
        void highlightEvent(EventID eventID) {
            log.trace("highlightEvent {}", eventID);
            table.clearSelection(); // clear existing selections
            for (int i = 0; i < memos.size(); i++) {
                var memo = memos.get(i);
                if (eventID.equals(memo.eventID)) {
                    try {
                        var viewRow = sorter.convertRowIndexToView(i);
                        log.trace("highlight event ID {} row {} viewRow {}", eventID, i, viewRow);
                        if (viewRow >= 0) {
                            table.changeSelection(viewRow, COL_EVENTID, true, false);
                        }
                    } catch (ArrayIndexOutOfBoundsException e) {
                        // can happen on first encounter of an event before table is updated
                        log.trace("failed to highlight event ID {} row {}", eventID.toShortString(), i);
                    }
                }
            }
        }

        boolean consumerPresent(EventID eventID) {
            for (var memo : memos) {
                if (memo.eventID.equals(eventID) ) {
                    if (memo.consumer!=null) return true;
                }
            }
            return false;
        }

        boolean producerPresent(EventID eventID) {
            for (var memo : memos) {
                if (memo.eventID.equals(eventID) ) {
                    if (memo.producer!=null) return true;
                }
            }
            return false;
        }

        static class TripleMemo {
            EventID eventID;
            // Event name is stored as an IdTag
            NodeID producer;
            String producerName;
            NodeID consumer;
            String consumerName;

            TripleMemo(EventID eventID, NodeID producer, String producerName,
                        NodeID consumer, String consumerName) {
                this.eventID = eventID;
                this.producer = producer;
                this.producerName = producerName;
                this.consumer = consumer;
                this.consumerName = consumerName;
            }
        }
    }

    /**
     * Internal class to watch OpenLCB traffic
     */

    static class Monitor extends MessageDecoder {

        Monitor(EventTableDataModel model) {
            this.model = model;
        }

        EventTableDataModel model;

        /**
         * Handle "Producer/Consumer Event Report" message
         * @param msg       message to handle
         * @param sender    connection where it came from
         */
        @Override
        public void handleProducerConsumerEventReport(ProducerConsumerEventReportMessage msg, Connection sender){
            var nodeID = msg.getSourceNodeID();
            var eventID = msg.getEventID();
            model.recordProducer(eventID, nodeID);
            model.highlightProducer(eventID, nodeID);
        }

        /**
         * Handle "Consumer Identified" message
         * @param msg       message to handle
         * @param sender    connection where it came from
         */
        @Override
        public void handleConsumerIdentified(ConsumerIdentifiedMessage msg, Connection sender){
            var nodeID = msg.getSourceNodeID();
            var eventID = msg.getEventID();
            model.recordConsumer(eventID, nodeID);
        }

        /**
         * Handle "Producer Identified" message
         * @param msg       message to handle
         * @param sender    connection where it came from
         */
        @Override
        public void handleProducerIdentified(ProducerIdentifiedMessage msg, Connection sender){
            var nodeID = msg.getSourceNodeID();
            var eventID = msg.getEventID();
            model.recordProducer(eventID, nodeID);
        }

        /*
         * We no longer handle "Simple Node Ident Info Reply" messages because of
         * excessive redisplays.  Instead, we expect the MimicNodeStore to handle
         * these and provide the information when requested.
         */
    }

    /**
     * Nested class to create one of these using old-style defaults
     */
    public static class Default extends jmri.jmrix.can.swing.CanNamedPaneAction {

        public Default() {
            super("Openlcb Event Table",
                    new jmri.util.swing.sdi.JmriJFrameInterface(),
                    EventTablePane.class.getName(),
                    jmri.InstanceManager.getDefault(jmri.jmrix.can.CanSystemConnectionMemo.class));
        }
    }

    private static final org.slf4j.Logger log = org.slf4j.LoggerFactory.getLogger(EventTablePane.class);
}<|MERGE_RESOLUTION|>--- conflicted
+++ resolved
@@ -127,36 +127,24 @@
         });
         buttonPanel.add(popcorn);
 
-<<<<<<< HEAD
         JPanel findpanel = new JPanel();
         buttonPanel.add(findpanel);
         
         JButton find = new JButton("Find");
         findpanel.add(find);
-=======
-        JPanel fpanel = new JPanel();
-        buttonPanel.add(fpanel);
-        
-        JButton find = new JButton("Find");
-        fpanel.add(find);
->>>>>>> ab93f281
         find.addActionListener(this::findRequested);
 
         findID = EventIdTextField.getEventIdTextField();
         findID.addActionListener(this::findRequested);
-<<<<<<< HEAD
         findpanel.add(findID);
 
-        JButton sensor = new JButton("Names from Sensors");
-        sensor.addActionListener(this::sensorRequested);
-        buttonPanel.add(sensor);
+        JButton sensorButton = new JButton("Names from Sensors");
+        sensorButton.addActionListener(this::sensorRequested);
+        buttonPanel.add(sensorButton);
         
-        JButton turnout = new JButton("Names from Turnouts");
-        turnout.addActionListener(this::turnoutRequested);
-        buttonPanel.add(turnout);
-=======
-        fpanel.add(findID);
->>>>>>> ab93f281
+        JButton turnoutButton = new JButton("Names from Turnouts");
+        turnoutButton.addActionListener(this::turnoutRequested);
+        buttonPanel.add(turnoutButton);
 
         buttonPanel.setMaximumSize(buttonPanel.getPreferredSize());
 

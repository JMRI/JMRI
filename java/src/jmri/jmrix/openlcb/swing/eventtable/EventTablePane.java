package jmri.jmrix.openlcb.swing.eventtable;

import java.awt.*;
import java.awt.event.*;
import java.beans.*;
import java.nio.charset.StandardCharsets;
import java.io.*;
import java.util.*;

import javax.swing.*;
import javax.swing.table.*;

import jmri.*;
import jmri.jmrix.can.CanSystemConnectionMemo;
import jmri.jmrix.openlcb.*;
import jmri.util.ThreadingUtil;

import jmri.swing.JmriJTablePersistenceManager;
import jmri.util.swing.MultiLineCellRenderer;

import edu.umd.cs.findbugs.annotations.SuppressFBWarnings;

import org.apache.commons.csv.CSVFormat;
import org.apache.commons.csv.CSVPrinter;
import org.apache.commons.csv.CSVRecord;

import org.openlcb.*;
import org.openlcb.implementations.*;
import org.openlcb.swing.*;


/**
 * Pane for displaying a table of relationships of nodes, producers and consumers
 *
 * @author Bob Jacobsen Copyright (C) 2023
 * @since 5.3.4
 */
public class EventTablePane extends jmri.util.swing.JmriPanel
        implements jmri.jmrix.can.swing.CanPanelInterface {

    protected CanSystemConnectionMemo memo;
    Connection connection;
    NodeID nid;
    OlcbEventNameStore nameStore;
    OlcbNodeGroupStore groupStore;

    MimicNodeStore mimcStore;
    EventTableDataModel model;
    JTable table;
    Monitor monitor;

    JComboBox<String> matchGroupName;   // required group name to display; index <= 0 is all
    JCheckBox showRequiresLabel; // requires a user-provided name to display
    JCheckBox showRequiresMatch; // requires at least one consumer and one producer exist to display
    JCheckBox popcorn;           // popcorn mode displays events in real time

    JFormattedTextField findID;
    JTextField findTextID;

    private transient TableRowSorter<EventTableDataModel> sorter;

    public String getTitle(String menuTitle) {
        return Bundle.getMessage("TitleEventTable");
    }

    @Override
    public void initComponents(CanSystemConnectionMemo memo) {
        this.memo = memo;
        this.connection = memo.get(Connection.class);
        this.nid = memo.get(NodeID.class);
        this.nameStore = memo.get(OlcbEventNameStore.class);
        this.groupStore = InstanceManager.getDefault(OlcbNodeGroupStore.class);
        this.mimcStore = memo.get(MimicNodeStore.class);
        EventTable stdEventTable = memo.get(OlcbInterface.class).getEventTable();
        if (stdEventTable == null) log.warn("no OLCB EventTable found");

        model = new EventTableDataModel(mimcStore, stdEventTable, nameStore);
        sorter = new TableRowSorter<>(model);


        setLayout(new BoxLayout(this, BoxLayout.Y_AXIS));

        // Add to GUI here

        table = new JTable(model);

        model.table = table;
        model.sorter = sorter;
        table.setAutoCreateRowSorter(true);
        table.setRowSorter(sorter);
        table.setDefaultRenderer(String.class, new MultiLineCellRenderer());
        table.setShowGrid(true);
        table.setGridColor(Color.BLACK);
        table.getTableHeader().setBackground(Color.LIGHT_GRAY);
        table.setName("jmri.jmrix.openlcb.swing.eventtable.EventTablePane.table"); // for persistence
        table.setColumnSelectionAllowed(true);
        table.setRowSelectionAllowed(true);
        
        // render in fixed size font
        var defaultFont = table.getFont();
        var fixedFont = new Font(Font.MONOSPACED, Font.PLAIN, defaultFont.getSize());
        table.setFont(fixedFont);

        var scrollPane = new JScrollPane(table);

        // restore the column layout and start monitoring it
        InstanceManager.getOptionalDefault(JmriJTablePersistenceManager.class).ifPresent((tpm) -> {
            tpm.resetState(table);
            tpm.persist(table);
        });

        add(scrollPane);

        var buttonPanel = new JToolBar();
        buttonPanel.setLayout(new jmri.util.swing.WrapLayout());

        add(buttonPanel);

        var updateButton = new JButton(Bundle.getMessage("ButtonUpdate"));
        updateButton.addActionListener(this::sendRequestEvents); 
        updateButton.setToolTipText("Query the network and load results into the table");
        buttonPanel.add(updateButton);
        
        matchGroupName = new JComboBox<>();
        updateMatchGroupName();     // before adding listener
        matchGroupName.addActionListener((ActionEvent e) -> {
            filter();
        });
        groupStore.addPropertyChangeListener((PropertyChangeEvent evt) -> {
            updateMatchGroupName();
        });
        buttonPanel.add(matchGroupName);
        
        showRequiresLabel = new JCheckBox(Bundle.getMessage("BoxShowRequiresLabel"));
        showRequiresLabel.addActionListener((ActionEvent e) -> {
            filter();
        });
        showRequiresLabel.setToolTipText("When checked, only events that you've given names will be shown");
        buttonPanel.add(showRequiresLabel);

        showRequiresMatch = new JCheckBox(Bundle.getMessage("BoxShowRequiresMatch"));
        showRequiresMatch.addActionListener((ActionEvent e) -> {
            filter();
        });
        showRequiresMatch.setToolTipText("When checked, only events with both producers and consumers will be shown.");
        buttonPanel.add(showRequiresMatch);

        popcorn = new JCheckBox(Bundle.getMessage("BoxPopcorn"));
        popcorn.addActionListener((ActionEvent e) -> {
            popcornButtonChanged();
        });
        buttonPanel.add(popcorn);

        JPanel findpanel = new JPanel(); // keep button and text together
        findpanel.setToolTipText("This finds matches in the Event ID column");
        buttonPanel.add(findpanel);
        
        JLabel find = new JLabel("Find Event: ");
        findpanel.add(find);

        findID = new EventIdTextField();
        findID.addActionListener(this::findRequested);
        findID.addKeyListener(new KeyListener() {
            @Override
            public void keyTyped(KeyEvent keyEvent) {
           }

            @Override
            public void keyReleased(KeyEvent keyEvent) {
                // on release so the searchField has been updated
                log.trace("keyTyped {} content {}", keyEvent.getKeyCode(), findTextID.getText());
                findRequested(null);
            }

            @Override
            public void keyPressed(KeyEvent keyEvent) {
            }
        });
        findpanel.add(findID);
        JButton addButton = new JButton("Add");
        addButton.addActionListener(this::addRequested);
        addButton.setToolTipText("This adds the EventID to the left into the table.  Use when you don't find an event ID you want to name.");        
        findpanel.add(addButton);

        findpanel = new JPanel();  // keep button and text together
        findpanel.setToolTipText("This finds matches in the event name, producer node name, consumer node name and also-known-as columns");
        buttonPanel.add(findpanel);

        JLabel findText = new JLabel("Find Name: ");
        findpanel.add(findText);

        findTextID = new JTextField(16);
        findTextID.addActionListener(this::findTextRequested);
        findTextID.setToolTipText("This finds matches in the event name, producer node name, consumer node name and also-known-as columns");
        findTextID.addKeyListener(new KeyListener() {
            @Override
            public void keyTyped(KeyEvent keyEvent) {
           }

            @Override
            public void keyReleased(KeyEvent keyEvent) {
                // on release so the searchField has been updated
                log.trace("keyTyped {} content {}", keyEvent.getKeyCode(), findTextID.getText());
                findTextRequested(null);
            }

            @Override
            public void keyPressed(KeyEvent keyEvent) {
            }
        });
        findpanel.add(findTextID);        

        JButton sensorButton = new JButton("Names from Sensors");
        sensorButton.addActionListener(this::sensorRequested);
        sensorButton.setToolTipText("This fills empty cells in the event name column from JMRI Sensor names");
        buttonPanel.add(sensorButton);
        
        JButton turnoutButton = new JButton("Names from Turnouts");
        turnoutButton.addActionListener(this::turnoutRequested);
        turnoutButton.setToolTipText("This fills empty cells in the event name column from JMRI Turnout names");
        buttonPanel.add(turnoutButton);

        buttonPanel.setMaximumSize(buttonPanel.getPreferredSize());

        // hook up to receive traffic
        monitor = new Monitor(model);
        memo.get(OlcbInterface.class).registerMessageListener(monitor);
    }

    public EventTablePane() {
        // interface and connections built in initComponents(..)
    }
    
    // load updateMatchGroup combobox with current contents
    protected void updateMatchGroupName() {
        matchGroupName.removeAllItems();
        matchGroupName.addItem("(All Groups)");
        
        var list = groupStore.getGroupNames();
        for (String group : list) {
            matchGroupName.addItem(group);
        }        

        matchGroupName.setVisible(matchGroupName.getItemCount() > 1);
    }

    @Override
    public void dispose() {
        // Save the column layout
        InstanceManager.getOptionalDefault(JmriJTablePersistenceManager.class).ifPresent((tpm) -> {
           tpm.stopPersisting(table);
        });
        // remove traffic connection
        memo.get(OlcbInterface.class).unRegisterMessageListener(monitor);
        // drop model connections
        model = null;
        monitor = null;
        // and complete this
        super.dispose();
    }

    @Override
    public java.util.List<JMenu> getMenus() {
        // create a file menu
        var retval = new ArrayList<JMenu>();
        var fileMenu = new JMenu("File");
        fileMenu.setMnemonic(KeyEvent.VK_F);
        
        var csvWriteItem = new JMenuItem("Save to CSV...", KeyEvent.VK_S);
        KeyStroke ctrlSKeyStroke = KeyStroke.getKeyStroke("control S");
        if (jmri.util.SystemType.isMacOSX()) {
            ctrlSKeyStroke = KeyStroke.getKeyStroke("meta S");
        }
        csvWriteItem.setAccelerator(ctrlSKeyStroke);
        csvWriteItem.addActionListener(this::writeToCsvFile);
        fileMenu.add(csvWriteItem);
        
        var csvReadItem = new JMenuItem("Read from CSV...", KeyEvent.VK_O);
        KeyStroke ctrlOKeyStroke = KeyStroke.getKeyStroke("control O");
        if (jmri.util.SystemType.isMacOSX()) {
            ctrlOKeyStroke = KeyStroke.getKeyStroke("meta O");
        }
        csvReadItem.setAccelerator(ctrlOKeyStroke);
        csvReadItem.addActionListener(this::readFromCsvFile);
        fileMenu.add(csvReadItem);
        
        retval.add(fileMenu);
        return retval;
    }

    @Override
    public String getHelpTarget() {
        return "package.jmri.jmrix.openlcb.swing.eventtable.EventTablePane";
    }

    @Override
    public String getTitle() {
        if (memo != null) {
            return (memo.getUserName() + " Event Table");
        }
        return getTitle(Bundle.getMessage("TitleEventTable"));
    }

    public void sendRequestEvents(java.awt.event.ActionEvent e) {
        model.clear();

        model.loadIdTagEventIDs();
        model.handleTableUpdate(-1, -1);

        final int IDENTIFY_EVENTS_DELAY = 125; // msec between operations - 64 events at speed
        int nextDelay = 0;

        // assumes that a VerifyNodes has been done and all nodes are in the MimicNodeStore
        for (var memo : mimcStore.getNodeMemos()) {

            jmri.util.ThreadingUtil.runOnLayoutDelayed(() -> {
                var destNodeID = memo.getNodeID();
                log.trace("send IdentifyEventsAddressedMessage {} {}", nid, destNodeID);
                Message m = new IdentifyEventsAddressedMessage(nid, destNodeID);
                connection.put(m, null);
            }, nextDelay);

            nextDelay += IDENTIFY_EVENTS_DELAY;
        }
        // Our reference to the node names in the MimicNodeStore will
        // trigger a SNIP request if we don't have them yet.  In case that happens
        // we want to trigger a table refresh to make sure they get displayed.
        final int REFRESH_INTERVAL = 1000;
        jmri.util.ThreadingUtil.runOnGUIDelayed(() -> {
            model.handleTableUpdate(-1,-1);
        }, nextDelay+REFRESH_INTERVAL);
        jmri.util.ThreadingUtil.runOnGUIDelayed(() -> {
            model.handleTableUpdate(-1,-1);
        }, nextDelay+REFRESH_INTERVAL*2);
        jmri.util.ThreadingUtil.runOnGUIDelayed(() -> {
            model.handleTableUpdate(-1,-1);
        }, nextDelay+REFRESH_INTERVAL*4);

    }

    void popcornButtonChanged() {
        model.popcornModeActive = popcorn.isSelected();
        log.debug("Popcorn mode {}", model.popcornModeActive);
    }


    public void findRequested(java.awt.event.ActionEvent e) {
        var text = findID.getText();
        // take off all the trailing .00
        text = text.strip().replaceAll("(.00)*$", "");
        log.debug("Request find event [{}]", text);
        // just search event ID
        table.clearSelection();
        if (findTextSearch(text, EventTableDataModel.COL_EVENTID)) return;
    }
    
    public void findTextRequested(java.awt.event.ActionEvent e) {
        String text = findTextID.getText();
        log.debug("Request find text {}", text);
        // first search event name, then from config, then producer name, then consumer name
        table.clearSelection();
        if (findTextSearch(text, EventTableDataModel.COL_EVENTNAME)) return;
        if (findTextSearch(text, EventTableDataModel.COL_CONTEXT_INFO)) return;
        if (findTextSearch(text, EventTableDataModel.COL_PRODUCER_NAME)) return;
        if (findTextSearch(text, EventTableDataModel.COL_CONSUMER_NAME)) return;
        return;

        //model.highlightEvent(new EventID(findID.getText()));
    }
    
    protected boolean findTextSearch(String text, int column) {
        text = text.toUpperCase();
        try {
            for (int row = 0; row < model.getRowCount(); row++) {
                var cell = table.getValueAt(row, column);
                if (cell == null) continue;
                var value = cell.toString().toUpperCase();
                if (value.startsWith(text)) {
                    table.changeSelection(row, column, false, false);
                    return true;
                }
            }
        } catch (RuntimeException e) {
            // we get ArrayIndexOutOfBoundsException occasionally for no known reason
            log.debug("unexpected AIOOBE");
        }
        return false;
    }
    
    public void addRequested(java.awt.event.ActionEvent e) {
        var text = findID.getText();
        EventID eventID = new EventID(text);
        // first, add the event
        var memo = new EventTableDataModel.TripleMemo(
                            eventID,
                            "",
                            null,
                            "",
                            null,
                            ""
                        );
        // check to see if already in there:
        boolean found = false;
        for (var check : EventTableDataModel.memos) {
            if (memo.eventID.equals(check.eventID)) {
                found = true;
                break;
            }
        }
        if (! found) {
            EventTableDataModel.memos.add(memo);
        }
        model.fireTableDataChanged();
        // now select that one
        findRequested(e);
        
    }
    
    public void sensorRequested(java.awt.event.ActionEvent e) {
        // loop over sensors to find the OpenLCB ones
        var beans = InstanceManager.getDefault(SensorManager.class).getNamedBeanSet();
        for (NamedBean bean : beans ) {
            if (bean instanceof OlcbSensor) {
                oneSensorToTag(true,  bean); // active
                oneSensorToTag(false, bean); // inactive
            }
        }
    }

    private void oneSensorToTag(boolean isActive, NamedBean bean) {
        var sensor = (OlcbSensor) bean;
        var sensorID = sensor.getEventID(isActive);
        if (! isEventNamePresent(sensorID)) {
            // add the association
            nameStore.addMatch(sensorID, sensor.getEventName(isActive));
        }
    }

    public void turnoutRequested(java.awt.event.ActionEvent e) {
        // loop over turnouts to find the OpenLCB ones
        var beans = InstanceManager.getDefault(TurnoutManager.class).getNamedBeanSet();
        for (NamedBean bean : beans ) {
            if (bean instanceof OlcbTurnout) {
                oneTurnoutToTag(true,  bean); // thrown
                oneTurnoutToTag(false, bean); // closed
            }
        }
    }

    private void oneTurnoutToTag(boolean isThrown, NamedBean bean) {
        var turnout = (OlcbTurnout) bean;
        var turnoutID = turnout.getEventID(isThrown);
        if (! isEventNamePresent(turnoutID)) {
            // add the association
            nameStore.addMatch(turnoutID, turnout.getEventName(isThrown));
        }
    }
    
    
    // CSV file chooser
    // static to remember choice from one use to another.
    static JFileChooser fileChooser = null;

    /**
     * Write out contents in CSV form
     * @param e Needed for signature of method, but ignored here
     */
    public void writeToCsvFile(ActionEvent e) {

        if (fileChooser == null) {
            fileChooser = new jmri.util.swing.JmriJFileChooser();
        }
        fileChooser.setDialogTitle("Save CSV file");
        fileChooser.rescanCurrentDirectory();
        fileChooser.setSelectedFile(new File("eventtable.csv"));

        int retVal = fileChooser.showSaveDialog(this);

        if (retVal == JFileChooser.APPROVE_OPTION) {
            File file = fileChooser.getSelectedFile();
            if (log.isDebugEnabled()) {
                log.debug("start to export to CSV file {}", file);
            }

            try (CSVPrinter str = new CSVPrinter(new OutputStreamWriter(new FileOutputStream(file), StandardCharsets.UTF_8), CSVFormat.DEFAULT)) {
                str.printRecord("Event ID", "Event Name", "Producer Node", "Producer Node Name",
                                "Consumer Node", "Consumer Node Name", "Paths");
                for (int i = 0; i < model.getRowCount(); i++) {

                    str.print(model.getValueAt(i, EventTableDataModel.COL_EVENTID));
                    str.print(model.getValueAt(i, EventTableDataModel.COL_EVENTNAME));
                    str.print(model.getValueAt(i, EventTableDataModel.COL_PRODUCER_NODE));
                    str.print(model.getValueAt(i, EventTableDataModel.COL_PRODUCER_NAME));
                    str.print(model.getValueAt(i, EventTableDataModel.COL_CONSUMER_NODE));
                    str.print(model.getValueAt(i, EventTableDataModel.COL_CONSUMER_NAME));

                    String[] contexts = model.getValueAt(i, EventTableDataModel.COL_CONTEXT_INFO).toString().split("\n"); // multi-line cell
                    for (String context : contexts) {
                        str.print(context);
                    }
                    
                    str.println();
                }
                str.flush();
            } catch (IOException ex) {
                log.error("Error writing file", ex);
            }
        }
    }

    /**
     * Read event names from a CSV file
     * @param e Needed for signature of method, but ignored here
     */
    public void readFromCsvFile(ActionEvent e) {

        if (fileChooser == null) {
            fileChooser = new jmri.util.swing.JmriJFileChooser();
        }
        fileChooser.setDialogTitle("Open CSV file");
        fileChooser.rescanCurrentDirectory();

        int retVal = fileChooser.showOpenDialog(this);

        if (retVal == JFileChooser.APPROVE_OPTION) {
            File file = fileChooser.getSelectedFile();
            if (log.isDebugEnabled()) {
                log.debug("start to read from CSV file {}", file);
            }

            try (Reader in = new FileReader(file)) {
                Iterable<CSVRecord> records = CSVFormat.RFC4180.parse(in);
                
                for (CSVRecord record : records) {
                    String eventIDname = record.get(0);
                     // Is the 1st column really an event ID
                    EventID eid;
                    try {
                        eid = new EventID(eventIDname);
                    } catch (IllegalArgumentException e1) {
                        // really shouldn't happen, as table manages column contents
                        log.warn("Column 0 doesn't contain an EventID: {}", eventIDname);
                        continue;
                    }
                    // here we have a valid EventID, assign the name if currently blank
                    if (! isEventNamePresent(eid)) {
                        String eventName = record.get(1);
                        nameStore.addMatch(eid, eventName);
                    }         
                }
                log.debug("File reading complete");
                // cause the table to update
                model.fireTableDataChanged();
                
            } catch (IOException ex) {
                log.error("Error reading file", ex);
            }
        }
    }

    /**
     * Check whether a Event Name tag is defined or not.
     * Check for other uses before changing this.
     * @param eventID EventID as dotted-hex string
     * @return true is the event name tag is present
     */
    public boolean isEventNamePresent(EventID eventID) {
        var name = nameStore.getEventName(eventID);
        if (name == null) return false;
        return ! name.isEmpty();
    }
    
    /**
     * Set up filtering of displayed rows
     */
    private void filter() {
        RowFilter<EventTableDataModel, Integer> rf = new RowFilter<EventTableDataModel, Integer>() {
            /**
             * @return true if row is to be displayed
             */
            @Override
            public boolean include(RowFilter.Entry<? extends EventTableDataModel, ? extends Integer> entry) {

                int row = entry.getIdentifier();

                var name = model.getValueAt(row, EventTableDataModel.COL_EVENTNAME);
                if ( showRequiresLabel.isSelected() && (name == null || name.toString().isEmpty()) ) return false;

                if ( showRequiresMatch.isSelected()) {
                    var memo = model.getTripleMemo(row);

                    if (memo.producer == null && !model.producerPresent(memo.eventID)) {
                        // no matching producer
                        return false;
                    }

                    if (memo.consumer == null && !model.consumerPresent(memo.eventID)) {
                        // no matching consumer
                        return false;
                    }
                }

                // check for group match
                if ( matchGroupName.getSelectedIndex() > 0) {  // -1 is empty combobox
                    String group = matchGroupName.getSelectedItem().toString();
                    var memo = model.getTripleMemo(row);
                    if ( (! groupStore.isNodeInGroup(memo.producer, group))
                        && (! groupStore.isNodeInGroup(memo.consumer, group)) ) {
                            return false;
                    }
                }
                
                // passed all filters
                return true;
            }
        };
        sorter.setRowFilter(rf);
    }

    /**
     * Nested class to hold data model
     */
    protected static class EventTableDataModel extends AbstractTableModel {

        EventTableDataModel(MimicNodeStore store, EventTable stdEventTable, OlcbEventNameStore nameStore) {
            this.store = store;
            this.stdEventTable = stdEventTable;
            this.nameStore = nameStore;

            loadIdTagEventIDs();
        }

        static final int COL_EVENTID = 0;
        static final int COL_EVENTNAME = 1;
        static final int COL_PRODUCER_NODE = 2;
        static final int COL_PRODUCER_NAME = 3;
        static final int COL_CONSUMER_NODE = 4;
        static final int COL_CONSUMER_NAME = 5;
        static final int COL_CONTEXT_INFO = 6;
        static final int COL_COUNT = 7;

        MimicNodeStore store;
        EventTable stdEventTable;
        OlcbEventNameStore nameStore;
        IdTagManager tagManager;
        JTable table;
        TableRowSorter<EventTableDataModel> sorter;
        boolean popcornModeActive = false;

        TripleMemo getTripleMemo(int row) {
            if (row >= memos.size()) {
                return null;
            }
            return memos.get(row);
        }

        void loadIdTagEventIDs() {
            // are there events in the IdTags? If so, add them
            for (var eventID: nameStore.getMatches()) {
                var memo = new TripleMemo(
                                    eventID,
                                    "",
                                    null,
                                    "",
                                    null,
                                    ""
                                );
                // check to see if already in there:
                boolean found = false;
                for (var check : memos) {
                    if (memo.eventID.equals(check.eventID)) {
                        found = true;
                        break;
                    }
                }
                if (! found) {
                    memos.add(memo);
                }
            }
        }


        @Override
        public Object getValueAt(int row, int col) {
            if (row >= memos.size()) {
                log.warn("request out of range: {} greater than {}", row, memos.size());
                return "Illegal col "+row+" "+col;
            }
            var memo = memos.get(row);
            switch (col) {
                case COL_EVENTID: 
                    String retval = memo.eventID.toShortString();
                    if (!memo.rangeSuffix.isEmpty()) retval += " - "+memo.rangeSuffix;
                    return retval;
                case COL_EVENTNAME:
                    var name = nameStore.getEventName(memo.eventID);
                    if (name != null) {
                        return name;
                    } else {
                        return "";
                    }
                    
                case COL_PRODUCER_NODE:
                    return memo.producer != null ? memo.producer.toString() : "";
                case COL_PRODUCER_NAME: return memo.producerName;
                case COL_CONSUMER_NODE:
                    return memo.consumer != null ? memo.consumer.toString() : "";
                case COL_CONSUMER_NAME: return memo.consumerName;
                case COL_CONTEXT_INFO:

                    // When table is constrained, these rows don't match up, need to find constrained row
                    var viewRow = sorter.convertRowIndexToView(row);

<<<<<<< HEAD
                    var result = new StringBuilder();
                    if (lineIncrement <= 0) { // load cache variable?
                        if (viewRow >= 0) {
                            lineIncrement = table.getRowHeight(viewRow); // do this if valid row
                        } else {
                            lineIncrement = table.getFont().getSize()*13/10; // line spacing from font if not valid row
                        }
                     }
=======
                    if (lineIncrement <= 0) { // load cache variable?
                        if (viewRow >= 0) {
                            lineIncrement = table.getRowHeight(viewRow); // do this if valid row
                        } else {
                            lineIncrement = table.getFont().getSize()*13/10; // line spacing from font if not valid row
                        }
                     }

                    var result = new StringBuilder();

>>>>>>> ee451a8e
                    var height = lineIncrement/3; // for margins
                    var first = true;   // no \n before first line

                    // interpret eventID and start with that if present
                    String interp = memo.eventID.parse();
                    if (interp != null && !interp.isEmpty()) {
                        height += lineIncrement;
                        result.append(interp);                        
                        first = false;
                    }

                    // scan the CD/CDI information as available
                    for (var entry : stdEventTable.getEventInfo(memo.eventID).getAllEntries()) {
                        if (!first) result.append("\n");
                        first = false;
                        height += lineIncrement;
                        result.append(entry.getDescription());
                    }

                    // set height for multi-line output in the cell
                    if (viewRow >= 0) { // make sure it's a valid visible row in the table; -1 signals not
                        // set height
                        if (height < lineIncrement) {
                            height = height+lineIncrement; // when no lines, assume 1
                        }
                        table.setRowHeight(viewRow, height);
                    } else {
                        lineIncrement = -1;  // reload on next request, hoping for a viewed row
                    }
                    return new String(result);
                default: return "Illegal row "+row+" "+col;
            }
        }

        int lineIncrement = -1; // cache the line spacing for multi-line cells; 
                                // this gets the value before any adjustments done

        @Override
        public void setValueAt(Object value, int row, int col) {
            if (col != COL_EVENTNAME) return;
            if (row >= memos.size()) {
                log.warn("request out of range: {} greater than {}", row, memos.size());
                return;
            }
            var memo = memos.get(row);
            nameStore.addMatch(memo.eventID, value.toString());
        }

        @Override
        public int getColumnCount() {
            return COL_COUNT;
        }

        @Override
        public String getColumnName(int col) {
            switch (col) {
                case COL_EVENTID:       return "Event ID";
                case COL_EVENTNAME:     return "Event Name";
                case COL_PRODUCER_NODE: return "Producer Node";
                case COL_PRODUCER_NAME: return "Producer Node Name";
                case COL_CONSUMER_NODE: return "Consumer Node";
                case COL_CONSUMER_NAME: return "Consumer Node Name";
                case COL_CONTEXT_INFO:  return "Also Known As";
                default: return "ERROR "+col;
            }
        }

        @Override
        public int getRowCount() {
            return memos.size();
        }

        @Override
        public boolean isCellEditable(int row, int col) {
            return col == COL_EVENTNAME;
        }

        @Override
        public Class<?> getColumnClass(int col) {
            return String.class;
        }

        /**
         * Remove all existing data, generally just in advance of an update
         */
        @SuppressFBWarnings(value = "ST_WRITE_TO_STATIC_FROM_INSTANCE_METHOD") // Swing thread deconflicts
        void clear() {
            memos = new ArrayList<>();
            fireTableDataChanged();  // don't queue this one, must be immediate
        }

        // static so the data remains available through a window close-open cycle
        static ArrayList<TripleMemo> memos = new ArrayList<>();

        /**
         * Notify the table that the contents have changed.
         * To reduce CPU load, this batches the changes
         * @param start first row changed; -1 means entire table (not used yet)
         * @param end   last row changed; -1 means entire table (not used yet)
         */
        void handleTableUpdate(int start, int end) {
            log.trace("handleTableUpdated");
            final int DELAY = 500;

            if (!pending) {
                jmri.util.ThreadingUtil.runOnGUIDelayed(() -> {
                    pending = false;
                    log.debug("handleTableUpdated fires table changed");
                    fireTableDataChanged();
                }, DELAY);
                pending = true;
            }

        }
        boolean pending = false;

        /**
         * Record an event-producer pair
         * @param eventID Observed event
         * @param nodeID  Node that is known to produce the event
         * @param rangeSuffix the range mask string or "" for single events
         */
        void recordProducer(EventID eventID, NodeID nodeID, String rangeSuffix) {
            log.debug("recordProducer of {} in {}", eventID, nodeID);

            // update if the model has been cleared
            if (memos.size() <= 1) {
                handleTableUpdate(-1, -1);
            }

            var nodeMemo = store.findNode(nodeID);
            String name = "";
            if (nodeMemo != null) {
                var ident = nodeMemo.getSimpleNodeIdent();
                    if (ident != null) {
                        name = ident.getUserName();
                        if (name.isEmpty()) {
                            name = ident.getMfgName()+" - "+ident.getModelName()+" - "+ident.getHardwareVersion();
                        }
                    }
            }


            // if this already exists, skip storing it
            // if you can, find a matching memo with an empty consumer value
            TripleMemo empty = null;    // an existing empty cell                       // TODO: switch to int index for handle update below
            TripleMemo bestEmpty = null;// an existing empty cell with matching consumer// TODO: switch to int index for handle update below
            TripleMemo sameNodeID = null;// cell with matching consumer                 // TODO: switch to int index for handle update below
            for (int i = 0; i < memos.size(); i++) {
                var memo = memos.get(i);
                if (memo.eventID.equals(eventID) && memo.rangeSuffix.equals(rangeSuffix) ) {
                    // if nodeID matches, already present; ignore
                    if (nodeID.equals(memo.producer)) {
                        // might be 2nd EventTablePane to process the data,
                        // hence memos would already have been processed. To
                        // handle that, need to fire a change to the table.
                        // On the other hand, this rapidly erases the
                        // popcorn display, so we disable it for that.
                        if (!popcornModeActive) {
                            handleTableUpdate(i, i);
                        }
                        return;
                    }
                    // if empty producer slot, remember it
                    if (memo.producer == null) {
                        empty = memo;
                        // best empty has matching consumer
                        if (nodeID.equals(memo.consumer)) bestEmpty = memo;
                    }
                    // if same consumer slot, remember it
                    if (nodeID == memo.consumer) {
                        sameNodeID = memo;
                    }
                }
            }

            // can we use the bestEmpty?
            if (bestEmpty != null) {
                // yes
                log.trace("   use bestEmpty");
                bestEmpty.producer = nodeID;
                bestEmpty.producerName = name;
                handleTableUpdate(-1, -1); // TODO: should be rows for bestEmpty, bestEmpty
                return;
            }

            // can we just insert into the empty?
            if (empty != null && sameNodeID == null) {
                // yes
                log.trace("   reuse empty");
                empty.producer = nodeID;
                empty.producerName = name;
                handleTableUpdate(-1, -1); // TODO: should be rows for empty, empty
                return;
            }

            // is there a sameNodeID to insert into?
            if (sameNodeID != null) {
                // yes
                log.trace("   switch to sameID");
                var fromSaveNodeID = sameNodeID.producer;
                var fromSaveNodeIDName = sameNodeID.producerName;
                sameNodeID.producer = nodeID;
                sameNodeID.producerName = name;
                // now leave behind old cell to make new one in next block
                nodeID = fromSaveNodeID;
                name = fromSaveNodeIDName;
            }

            // have to make a new one
            var memo = new TripleMemo(
                            eventID,
                            rangeSuffix,
                            nodeID,
                            name,
                            null,
                            ""
                        );
            memos.add(memo);
            handleTableUpdate(memos.size()-1, memos.size()-1);
        }

        /**
         * Record an event-consumer pair
         * @param eventID Observed event
         * @param nodeID  Node that is known to consume the event
         * @param rangeSuffix the range mask string or "" for single events
         */
        void recordConsumer(EventID eventID, NodeID nodeID, String rangeSuffix) {
            log.debug("recordConsumer of {} in {}", eventID, nodeID);

            // update if the model has been cleared
            if (memos.size() <= 1) {
                handleTableUpdate(-1, -1);
            }

            var nodeMemo = store.findNode(nodeID);
            String name = "";
            if (nodeMemo != null) {
                var ident = nodeMemo.getSimpleNodeIdent();
                    if (ident != null) {
                        name = ident.getUserName();
                        if (name.isEmpty()) {
                            name = ident.getMfgName()+" - "+ident.getModelName()+" - "+ident.getHardwareVersion();
                        }
                    }
            }

            // if this already exists, skip storing it
            // if you can, find a matching memo with an empty consumer value
            TripleMemo empty = null;    // an existing empty cell                       // TODO: switch to int index for handle update below
            TripleMemo bestEmpty = null;// an existing empty cell with matching producer// TODO: switch to int index for handle update below
            TripleMemo sameNodeID = null;// cell with matching consumer                 // TODO: switch to int index for handle update below
            for (int i = 0; i < memos.size(); i++) {
                var memo = memos.get(i);
                if (memo.eventID.equals(eventID) && memo.rangeSuffix.equals(rangeSuffix) ) {
                    // if nodeID matches, already present; ignore
                    if (nodeID.equals(memo.consumer)) {
                        // might be 2nd EventTablePane to process the data,
                        // hence memos would already have been processed. To
                        // handle that, always fire a change to the table.
                        log.trace("    nodeDI == memo.consumer");
                        handleTableUpdate(i, i);
                        return;
                    }
                    // if empty consumer slot, remember it
                    if (memo.consumer == null) {
                        empty = memo;
                        // best empty has matching producer
                        if (nodeID.equals(memo.producer)) bestEmpty = memo;
                    }
                    // if same producer slot, remember it
                    if (nodeID == memo.producer) {
                        sameNodeID = memo;
                    }
                }
            }

            // can we use the best empty?
            if (bestEmpty != null) {
                // yes
                log.trace("   use bestEmpty");
                bestEmpty.consumer = nodeID;
                bestEmpty.consumerName = name;
                handleTableUpdate(-1, -1);  // should be rows for bestEmpty, bestEmpty
                return;
            }

            // can we just insert into the empty?
            if (empty != null && sameNodeID == null) {
                // yes
                log.trace("   reuse empty");
                empty.consumer = nodeID;
                empty.consumerName = name;
                handleTableUpdate(-1, -1);  // should be rows for empty, empty
                return;
            }

            // is there a sameNodeID to insert into?
            if (sameNodeID != null) {
                // yes
                log.trace("   switch to sameID");
                var fromSaveNodeID = sameNodeID.consumer;
                var fromSaveNodeIDName = sameNodeID.consumerName;
                sameNodeID.consumer = nodeID;
                sameNodeID.consumerName = name;
                // now leave behind old cell to make new one
                nodeID = fromSaveNodeID;
                name = fromSaveNodeIDName;
            }

            // have to make a new one
            log.trace("    make a new one");
            var memo = new TripleMemo(
                            eventID,
                            rangeSuffix,
                            null,
                            "",
                            nodeID,
                            name
                        );
            memos.add(memo);
            handleTableUpdate(memos.size()-1, memos.size()-1);
         }

        // This causes the display to jump around as it tried to keep
        // the selected cell visible.
        // TODO: A better approach might be to change
        // the cell background color via a custom cell renderer
        void highlightProducer(EventID eventID, NodeID nodeID) {
            if (!popcornModeActive) return;
            log.trace("highlightProducer {} {}", eventID, nodeID);
            for (int i = 0; i < memos.size(); i++) {
                var memo = memos.get(i);
                if (eventID.equals(memo.eventID)  && memo.rangeSuffix.equals("") && nodeID.equals(memo.producer)) {
                    try {
                        var viewRow = sorter.convertRowIndexToView(i);
                        log.trace("highlight event ID {} row {} viewRow {}", eventID, i, viewRow);
                        if (viewRow >= 0) {
                            table.changeSelection(viewRow, COL_PRODUCER_NODE, false, false);
                        }
                    } catch (ArrayIndexOutOfBoundsException e) {
                        // can happen on first encounter of an event before table is updated
                        log.trace("failed to highlight event ID {} row {}", eventID.toShortString(), i);
                    }
                }
            }
        }

        // highlights (selects) all the eventID cells with a particular event,
        // Most LAFs will move the first of these on-scroll-view.
        void highlightEvent(EventID eventID) {
            log.trace("highlightEvent {}", eventID);
            table.clearSelection(); // clear existing selections
            for (int i = 0; i < memos.size(); i++) {
                var memo = memos.get(i);
                if (eventID.equals(memo.eventID) && memo.rangeSuffix.equals("") ) {
                    try {
                        var viewRow = sorter.convertRowIndexToView(i);
                        log.trace("highlight event ID {} row {} viewRow {}", eventID, i, viewRow);
                        if (viewRow >= 0) {
                            table.changeSelection(viewRow, COL_EVENTID, true, false);
                        }
                    } catch (ArrayIndexOutOfBoundsException e) {
                        // can happen on first encounter of an event before table is updated
                        log.trace("failed to highlight event ID {} row {}", eventID.toShortString(), i);
                    }
                }
            }
        }

        boolean consumerPresent(EventID eventID) {
            for (var memo : memos) {
                if (memo.eventID.equals(eventID) && memo.rangeSuffix.equals("") ) {
                    if (memo.consumer!=null) return true;
                }
            }
            return false;
        }

        boolean producerPresent(EventID eventID) {
            for (var memo : memos) {
                if (memo.eventID.equals(eventID) && memo.rangeSuffix.equals("") ) {
                    if (memo.producer!=null) return true;
                }
            }
            return false;
        }

        static class TripleMemo {
            final EventID eventID;
            final String  rangeSuffix;
            // Event name is stored in an OlcbEventNameStore, see getValueAt()
            NodeID producer;
            String producerName;
            NodeID consumer;
            String consumerName;

            TripleMemo(EventID eventID, String rangeSuffix, NodeID producer, String producerName,
                        NodeID consumer, String consumerName) {
                this.eventID = eventID;
                this.rangeSuffix = rangeSuffix;
                this.producer = producer;
                this.producerName = producerName;
                this.consumer = consumer;
                this.consumerName = consumerName;
            }
        }
    }

    /**
     * Internal class to watch OpenLCB traffic
     */

    static class Monitor extends MessageDecoder {

        Monitor(EventTableDataModel model) {
            this.model = model;
        }

        EventTableDataModel model;

        /**
         * Handle "Producer/Consumer Event Report" message
         * @param msg       message to handle
         * @param sender    connection where it came from
         */
        @Override
        public void handleProducerConsumerEventReport(ProducerConsumerEventReportMessage msg, Connection sender){
            ThreadingUtil.runOnGUIEventually(()->{
                var nodeID = msg.getSourceNodeID();
                var eventID = msg.getEventID();
                model.recordProducer(eventID, nodeID, "");
                model.highlightProducer(eventID, nodeID);
            });
        }

        /**
         * Handle "Consumer Identified" message
         * @param msg       message to handle
         * @param sender    connection where it came from
         */
        @Override
        public void handleConsumerIdentified(ConsumerIdentifiedMessage msg, Connection sender){
            ThreadingUtil.runOnGUIEventually(()->{
                var nodeID = msg.getSourceNodeID();
                var eventID = msg.getEventID();
                model.recordConsumer(eventID, nodeID, "");
            });
        }

        /**
         * Handle "Producer Identified" message
         * @param msg       message to handle
         * @param sender    connection where it came from
         */
        @Override
        public void handleProducerIdentified(ProducerIdentifiedMessage msg, Connection sender){
            ThreadingUtil.runOnGUIEventually(()->{
                var nodeID = msg.getSourceNodeID();
                var eventID = msg.getEventID();
                model.recordProducer(eventID, nodeID, "");
            });
        }

        @Override
        public void handleConsumerRangeIdentified(ConsumerRangeIdentifiedMessage msg, Connection sender){
            ThreadingUtil.runOnGUIEventually(()->{
                final var nodeID = msg.getSourceNodeID();
                final var eventID = msg.getEventID();
                
                final long rangeSuffix = eventID.rangeSuffix();
                // have to set low part of event ID to 0's as it might be 1's
                EventID zeroedEID = new EventID(eventID.toLong() & (~rangeSuffix));
                
                model.recordConsumer(zeroedEID, nodeID, (new EventID(eventID.toLong() | rangeSuffix)).toShortString());
            });
        }
    
        @Override
        public void handleProducerRangeIdentified(ProducerRangeIdentifiedMessage msg, Connection sender){
            ThreadingUtil.runOnGUIEventually(()->{
                final var nodeID = msg.getSourceNodeID();
                final var eventID = msg.getEventID();
                
                final long rangeSuffix = eventID.rangeSuffix();
                // have to set low part of event ID to 0's as it might be 1's
                EventID zeroedEID = new EventID(eventID.toLong() & (~rangeSuffix));
                
                model.recordProducer(zeroedEID, nodeID, (new EventID(eventID.toLong() | rangeSuffix)).toShortString());
            });
        }

        /*
         * We no longer handle "Simple Node Ident Info Reply" messages because of
         * excessive redisplays.  Instead, we expect the MimicNodeStore to handle
         * these and provide the information when requested.
         */
    }

    /**
     * Nested class to create one of these using old-style defaults
     */
    public static class Default extends jmri.jmrix.can.swing.CanNamedPaneAction {

        public Default() {
            super("LCC Event Table",
                    new jmri.util.swing.sdi.JmriJFrameInterface(),
                    EventTablePane.class.getName(),
                    jmri.InstanceManager.getNullableDefault(jmri.jmrix.can.CanSystemConnectionMemo.class));
        }
        
        public Default(String name, jmri.util.swing.WindowInterface iface) {
            super(name,
                    iface,
                    EventTablePane.class.getName(),
                    jmri.InstanceManager.getNullableDefault(jmri.jmrix.can.CanSystemConnectionMemo.class));        
        }

        public Default(String name, Icon icon, jmri.util.swing.WindowInterface iface) {
            super(name,
                    icon, iface,
                    EventTablePane.class.getName(),
                    jmri.InstanceManager.getNullableDefault(jmri.jmrix.can.CanSystemConnectionMemo.class));        
        }
    }
    
    private static final org.slf4j.Logger log = org.slf4j.LoggerFactory.getLogger(EventTablePane.class);
}<|MERGE_RESOLUTION|>--- conflicted
+++ resolved
@@ -711,8 +711,6 @@
                     // When table is constrained, these rows don't match up, need to find constrained row
                     var viewRow = sorter.convertRowIndexToView(row);
 
-<<<<<<< HEAD
-                    var result = new StringBuilder();
                     if (lineIncrement <= 0) { // load cache variable?
                         if (viewRow >= 0) {
                             lineIncrement = table.getRowHeight(viewRow); // do this if valid row
@@ -720,18 +718,9 @@
                             lineIncrement = table.getFont().getSize()*13/10; // line spacing from font if not valid row
                         }
                      }
-=======
-                    if (lineIncrement <= 0) { // load cache variable?
-                        if (viewRow >= 0) {
-                            lineIncrement = table.getRowHeight(viewRow); // do this if valid row
-                        } else {
-                            lineIncrement = table.getFont().getSize()*13/10; // line spacing from font if not valid row
-                        }
-                     }
 
                     var result = new StringBuilder();
 
->>>>>>> ee451a8e
                     var height = lineIncrement/3; // for margins
                     var first = true;   // no \n before first line
 

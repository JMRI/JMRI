package jmri.jmrix.openlcb.swing.hub;

import java.net.InetAddress;
import java.net.UnknownHostException;
import java.nio.charset.StandardCharsets;
import javax.swing.JLabel;
import javax.swing.SwingUtilities;
import jmri.jmrix.can.CanListener;
import jmri.jmrix.can.CanMessage;
import jmri.jmrix.can.CanReply;
import jmri.jmrix.can.CanSystemConnectionMemo;
import jmri.jmrix.can.adapters.gridconnect.GridConnectMessage;
import jmri.jmrix.can.adapters.gridconnect.GridConnectReply;
import jmri.jmrix.can.swing.CanPanelInterface;
import org.openlcb.hub.Hub;
import org.slf4j.Logger;
import org.slf4j.LoggerFactory;

/**
 * Frame displaying,and more importantly starting, an OpenLCB TCP/IP hub
 *
 * @author Bob Jacobsen Copyright (C) 2009, 2010, 2012
 */
public class HubPane extends jmri.util.swing.JmriPanel implements CanListener, CanPanelInterface {

    String nextLine;

    public HubPane() {
        super();
        hub = new Hub() {
            @Override
            public void notifyOwner(String line) {
                nextLine = line;
                SwingUtilities.invokeLater(() -> label.setText(nextLine));
            }
        };
    }

    CanSystemConnectionMemo memo;

    final transient Hub hub;

    final JLabel label = new JLabel("                                                 ");

    @Override
    public void initContext(Object context) {
        if (context instanceof CanSystemConnectionMemo) {
            initComponents((CanSystemConnectionMemo) context);
        }
    }

    @Override
    public void initComponents(CanSystemConnectionMemo memo) {
        this.memo = memo;

        // This hears OpenLCB traffic at packet level from traffic controller
        memo.getTrafficController().addCanListener(this);

        // add GUI components
        setLayout(new javax.swing.BoxLayout(this, javax.swing.BoxLayout.Y_AXIS));

        try {
            add(new JLabel("Hub IP address " + InetAddress.getLocalHost().getHostAddress() + ":" + hub.getPort()));
        } catch (UnknownHostException e) {
            log.error(e.getLocalizedMessage(), e);
        }
        add(label);

        startHubThread(hub.getPort());
    }

    Thread t;

    void startHubThread(int port) {
        t = jmri.util.ThreadingUtil.newThread(hub::start,
                "OpenLCB Hub Thread");
        t.setDaemon(true);

        // add forwarder for internal JMRI traffic
        hub.addForwarder(m -> {
            if (m.source == null) {
                return;  // was from this
            }                // process and forward m.line
            GridConnectReply msg = new GridConnectReply();
            byte[] bytes;
            bytes = m.line.getBytes(StandardCharsets.US_ASCII);  // GC adapters use ASCII // NOI18N
            for (int i = 0; i < m.line.length(); i++) {
                msg.setElement(i, bytes[i]);
            }
            workingReply = msg.createReply();

            CanMessage result = new CanMessage(workingReply.getNumDataElements(), workingReply.getHeader());
            for (int i = 0; i < workingReply.getNumDataElements(); i++) {
                result.setElement(i, workingReply.getElement(i));
            }
            result.setExtended(workingReply.isExtended());

            // Send over outbound link
            memo.getTrafficController().sendCanMessage(result, HubPane.this);
            // And send into JMRI
            memo.getTrafficController().distributeOneReply(workingReply, HubPane.this);
        });

        t.start();

        advertise(port);
    }

    // For testing
    @SuppressWarnings("deprecation") // Thread.stop not likely to be removed
    void stopHubThread() {
        if (t != null) {
            t.stop();
            t = null;
        }
    }

    CanReply workingReply;

    void advertise(int port) {
        jmri.util.zeroconf.ZeroConfService.create("_openlcb-can._tcp.local.", port).publish();
    }

    @Override
    public String getTitle() {
        return "OpenLCB Hub Control";
    }

    @Override
    public void dispose() {
        memo.getTrafficController().removeCanListener(this);
    }

    @Override
    public synchronized void message(CanMessage l) {  // receive a message and log it
        GridConnectMessage gm = new GridConnectMessage(l);
        if (log.isDebugEnabled()) {
<<<<<<< HEAD
            log.debug("message {}", gm.toString());
=======
            log.debug("message {}",gm);
>>>>>>> aefaad9c
        }
        hub.putLine(gm.toString());
    }

    @Override
    public synchronized void reply(CanReply reply) {
        if (reply != workingReply) {
            GridConnectMessage gm = new GridConnectMessage(new CanMessage(reply));
<<<<<<< HEAD
            if (log.isDebugEnabled()) {
                log.debug("reply {}", gm.toString());
            }
=======
            log.debug("reply {}", gm.toString());
>>>>>>> aefaad9c
            hub.putLine(gm.toString());
        }
    }

    private static final Logger log = LoggerFactory.getLogger(HubPane.class);

}<|MERGE_RESOLUTION|>--- conflicted
+++ resolved
@@ -135,11 +135,7 @@
     public synchronized void message(CanMessage l) {  // receive a message and log it
         GridConnectMessage gm = new GridConnectMessage(l);
         if (log.isDebugEnabled()) {
-<<<<<<< HEAD
-            log.debug("message {}", gm.toString());
-=======
             log.debug("message {}",gm);
->>>>>>> aefaad9c
         }
         hub.putLine(gm.toString());
     }
@@ -148,13 +144,7 @@
     public synchronized void reply(CanReply reply) {
         if (reply != workingReply) {
             GridConnectMessage gm = new GridConnectMessage(new CanMessage(reply));
-<<<<<<< HEAD
-            if (log.isDebugEnabled()) {
-                log.debug("reply {}", gm.toString());
-            }
-=======
             log.debug("reply {}", gm.toString());
->>>>>>> aefaad9c
             hub.putLine(gm.toString());
         }
     }

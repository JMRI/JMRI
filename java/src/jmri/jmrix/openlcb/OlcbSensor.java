--- conflicted
+++ resolved
@@ -72,10 +72,6 @@
                 break;
             default:
                 log.error("Can't parse OpenLCB Sensor system name: {}", address);
-<<<<<<< HEAD
-                return;
-=======
->>>>>>> aefaad9c
         }
 
     }

/*
 * To change this license header, choose License Headers in Project Properties.
 * To change this template file, choose Tools | Templates
 * and open the template in the editor.
 */
package jmri.jmrix.openlcb;

import jmri.Light;
import jmri.implementation.AbstractLight;
import jmri.implementation.LightControl;
import org.openlcb.OlcbInterface;
import org.openlcb.implementations.BitProducerConsumer;
import org.openlcb.implementations.VersionedValueListener;
import org.slf4j.Logger;
import org.slf4j.LoggerFactory;

import javax.annotation.Nonnull;

/**
 *
 * @author jcollell
 */
public class OlcbLight extends AbstractLight {
    
    private static final int PC_DEFAULT_FLAGS = BitProducerConsumer.DEFAULT_FLAGS &
            (~BitProducerConsumer.LISTEN_INVALID_STATE);
    static final boolean DEFAULT_IS_AUTHORITATIVE = true;
    static final boolean DEFAULT_LISTEN = true;
    private boolean _finishedLoad = false;
    
    OlcbAddress addrOn;    // go to On state
    OlcbAddress addrOff;  // go to Off state
    OlcbInterface iface;
    
    VersionedValueListener<Boolean> lightListener;
    BitProducerConsumer pc;
    
    /**
     * Common initialization for both constructors.
     * <p>
     *
     */
    private void init(String address) {
        // build local addresses
        OlcbAddress a = new OlcbAddress(address);
        OlcbAddress[] v = a.split();
        if (v == null) {
            log.error("Did not find usable system name: {}", address);
            return;
        }
<<<<<<< HEAD
        switch (v.length) {
            case 2:
                addrOn = v[0];
                addrOff = v[1];
                break;
            default:
                log.error("Can't parse OpenLCB Light system name: {}", address);
                return;
=======
        if (v.length == 2) {
            addrOn = v[0];
            addrOff = v[1];
        } else {
            log.error("Can't parse OpenLCB Light system name: {}", address);
>>>>>>> aefaad9c
        }
    }
    
    
    /**
     * Helper function that will be invoked after construction once the properties have been
     * loaded. Used specifically for preventing double initialization when loading lights from
     * XML.
     */
    void finishLoad() {
        int flags = PC_DEFAULT_FLAGS;
        flags = OlcbUtils.overridePCFlagsFromProperties(this, flags);
        pc = new BitProducerConsumer(iface, addrOn.toEventID(),
                addrOff.toEventID(), flags);
        lightListener = new VersionedValueListener<Boolean>(pc.getValue()) {
            @Override
            public void update(Boolean value) {
                setState(value ? Light.ON : Light.OFF);
            }
        };
        // A Light Control will have failed to set its state during xml load
        // as the LightListener is not present, so we re-activate any Light Controls
        activateLight();
    }
    
    /**
     * Activate a light activating all its LightControl objects.
     */
    @Override
    public void activateLight() {
        // during xml load any Light Controls may attempt to set the Light before the
        // lightListener has been set
        if (lightListener==null){
            return;
        }
        lightControlList.stream().forEach(LightControl::activateLightControl);
        mActive = true; // set flag for control listeners
        _finishedLoad = true;
    }
    
    /** {@inheritDoc} */
    @Override
    public void setState(int newState) {
        if (_finishedLoad){
            super.setState(newState);
        }
        else {
            log.debug("Light {} status being set while still Activating",this);
        }
    }
    
    /**
     * Set the current state of this Light This routine requests the hardware to
     * change to newState.
     * @param oldState old state
     * @param newState new state
     */
    @Override
    protected void doNewState(int oldState, int newState) {
        switch (newState) {
            case Light.ON:
                lightListener.setFromOwnerWithForceNotify(true);
                break;
            case Light.OFF:
                lightListener.setFromOwnerWithForceNotify(false);
                break;
            case Light.UNKNOWN:
                if (pc != null) {
                    pc.resetToDefault();
                }   break;
            default:
                break;
        }
    }
    
    /** {@inheritDoc} */
    @Override
    public void setProperty(@Nonnull String key, Object value) {
        Object old = getProperty(key);
        super.setProperty(key, value);
        if (value.equals(old)) return;
        if (pc == null) return;
        finishLoad();
    }
    
    /** {@inheritDoc} */
    @Override
    public void dispose() {
        if (lightListener != null) lightListener.release();
        if (pc != null) pc.release();
        super.dispose();
    }
    
    private final static Logger log = LoggerFactory.getLogger(OlcbLight.class);

    public OlcbLight(String systemName) {
        super(systemName);
    }
    
    public OlcbLight(String prefix, String address, OlcbInterface iface) {
        super(prefix + "L" + address);
        this.iface = iface;
        init(address);
    }
}<|MERGE_RESOLUTION|>--- conflicted
+++ resolved
@@ -48,22 +48,11 @@
             log.error("Did not find usable system name: {}", address);
             return;
         }
-<<<<<<< HEAD
-        switch (v.length) {
-            case 2:
-                addrOn = v[0];
-                addrOff = v[1];
-                break;
-            default:
-                log.error("Can't parse OpenLCB Light system name: {}", address);
-                return;
-=======
         if (v.length == 2) {
             addrOn = v[0];
             addrOff = v[1];
         } else {
             log.error("Can't parse OpenLCB Light system name: {}", address);
->>>>>>> aefaad9c
         }
     }
     

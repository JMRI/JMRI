--- conflicted
+++ resolved
@@ -88,19 +88,11 @@
         // split out the basic information
         String[] parts = systemName.split(":");
         if (parts.length < 3) {
-<<<<<<< HEAD
-            log.error("SignalMast system name needs at least three parts: {}", systemName);
-            throw new IllegalArgumentException("System name needs at least three parts: " + systemName);
-        }
-        if (!parts[0].endsWith(mastType)) {
-            log.warn("First part of SignalMast system name is incorrect {} : {}", systemName, mastType);
-=======
             log.error("SignalMast system name needs at least three parts: {}",systemName);
             throw new IllegalArgumentException("System name needs at least three parts: " + systemName);
         }
         if (!parts[0].endsWith(mastType)) {
             log.warn("First part of SignalMast system name is incorrect {} : {}",systemName,mastType);
->>>>>>> aefaad9c
         } else {
             String systemPrefix = parts[0].substring(0, parts[0].indexOf('$') - 1);
             java.util.List<SystemConnectionMemo> memoList = jmri.InstanceManager.getList(SystemConnectionMemo.class);
@@ -110,24 +102,16 @@
                     if (memo instanceof jmri.jmrix.can.CanSystemConnectionMemo) {
                         systemMemo = (jmri.jmrix.can.CanSystemConnectionMemo) memo;
                     } else {
-<<<<<<< HEAD
-                        log.error("Can't create mast \"{}\" because system \"{}\" is not CanSystemConnectionMemo but rather {}", systemName, systemPrefix, memo.getClass());
-=======
                         log.error("Can't create mast \"{}\" because system \"{}\" is not CanSystemConnectionMemo but rather {}"
                                 ,systemName,systemPrefix,memo.getClass());
->>>>>>> aefaad9c
                     }
                     break;
                 }
             }
 
             if (systemMemo == null) {
-<<<<<<< HEAD
-                log.error("No OpenLCB connection found for system prefix \"{}\", so mast \"{}\" will not function", systemPrefix, systemName);
-=======
                 log.error("No OpenLCB connection found for system prefix \"{}\", so mast \"{}\" will not function",
                         systemPrefix,systemName);
->>>>>>> aefaad9c
             }
         }
         String system = parts[1];
@@ -179,11 +163,7 @@
     public String getOutputForAppearance(String appearance) {
         String retval = aspectMachine.getEventStringForState(appearance);
         if (retval == null) {
-<<<<<<< HEAD
-            log.error("Trying to get appearance {} but it has not been configured", appearance);
-=======
             log.error("Trying to get appearance {} but it has not been configured",appearance);
->>>>>>> aefaad9c
             return "";
         }
         return retval;

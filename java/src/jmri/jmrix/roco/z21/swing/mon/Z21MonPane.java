package jmri.jmrix.roco.z21.swing.mon;

import jmri.jmrix.roco.z21.Z21Listener;
import jmri.jmrix.roco.z21.Z21Message;
import jmri.jmrix.roco.z21.Z21Reply;
import jmri.jmrix.roco.z21.Z21SystemConnectionMemo;
import jmri.jmrix.roco.z21.Z21TrafficController;

/**
 * Panel displaying (and logging) Z21 messages derived from Z21MonFrame.
 *
 * @author Bob Jacobsen Copyright (C) 2002
 * @author Paul Bender Copyright (C) 2004-2014
 * @author Giorgio Terdina Copyright (C) 2007
 */
public class Z21MonPane extends jmri.jmrix.AbstractMonPane implements Z21Listener {

    protected Z21SystemConnectionMemo memo = null;

    @Override
    public String getTitle() {
        return (Bundle.getMessage("Z21TrafficTitle"));
    }

    @Override
    public void initContext(Object context) {
        if (context instanceof Z21SystemConnectionMemo) {
            memo = (Z21SystemConnectionMemo) context;
            // connect to the TrafficController
            memo.getTrafficController().addz21Listener(this);
        }
    }

    /**
     * Initialize the data source.
     */
    @Override
    protected void init() {
    }

    @Override
    public void dispose() {
        // disconnect from the TrafficController
        memo.getTrafficController().removez21Listener(this);
        // and unwind swing
        super.dispose();
    }

    @Override
    public synchronized void reply(Z21Reply l) { // receive an XpressNet message and log it
        logMessage(l);
    }

    /**
     * Listen for the messages to the LI100/LI101
     */
    @Override
    public synchronized void message(Z21Message l) {
	logMessage(l);
    }

    /**
     * Nested class to create one of these using old-style defaults
     */
    static public class Default extends jmri.util.swing.JmriNamedPaneAction {

        public Default() {
            super(Bundle.getMessage("Z21TrafficTitle"), 
			    Z21MonPane.class.getName());
            setContext(jmri.InstanceManager.
                    getDefault(Z21SystemConnectionMemo.class));
        }
    }

<<<<<<< HEAD
    // private final static Logger log = LoggerFactory.getLogger(Z21MonPane.class);

=======
>>>>>>> e04caaa6
}<|MERGE_RESOLUTION|>--- conflicted
+++ resolved
@@ -72,9 +72,4 @@
         }
     }
 
-<<<<<<< HEAD
-    // private final static Logger log = LoggerFactory.getLogger(Z21MonPane.class);
-
-=======
->>>>>>> e04caaa6
 }
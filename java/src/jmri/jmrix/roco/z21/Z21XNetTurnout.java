--- conflicted
+++ resolved
@@ -25,14 +25,10 @@
     @Override
     protected synchronized void forwardCommandChangeToLayout(int s) {
         if (s != _mClosed && s != _mThrown) {
-<<<<<<< HEAD
             log.warn("Turnout {}: state {} not forwarded to layout.", mNumber, s);
-=======
-            log.warn("Turnout {}: state  {} not forwarded to layout.",mNumber,s);
->>>>>>> 5c947ea9
             return;
         }
-        log.debug("Turnout {}: forwarding state  {} to layout.",mNumber,s);
+        log.debug("Turnout {}: forwarding state  {} to layout.", mNumber, s);
         // get the right packet
         XNetMessage msg = Z21XNetMessage.getZ21SetTurnoutRequestMessage(mNumber,
                 (s & _mThrown) != 0,

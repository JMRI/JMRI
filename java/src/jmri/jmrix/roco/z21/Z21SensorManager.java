--- conflicted
+++ resolved
@@ -235,33 +235,9 @@
      * {@inheritDoc}
      */
     @Override
-<<<<<<< HEAD
     public Sensor getBySystemName(String sName) {
-        Sensor s = super.getBySystemName(sName);
-        if (s == null && sName.contains(":")) {
-            // normalize the hex characters in the system name to upper case.
-            String address = sName.substring(getSystemNamePrefix().length()).toUpperCase(Locale.ENGLISH);
-            try {
-                s = super.getBySystemName(makeSystemName(getSystemNamePrefix() + address));
-            } catch (NamedBean.BadSystemNameException je) {
-                // format isn't correct, but s already equals null, so ignore
-            }
-            if (s == null) {
-                // normalize the hex characters in the system name to lower case.
-                address = sName.substring(getSystemNamePrefix().length()).toLowerCase(Locale.ENGLISH);
-                try {
-                    s = super.getBySystemName(makeSystemName(getSystemNamePrefix() + address));
-                } catch (NamedBean.BadSystemNameException je) {
-                    // format isn't correct, but s already equals null, so ignore
-                }
-            }
-        }
-        return s;
-=======
-    public Sensor getBySystemName(String sName){
-        Z21SystemNameComparator comparator = new Z21SystemNameComparator(getSystemPrefix(),typeLetter());
-        return getBySystemName(sName,comparator);
->>>>>>> 13ce6bf2
+        Z21SystemNameComparator comparator = new Z21SystemNameComparator(getSystemPrefix(), typeLetter());
+        return getBySystemName(sName, comparator);
     }
 
     /**

package jmri.jmrix.roco.z21;

import java.util.Locale;
import jmri.JmriException;
import jmri.Sensor;
import org.slf4j.Logger;
import org.slf4j.LoggerFactory;

/**
 * Manage the Z21Specific Sensor implementation.
 * <p>
 * for RM Bus sensors, System names are "ZSnnn", where Z is the
 * user-configurable system prefix and nnn is the sensor number without padding.
 * <p>
 * for CAN Bus sensors, System names are "ZSmm:pp" where Z is the
 * user-configurable system prefix, mm is the CAN bus module id and pp is the
 * contact number.
 *
 * @author Paul Bender Copyright (C) 2003-2018
 * @navassoc 1 - * jmri.jmrix.lenz.Z21RMBusSensor
 * @navassoc 1 - * jmri.jmrix.lenz.Z21CanSensor
 */
public class Z21SensorManager extends jmri.managers.AbstractSensorManager implements Z21Listener {

    // ctor has to register for Z21 events
    public Z21SensorManager(Z21SystemConnectionMemo memo) {
        super(memo);
        // register for messages
        memo.getTrafficController().addz21Listener(this);
        // make sure we are going to get can detector and RMBus data from 
        // the command station
        // set the broadcast flags so we get messages we may want to hear
        memo.getRocoZ21CommandStation().setCanDetectorFlag(true);
        memo.getRocoZ21CommandStation().setRMBusMessagesFlag(true);
        // and forward the flags to the command station.
        memo.getTrafficController().sendz21Message(Z21Message.getLanSetBroadcastFlagsRequestMessage(
                memo.getRocoZ21CommandStation().getZ21BroadcastFlags()), null);
    }

    /**
     * {@inheritDoc}
     */
    @Override
    public Z21SystemConnectionMemo getMemo() {
        return (Z21SystemConnectionMemo) memo;
    }

    // to free resources when no longer used
    @Override
    public void dispose() {
        getMemo().getTrafficController().removez21Listener(this);
        super.dispose();
    }

    // Z21 specific methods
    /**
     * Create a new Sensor based on the system name. Assumes calling method has
     * checked that a Sensor with this system name does not already exist.
     *
     * @return null if the system name is not in a valid format
     */
    @Override
    public Sensor createNewSensor(String systemName, String userName) {
        if (systemName.contains(":")) {
            // check for CAN format.
            int bitNum = Z21CanBusAddress.getBitFromSystemName(systemName, getSystemPrefix());
            if (bitNum != -1) {
                return new Z21CanSensor(systemName, userName, getMemo());
            } else {
                log.warn("Invalid Sensor name: {} " + systemName);
                throw new IllegalArgumentException("Invalid Sensor name: " + systemName);
            }
        } else {
            // check if the output bit is available
            int bitNum = Z21RMBusAddress.getBitFromSystemName(systemName, getSystemPrefix());
            if (bitNum != -1) {
                // create the new RMBus Sensor object
                return new Z21RMBusSensor(systemName, userName,
                        getMemo().getTrafficController(), getSystemPrefix());
            } else {
                log.warn("Invalid Sensor name: {} " + systemName);
                throw new IllegalArgumentException("Invalid Sensor name: " + systemName);
            }
        }
    }

    /**
     * {inheritDoc}
     */
    @Override
    public void reply(Z21Reply msg) {
        log.debug("received message: {}", msg);
        // LAN_CAN_DETECTOR message are related to CAN reporters/sensors.
        if (msg.isCanDetectorMessage()) {
            int type = (msg.getElement(9) & 0xFF);
            log.debug("Sensor message type {}", type);
            if (type == 0x01) {
                log.debug("Received LAN_CAN_DETECTOR message");
                int netID = (msg.getElement(4) & 0xFF) + ((msg.getElement(5) & 0xFF) << 8);
                int msgPort = (msg.getElement(8) & 0xFF);
                int address = (msg.getElement(6) & 0xFF) + ((msg.getElement(7) & 0xFF) << 8);
                String sysName = getSystemPrefix() + typeLetter() + address + ":" + msgPort;
                Z21CanSensor r = (Z21CanSensor) getBySystemName(sysName);
                if (null == r) {
                    // try with the module's CAN network ID
                    sysName = getSystemPrefix() + typeLetter() + String.format("%4x", netID) + ":" + msgPort;
                    r = (Z21CanSensor) getBySystemName(sysName);
                    if (null == r) {
                        log.debug("Creating reporter {}", sysName);
                        // need to create a new one, and send the message on 
                        // to the newly created object.
                        ((Z21CanSensor) provideSensor(sysName)).reply(msg);
                    }
                }
            }
        } else if (msg.isRMBusDataChangedReply()) {
            log.debug("Received RM Bus Data Changed message");
            // we could create sensors here automatically, but the 
            // feed response contains data for 80 sensors, with no way
            // to tell which of the 80 are actually connected.
        }
    }

    /**
     * {inheritDoc}
     */
    @Override
    public void message(Z21Message l) {
    }

    /**
<<<<<<< HEAD
     * Validate Sensor system name format. Logging of handled cases no higher
     * than WARN.
     *
     * @return VALID if system name has a valid format, else return INVALID
     */
    @Override
    public NameValidity validSystemNameFormat(String systemName) {
        if (Z21RMBusAddress.validSystemNameFormat(systemName, 'S', getSystemPrefix()) == NameValidity.VALID) {
            return (Z21RMBusAddress.validSystemNameFormat(systemName, 'S', getSystemPrefix()));
        } else {
            return (Z21CanBusAddress.validSystemNameFormat(systemName, 'S', getSystemPrefix()));
=======
     * {@inheritDoc}
     */
    @Override
    public String validateSystemNameFormat(String name, Locale locale) {
        name = validateSystemNamePrefix(name, locale);
        if (name.substring(getSystemNamePrefix().length()).contains(":")) {
            return Z21CanBusAddress.validateSystemNameFormat(name, this, locale);
        } else {
            return Z21RMBusAddress.validateSystemNameFormat(name, this, locale);
>>>>>>> eff7bb19
        }
    }

    /**
     * {@inheritDoc}
     */
    @Override
    public NameValidity validSystemNameFormat(String systemName) {
        return Z21RMBusAddress.validSystemNameFormat(systemName, 'S', getSystemPrefix()) == NameValidity.VALID
                ? NameValidity.VALID
                : Z21CanBusAddress.validSystemNameFormat(systemName, 'S', getSystemPrefix());
    }

    @Override
    public boolean allowMultipleAdditions(String systemName) {
        return true;
    }

    @Override
    synchronized public String createSystemName(String curAddress, String prefix) throws JmriException {
        int encoderAddress = 0;
        int input = 0;

        if (curAddress.contains(":")) {
            // Address format passed is in the form of encoderAddress:input or T:turnout address
            int seperator = curAddress.indexOf(":");
            try {
                encoderAddress = Integer.parseInt(curAddress.substring(0, seperator));
                input = Integer.parseInt(curAddress.substring(seperator + 1));
            } catch (NumberFormatException ex) {
                // system name may include hex values for CAN sensors.
                try {
                    encoderAddress = Integer.parseInt(curAddress.substring(0, seperator), 16);
                    input = Integer.parseInt(curAddress.substring(seperator + 1));
                    return getSystemPrefix() + typeLetter() + String.format("%4x", encoderAddress) + ":" + input;
                } catch (NumberFormatException ex1) {
                    log.error("Unable to convert {} into the cab and input format of nn:xx", curAddress);
                    throw new JmriException("Hardware Address passed should be a number");
                }
            }
            iName = ((encoderAddress - 1) * 8) + input;
        } else {
            // Entered in using the old format
            try {
                iName = Integer.parseInt(curAddress);
            } catch (NumberFormatException ex) {
                log.error("Unable to convert {} Hardware Address to a number", curAddress);
                throw new JmriException("Hardware Address passed should be a number");
            }
        }
        return getSystemPrefix() + typeLetter() + iName;
    }

    int iName; // must synchronize to avoid race conditions.

    /**
     * Does not enforce any rules on the encoder or input values.
     */
    @Override
    synchronized public String getNextValidAddress(String curAddress, String prefix) {

        String tmpSName = "";

        try {
            tmpSName = createSystemName(curAddress, prefix);
        } catch (JmriException ex) {
            jmri.InstanceManager.getDefault(jmri.UserPreferencesManager.class).
                    showErrorMessage(Bundle.getMessage("ErrorTitle"),
                            Bundle.getMessage("ErrorConvertNumberX", curAddress), "" + ex, "", true, false);
            return null;
        }

        //Check to determine if the systemName is in use, return null if it is,
        //otherwise return the next valid address.
        Sensor s = getBySystemName(tmpSName);
        if (s != null) {
            for (int x = 1; x < 10; x++) {
                iName = iName + 1;
                s = getBySystemName(prefix + typeLetter() + iName);
                if (s == null) {
                    return Integer.toString(iName);
                }
            }
            return null;
        } else {
            return Integer.toString(iName);
        }
    }

    /**
     * Provide a manager-specific tooltip for the Add new item beantable pane.
     */
    @Override
    public String getEntryToolTip() {
        return Bundle.getMessage("AddInputEntryToolTip");
    }

    private final static Logger log = LoggerFactory.getLogger(Z21SensorManager.class);

}<|MERGE_RESOLUTION|>--- conflicted
+++ resolved
@@ -129,19 +129,6 @@
     }
 
     /**
-<<<<<<< HEAD
-     * Validate Sensor system name format. Logging of handled cases no higher
-     * than WARN.
-     *
-     * @return VALID if system name has a valid format, else return INVALID
-     */
-    @Override
-    public NameValidity validSystemNameFormat(String systemName) {
-        if (Z21RMBusAddress.validSystemNameFormat(systemName, 'S', getSystemPrefix()) == NameValidity.VALID) {
-            return (Z21RMBusAddress.validSystemNameFormat(systemName, 'S', getSystemPrefix()));
-        } else {
-            return (Z21CanBusAddress.validSystemNameFormat(systemName, 'S', getSystemPrefix()));
-=======
      * {@inheritDoc}
      */
     @Override
@@ -151,7 +138,6 @@
             return Z21CanBusAddress.validateSystemNameFormat(name, this, locale);
         } else {
             return Z21RMBusAddress.validateSystemNameFormat(name, this, locale);
->>>>>>> eff7bb19
         }
     }
 

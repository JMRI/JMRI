--- conflicted
+++ resolved
@@ -15,8 +15,6 @@
 import purejavacomm.NoSuchPortException;
 import purejavacomm.PortInUseException;
 import purejavacomm.SerialPort;
-import purejavacomm.SerialPortEvent;
-import purejavacomm.SerialPortEventListener;
 import purejavacomm.UnsupportedCommOperationException;
 
 /**
@@ -92,12 +90,6 @@
         } catch (IOException ex) {
             log.error("IO exception while opening port {}", portName, ex);
             return "IO Exception while opening port " + portName + ": " + ex;
-<<<<<<< HEAD
-        } catch (java.util.TooManyListenersException tmlex) {
-            log.error("Too Many Listeners exception while opening port {}", portName, tmlex);
-            return "Too Many Listeners Exception while opening port " + portName + ": " + tmlex;
-=======
->>>>>>> a2453469
         } catch (UnsupportedCommOperationException ucex) {
             log.error("unsupported Comm Operation exception while opening port {}", portName, ucex);
             return "Unsupported Comm Exception while opening port " + portName + ": " + ucex;

--- conflicted
+++ resolved
@@ -116,26 +116,13 @@
      *
      * @return The registered SpeedoTrafficController instance for general use,
      *         if need be creating one.
-<<<<<<< HEAD
-     * @deprecated since 4.5.1
-=======
      * @deprecated JMRI Since 4.4 instance() shouldn't be used, convert to JMRI multi-system support structure
->>>>>>> 5f85b89a
      */
     @Deprecated
     static public SpeedoTrafficController instance() {
         return null;
     }
 
-<<<<<<< HEAD
-=======
-    /**
-     * @deprecated JMRI Since 4.4 instance() shouldn't be used, convert to JMRI multi-system support structure
-     */
-    @Deprecated
-    static volatile protected SpeedoTrafficController self = null;
-
->>>>>>> 5f85b89a
     // data members to hold the streams
     DataInputStream istream = null;
     OutputStream ostream = null;

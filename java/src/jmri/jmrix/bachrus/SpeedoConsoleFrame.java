--- conflicted
+++ resolved
@@ -380,19 +380,12 @@
      */
     @Override
     public void dispose() {
-<<<<<<< HEAD
-        prefs.setComboBoxLastSelection(selectedScalePref, (String) scaleList.getSelectedItem());
-        prefs.setProperty(customScalePref, "customScale", customScale);
-        prefs.setSimplePreferenceState(speedUnitsKphPref, kphButton.isSelected());
-        prefs.setSimplePreferenceState(dialTypePref, dialButton.isSelected());
-=======
         if(prefs!=null) {
            prefs.setComboBoxLastSelection(selectedScalePref, (String)scaleList.getSelectedItem());
            prefs.setProperty(customScalePref, "customScale", customScale);
            prefs.setSimplePreferenceState(speedUnitsKphPref, kphButton.isSelected());
            prefs.setSimplePreferenceState(dialTypePref, dialButton.isSelected());
         }
->>>>>>> d91a440f
         _memo.getTrafficController().removeSpeedoListener(this);
         super.dispose();
     }

# JmrixBundle.properties
#
# Default properties for the jmri.jmrix classes

noneSelected            = (none selected)
noPortsFound            = (no ports found!)
none                    = (none)

HostFieldLabel          = IP Address/Host Name:
HostFieldToolTip        = IP Address for fully manual configuration.  Optional hostname for ZeroConf/mDNS configuration.
PortFieldLabel          = TCP/UDP Port:
PortFieldToolTip        = Port address setting of the TCP Connection
AutoConfigLabel         = Automatic Configuration
AdNameFieldLabel        = Advertisement Identifier:
AdNameFieldToolTip      = Expected ZeroConf/mDNS Advertisement Identifier
ServiceTypeFieldLabel   = Service Type Name:
ServiceTypeFieldToolTip = ZeroConf/mDNS service type.

# AbstractMonFrame
MonitorXTitle           = {0} Command Monitor
ButtonClearScreen       = Clear screen
ButtonFreezeScreen      = Freeze screen
<<<<<<< HEAD
ButtonResumeScreen      = Resume screen
ButtonAddMessage        = Add Message
=======
ButtonAddMessage        = Add to Log
>>>>>>> cfe600c0
ButtonStartLogging      = Start logging
ButtonStopLogging       = Stop logging
ButtonShowRaw           = Show raw data
ButtonShowTimestamps    = Show timestamps
ButtonShowDeltaT        = Show time between messages
ButtonWindowOnTop       = Window always on top
ButtonAutoScroll        = Auto scroll
ButtonChooseLogFile     = Choose log file...

LabelFilterBytes        = Filter Bytes:

TooltipClearMonHistory  = Clear monitoring history
TooltipStopScroll       = Stop display scrolling
TooltipAddMessage       = Add this text line to the Log
TooltipMonTextPane      = Command and reply monitoring information appears here
TooltipEntryPane        = Enter text here, then click [{0}] to add it to the Log
TooltipFilter           = Enter byte values to hide, separated by spaces
TooltipStartLogging     = Start logging to file
TooltipStopLogging      = Stop logging to file
TooltipShowRaw          = If checked, show the raw traffic in hex
TooltipShowTimestamps   = If checked, show timestamps before each message
TooltipDeltaT           = If checked, show time since the last message in mS
TooltipWindowOnTop      = If checked, this window be always be displayed in front of any other window
TooltipAutoScroll       = If checked, always scroll to the latest log entry
TooltipChooseLogFile    = Click here to select a new output log file

#JmrixConfigPane
SystemManufacturer      = System manufacturer
SystemConnection        = System connection
Settings                = Settings
SerialPortLabel         = Serial port:
BaudRateLabel           = Baud rate:
CommunicationPortLabel  = Communication Port:
#FlowControlTitle        = Flow Control
FlowOptionNo            = no flow control
FlowOptionHw            = hardware flow control
FlowOptionNoRecomm      = no flow control (recommended)
FlowOptionHwRecomm      = hardware flow control (recommended)
BufferTitle             = Buffer
BroadcastPortLabel      = Broadcast Port:
XconnectionUsesLabel    = {0} connection uses:
CommandStationTypeLabel = Command station type:

#JmrixAbstractConnectionConfig (item on the above ConfigPane)
AdditionalConnectionSettings = Additional Connection Settings
ConnectionPrefix        = Connection Prefix:
ConnectionName          = Connection Name:
ConnectionPrefixDialog  = Connection Prefix {0} is already assigned
ConnectionNameDialog    = Connection Name {0} is already assigned
TipBaudRateFixed        = The baud rate is fixed for this protocol
TipBaudRateMatch        = Must match the baud rate setting of your hardware

# From AbstractLoaderPane and loconet/downloader/LoaderPane
ButtonLoad              = Download
ButtonVerify            = Verify
ButtonAbort             = Abort
# ConfigPane (cbus)
ButtonCreate            = Create

LabelInpFile            = Input file:
LabelBitMode            = File format:

# Status Strings
DefaultStatusText       = Ready
StatusSelectFile        = Click [Select] to pick firmware file
StatusReadFile          = Click [Read file] to read firmware file
StatusDoDownload        = Click [Download] to download new firmware
StatusDownloading       = Updating device firmware...
StatusVerifying         = Verifying device firmware...
StatusAbort             = <html><font color="#FF0000">Operation Aborted</html>
StatusDone              = Operation Complete
StatusWriteX            = Write {0}
StatusWriteComplete     = Write Complete
StatusEraseX            = Erase {0}
StatusEraseComplete     = Erase Complete
StatusSkipX             = Skip {0}
StatusResetting         = Resetting
StatusSuccess           = Success
StatusWriteEOF          = Write End Of File

TipSelectButton         = Click here to select the file to read

TipLoadDisabled         = Button disabled until you read a data file
TipLoadEnabled          = Click here to download to the product

TipVerifyDisabled       = Button disabled until you read a data file
TipVerifyEnabled        = Click here to verify product memory

TipAbortDisabled        = Button disabled until a download or verify operation
TipAbortEnabled         = Click here to abort a download or verify operation

TipDisabledDownload     = Button disabled during download

Button16bit             = 16 bit
Button24bit             = 24 bit

# Strings for port speeds, used by the XpressNet Monitor and Connection configuration pane.
# Note these are used in tests
Baud9600                = 9,600 bps
Baud19200               = 19,200 bps
LIBaud19200             = 19,200 bps (default)
Baud38400               = 38,400 bps
Baud57600               = 57,600 bps
Baud115200              = 115,200 bps
BaudOther               = <undefined>

#Strings for Track Voltage setting (used in Lenz LV102)
Voltage16VDefault       = 16V (factory default)

FileFilterLabel         = Firmware Files ({0})

#Title message used at the top of modal dialog boxes when an error occurs
ErrorNoInputFile        = <html><font color="#FF0000">You must select an input file.</html>
ErrorFileNotFound       = <html><font color="#FF0000">File not found.</html>
ErrorFileContentsError  = <html><font color="#FF0000">Firmware content in the file is not understood by this reader.</html>
ErrorFileReadError      = <html><font color\="\#FF0000">Firmware file cannot be read.</html>
ErrorInvalidParameter   = <html><font color\="\#FF0000">Invalid parameter(s) above.</html>
ErrorEmptyFirmwareFile  = <html><font color="#ff0000">Do not have any firmware information to send.</html>
ErrorCannotOpenFileForWriting = <html><font color\="\#FF0000">Cannot open file <font color\="\#000000">{0}<font color\="\#FF0000">.<p><font color\="\#000000">{1}</html>">
ErrorPossibleCauseCannotOpenForWrite = <html>Possible solutions:<p><ul><li>Choose a different filename</li><li>Verify that directory exists and is writable</li><li>Verify that file is writable</li><<li>Verify that file is not open in another application</li><li>Verify your security settings</li></ul></html>

# Note - The following message will be used when a firmware update file is read
#       if the tool is not able to properly interpret the value assigned to
#       a key/value pair.  The {0} parameter will be replaced with the value
#       which cannot be interpreted.  The {1} will be replaced with the
#       associated key name.
ErrorInvalidOptionInFile = <html><font color="#FF0000">Invalid value for <b>{1}</b> key in input file:</html>\n<html><font color="#000000">{0}</html>

# Note - The following message will be used when a Download or Verify operation
#       is requested and the tool finds that one of the values in the GUI has
#       an invalid value.  The {0} parameter will be replaced with the Key name.
#       The {1} parameter will be replaced with the invalid value from the GUI
#       field.
ErrorInvalidValueInGUI  = <html><font color\="\#FF0000">Invalid <b>{0}</b> </html>\n<html><font color\="\#010101">{1}</html>

# Startup Exceptions
# Error creating single connection {0} - UserName, {1} - SystemName
ErrorSingleConnection   = Unable to create connection \"{0}\" ({1}).
# Multiple connections error
ErrorMultipleConnections = Unable to create multiple connections.
#error message displayed when serial port not found while loading config
SerialPortNotFound      = Serial port {0} not found.
#Message displayed when serial port is present but locked by other program
SerialPortInUse         = Serial port {0} is in use.
#Wrap an exception's description in html and indent
ErrorSubException       = <html>&nbsp;&nbsp;&nbsp;&nbsp;{0}</html>

# Manager error items
#ErrorConvertAddressX    = Unable to convert {0} Hardware Address to a number
ErrorConvertNumberX     = Unable to convert {0} to a valid Hardware Address
WarningAddressAsNumber  = Hardware Address passed should be a number
WarningPortRangeXY      = Port number must be between {0} and {1}
# for Marklin and Tams
WarningModuleAddress    = Hardware Address should be entered in the form "Module-number:port-number"

# Slot Monitor strings
SlotCol                 = Slot
AddressCol              = Address
LongAddressChar         = L
ShortAddressChar        = S
SpeedCol                = Speed
# for Lenz XNet:
SpeedStepModeX          = in {0} Speed Step Mode
SpeedStepLabel          = Speed Step:
StateError              = <error>
StateUnknown            = <unknown>
StateInUse              = In Use
StateFree               = Free
StateIdle               = Idle
StateCommon             = Common
StatusCol               = Status
#EstopCol                = eStop
DirectionCol            = Dir
DirColForward           = Fwd
DirColReverse           = Rev
ButtonRelease           = Release
ButtonEstopAll          = eStop All
ButtonEstop             = eStop
TrackCurrentXString     = Track Current: {0}A
ButtonShowUnusedSlots   = Show free slots
ButtonShowSlotsTooltip  = If checked, even empty/idle slots will appear
NotYetDialogString      = Sorry, this function is not yet operational.\n({0})

# Command/Packet frame items
MenuItemSendCommand     = Send Command
SendXCommandTitle       = Send {0} Command
SendPacketTitle         = Send Packet
CommandLabel            = Command:
ReplyLabel              = Reply:
PacketLabel             = Packet:
SendToolTip             = Send the specified packet (message)
EnterHexToolTip         = Enter command as hex string (0xnnn)
EnterHexBytesToolTip    = Enter command as hexadecimal bytes separated by a space, for example: 82 7D
EnterASCIIToolTip       = Enter command as ASCII string (hex not yet available)
TooltipSent             = The number of packets sent
TooltipReceived         = The number of packets received
TooltipClearCounters    = Clear the sent and received packet counters
SentTitle               = Sent
ReceivedTitle           = Received

# cmri/rps/maple shared items
LabelPoll               = Poll
PollToolTip             = Send poll request
NodePanelName           = Node
NodeBoxLabel            = Node:
NodeBoxTip              = Select a configured node
ShowInputButton         = Show Input Bits
ShowInputTip            = Select this button to show input bit assignments
ShowOutputButton        = Show Output Bits
ShowOutputTip           = Select this button to show output bit assignments
HeadingBit              = Bit
InputBitsAnd            = input bits and
OutputBits              = output bits

# Lenz XpressNet/Roco Z21 shared config items
GetSystemInfoButtonLabel = Get System Information
#version information labels
HardwareVersionLabel    = Hardware Version:
SoftwareVersionLabel    = Software Version:
ApplicationVersionLabel = Application Version:
ProtocolVersionLabel    = Protocol Version:
UseDefaultValue         = Use default setting
ButtonResetDefaults     = Defaults

#Error message displayed on start if internal connection has all defaults.
ManagerDefaultSelector.AllInternal=All defaults are assigned to an internal connection.<|MERGE_RESOLUTION|>--- conflicted
+++ resolved
@@ -20,12 +20,8 @@
 MonitorXTitle           = {0} Command Monitor
 ButtonClearScreen       = Clear screen
 ButtonFreezeScreen      = Freeze screen
-<<<<<<< HEAD
 ButtonResumeScreen      = Resume screen
 ButtonAddMessage        = Add Message
-=======
-ButtonAddMessage        = Add to Log
->>>>>>> cfe600c0
 ButtonStartLogging      = Start logging
 ButtonStopLogging       = Stop logging
 ButtonShowRaw           = Show raw data

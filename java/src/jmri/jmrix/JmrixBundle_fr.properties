# JmrixBundle_fr.properties
#
<<<<<<< HEAD
# French properties for the jmri.jmrix classes

noneSelected            = (none selected)
noPortsFound            = (no ports found!)
none                    = (none)

HostFieldLabel                  = IP Address/Host Name:
HostFieldToolTip                = IP Address for fully manual configuration.  Optional hostname for ZeroConf/mDNS configuration.
PortFieldLabel                  = TCP/UDP Port:
PortFieldToolTip                = Port address setting of the TCP Connection
AutoConfigLabel                 = Automatic Configuration
AdNameFieldLabel                = Advertisement Identifier:
AdNameFieldToolTip              = Expected ZeroConf/mDNS Advertisement Identifier
ServiceTypeFieldLabel           = Service Type Name:
ServiceTypeFieldToolTip         = ZeroConf/mDNS service type.

# AbstractMonFrame
ButtonClearScreen       = Clear screen
ButtonFreezeScreen      = Freeze screen
ButtonAddMessage        = Add to Log
ButtonStartLogging      = Start logging
ButtonStopLogging       = Stop logging
ButtonShowRaw           = Show raw data
ButtonShowTimestamps    = Show timestamps
ButtonWindowOnTop       = Window always on top
ButtonAutoScroll        = Auto scroll
ButtonChooseLogFile     = Choose log file

LabelFilterBytes        = Filter Bytes:

TooltipClearMonHistory  = Clear monitoring history
TooltipStopScroll       = Stop display scrolling
TooltipAddMessage       = Add a text message to the log
TooltipMonTextPane      = Command and reply monitoring information appears here
TooltipEntryPane        = Enter text here, then click [{0}] to include it in log
TooltipFilter           = Enter byte values to hide, separated by spaces
TooltipStartLogging     = Start logging to file
TooltipStopLogging      = Stop logging to file
TooltipShowRaw          = If checked, show the raw traffic in hex
TooltipShowTimestamps   = If checked, show timestamps before each message
TooltipWindowOnTop      = If checked, this window be always be displayed in front of any other window
TooltipAutoScroll       = If checked, always scroll to the latest log entry
TooltipChooseLogFile    = Click here to select a new output log file

#JmrixConfigPane
SystemManufacturer      = System manufacturer
SystemConnection        = System connection
Settings                = Settings

# From AbstractLoaderPane and loconet/downloader/LoaderPane
#ButtonRead             = Lire fichier
ButtonLoad              = T\u00e9l\u00e9chargement
ButtonVerify            = Verifier
ButtonAbort             = Abandonner
# ConfigPane (cbus)
ButtonCreate            = Cr\u00e9er

LabelInpFile            = Fichier d'entr\u00e9e:
LabelBitMode            = Format Fichier:

StatusSelectFile        = Cliquer [S\u00e9lectionner] pour choisir le fichier du firmware
StatusReadFile          = Cliquer [Lire fichier] pour lire le fichier du firmware
StatusDoDownload        = Cliquer [T\u00e9l\u00e9chargement] pour t\u00e9l\u00e9charger le nouveau firmware
StatusDownloading       = T\u00e9l\u00e9chargement!
StatusVerifying         = V\u00e9rification!
StatusAbort             = Operation Abandonn\u00e9e
StatusDone              = Operation Termin\u00e9e

#TipReadDisabled        = Bouton d\u00e9sactiv\u00e9 jusqu'\u00e0 ce que vous s\u00e9lectionniez un nom de fichier d'entr\u00e9e
#TipReadEnabled         = Cliquer i\u00e7i pour lire le fichier de donn\u00e9es

TipLoadDisabled         = Bouton d\u00e9sactiv\u00e9 jusqu'\u00e0 ce que vous lisiez un fichier de donn\u00e9es
TipLoadEnabled          = Cliquer i\u00e7i pour t\u00e9l\u00e9charger le produit

TipVerifyDisabled       = Bouton d\u00e9sactiv\u00e9 jusqu'\u00e0 ce que vous lisiez un fichier de donn\u00e9es
TipVerifyEnabled        = Cliquer i\u00e7i pour verifier la m\u00e9moire du produit

TipAbortDisabled        = Bouton d\u00e9sactiv\u00e9 jusqu'\u00e0 ce qu'\u00e0 une op\u00e9ration de v\u00e9rification ou de t\u00e9l\u00e9chargement
TipAbortEnabled         = Cliquer i\u00e7i pour abandonner un t\u00e9l\u00e9chargement ou une opr\u00e9ration de v\u00e9rification

TipDisabledDownload     = Bouton d\u00e9sactiv\u00e9 durant le t\u00e9l\u00e9chargement

Button16bit             = 16 bit
Button24bit             = 24 bit

ErrorNoInputFile        = vous devez en premier s\u00e9lectionner un fichier d'entr\u00e9e
ErrorFileNotFound       = Fichier non trouv\u00e9
#ErrorIOError           = Erreur E/S, voir fen\u00eatre log
#ErrorInvalidInput      = Entr\u00e9e invalide:\n
ErrorInvalidOptionInFile = <html><font color="\#ff0000">Option invalide <b>{1}</b> dans le fichier:</html>\n<html><font color="#000000">{0}</html>
#error message displayed when serial port not found while loading config
SerialPortNotFound      = Serial port {0} not found.
#Message displayed when serial port is present but locked by other program
SerialPortInUse         = Serial port {0} is in use.
#Wrap an expection's description in html and indent
ErrorSubException       = <html>&nbsp;&nbsp;&nbsp;&nbsp;{0}</html>

# Command/Packet frame items
MenuItemSendCommand     = Envoi Commande
DefaultStatusText       = Pr\u00eat
ErrorInvalidValueInGUI  = <html><font color="\#ff0000"><b>{0}</b> invalide</html>\n<html><font color="\#010101">{1}</html>

#Error message displayed on start if internal connection has all defaults.
ManagerDefaultSelector.AllInternal=All defaults are assigned to an internal connection.

# Lenz XpressNet/Roco Z21 shared config items
ButtonResetDefaults     = R\u00e9initialiser au valeur d'Usine
UseDefaultValue         = d\u00e9faut

# cmri/rps/maple shared items
ConfigNodesTitle = Configurer les n\u0153euds
=======
# Revision $Revision$
#
# Default properties for the jmri.jmrix classes
# translated by Herv\u00e9 BLOREC <bzh56420@yahoo.fr> on 2016-06-09

noneSelected            = (non s\u00e9lectionn\u00e9)
noPortsFound            = (ports non trouv\u00e9s!)
none                    = (rien)

HostFieldLabel                  = Adresse IP/Nom d'H\u00d4te: 
HostFieldToolTip                = Adresse IP pour une configuration manuelle compl\u00e8te. Nom d'h\u00d4te facultatif pour la configuration de ZeroConf/mDNS. 
PortFieldLabel                  = Port TCP/UDP : 
PortFieldToolTip                = R\u00e9glage de l'adresse du port pour la connexion TCP
AutoConfigLabel                 = Configuration Automatique 
AdNameFieldLabel                = Annonce Identifiant: 
AdNameFieldToolTip              = Annonce Identifiant ZeroConf/mDNS attendu
ServiceTypeFieldLabel           = Nom du Type de Service: 
ServiceTypeFieldToolTip         = Type de service ZeroConf/mDNS. 

# AbstractMonFrame
ButtonClearScreen       = Nettoyer \u00e9cran
ButtonFreezeScreen      = Figer \u00e9cran
ButtonAddMessage        = Ajouter Message
ButtonStartLogging      = D\u00e9marrer connexion
ButtonStopLogging       = Arr\u00eater connexion
ButtonShowRaw           = Montrer rang\u00e9e de donn\u00e9e
ButtonShowTimestamps    = Montrer Horodatage
ButtonWindowOnTop       = Fen\u00eatre toujours en haut
ButtonAutoScroll        = D\u00e9filement automatique
ButtonChooseLogFile     = Choisir le fichier journal

LabelFilterBytes        = Filtre Octets:

TooltipClearMonHistory  = Effacer l'historique de surveillance
TooltipStopScroll       = Arr\u00eatez le d\u00e9filement \u00e9cran
TooltipAddMessage       = Ajouter un message texte au journal
TooltipMonTextPane      = Les commandes et information de surveillance apparaissent ici
TooltipEntryPane        = Entrer le texte ici, puis cliquez sur le bouton pour l'inclure dans le journal.
TooltipFilter           = Entrer les valeurs d'octet \u00e0 cacher, s\u00e9par\u00e9es par des espaces
TooltipStartLogging     = Lancez la connexion au fichier
TooltipStopLogging      = Arr\u00eatez la connexion au fichier
TooltipShowRaw          = Si coch\u00e9e, montrez le trafic brut en Hexad\u00e9cimal
TooltipShowTimestamps   = Si coch\u00e9e, montrez les horodatages avant chaque message
TooltipWindowOnTop      = Si coch\u00e9e, cette fen\u00eatre sera toujours affich\u00e9e en avant de toute autre fen\u00eatre
TooltipAutoScroll       = Si coch\u00e9e, toujours d\u00e9filer jusqu'\u00e0 la derni\u00e8re entr\u00e9e du journal
TooltipChooseLogFile    = Cliquez ici pour s\u00e9lectionner une nouvelle sortie du fichier journal

#JmrixConfigPane
SystemManufacturer = Fabricant  syst\u00e8me
SystemConnection = Connexion syst\u00e8me
Settings = R\u00e9glages

#JmrixAbstractConnectionConfig (item on the above ConfigPane)
AdditionalConnectionSettings = R\u00e9glages Connexion Suppl\u00e9mentaire
ConnectionPrefix = Pr\u00e9fix Connexion
ConnectionName = Nom Connexion

# From AbstractLoaderPane and loconet/downloader/LoaderPane

ButtonSelect = S\u00e9lectionner

ButtonLoad = T\u00e9l\u00e9chargement
ButtonVerify = V\u00e9rifier
ButtonAbort = Abandonner

LabelInpFile = Fichier d'entr\u00e9e:
LabelBitMode = Format Fichier: 

StatusSelectFile    = Cliquer S\u00e9lectionner pour choisir le fichier du firmware
StatusReadFile      = Cliquer Lire pour lire le fichier du firmware
StatusDoDownload    = Cliquer T\u00e9l\u00e9chargement pour t\u00e9l\u00e9charger le nouveau firmware
StatusDownloading   = T\u00e9l\u00e9chargement!
StatusVerifying     = V\u00e9rification!
StatusAbort         = Operation Abandonn\u00e9e
StatusDone          = Operation Termin\u00e9e

TipSelectButton = Cliquez ici pour s\u00e9lectionner un fichier \u00e0 lire

TipLoadDisabled = Bouton d\u00e9sactiv\u00e9 jusqu'\u00e0 ce que vous lisiez un fichier de donn\u00e9es
TipLoadEnabled = Cliquer i\u00e7i pour t\u00e9l\u00e9charger le produit

TipVerifyDisabled = Bouton d\u00e9sactiv\u00e9 jusqu'\u00e0 ce que vous lisiez un fichier de donn\u00e9es
TipVerifyEnabled = Cliquer ici pour v\u00e9rifier la m\u00e9moire du produit

TipAbortDisabled = Bouton d\u00e9sactiv\u00e9 jusqu'\u00e0 ce qu'\u00e0 une op\u00e9ration de v\u00e9rification ou de t\u00e9l\u00e9chargement
TipAbortEnabled = Cliquer i\u00e7i pour abandonner un t\u00e9l\u00e9chargement ou une opr\u00e9ration de v\u00e9rification

TipDisabledDownload = Bouton d\u00e9sactiv\u00e9 durant le t\u00e9l\u00e9chargement

Button16bit = 16 bit
Button24bit = 24 bit

FileFilterLabel = Fichiers Firmware ({0})

#Title message used at the top of modal dialog boxes when an error occurs
ErrorTitle = Erreur

ErrorNoInputFile = vous devez en premier s\u00e9lectionner un fichier d'entr\u00e9e
ErrorFileNotFound = Fichier non trouv\u00e9
ErrorFileContentsError = <html><font color="#FF0000">Le Firmware contenu dans ce fichier n'est pas compris par ce lecteur.</html>
ErrorFileReadError = <html><font color\="\#FF0000">Le fichier Firmware ne peut pas \u00eatre lu.</html>
ErrorInvalidParameter = <html><font color\="\#FF0000">Param\u00e8tre(s) invalide(s)ci-dessus.</html>
ErrorEmptyFirmwareFile = "<html><font color=\"#ff0000\">Il n'y a pas d'information firmware \u00e0 envoyer.</html>"

# Note - Le message suivant sera utilis\u00e9 quand un fichier de mise \u00e0 jour du firmware est lu
# Si l'outil n'est pas en mesure d'interpr\u00e9ter correctement la valeur attribu\u00e9e \u00e0
# Une paire cl\u00e9/valeur. Le param\u00e8tre {0} sera remplac\u00e9 par la valeur
# Qui ne peut \u00eatre interpr\u00e9t\u00e9e. Le {1} sera remplac\u00e9 par le
# Nom de cl\u00e9 associ\u00e9 ..
ErrorInvalidOptionInFile = <html><font color="#FF0000">Valeur invalide pour <b>{1}</b> cl\u00e9 dans le fichier d'entr\u00e9e:</html>\n<html><font color="#000000">{0}</html>

# Note -  Le message suivant sera utilis\u00e9 lors d'un t\u00e9l\u00e9chargement ou quand une op\u00e9ration de V\u00e9rification
# Est demand\u00e9e et que l'outil estime que l'une des valeurs dans l'interface graphique a
# Une valeur non valide. Le param\u00e8tre {0} sera remplac\u00e9 par le nom de la Cl\u00e9.
# Le param\u00e8tre {1} sera remplac\u00e9e par la valeur non valide à partir du champ l'interface graphique

ErrorInvalidValueInGUI = <html><font color\="\#FF0000">Invalide <b>{0}</b> </html>\n<html><font color\="\#010101">{1}</html>

# Startup Exceptions
# Error creating single connection {0} - UserName, {1} - SystemName
ErrorSingleConnection = "Impossible de cr\u00e9er la connexion \"{0}\" ({1})."
# Multiple connections error
ErrorMultipleConnections = "Impossible de cr\u00e9er de multiple connexions."
>>>>>>> 3d5670a0
<|MERGE_RESOLUTION|>--- conflicted
+++ resolved
@@ -1,118 +1,5 @@
 # JmrixBundle_fr.properties
 #
-<<<<<<< HEAD
-# French properties for the jmri.jmrix classes
-
-noneSelected            = (none selected)
-noPortsFound            = (no ports found!)
-none                    = (none)
-
-HostFieldLabel                  = IP Address/Host Name:
-HostFieldToolTip                = IP Address for fully manual configuration.  Optional hostname for ZeroConf/mDNS configuration.
-PortFieldLabel                  = TCP/UDP Port:
-PortFieldToolTip                = Port address setting of the TCP Connection
-AutoConfigLabel                 = Automatic Configuration
-AdNameFieldLabel                = Advertisement Identifier:
-AdNameFieldToolTip              = Expected ZeroConf/mDNS Advertisement Identifier
-ServiceTypeFieldLabel           = Service Type Name:
-ServiceTypeFieldToolTip         = ZeroConf/mDNS service type.
-
-# AbstractMonFrame
-ButtonClearScreen       = Clear screen
-ButtonFreezeScreen      = Freeze screen
-ButtonAddMessage        = Add to Log
-ButtonStartLogging      = Start logging
-ButtonStopLogging       = Stop logging
-ButtonShowRaw           = Show raw data
-ButtonShowTimestamps    = Show timestamps
-ButtonWindowOnTop       = Window always on top
-ButtonAutoScroll        = Auto scroll
-ButtonChooseLogFile     = Choose log file
-
-LabelFilterBytes        = Filter Bytes:
-
-TooltipClearMonHistory  = Clear monitoring history
-TooltipStopScroll       = Stop display scrolling
-TooltipAddMessage       = Add a text message to the log
-TooltipMonTextPane      = Command and reply monitoring information appears here
-TooltipEntryPane        = Enter text here, then click [{0}] to include it in log
-TooltipFilter           = Enter byte values to hide, separated by spaces
-TooltipStartLogging     = Start logging to file
-TooltipStopLogging      = Stop logging to file
-TooltipShowRaw          = If checked, show the raw traffic in hex
-TooltipShowTimestamps   = If checked, show timestamps before each message
-TooltipWindowOnTop      = If checked, this window be always be displayed in front of any other window
-TooltipAutoScroll       = If checked, always scroll to the latest log entry
-TooltipChooseLogFile    = Click here to select a new output log file
-
-#JmrixConfigPane
-SystemManufacturer      = System manufacturer
-SystemConnection        = System connection
-Settings                = Settings
-
-# From AbstractLoaderPane and loconet/downloader/LoaderPane
-#ButtonRead             = Lire fichier
-ButtonLoad              = T\u00e9l\u00e9chargement
-ButtonVerify            = Verifier
-ButtonAbort             = Abandonner
-# ConfigPane (cbus)
-ButtonCreate            = Cr\u00e9er
-
-LabelInpFile            = Fichier d'entr\u00e9e:
-LabelBitMode            = Format Fichier:
-
-StatusSelectFile        = Cliquer [S\u00e9lectionner] pour choisir le fichier du firmware
-StatusReadFile          = Cliquer [Lire fichier] pour lire le fichier du firmware
-StatusDoDownload        = Cliquer [T\u00e9l\u00e9chargement] pour t\u00e9l\u00e9charger le nouveau firmware
-StatusDownloading       = T\u00e9l\u00e9chargement!
-StatusVerifying         = V\u00e9rification!
-StatusAbort             = Operation Abandonn\u00e9e
-StatusDone              = Operation Termin\u00e9e
-
-#TipReadDisabled        = Bouton d\u00e9sactiv\u00e9 jusqu'\u00e0 ce que vous s\u00e9lectionniez un nom de fichier d'entr\u00e9e
-#TipReadEnabled         = Cliquer i\u00e7i pour lire le fichier de donn\u00e9es
-
-TipLoadDisabled         = Bouton d\u00e9sactiv\u00e9 jusqu'\u00e0 ce que vous lisiez un fichier de donn\u00e9es
-TipLoadEnabled          = Cliquer i\u00e7i pour t\u00e9l\u00e9charger le produit
-
-TipVerifyDisabled       = Bouton d\u00e9sactiv\u00e9 jusqu'\u00e0 ce que vous lisiez un fichier de donn\u00e9es
-TipVerifyEnabled        = Cliquer i\u00e7i pour verifier la m\u00e9moire du produit
-
-TipAbortDisabled        = Bouton d\u00e9sactiv\u00e9 jusqu'\u00e0 ce qu'\u00e0 une op\u00e9ration de v\u00e9rification ou de t\u00e9l\u00e9chargement
-TipAbortEnabled         = Cliquer i\u00e7i pour abandonner un t\u00e9l\u00e9chargement ou une opr\u00e9ration de v\u00e9rification
-
-TipDisabledDownload     = Bouton d\u00e9sactiv\u00e9 durant le t\u00e9l\u00e9chargement
-
-Button16bit             = 16 bit
-Button24bit             = 24 bit
-
-ErrorNoInputFile        = vous devez en premier s\u00e9lectionner un fichier d'entr\u00e9e
-ErrorFileNotFound       = Fichier non trouv\u00e9
-#ErrorIOError           = Erreur E/S, voir fen\u00eatre log
-#ErrorInvalidInput      = Entr\u00e9e invalide:\n
-ErrorInvalidOptionInFile = <html><font color="\#ff0000">Option invalide <b>{1}</b> dans le fichier:</html>\n<html><font color="#000000">{0}</html>
-#error message displayed when serial port not found while loading config
-SerialPortNotFound      = Serial port {0} not found.
-#Message displayed when serial port is present but locked by other program
-SerialPortInUse         = Serial port {0} is in use.
-#Wrap an expection's description in html and indent
-ErrorSubException       = <html>&nbsp;&nbsp;&nbsp;&nbsp;{0}</html>
-
-# Command/Packet frame items
-MenuItemSendCommand     = Envoi Commande
-DefaultStatusText       = Pr\u00eat
-ErrorInvalidValueInGUI  = <html><font color="\#ff0000"><b>{0}</b> invalide</html>\n<html><font color="\#010101">{1}</html>
-
-#Error message displayed on start if internal connection has all defaults.
-ManagerDefaultSelector.AllInternal=All defaults are assigned to an internal connection.
-
-# Lenz XpressNet/Roco Z21 shared config items
-ButtonResetDefaults     = R\u00e9initialiser au valeur d'Usine
-UseDefaultValue         = d\u00e9faut
-
-# cmri/rps/maple shared items
-ConfigNodesTitle = Configurer les n\u0153euds
-=======
 # Revision $Revision$
 #
 # Default properties for the jmri.jmrix classes
@@ -235,5 +122,4 @@
 # Error creating single connection {0} - UserName, {1} - SystemName
 ErrorSingleConnection = "Impossible de cr\u00e9er la connexion \"{0}\" ({1})."
 # Multiple connections error
-ErrorMultipleConnections = "Impossible de cr\u00e9er de multiple connexions."
->>>>>>> 3d5670a0
+ErrorMultipleConnections = "Impossible de cr\u00e9er de multiple connexions."
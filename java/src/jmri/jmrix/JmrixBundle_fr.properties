# JmrixBundle_fr.properties
#
# French properties for the jmri.jmrix classes

noneSelected            = (none selected)
noPortsFound            = (no ports found!)
none                    = (none)

HostFieldLabel                  = IP Address/Host Name:
HostFieldToolTip                = IP Address for fully manual configuration.  Optional hostname for ZeroConf/mDNS configuration.
PortFieldLabel                  = TCP/UDP Port:
PortFieldToolTip                = Port address setting of the TCP Connection
AutoConfigLabel                 = Automatic Configuration
AdNameFieldLabel                = Advertisement Identifier:
AdNameFieldToolTip              = Expected ZeroConf/mDNS Advertisement Identifier
ServiceTypeFieldLabel           = Service Type Name:
ServiceTypeFieldToolTip         = ZeroConf/mDNS service type.

# AbstractMonFrame
ButtonClearScreen       = Clear screen
ButtonFreezeScreen      = Freeze screen
ButtonAddMessage        = Add to Log
ButtonStartLogging      = Start logging
ButtonStopLogging       = Stop logging
ButtonShowRaw           = Show raw data
ButtonShowTimestamps    = Show timestamps
ButtonWindowOnTop       = Window always on top
ButtonAutoScroll        = Auto scroll
ButtonChooseLogFile     = Choose log file

LabelFilterBytes        = Filter Bytes:

TooltipClearMonHistory  = Clear monitoring history
TooltipStopScroll       = Stop display scrolling
TooltipAddMessage       = Add a text message to the log
TooltipMonTextPane      = Command and reply monitoring information appears here
TooltipEntryPane        = Enter text here, then click [{0}] to include it in log
TooltipFilter           = Enter byte values to hide, separated by spaces
TooltipStartLogging     = Start logging to file
TooltipStopLogging      = Stop logging to file
TooltipShowRaw          = If checked, show the raw traffic in hex
TooltipShowTimestamps   = If checked, show timestamps before each message
TooltipWindowOnTop      = If checked, this window be always be displayed in front of any other window
TooltipAutoScroll       = If checked, always scroll to the latest log entry
TooltipChooseLogFile    = Click here to select a new output log file

#JmrixConfigPane
SystemManufacturer      = System manufacturer
SystemConnection        = System connection
Settings                = Settings

# From AbstractLoaderPane and loconet/downloader/LoaderPane
#ButtonRead             = Lire fichier
ButtonLoad              = T\u00e9l\u00e9chargement
ButtonVerify            = Verifier
ButtonAbort             = Abandonner
# ConfigPane (cbus)
ButtonCreate            = Cr\u00e9er

LabelInpFile = Fichier d'entr\u00e9e:
LabelBitMode = Format Fichier:

StatusSelectFile        = Cliquer [S\u00e9lectionner] pour choisir le fichier du firmware
StatusReadFile          = Cliquer [Lire fichier] pour lire le fichier du firmware
StatusDoDownload        = Cliquer [T\u00e9l\u00e9chargement] pour t\u00e9l\u00e9charger le nouveau firmware
StatusDownloading       = T\u00e9l\u00e9chargement!
StatusVerifying         = V\u00e9rification!
StatusAbort             = Operation Abandonn\u00e9e
StatusDone              = Operation Termin\u00e9e

#TipReadDisabled        = Bouton d\u00e9sactiv\u00e9 jusqu'\u00e0 ce que vous s\u00e9lectionniez un nom de fichier d'entr\u00e9e
#TipReadEnabled         = Cliquer i\u00e7i pour lire le fichier de donn\u00e9es

TipLoadDisabled         = Bouton d\u00e9sactiv\u00e9 jusqu'\u00e0 ce que vous lisiez un fichier de donn\u00e9es
TipLoadEnabled          = Cliquer i\u00e7i pour t\u00e9l\u00e9charger le produit

TipVerifyDisabled       = Bouton d\u00e9sactiv\u00e9 jusqu'\u00e0 ce que vous lisiez un fichier de donn\u00e9es
TipVerifyEnabled        = Cliquer i\u00e7i pour verifier la m\u00e9moire du produit

TipAbortDisabled        = Bouton d\u00e9sactiv\u00e9 jusqu'\u00e0 ce qu'\u00e0 une op\u00e9ration de v\u00e9rification ou de t\u00e9l\u00e9chargement
TipAbortEnabled         = Cliquer i\u00e7i pour abandonner un t\u00e9l\u00e9chargement ou une opr\u00e9ration de v\u00e9rification

TipDisabledDownload     = Bouton d\u00e9sactiv\u00e9 durant le t\u00e9l\u00e9chargement

Button16bit             = 16 bit
Button24bit             = 24 bit

ErrorNoInputFile        = vous devez en premier s\u00e9lectionner un fichier d'entr\u00e9e
ErrorFileNotFound       = Fichier non trouv\u00e9
#ErrorIOError           = Erreur E/S, voir fen\u00eatre log
#ErrorInvalidInput      = Entr\u00e9e invalide:\n
ErrorInvalidOptionInFile = <html><font color="\#ff0000">Option invalide <b>{1}</b> dans le fichier:</html>\n<html><font color="#000000">{0}</html>
#error message displayed when serial port not found while loading config
SerialPortNotFound      = Serial port {0} not found.
#Message displayed when serial port is present but locked by other program
SerialPortInUse         = Serial port {0} is in use.
#Wrap an expection's description in html and indent
ErrorSubException       = <html>&nbsp;&nbsp;&nbsp;&nbsp;{0}</html>

# Command/Packet frame items
MenuItemSendCommand     = Envoi Commande
DefaultStatusText       = Pr\u00eat
ErrorInvalidValueInGUI  = <html><font color="\#ff0000"><b>{0}</b> invalide</html>\n<html><font color="\#010101">{1}</html>
<<<<<<< HEAD
#Error message displayed on start if internal connection has all defaults.
ManagerDefaultSelector.AllInternal=All defaults are assigned to an internal connection.
=======

# Lenz XpressNet/Roco Z21 shared config items
ButtonResetDefaults     = R\u00e9initialiser au valeur d'Usine
UseDefaultValue         = d\u00e9faut
>>>>>>> 5320992a
<|MERGE_RESOLUTION|>--- conflicted
+++ resolved
@@ -101,12 +101,10 @@
 MenuItemSendCommand     = Envoi Commande
 DefaultStatusText       = Pr\u00eat
 ErrorInvalidValueInGUI  = <html><font color="\#ff0000"><b>{0}</b> invalide</html>\n<html><font color="\#010101">{1}</html>
-<<<<<<< HEAD
+
 #Error message displayed on start if internal connection has all defaults.
 ManagerDefaultSelector.AllInternal=All defaults are assigned to an internal connection.
-=======
 
 # Lenz XpressNet/Roco Z21 shared config items
 ButtonResetDefaults     = R\u00e9initialiser au valeur d'Usine
 UseDefaultValue         = d\u00e9faut
->>>>>>> 5320992a

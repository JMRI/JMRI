--- conflicted
+++ resolved
@@ -174,18 +174,14 @@
         log.trace("start adapter.configure()");
         adapter.configure();
 
-<<<<<<< HEAD
-        // once all the configure processing has happened, do any extra config
-
-        if (perNode.getAttribute("turnoutInterval") != null) { // migrate existing profile, defaults to 250 ms in memo
-            adapter.getSystemConnectionMemo().setOutputInterval(Integer.parseInt(perNode.getAttribute("turnoutInterval").getValue()));
-        }
-
-=======
         // once all the configure processing has happened, do any
         // extra config
         log.trace("start unpackElement");
->>>>>>> b30e9695
+
+        if (perNode.getAttribute("turnoutInterval") != null) { // migrate existing profile, defaults to 250 ms in memo
+            adapter.getSystemConnectionMemo().setOutputInterval(Integer.parseInt(perNode.getAttribute("turnoutInterval").getValue()));
+        }
+
         unpackElement(shared, perNode);
         return result;
     }

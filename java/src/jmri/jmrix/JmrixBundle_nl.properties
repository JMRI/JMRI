# JmrixBundle_nl.properties
#
# Dutch properties for the jmri.jmrix classes

noneSelected            = (geen selectie)
noPortsFound            = (geen poorten gevonden!)
none                    = (geen)

HostFieldLabel          = IP adres/Hostnaam:
HostFieldToolTip        = IP adres voor handmatige configuratie. Vul optioneel de hostname in voor ZeroConf/mDNS configuratie.
PortFieldLabel          = TCP/UDP poort:
PortFieldToolTip        = Poort adresinstelling van de TCP verbinding
AutoConfigLabel         = Automatische configuratie
AdNameFieldLabel        = Advertisement identificatie:
AdNameFieldToolTip      = Verwachte ZeroConf/mDNS Advertisement identificatie
ServiceTypeFieldLabel   = Naam van servicetype:
ServiceTypeFieldToolTip = ZeroConf/mDNS servicetype.

# AbstractMonFrame
ButtonClearScreen       = Maak scherm leeg
ButtonFreezeScreen      = Bevries scherm
ButtonAddMessage        = Voeg toe aan Log
ButtonStartLogging      = Start loggen
ButtonStopLogging       = Stop loggen
ButtonShowRaw           = Toon ruwe data
ButtonShowTimestamps    = Toon tijdmarkering
ButtonWindowOnTop       = Venster altijd voorop
ButtonAutoScroll        = Autoscroll
ButtonChooseLogFile     = Kies logbestand...

LabelFilterBytes        = Filter Bytes op:

TooltipClearMonHistory  = Wis monitoringgeschiedenis
TooltipStopScroll       = Stop verschuiven van scherm
TooltipAddMessage       = Voeg tekstregel toe aan de Commando-geschiedenis
TooltipMonTextPane      = Commando- en monitoring-informatie wordt hier getoond
TooltipEntryPane        = Vul hier tekst in, en klik op [{0}] om die toe te voegen aan de Commando-geschiedenis
TooltipFilter           = Vul byte values in die niet getoond moeten worden, gescheiden door spaties
TooltipStartLogging     = Start loggen naar bestand
TooltipStopLogging      = Stop loggen naar bestand
TooltipShowRaw          = Indien geselecteerd, wordt dataverkeer in hex getoond
TooltipShowTimestamps   = Indien geselecteerd, worden tijdmarkeringen aan begin van elk bericht afgedrukt
TooltipWindowOnTop      = Indien geselecteerd, blijft dit venster altijd zichtbaar voor alle andere
TooltipAutoScroll       = Indien geselecteerd, verschuift inhoud altijd zodat laatste uitvoer zichtbaar is
TooltipChooseLogFile    = Klik om een nieuw log-uitvoerbestand te maken

#JmrixConfigPane
SystemManufacturer      = Systeemfabrikant
SystemConnection        = Systeemconnectie
Settings                = Instellingen
CommunicationPort       = Communicatie-poort

#JmrixAbstractConnectionConfig (item on the above ConfigPane)
AdditionalConnectionSettings = Aanvullende instellingen
ConnectionPrefix        = Connectie-prefix:
ConnectionName          = Connectie-naam:
TipBaudRateFixed        = Voor dit protocol ligt de baud rate vast
TipBaudRateMatch        = Dient overeen te komen met de baud rate instelling van de hardware
BaudRateLabel           = Baud rate (snelheid):
SerialPortLabel         = Seri\u00eble poort:
ConnectionPrefixDialog  = Connectie-prefix {0} is elders al in gebruik
ConnectionNameDialog    = Connectie-naam {0} is elders al in gebruik

# From AbstractLoaderPane and loconet/downloader/LoaderPane
ButtonLoad              = Download
ButtonVerify            = Controleer
ButtonAbort             = Breek af
# ConfigPane (cbus)
ButtonCreate            = Maak aan

LabelInpFile            = Invoerbestand:
LabelBitMode            = Bestandsformaat:

# Status Strings
DefaultStatusText       = Gereed
StatusSelectFile        = Klik op [Selecteer] om een firmware bestand op schijf te kiezen
StatusReadFile          = Klik op [Lees bestand] om het firmware bestand in te lezen
StatusDoDownload        = Klik op [Download] om een nieuw firmware bestand te downloaden
StatusDownloading       = Apparaat firmware bijwerken...
StatusVerifying         = Apparaat firmware controleren...
StatusAbort             = <html><font color="\#ff0000">Bewerking afgebroken</html>
StatusDone              = Bewerking voltooid
StatusWriteX            = Schrijf {0}
StatusWriteComplete     = Schrijven voltooid
StatusEraseX            = Wis {0}
StatusEraseComplete     = Wissen voltooid
StatusSkipX             = Sla {0} over
StatusResetting         = Resetten
StatusSuccess           = Succes
StatusWriteEOF          = Schrijf "End Of File"

TipSelectButton         = Klik om een bestand te selecteren dat wordt ingelezen

TipLoadDisabled         = Knop inactief totdat een hex bestand is geselecteerd
TipLoadEnabled          = Klik om het hex bestand in het apparaat te laden

TipVerifyDisabled       = Knop inactief totdat een hex databestand is ingelezen
TipVerifyEnabled        = Klik om de inhoud van het productgeheugen te controleren

TipAbortDisabled        = Knop is alleen actief tijdens een laad- of controlebewerking
TipAbortEnabled         = Klik om de lopende laad- of controlebewerking af te breken

TipDisabledDownload     = Knop inactief tijdens de laadbewerking

Button16bit             = 16 bit
Button24bit             = 24 bit

FileFilterLabel         = Firmwarebestanden ({0})

#Title message used at the top of modal dialog boxes when an error occurs

ErrorNoInputFile        = <html><font color="\#ff0000">Selecteer een invoerbestand.</html>
ErrorFileNotFound       = <html><font color="\#ff0000">Bestand niet gevonden.</html>
ErrorFileContentsError  = <html><font color="\#ff0000">Firmware inhoud in bestand kon niet verwerkt worden door deze leesmodule.</html>
ErrorFileReadError      = <html><font color\="\#ff0000">Firmwarebestand kon niet gelezen worden.</html>
ErrorInvalidParameter   = <html><font color\="\#ff0000">Ongeldige parameter(s) ingegeven.</html>
ErrorEmptyFirmwareFile  = <html><font color="\#ff0000">Geen firmware informatie om te verzenden.</html>
ErrorCannotOpenFileForWriting=<html><font color="\#ff0000">Kan bestand <font color="\#000000">{0}<font color="\#ff0000"> niet openen.<p><font color="#000000">{1}</html>">
ErrorPossibleCauseCannotOpenForWrite = <html>Mogelijke oplossingen:<p><ul><li>Kies een ander bestand</li><li>Controleer of de map bestaat met schrijfrechten</li><li>Controleer of het bestand overschrijfbaar is</li><<li>Controleer dat het bestand niet geopend is in een andere toepassing</li><li>Controleer de beveiligingsinstellingen</li></ul></html>

# Note - The following message will be used when a firmware update file is read
#       if the tool is not able to properly interpret the value assigned to
#       a key/value pair.  The {0} parameter will be replaced with the value
#       which cannot be interpreted.  The {1} will be replaced with the
#       associated key name.
ErrorInvalidOptionInFile = <html><font color="\#ff0000">Ongeldige waarde voor <b>{1}</b> sleutel in invoerbestand:</html>\n<html><font color="#000000">{0}</html>

# Note - The following message will be used when a Download or Verify operation
#       is requested and the tool finds that one of the values in the GUI has
#       an invalid value.  The {0} parameter will be replaced with the Key name.
#       The {1} parameter will be replaced with the invalid value from the GUI
#       field.
ErrorInvalidValueInGUI  = <html><font color\="\#ff0000">Ongeldige <b>{0}</b> </html>\n<html><font color\="\#010101">{1}</html>

# Startup Exceptions
# Error creating single connection {0} - UserName, {1} - SystemName
ErrorSingleConnection   = Kan connectie "{0}" ({1}) niet maken.
# Multiple connections error
ErrorMultipleConnections = Kan niet meerdere connecties maken.
#error message displayed when serial port not found while loading config
SerialPortNotFound      = Seri\u00eble poort {0} niet gevonden.
#Message displayed when serial port is present but locked by other program
SerialPortInUse         = Seri\u00eble poort {0} is bezet.
#Wrap an expection's description in html and indent
ErrorSubException       = <html>&nbsp;&nbsp;&nbsp;&nbsp;{0}</html>

# Slot Monitor strings
SlotCol                 = Slot
AddressCol              = Adres
LongAddressChar         = L
ShortAddressChar        = K
SpeedCol                = Snelheid
StateError              = <fout>
StateInUse              = In gebruik
StateFree               = Beschikbaar
StateUnknown            = <onbekend>
StateIdle               = Rust
StateCommon             = Gezamenlijk

StatusCol               = Status
DirectionCol            = Richting
DirColForward           = Voor
DirColReverse           = Achter
ButtonRelease           = Vrijgeven
#EstopCol                = eStop
ButtonEstopAll          = eStop alle
ButtonEstop             = eStop
TrackCurrentXString     = Stroom: {0}A
ButtonShowUnusedSlots   = Toon vrije Slots
ButtonShowSlotsTooltip  = Indien geselecteerd, worden ook ongebruikte/vrije Slots in de lijst getoond
NotYetDialogString      = Sorry, deze functie werkt nog niet.\n({0})

# Command/Packet frame items
MenuItemSendCommand     = Verstuur commando
SendXCommandTitle       = Verstuur {0}-commando
SendPacketTitle         = Verstuur Packet
CommandLabel            = Commando:
ReplyLabel              = Antwoord:
PacketLabel             = Packet:
SendToolTip             = Verstuur het ingevulde Packet (bericht)
EnterHexToolTip         = Voer commando in als hex getal (0xnnn)
EnterHexBytesToolTip    = Voer commando in als hexadecimale bytes gescheiden door een spatie, bijv.: 82 7D
EnterASCIIToolTip       = Voer commando in als ASCII text (hex nog niet beschikbaar)
TooltipSent             = Aantal verstuurde Packets
TooltipReceived         = Aantal ontvangen Packets
TooltipClearCounters    = Maak Verstuurd/Ontvangen Packets tellers leeg
SentTitle               = Verstuurd
ReceivedTitle           = Ontvangen

# cmri/rps/maple shared items
LabelPoll               = Verzoek
PollToolTip             = Verstuur verzoek
NodePanelName           = Node
NodeBoxLabel            = Node:
NodeBoxTip              = Selecteer een gedefinieerde Node
ShowInputButton         = Input bits
ShowInputTip            = Selecteer om in de lijst alle input bit toewijzingen te zien
ShowOutputButton        = Output bits
ShowOutputTip           = Selecteer om in de lijst alle output bit toewijzingen te zien
HeadingBit              = Bit
InputBitsAnd            = input bits en
OutputBits              = output bits

# Lenz XpressNet/Roco Z21 shared config items
GetSystemInfoButtonLabel = Vraag Systeem-info op
#version information labels
<<<<<<< HEAD
HardwareVersionLabel = Hardware-versie:
SoftwareVersionLabel = Software-versie:
#Error message displayed on start if internal connection has all defaults.
ManagerDefaultSelector.AllInternal=All defaults are assigned to an internal connection.
=======
HardwareVersionLabel    = Hardware-versie:
SoftwareVersionLabel    = Software-versie:
ProtocolVersionLabel    = Protocol-versie:
ApplicationVersionLabel = Applicatie-versie

MonitorXTitle           = {0} Gegevensmonitor
ErrorConvertNumberX     = Kan {0} niet omzetten in een geldig Hardware-adres
WarningAddressAsNumber  = Hardware-adres invoeren als geheel getal
WarningPortRangeXY      = Poort-nummer van {0} tot {1} invoeren
WarningModuleAddress    = Hardware-adres invoeren als "Module-nummer:Poort-nummer"
>>>>>>> c0c68662
<|MERGE_RESOLUTION|>--- conflicted
+++ resolved
@@ -204,12 +204,6 @@
 # Lenz XpressNet/Roco Z21 shared config items
 GetSystemInfoButtonLabel = Vraag Systeem-info op
 #version information labels
-<<<<<<< HEAD
-HardwareVersionLabel = Hardware-versie:
-SoftwareVersionLabel = Software-versie:
-#Error message displayed on start if internal connection has all defaults.
-ManagerDefaultSelector.AllInternal=All defaults are assigned to an internal connection.
-=======
 HardwareVersionLabel    = Hardware-versie:
 SoftwareVersionLabel    = Software-versie:
 ProtocolVersionLabel    = Protocol-versie:
@@ -220,4 +214,5 @@
 WarningAddressAsNumber  = Hardware-adres invoeren als geheel getal
 WarningPortRangeXY      = Poort-nummer van {0} tot {1} invoeren
 WarningModuleAddress    = Hardware-adres invoeren als "Module-nummer:Poort-nummer"
->>>>>>> c0c68662
+#Error message displayed on start if internal connection has all defaults.
+ManagerDefaultSelector.AllInternal=All defaults are assigned to an internal connection.
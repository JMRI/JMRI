--- conflicted
+++ resolved
@@ -13,11 +13,7 @@
 AutoConfigLabel         = Automatische configuratie
 AdNameFieldLabel        = Advertisement identificatie:
 AdNameFieldToolTip      = Verwachte ZeroConf/mDNS Advertisement identificatie
-<<<<<<< HEAD
 ServiceTypeFieldLabel   = Naam van servicetype:
-=======
-ServiceTypeFieldLabel   = Naam van servicetype: 
->>>>>>> 5320992a
 ServiceTypeFieldToolTip = ZeroConf/mDNS servicetype.
 
 # AbstractMonFrame
@@ -243,7 +239,6 @@
 ApplicationVersionLabel = Applicatie-versie
 ProtocolVersionLabel    = Protocol-versie:
 
-<<<<<<< HEAD
 MonitorXTitle           = {0} Gegevensmonitor
 ErrorConvertNumberX     = Kan {0} niet omzetten in een geldig Hardware-adres
 WarningAddressAsNumber  = Hardware-adres invoeren als geheel getal
@@ -251,7 +246,6 @@
 WarningModuleAddress    = Hardware-adres invoeren als "Module-nummer:Poort-nummer"
 #Error message displayed on start if internal connection has all defaults.
 ManagerDefaultSelector.AllInternal=All defaults are assigned to an internal connection.
-=======
+
 UseDefaultValue         = Gebruik standaardwaarde
 ButtonResetDefaults     = Standaardwaardes
->>>>>>> 5320992a

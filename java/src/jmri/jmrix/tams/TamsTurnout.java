package jmri.jmrix.tams;

import jmri.Turnout;
import jmri.implementation.AbstractTurnout;
import org.slf4j.Logger;
import org.slf4j.LoggerFactory;

/**
 * Implement a Turnout via Tams communications.
 * <P>
 * This object doesn't listen to the Tams communications. This is because it
 * should be the only object that is sending messages for this turnout; more
 * than one Turnout object pointing to a single device is not allowed.
 * Reworked to support binary messages
 *
 * Based on work by Bob Jacobsen & Kevin Dickerson
 *
<<<<<<< HEAD
 * @author	Jan Boen
 * @version	$Revision: 20160606 $
=======
 * @author	Kevin Dickerson Copyright (C) 2012
>>>>>>> f2edfce1
 */
public class TamsTurnout extends AbstractTurnout
        implements TamsListener {

    String prefix;

    /**
     * Tams turnouts use the NMRA number (0-2040) as their numerical
     * identification in the system name.
     *
     * @param number DCC address of the turnout
     */
    public TamsTurnout(int number, String prefix, TamsTrafficController etc) {
        super(prefix + "T" + number);
        _number = number;
        this.prefix = prefix;
        tc = etc;
        //Request status of turnout
        TamsMessage m = new TamsMessage("xT " + _number + ",,1");
        m.setBinary(false);
        m.setReplyType('T');
        tc.sendTamsMessage(m, this);
        //tc.addPollMessage(m, this);

        _validFeedbackTypes |= MONITORING;
        _activeFeedbackType = MONITORING;

        // if needed, create the list of feedback mode
        // names with additional LocoNet-specific modes
        if (modeNames == null) {
            initFeedbackModes();
        }
        _validFeedbackNames = modeNames;
        _validFeedbackModes = modeValues;
    }

    @edu.umd.cs.findbugs.annotations.SuppressFBWarnings(value = "ST_WRITE_TO_STATIC_FROM_INSTANCE_METHOD",
            justification = "Only used during creation of 1st turnout")
    private void initFeedbackModes() {
        if (_validFeedbackNames.length != _validFeedbackModes.length) {
            log.error("int and string feedback arrays different length");
        }
        String[] tempModeNames = new String[_validFeedbackNames.length + 1];
        int[] tempModeValues = new int[_validFeedbackNames.length + 1];
        for (int i = 0; i < _validFeedbackNames.length; i++) {
            tempModeNames[i] = _validFeedbackNames[i];
            tempModeValues[i] = _validFeedbackModes[i];
        }
        tempModeNames[_validFeedbackNames.length] = "MONITORING";
        tempModeValues[_validFeedbackNames.length] = MONITORING;

        modeNames = tempModeNames;
        modeValues = tempModeValues;
    }

    static String[] modeNames = null;
    static int[] modeValues = null;

    TamsTrafficController tc;

    // Handle a request to change state by sending a turnout command
    protected void forwardCommandChangeToLayout(int s) {
        // implementing classes will typically have a function/listener to get
        // updates from the layout, which will then call
        //		public void firePropertyChange(String propertyName,
        //										Object oldValue,
        //										Object newValue)
        // _once_ if anything has changed state (or set the commanded state directly)

        // sort out states
<<<<<<< HEAD
        log.info("Change state from JMRI - 1");
        if ((s & Turnout.CLOSED) > 0) {
=======
        if ((s & Turnout.CLOSED) != 0) {
>>>>>>> f2edfce1
            // first look for the double case, which we can't handle
            if ((s & Turnout.THROWN) != 0) {
                // this is the disaster case!
                log.error("Cannot command both CLOSED and THROWN " + s);
                return;
            } else {
                // send a CLOSED command
                sendMessage(true ^ getInverted());
            }
        } else {
            // send a THROWN command
            sendMessage(false ^ getInverted());
        }
    }

    // data members
    int _number;   // turnout number

    /**
     * Set the turnout known state to reflect what's been observed from the
     * command station messages. A change there means that somebody commanded a
     * state change (e.g. somebody holding a throttle), and that command has
     * already taken effect. Hence we use "newCommandedState" to indicate it's
     * taken place. Must be followed by "newKnownState" to complete the turnout
     * action.
     *
     * @param state Observed state, updated state from command station
     */
    synchronized void setCommandedStateFromCS(int state) {
        log.info("Processing turnout state as received from TamsTurnoutManager, state= " + state);
        if ((getFeedbackMode() != MONITORING)) {
            return;
        }

        newCommandedState(state);
    }

    /**
     * Set the turnout known state to reflect what's been observed from the
     * command station messages. A change there means that somebody commanded a
     * state change (e.g. somebody holding a throttle), and that command has
     * already taken effect. Hence we use "newKnownState" to indicate it's taken
     * place.
     * <P>
     * @param state Observed state, updated state from command station
     */
    /*synchronized void setKnownStateFromCS(int state) {
        log.info("Processing turnout state as received from TamsTurnoutManager, state= " + state);
        if ((getFeedbackMode() != MONITORING)) {
            return;
        }

        newKnownState(state);
    }*/

    /**
     * Public access to changing turnout state. Sets the commanded state and, if
     * appropriate starts a TurnoutOperator to do its thing. If there is no
     * TurnoutOperator (not required or nothing suitable) then just tell the
     * layout and hope for the best.
     */
    public synchronized void setCommandedState(int s) {
        log.info("set commanded state for turnout " + getSystemName() + " to " + s);
        //newCommandedState(s);
        newKnownState(s);
    }
    
    /**
     * Tams turnouts can be inverted
     */
    @Override
    public boolean canInvert() {
        return true;
    }

    /**
     * Tell the layout to go to new state.
     *
     * @param closed State of the turnout to be sent to the command station
     */
    protected void sendMessage(boolean closed) {
        if (getInverted()) {
            closed = !closed;
        }
        // get control
        // added trailing ,1 on observation from Jan Boen 24 Aug 2015
        TamsMessage m = new TamsMessage("xT " + _number + "," + (closed ? "1" : "0") + ",1");
        m.setBinary(false);
        m.setReplyType('T');
        tc.sendTamsMessage(m, this);

    }

    // to listen for status changes from Tams system
    public void reply(TamsReply m) {
        log.info("*** TamsTurnout process TamsReply ***");
       String msg = m.toString();
        if (m.match("T") >= 0) {
            String[] lines = msg.split(" ");
            if (lines[1].equals("" + _number)) {
                updateReceived = true;
                if (lines[2].equals("g") || lines[2].equals("1")) {
                    setCommandedStateFromCS(Turnout.CLOSED);
                } else {
                    setCommandedStateFromCS(Turnout.THROWN);

                }
            }
        }
    }

    boolean updateReceived = false;

    protected void pollForStatus() {
        if (_activeFeedbackType == MONITORING) {
            //if we received an update last time we send a request again, but if we did not we shall skip it once and try again next time.
            if (updateReceived) {
                updateReceived = false;
                TamsMessage m = new TamsMessage("xT " + _number + ",,1");
                m.setBinary(false);
                m.setReplyType('T');
                m.setTimeout(TamsMessage.POLLTIMEOUT);
                tc.sendTamsMessage(m, this);
            } else {
                updateReceived = true;
            }
        }
    }

    @Override
    public void setFeedbackMode(int mode) throws IllegalArgumentException {
        TamsMessage m = new TamsMessage("xT " + _number + ",,1");
        if (mode == MONITORING) {
            tc.addPollMessage(m, this);
        } else {
            tc.removePollMessage(m, this);
        }
        super.setFeedbackMode(mode);
    }

    public void message(TamsMessage m) {
        // messages are ignored
    }

    public void dispose() {
        TamsMessage m = new TamsMessage("xT " + _number + ",,1");
        tc.removePollMessage(m, this);
        super.dispose();
    }

    private final static Logger log = LoggerFactory.getLogger(TamsTurnout.class.getName());
<<<<<<< HEAD

    @Override
    protected void turnoutPushbuttonLockout(boolean locked) {
        // TODO Auto-generated method stub
        
    }
}

/* @(#)TamsTurnout.java */
=======
}
>>>>>>> f2edfce1
<|MERGE_RESOLUTION|>--- conflicted
+++ resolved
@@ -15,12 +15,8 @@
  *
  * Based on work by Bob Jacobsen & Kevin Dickerson
  *
-<<<<<<< HEAD
  * @author	Jan Boen
- * @version	$Revision: 20160606 $
-=======
  * @author	Kevin Dickerson Copyright (C) 2012
->>>>>>> f2edfce1
  */
 public class TamsTurnout extends AbstractTurnout
         implements TamsListener {
@@ -91,12 +87,8 @@
         // _once_ if anything has changed state (or set the commanded state directly)
 
         // sort out states
-<<<<<<< HEAD
         log.info("Change state from JMRI - 1");
-        if ((s & Turnout.CLOSED) > 0) {
-=======
         if ((s & Turnout.CLOSED) != 0) {
->>>>>>> f2edfce1
             // first look for the double case, which we can't handle
             if ((s & Turnout.THROWN) != 0) {
                 // this is the disaster case!
@@ -248,16 +240,10 @@
     }
 
     private final static Logger log = LoggerFactory.getLogger(TamsTurnout.class.getName());
-<<<<<<< HEAD
 
     @Override
     protected void turnoutPushbuttonLockout(boolean locked) {
         // TODO Auto-generated method stub
         
     }
-}
-
-/* @(#)TamsTurnout.java */
-=======
-}
->>>>>>> f2edfce1
+}
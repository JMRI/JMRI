--- conflicted
+++ resolved
@@ -1,4 +1,3 @@
-// TamsTurnout.java
 package jmri.jmrix.tams;
 
 import jmri.Turnout;
@@ -15,12 +14,7 @@
  *
  * Based on work by Bob Jacobsen and Kevin Dickerson Copyright
  *
-<<<<<<< HEAD
- * @author	Jan Boen
- * 
-=======
  * @author	 Jan Boen
->>>>>>> faa235da
  */
 public class TamsTurnout extends AbstractTurnout
         implements TamsListener {

--- conflicted
+++ resolved
@@ -252,12 +252,8 @@
         return null;
     }
 
-<<<<<<< HEAD
-    // This can be removed once multi-connection is complete
-=======
     //This can be removed once multi-connection is complete
     @Override
->>>>>>> b99f9605
     public void setInstance() {
     }
 

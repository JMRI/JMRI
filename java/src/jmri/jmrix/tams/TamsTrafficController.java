// TamsTrafficController.java
package jmri.jmrix.tams;

import java.util.LinkedList;
import java.util.Queue;
import java.util.concurrent.ConcurrentLinkedQueue;
import jmri.CommandStation;
import jmri.jmrix.AbstractMRListener;
import jmri.jmrix.AbstractMRMessage;
import jmri.jmrix.AbstractMRReply;
import jmri.jmrix.AbstractMRTrafficController;
import jmri.jmrix.tams.swing.monitor.TamsMonPane;
import jmri.jmrix.tams.swing.packetgen.PacketGenPanel;
import org.slf4j.Logger;
import org.slf4j.LoggerFactory;

/**
 * Converts Stream-based I/O to/from Tams messages. The "TamsInterface" side
 * sends/receives message objects.
 * <P>
 * The connection to a TamsPortController is via a pair of Streams, which then
 * carry sequences of characters for transmission. Note that this processing is
 * handled in an independent thread.
 * <P>
 * This handles the state transitions, based on the necessary state in each
 * message.
 *
 * Based on work by Bob Jacobsen and Kevin Dickerson
 *
 * @authors Jan Boen
 * @version $Revision: 160524 $
 */
public class TamsTrafficController extends AbstractMRTrafficController implements TamsInterface, CommandStation {

    public TamsTrafficController() {
        super();
        if (log.isDebugEnabled()) {
            log.debug("creating a new TamsTrafficController object");
        }
        // set as command station too
        jmri.InstanceManager.setCommandStation(this);
        this.setAllowUnexpectedReply(false);

    }

    public void setAdapterMemo(TamsSystemConnectionMemo memo) {
        adaptermemo = memo;
        //log.info("setAdapterMemo method");
    }

    TamsSystemConnectionMemo adaptermemo;

    public String getUserName() {
        if (adaptermemo == null) {
            return "Tams";
        }
        return adaptermemo.getUserName();
    }

    public String getSystemPrefix() {
        if (adaptermemo == null) {
            return "TM";
        }
        return adaptermemo.getSystemPrefix();
    }

    // The methods to implement the TamsInterface
    public synchronized void addTamsListener(TamsListener l) {
        this.addListener(l);
    }

    public synchronized void removeTamsListener(TamsListener l) {
        this.removeListener(l);
    }

    @Override
    protected int enterProgModeDelayTime() {
        // we should to wait at least a second after enabling the programming
        // track
        return 1000;
    }

    /**
     * CommandStation implementation
     */
    public void sendPacket(byte[] packet, int count) {
        //log.info("*** sendPacket ***");
    }

    /**
     * Forward a TamsMessage to all registered TamsInterface listeners.
     */
    protected void forwardMessage(AbstractMRListener client, AbstractMRMessage m) {
        //log.info("*** forwardMessage ***");
        //This also forwards the messages to the Tams Monitor etc
        ((TamsListener) client).message((TamsMessage) m);
    }

    //Create a local TamsMessage Queue which we will use in combination with TamsReplies
    private static Queue<TamsMessage> tmq = new LinkedList<TamsMessage>();
        
   TamsMessage tm;//create a new local variable that will hold a copy of the latest TamsMessage

    /**
     * Forward a TamsReply to the appropriate TamsInterface listeners.
     */
    protected void forwardReply(AbstractMRListener client, AbstractMRReply tr) {
        //log.info("*** forwardReply ***");
        //log.info("Client = " + client);
        //log.info("TamsMessage = " + jmri.util.StringUtil.appendTwoHexFromInt(tm.getElement(0) & 0xFF, "") + " " + jmri.util.StringUtil.appendTwoHexFromInt(tm.getElement(1) & 0xFF, "") + " and replyType = " + tm.getReplyType());
        //Only forward messages to the correct listener
        if ((client instanceof TamsPowerManager && tm.getReplyType() == 'P') ||
                (client instanceof TamsThrottleManager && tm.getReplyType() == 'L') ||
                (client instanceof TamsTurnoutManager && tm.getReplyType() == 'T') ||
                (client instanceof TamsSensorManager && tm.getReplyType() == 'S') ||
                (client instanceof TamsMonPane || client instanceof PacketGenPanel)) {
            ((TamsListener) client).reply((TamsReply) tr);
        }
        //Must also forward all messages to TamsMonPane, PachetGenPanel and all ASCII messages
        if ((tm.getReplyType() == 'C') || (tm.getReplyType() == 'X')) {
            //For now simply forward all messages in ACSII or unknown format to all listeners
            ((TamsListener) client).reply((TamsReply) tr);
        }
    }

    /**
     * Poll Message Handler
     */

    static class PollMessage {//also tried with removed static keyword, see no difference

        TamsListener tl;
        TamsMessage tm;

        PollMessage(TamsMessage tm, TamsListener tl) {
            log.info("*** PollMessage ***");
            this.tm = tm;
            this.tl = tl;
        }

        TamsListener getListener() {
            return tl;
        }

        TamsMessage getMessage() {
            return tm;
        }
    }

    ConcurrentLinkedQueue<PollMessage> pollQueue = new ConcurrentLinkedQueue<PollMessage>();

    boolean disablePoll = false;

    public boolean getPollQueueDisabled() {
        return disablePoll;
    }

    public void setPollQueueDisabled(boolean poll) {
        disablePoll = poll;
    }

    /**
     * As we have to poll the Tams MC system to get updates we put request into
     * a queue and allow the abstract traffic controller to handle them when it
     * is free
     */
    public void addPollMessage(TamsMessage tm, TamsListener tl) {
        log.info("*** addPollMessage ***");
        tm.setTimeout(100);
        for (PollMessage pm : pollQueue) {
            if (pm.getListener() == tl && pm.getMessage().toString().equals(tm.toString())) {
                log.info("Message is already in the poll queue so will not add");
                return;
            }
        }
        PollMessage pm = new PollMessage(tm, tl);
        pollQueue.offer(pm);
    }

    /**
     * Removes a message that is used for polling from the queue
     */
    public void removePollMessage(TamsMessage tm, TamsListener tl) {
        log.info("*** removePollMessage ***");
        for (PollMessage pm : pollQueue) {
            if (pm.getListener() == tl && pm.getMessage().toString().equals(tm.toString())) {
                pollQueue.remove(pm);
            }
        }
    }

    /**
     * Check Tams MC for status updates
     */

    protected TamsMessage pollMessage() {
        //log.info("*** pollMessage ***");
        if (disablePoll) {
            //log.info("Nothing in the Poll Queue");
            return null;
        }
        if (!pollQueue.isEmpty()) {
            PollMessage pm = pollQueue.peek();
            if (pm != null) {
                log.info("PollMessage = " + pm.getMessage().toString());
                tm = pm.getMessage();
                return pm.getMessage();
            }
        }
        return null;
    }

    protected AbstractMRListener pollReplyHandler() {
        log.info("*** pollReplyHandler ***");
        if (disablePoll) {
            return null;
        }
        if (!pollQueue.isEmpty()) {
            PollMessage pm = pollQueue.poll();
            if (pm != null) {
                pollQueue.offer(pm);
                tm = pm.getMessage();
                return pm.getListener();
            }
        }
        return null;
    }

    /**
     * Forward a pre-formatted message to the actual interface.
     */
    public void sendTamsMessage(TamsMessage m, TamsListener tl) {
        log.info("*** sendTamsMessage ***");
        tm = m;
        tmq.offer(tm);
        log.info("Length of TamsMessage Queue: " + tmq.size());
        log.info("TamsMessage to be sent = " + jmri.util.StringUtil.appendTwoHexFromInt(tm.getElement(0) & 0xFF, "") + " " + jmri.util.StringUtil.appendTwoHexFromInt(tm.getElement(1) & 0xFF, "") + " and replyType = " + tm.getReplyType());
        //log.info("Expected TamsReply: isBinary = " +
        //        tm.isBinary() +
        //        ", replyOneByte = " +
        //        tm.getReplyOneByte() +
        //        ", replyLastByte = " +
        //        tm.getReplyLastByte());
        sendMessage(tm, tl);
    }

    protected boolean unsolicitedSensorMessageSeen = false;

    protected TamsMessage enterProgMode() {
        return null;
    }

    protected TamsMessage enterNormalMode() {
        return null;
    }

    // This can be removed once multi-connection is complete
    public void setInstance() {
    }

<<<<<<< HEAD
    @edu.umd.cs.findbugs.annotations.SuppressWarnings(value = "MS_PKGPROTECT")
    // FindBugs wants this package protected, but we're removing it when
    // multi-connection
=======
    @edu.umd.cs.findbugs.annotations.SuppressFBWarnings(value = "MS_PKGPROTECT")
    // FindBugs wants this package protected, but we're removing it when multi-connection
>>>>>>> f2edfce1
    // migration is complete
    final static protected TamsTrafficController self = null;

    /**
     * Add trailer to the outgoing byte stream.
     *
     * @param msg The output byte stream
     * @param offset the first byte not yet used
     */
    protected void addTrailerToOutput(byte[] msg, int offset, TamsMessage m) {
        //log.info("*** addTrailerToOutput ***");
        if (!m.isBinary()) {// Activated this in case the output is not binary
            msg[offset] = 0x0d;
        }
    }

    /**
     * Determine how many bytes the entire message will take, including space
     * for header and trailer
     *
     * @param m The message to be sent
     * @return Number of bytes
     */
    protected int lengthOfByteStream(AbstractMRMessage m) {
        log.info("*** lengthOfByteStream ***");
        int len = m.getNumDataElements();
        int cr = 0;
        if (!m.isBinary())
            cr = 1; // space for return
        //log.info("length ByteStream = " + (len + cr) + ", message = |" + m + "|");
        return len + cr;
    }

    // The reply part
    protected int myCounter = 0; //Helper variable used to count the number of iterations
    protected int groupSize = 0; //Helper variable used to determine how many bytes are present in each reply nibble
    protected boolean endReached = false; //Helper variable used to indicate we reached the end of the message
    protected int numberOfNibbles = 0; //Helper variable used to calculate how many message nibbles there are in the reply
    protected int messageLength = 0; //Helper variable used hold the length of the message
    protected int index = 0; //Helper variable used keep track of where we are in the message
    
    protected AbstractMRReply newReply() {
        log.info("*** newReply ***");
        TamsReply reply = new TamsReply();
        if (!tmq.isEmpty()){
            tm = tmq.peek();
            //log.info("Getting message from the queue: " +  tm.toString());
        } else {
            log.info("No TamsMessages in the queue!");
        }
        if (tm != null){//Only when there is a valid TamsMessage
            if (tm.isBinary()) {//Binary reply so must makes sure the reply get initialized as ArrayList of integers
                log.info("Using TamsMessage = " + jmri.util.StringUtil.appendTwoHexFromInt(tm.getElement(0) & 0xFF, "") + " " + jmri.util.StringUtil.appendTwoHexFromInt(tm.getElement(1) & 0xFF, "") + " and replyType = " + tm.getReplyType());
                log.info("Binary TamsReply expected");
                reply.setBinary(true);;
            } else {//ASCII reply so just return the string
                log.info("Using TamsMessage = " + tm.toString() + " and replyType = " + tm.getReplyType());
                log.info("ASCII TamsReply expected");
                reply.setBinary(false);;
            }
            if (reply !=null) {
                reply.setSource(tm);
            }
        }
        return reply;
    }

    // Has the message been completely received?
    // The length depends on the message type
    protected boolean endOfMessage(AbstractMRReply reply) {
        //log.info("*** endOfMessage ***");
        if (!tmq.isEmpty()){
            tm = tmq.peek();
            //log.info("Getting message from the queue: " +  tm.toString());
        } else {
            log.info("No TamsMessages in the queue!");
        }
        // Input is a continuous stream of characters and we must chop them up into separate messages
        index = reply.getNumDataElements() - 1;
        //log.info("Reading byte number = " + reply.getNumDataElements() + ", value = " + jmri.util.StringUtil.appendTwoHexFromInt(reply.getElement(index) & 0xFF, ""));
        if (tm.isBinary()) {// Binary reply
            if (tm.getReplyOneByte()) {// Single byte reply
                if (reply.getNumDataElements() < 1) {// Read one byte reply
                    endReached = false;
                } else {
                    //log.info("One byte binary reply = " + jmri.util.StringUtil.appendTwoHexFromInt(reply.getElement(index) & 0xFF, ""));
                    //myCounter = 0;
                    endReached = true;
                }
            } else {// Multi byte reply
                // Read multiple byte reply, until expected last byte
                // Sensor reply
                if (tm.getReplyType() == 'S'){
                    // Sensor replies are grouped per 3 (AA BB CC) when a new group has 0x00 as AA then this is the end of the message
                    // BUT 0x00 is also a valid byte in the 2 data bytes (BB CC) of a sensor read
                    log.info("*** Receiving Sensor Reply ***");
                    groupSize = 3;
                    //log.info("Looking for byte# = " + (groupSize * myCounter + 1) + " and index = " + index + " and expect as last byte = " + tm.getReplyLastByte());
                    if (reply.getNumDataElements() == (groupSize * myCounter + 1) && reply.getElement(index) == tm.getReplyLastByte()){
                        //myCounter = 0;
                        endReached = true;
                        log.info("S - End reached!");
                        
                    } else {
                        if (reply.getNumDataElements() == (groupSize * myCounter + 1)){
                            myCounter++;
                        }
                        endReached = false;
                    }
                }
                // Turnout reply
                if (tm.getReplyType() == 'T'){
                    // The first byte of a reply can be 0x00 or hold the value of the number messages that will follow
                    // Turnout replies are grouped per 2 (AA BB) 
                    // 0x00 is also a valid byte in the 2 data bytes (AA BB) of a turnout read
                    log.info("*** Receiving Turnout Reply ***");
                    numberOfNibbles = reply.getElement(0);
                    if (numberOfNibbles > 50) {
                        numberOfNibbles = 50;
                    }
                    messageLength = numberOfNibbles * 2;
                    log.info("Number of turnout events# = " + numberOfNibbles);
                    if (myCounter < messageLength){
                        //log.info("myCounter = " + myCounter + ", reply length= " + reply.getNumDataElements());
                        myCounter++;
                        endReached = false;
                    } else {
                        endReached = true;
                        //log.info("myCounter = " + myCounter);
                        log.info("T - End reached!");
                    }
                    //myCounter = 0;
                }
                // Loco reply
                if (tm.getReplyType() == 'L'){
                    log.info("*** Receiving Loco Reply ***");
                    //myCounter = 0;
                    log.info("L - End reached!");
                    endReached = true;
                }
            }
        } else {// ASCII reply
            if (reply.getNumDataElements() > 0 && reply.getElement(index) != 0x5d) {// Read ASCII reply, last is [
                endReached = false;
            } else {
                log.info("ASCII reply = " + reply);
                myCounter = 0;
                endReached = true;
            }
        }
        //log.info("End of Message = " + endReached);
        if (endReached){
            if(!tmq.isEmpty()){
                log.info("Going to remove this message: " + tmq.peek().toString());
                tmq.poll();
            }
            if(!tmq.isEmpty()){
                log.info("This message is at the head: " + tmq.peek().toString());
            } else {
                log.info("The queue is empty");
            }
        }
        return endReached;
    }

    // Override the finalize method for this class
    public boolean sendWaitMessage(TamsMessage m, AbstractMRListener reply) {
        //log.info("*** sendWaitMessage ***");
        if (log.isDebugEnabled()) {
            log.info("Send a message and wait for the response");
        }
        if (ostream == null) {
            return false;
        }
        m.setTimeout(500);// was 500
        m.setRetries(10);// was 10
        synchronized (this) {
            forwardToPort(m, reply);
            // wait for reply
            try {
                if (xmtRunnable != null) {
                    synchronized (xmtRunnable) {
                        xmtRunnable.wait(m.getTimeout());
                    }
                }
            } catch (InterruptedException e) {
                Thread.currentThread().interrupt(); // retain if needed later
                log.error("transmit interrupted");
                return false;
            }
        }
        return true;
    }

    static Logger log = LoggerFactory.getLogger(TamsTrafficController.class.getName());

}

/* @(#)TamsTrafficController.java */<|MERGE_RESOLUTION|>--- conflicted
+++ resolved
@@ -258,14 +258,8 @@
     public void setInstance() {
     }
 
-<<<<<<< HEAD
-    @edu.umd.cs.findbugs.annotations.SuppressWarnings(value = "MS_PKGPROTECT")
-    // FindBugs wants this package protected, but we're removing it when
-    // multi-connection
-=======
     @edu.umd.cs.findbugs.annotations.SuppressFBWarnings(value = "MS_PKGPROTECT")
     // FindBugs wants this package protected, but we're removing it when multi-connection
->>>>>>> f2edfce1
     // migration is complete
     final static protected TamsTrafficController self = null;
 

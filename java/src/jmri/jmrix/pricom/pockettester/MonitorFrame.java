package jmri.jmrix.pricom.pockettester;


/**
 * Simple GUI for access to PRICOM Pocket Monitor.
 * <p>
 * For more info on the product, see http://www.pricom.com
 *
 * @author	Bob Jacobsen Copyright (C) 2005
  */
public class MonitorFrame extends jmri.jmrix.AbstractMonFrame implements DataListener {

    public MonitorFrame() {
        super();
    }

    @Override
    public void init() {
    }

    @Override
    protected String title() {
        String title = filter;
        if (filter == null) {
            title = "";
        }
<<<<<<< HEAD
        return java.text.MessageFormat.format(Bundle.getMessage("TitleMonitor"),
                (Object[]) new String[]{title});
=======
        return java.text.MessageFormat.format(rb.getString("TitleMonitor"),
                new Object[]{title});
>>>>>>> 5a230a24
    }

    @Override
    public void dispose() {
        // and clean up parent
        super.dispose();
    }

    @Override
    public void asciiFormattedMessage(String m) {
        if ((filter == null) || m.startsWith(filter)) {
            nextLine(m, "");
        }
    }
    String filter = null;

    /**
     * Start filtering input to include only lines that start with a specific
     * string. A null input passes all.
     */
    public void setFilter(String s) {
        filter = s;
        setTitle(title());
    }

}<|MERGE_RESOLUTION|>--- conflicted
+++ resolved
@@ -7,7 +7,7 @@
  * For more info on the product, see http://www.pricom.com
  *
  * @author	Bob Jacobsen Copyright (C) 2005
-  */
+ */
 public class MonitorFrame extends jmri.jmrix.AbstractMonFrame implements DataListener {
 
     public MonitorFrame() {
@@ -24,13 +24,8 @@
         if (filter == null) {
             title = "";
         }
-<<<<<<< HEAD
         return java.text.MessageFormat.format(Bundle.getMessage("TitleMonitor"),
-                (Object[]) new String[]{title});
-=======
-        return java.text.MessageFormat.format(rb.getString("TitleMonitor"),
                 new Object[]{title});
->>>>>>> 5a230a24
     }
 
     @Override

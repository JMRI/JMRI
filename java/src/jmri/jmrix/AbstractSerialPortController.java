--- conflicted
+++ resolved
@@ -123,12 +123,7 @@
         } catch (purejavacomm.UnsupportedCommOperationException e) {
             log.warn("Could not set flow control, ignoring");
         }
-<<<<<<< HEAD
-
-        serialPort.setRTS(rts);
-=======
         if (flow!=purejavacomm.SerialPort.FLOWCONTROL_RTSCTS_OUT) serialPort.setRTS(rts);  // not connected in some serial ports and adapters
->>>>>>> 77029a0d
         serialPort.setDTR(dtr);
     }
 

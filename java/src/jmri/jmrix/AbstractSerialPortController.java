--- conflicted
+++ resolved
@@ -145,12 +145,9 @@
         mBaudRate = rate;
     }
 
-<<<<<<< HEAD
-=======
-    /**
-     * {@inheritDoc}
-     */
->>>>>>> dc1d38e4
+    /**
+     * {@inheritDoc}
+     */
     @Override
     public void configureBaudRateFromNumber(String indexString) {
         int baudNum;
@@ -203,11 +200,7 @@
                 log.debug("old format baud number: {}", indexString);
             }
         }
-<<<<<<< HEAD
-        // fetch baud rate description from ValidBaudRates[] array copy and set
-=======
         // fetch baud rate description from validBaudRates[] array copy and set
->>>>>>> dc1d38e4
         for (int i = 0; i < numbers.length; i++) {
             if (numbers[i] == baudNum) {
                 index = i;
@@ -219,17 +212,6 @@
         log.debug("mBaudRate set to: {}", mBaudRate);
     }
 
-<<<<<<< HEAD
-    @Override
-    public void configureBaudIndex(int index) {
-        if ((validBaudNumbers() != null) && (validBaudNumbers().length > 0)) {
-            for (int i = 0; i < validBaudNumbers().length; i++) {
-                if (validBaudRates()[i].equals(mBaudRate)) {
-                    mBaudRate = validBaudRates()[i];
-                    break;
-                }
-            }
-=======
     /**
      * {@inheritDoc}
      */
@@ -238,7 +220,6 @@
         if (validBaudRates().length > index) {
             mBaudRate = validBaudRates()[index];
             log.debug("mBaudRate set by index to: {}", mBaudRate);
->>>>>>> dc1d38e4
         } else {
             log.debug("no baud rates in array"); // expected for simulators extending serialPortAdapter, mBaudRate already null
         }
@@ -262,25 +243,32 @@
         return mBaudRate;
     }
 
+    /**
+     * {@inheritDoc}
+     */
     @Override
     public String getCurrentBaudNumber() {
+        int[] numbers = validBaudNumbers();
+        String[] rates = validBaudRates();
+        if (numbers == null || rates == null || numbers.length != rates.length) { // entries in arrays should correspond
+            return "";
+        }
+        String baudNumString = "";
+        // first try to find the configured baud rate value
         if (mBaudRate != null) {
-            int[] numbers = validBaudNumbers();
-            String[] rates = validBaudRates();
-            if (numbers == null || rates == null || numbers.length != rates.length) { // arrays should correspond
-                return "";
-            }
-            String baudNumString = "";
-            // find the configured baud rate value
             for (int i = 0; i < numbers.length; i++) {
                 if (rates[i].equals(mBaudRate)) {
                     baudNumString = Integer.toString(numbers[i]);
                     break;
                 }
             }
-            return baudNumString;
-        }
-        return ""; // (none)
+        } else if (defaultBaudIndex() > -1) {
+            // use default
+            baudNumString = Integer.toString(numbers[defaultBaudIndex()]);
+            log.debug("using default port speed {}", baudNumString);
+        }
+        log.debug("mBaudRate = {}, matched to string {}", mBaudRate, baudNumString);
+        return baudNumString;
     }
 
     @Override
@@ -294,12 +282,11 @@
                 }
             }
         }
-        return 0; // (none)
-    }
-
-    /**
-     * {@inheritDoc}
-<<<<<<< HEAD
+        return defaultBaudIndex(); // default index or -1 if port speed not supported
+    }
+
+    /**
+     * {@inheritDoc}
      */
     @edu.umd.cs.findbugs.annotations.SuppressFBWarnings(value = "PZLA_PREFER_ZERO_LENGTH_ARRAYS",
     justification = "null signals incorrect implementation of portcontroller")
@@ -312,62 +299,6 @@
     /**
      * {@inheritDoc}
      */
-=======
-     */
-    @Override
-    public String getCurrentBaudNumber() {
-        int[] numbers = validBaudNumbers();
-        String[] rates = validBaudRates();
-        if (numbers == null || rates == null || numbers.length != rates.length) { // entries in arrays should correspond
-            return "";
-        }
-        String baudNumString = "";
-        // first try to find the configured baud rate value
-        if (mBaudRate != null) {
-            for (int i = 0; i < numbers.length; i++) {
-                if (rates[i].equals(mBaudRate)) {
-                    baudNumString = Integer.toString(numbers[i]);
-                    break;
-                }
-            }
-        } else if (defaultBaudIndex() > -1) {
-            // use default
-            baudNumString = Integer.toString(numbers[defaultBaudIndex()]);
-            log.debug("using default port speed {}", baudNumString);
-        }
-        log.debug("mBaudRate = {}, matched to string {}", mBaudRate, baudNumString);
-        return baudNumString;
-    }
-
-    @Override
-    public int getCurrentBaudIndex() {
-        if (mBaudRate != null) {
-            String[] rates = validBaudRates();
-            // find the configured baud rate value
-            for (int i = 0; i < rates.length; i++) {
-                if (rates[i].equals(mBaudRate)) {
-                    return i;
-                }
-            }
-        }
-        return defaultBaudIndex(); // default index or -1 if port speed not supported
-    }
-
-    /**
-     * {@inheritDoc}
-     */
-    @edu.umd.cs.findbugs.annotations.SuppressFBWarnings(value = "PZLA_PREFER_ZERO_LENGTH_ARRAYS",
-    justification = "null signals incorrect implementation of portcontroller")
-    @Override
-    public String[] validBaudRates() {
-        log.error("default validBaudRates implementation should not be used", new Exception());
-        return null;
-    }
-
-    /**
-     * {@inheritDoc}
-     */
->>>>>>> dc1d38e4
     @edu.umd.cs.findbugs.annotations.SuppressFBWarnings(value = "PZLA_PREFER_ZERO_LENGTH_ARRAYS",
     justification = "null signals incorrect implementation of portcontroller")
     @Override
@@ -382,13 +313,9 @@
      * Uses the validBaudNumbers() and validBaudRates() methods to do this.
      *
      * @param currentBaudRate a rate from validBaudRates()
-<<<<<<< HEAD
-     * @return -1 if no match (configuration system should prevent this)
-=======
      * @return baudrate as integer if available and matching first digits in currentBaudRate,
      *         0 if baudrate not supported by this adapter,
      *         -1 if no match (configuration system should prevent this)
->>>>>>> dc1d38e4
      */
     public int currentBaudNumber(String currentBaudRate) {
         String[] rates = validBaudRates();
@@ -403,13 +330,6 @@
             log.error("rates array null in currentBaudNumber()");
             return -1;
         }
-<<<<<<< HEAD
-        if (numbers.length < 1 || (numbers.length != rates.length)) {
-            log.error("arrays wrong length in currentBaudNumber: {}, {}", numbers.length, rates.length);
-            return -1;
-        }
-
-=======
         if (numbers.length != rates.length) {
             log.error("arrays are of different length in currentBaudNumber: {} vs {}", numbers.length, rates.length);
             return -1;
@@ -418,7 +338,6 @@
             log.warn("baudrate is not supported by adapter");
             return 0;
         }
->>>>>>> dc1d38e4
         // find the baud rate value
         for (int i = 0; i < numbers.length; i++) {
             if (rates[i].equals(currentBaudRate)) {

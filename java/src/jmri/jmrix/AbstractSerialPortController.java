--- conflicted
+++ resolved
@@ -31,13 +31,7 @@
     /**
      * Standard error handling for port-busy case
      */
-<<<<<<< HEAD
-    public String handlePortBusy(PortInUseException p,
-            String portName,
-            Logger log) {
-=======
-    public String handlePortBusy(gnu.io.PortInUseException p, String portName, Logger log) {
->>>>>>> 88104b19
+    public String handlePortBusy(PortInUseException p, String portName, Logger log) {
         log.error(portName + " port is in use: " + p.getMessage());
         /*JOptionPane.showMessageDialog(null, "Port is in use",
          "Error", JOptionPane.ERROR_MESSAGE);*/
@@ -48,13 +42,7 @@
     /**
      * Standard error handling for port-not-found case
      */
-<<<<<<< HEAD
-    public String handlePortNotFound(NoSuchPortException p,
-            String portName,
-            Logger log) {
-=======
-    public String handlePortNotFound(gnu.io.NoSuchPortException p, String portName, Logger log) {
->>>>>>> 88104b19
+    public String handlePortNotFound(NoSuchPortException p, String portName, Logger log) {
         log.error("Serial port " + portName + " not found");
         /*JOptionPane.showMessageDialog(null, "Serial port "+portName+" not found",
          "Error", JOptionPane.ERROR_MESSAGE);*/

package jmri.jmrix;

import java.util.Enumeration;
import java.util.Vector;
import org.slf4j.Logger;
import org.slf4j.LoggerFactory;
import purejavacomm.CommPortIdentifier;
import purejavacomm.NoSuchPortException;
import purejavacomm.PortInUseException;

/**
 * Provide an abstract base for *PortController classes.
 * <P>
 * This is complicated by the lack of multiple inheritance. SerialPortAdapter is
 * an Interface, and its implementing classes also inherit from various
 * PortController types. But we want some common behaviours for those, so we put
 * them here.
 *
 * @see jmri.jmrix.SerialPortAdapter
 *
 * @author	Bob Jacobsen Copyright (C) 2001, 2002
 */
abstract public class AbstractSerialPortController extends AbstractPortController implements SerialPortAdapter {

    protected AbstractSerialPortController(SystemConnectionMemo connectionMemo) {
        super(connectionMemo);
    }

    /**
     * Standard error handling for port-busy case
     */
<<<<<<< HEAD
    public String handlePortBusy(PortInUseException p, String portName, Logger log) {
=======
    @Override
    public String handlePortBusy(gnu.io.PortInUseException p, String portName, Logger log) {
>>>>>>> fd0539fa
        log.error(portName + " port is in use: " + p.getMessage());
        /*JOptionPane.showMessageDialog(null, "Port is in use",
         "Error", JOptionPane.ERROR_MESSAGE);*/
        ConnectionStatus.instance().setConnectionState(portName, ConnectionStatus.CONNECTION_DOWN);
        return portName + " port is in use";
    }

    /**
     * Standard error handling for port-not-found case
     */
    public String handlePortNotFound(NoSuchPortException p, String portName, Logger log) {
        log.error("Serial port " + portName + " not found");
        /*JOptionPane.showMessageDialog(null, "Serial port "+portName+" not found",
         "Error", JOptionPane.ERROR_MESSAGE);*/
        ConnectionStatus.instance().setConnectionState(portName, ConnectionStatus.CONNECTION_DOWN);
        return portName + " not found";
    }

    @Override
    public void connect() throws Exception {
        openPort(mPort, "JMRI app");
    }

    @Override
    public void setPort(String port) {
        mPort = port;
    }
    protected String mPort = null;

    @Override
    public String getCurrentPortName() {
        if (mPort == null) {
            if (getPortNames() == null) {
                //This shouldn't happen but in the tests for some reason this happens
                log.error("Port names returned as null");
                return null;
            }
            if (getPortNames().size() <= 0) {
                log.error("No usable ports returned");
                return null;
            }
            return null;
            // return (String)getPortNames().elementAt(0);
        }
        return mPort;
    }

    /**
     * Set the baud rate. This records it for later.
     */
    @Override
    public void configureBaudRate(String rate) {
        mBaudRate = rate;
    }
    protected String mBaudRate = null;

    @Override
    public String getCurrentBaudRate() {
        if (mBaudRate == null) {
            return validBaudRates()[0];
        }
        return mBaudRate;
    }

    /**
     * Get an array of valid baud rates as integers. This allows subclasses to
     * change the arrays of speeds.
     *
     * This method need not be reimplemented unless the subclass is using
     * currentBaudNumber, which requires it.
     */
    public int[] validBaudNumber() {
        log.error("default validBaudNumber implementation should not be used");
        new Exception().printStackTrace();
        return null;
    }

    /**
     * Convert a baud rate string to a number.
     *
     * Uses the validBaudNumber and validBaudRates methods to do this.
     *
     * @return -1 if no match (configuration system should prevent this)
     */
    public int currentBaudNumber(String currentBaudRate) {
        String[] rates = validBaudRates();
        int[] numbers = validBaudNumber();

        // return if arrays invalid
        if (numbers == null) {
            log.error("numbers array null in currentBaudNumber");
            return -1;
        }
        if (rates == null) {
            log.error("rates array null in currentBaudNumber");
            return -1;
        }
        if (numbers.length < 1 || (numbers.length != rates.length)) {
            log.error("arrays wrong length in currentBaudNumber: " + numbers.length + "," + rates.length);
            return -1;
        }

        // find the baud rate value, configure comm options
        for (int i = 0; i < numbers.length; i++) {
            if (rates[i].equals(currentBaudRate)) {
                return numbers[i];
            }
        }

        // no match
        log.error("no match to (" + currentBaudRate + ") in currentBaudNumber");
        return -1;
    }

    Vector<String> portNameVector = null;

    @SuppressWarnings("unchecked")
    @Override
    public Vector<String> getPortNames() {
        //reloadDriver(); // Refresh the list of communication ports
        // first, check that the comm package can be opened and ports seen
        portNameVector = new Vector<String>();
        Enumeration<CommPortIdentifier> portIDs = CommPortIdentifier.getPortIdentifiers();
        // find the names of suitable ports
        while (portIDs.hasMoreElements()) {
            CommPortIdentifier id = portIDs.nextElement();
            // filter out line printers 
            if (id.getPortType() != CommPortIdentifier.PORT_PARALLEL) // accumulate the names in a vector
            {
                portNameVector.addElement(id.getName());
            }
        }
        return portNameVector;
    }

    @Override
    public void dispose() {
        super.dispose();
    }

    /**
     * This is called when a connection is initially lost. It closes the client
     * side socket connection, resets the open flag and attempts a reconnection.
     */
    @Override
    public void recover() {
        if (!allowConnectionRecovery) {
            return;
        }
        opened = false;
        try {
            closeConnection();
        } catch (Exception e) {
        }
        reconnect();
    }

    /*Each serial port adapter should handle this and it should be abstract.
     However this is in place until all the other code has been refactored */

    protected void closeConnection() throws Exception {
        System.out.println("crap Called");
    }

    /*Each port adapter shoudl handle this and it should be abstract.
     However this is in place until all the other code has been refactored */
    protected void resetupConnection() {
    }

    /**
     * Attempts to reconnect to a failed Server
     */
    public void reconnect() {
        // If the connection is already open, then we shouldn't try a re-connect.
        if (opened && !allowConnectionRecovery) {
            return;
        }
        reconnectwait thread = new reconnectwait();
        thread.start();
        try {
            thread.join();
        } catch (InterruptedException e) {
            log.error("Unable to join to the reconnection thread " + e.getMessage());
        }
        if (!opened) {
            log.error("Failed to re-establish connectivity");
        } else {
            log.info("Reconnected to " + getCurrentPortName());
            resetupConnection();
        }
    }

    class reconnectwait extends Thread {

        public final static int THREADPASS = 0;
        public final static int THREADFAIL = 1;
        int _status;

        public int status() {
            return _status;
        }

        public reconnectwait() {
            _status = THREADFAIL;
        }

        @SuppressWarnings("unchecked")
        @Override
        public void run() {
            boolean reply = true;
            int count = 0;
            int secondCount = 0;
            while (reply) {
                safeSleep(reconnectinterval, "Waiting");
                count++;
                try {
                    log.error("Retrying Connection attempt " + secondCount + "-" + count);
                    Enumeration<CommPortIdentifier> portIDs = CommPortIdentifier.getPortIdentifiers();
                    while (portIDs.hasMoreElements()) {
                        CommPortIdentifier id = portIDs.nextElement();
                        // filter out line printers
                        if (id.getPortType() != CommPortIdentifier.PORT_PARALLEL) // accumulate the names in a vector
                        {
                            if (id.getName().equals(mPort)) {
                                log.info(mPort + " port has reappeared as being valid trying to reconnect");
                                openPort(mPort, "jmri");
                            }
                        }
                    }
                } catch (Exception e) {
                }
                reply = !opened;
                if (count >= retryAttempts) {
                    log.error("Unable to reconnect after " + count + " Attempts, increasing duration of retries");
                    //retrying but with twice the retry interval.
                    reconnectinterval = reconnectinterval * 2;
                    count = 0;
                    secondCount++;
                }
                if (secondCount >= 10) {
                    log.error("Giving up on reconnecting after 100 attempts to reconnect");
                    reply = false;
                }
            }
            if (!opened) {
                log.error("Failed to re-establish connectivity");
            } else {
                log.error("Reconnected to " + getCurrentPortName());
                resetupConnection();
            }
        }
    }

    private final static Logger log = LoggerFactory.getLogger(AbstractSerialPortController.class.getName());

}<|MERGE_RESOLUTION|>--- conflicted
+++ resolved
@@ -29,12 +29,8 @@
     /**
      * Standard error handling for port-busy case
      */
-<<<<<<< HEAD
+    @Override
     public String handlePortBusy(PortInUseException p, String portName, Logger log) {
-=======
-    @Override
-    public String handlePortBusy(gnu.io.PortInUseException p, String portName, Logger log) {
->>>>>>> fd0539fa
         log.error(portName + " port is in use: " + p.getMessage());
         /*JOptionPane.showMessageDialog(null, "Port is in use",
          "Error", JOptionPane.ERROR_MESSAGE);*/

--- conflicted
+++ resolved
@@ -61,24 +61,14 @@
     }
 
     /**
-<<<<<<< HEAD
      * Standard error handling for the general port-not-found case.
-=======
-     * Standard error handling for the port-not-found case.
->>>>>>> 66a2cb56
      * @param portName port name.
      * @param log system log, passed so logging comes from bottom level class
      * @param ex Underlying Exception that caused this failure
      * @return human readable string with error detail.
      */
-<<<<<<< HEAD
-    final public String handlePortNotFound(String portName, org.slf4j.Logger log) {
-        log.error("Serial port {} not found", portName);
-=======
-    //@Deprecated(forRemoval=true) // Removed with PureJavaComm
-    public String handlePortNotFound(String portName, org.slf4j.Logger log, Exception ex) {
+    final public String handlePortNotFound(String portName, org.slf4j.Logger log, Exception ex) {
         log.error("Serial port {} not found: {}", portName, ex.getMessage());
->>>>>>> 66a2cb56
         ConnectionStatus.instance().setConnectionState(this.getSystemPrefix(), portName, ConnectionStatus.CONNECTION_DOWN);
         return Bundle.getMessage("SerialPortNotFound", portName);
     }

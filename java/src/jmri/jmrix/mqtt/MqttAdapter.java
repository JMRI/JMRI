--- conflicted
+++ resolved
@@ -18,15 +18,8 @@
 import org.slf4j.LoggerFactory;
 
 /**
-<<<<<<< HEAD
- * Adapts to an MQTT connection 
- * <p>
- * Note that this puts the MQTT temporary directory in the profile: directory by default.
- * 
-=======
  * Communications adapter for Mqtt communications links.
  *
->>>>>>> 8be0bbb6
  * @author Lionel Jeanson
  * @author Bob Jacobsen   Copyright (c) 2091, 2029
  */
@@ -116,11 +109,7 @@
             if (clientID.length() > 23) {
                 clientID = clientID.substring(clientID.length() - 23);
             }
-<<<<<<< HEAD
-            String tempdirName = jmri.util.FileUtil.getExternalFilename("profile:");
-=======
             String tempdirName = jmri.util.FileUtil.getExternalFilename(jmri.util.FileUtil.PROFILE);
->>>>>>> 8be0bbb6
             log.debug("will use {} as temporary directory", tempdirName);
             
             mqttClient = new MqttClient(PROTOCOL + getCurrentPortName(), 

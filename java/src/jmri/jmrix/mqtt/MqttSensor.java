--- conflicted
+++ resolved
@@ -42,17 +42,10 @@
         public void beanFromPayload(@Nonnull Sensor bean, @Nonnull String payload, @Nonnull String topic) {
             switch (payload) {
                 case inactiveText:                
-<<<<<<< HEAD
-                    setOwnState(!^ _inverted ? INACTIVE : ACTIVE);
-                    break;
-                case activeText:
-                    setOwnState(!^ _inverted ? ACTIVE : INACTIVE);
-=======
                     setOwnState(! _inverted ? INACTIVE : ACTIVE);
                     break;
                 case activeText:
                     setOwnState(! _inverted ? ACTIVE : INACTIVE);
->>>>>>> acbd6639
                     break;
                 default:
                     log.warn("Unknown state : {}", payload);

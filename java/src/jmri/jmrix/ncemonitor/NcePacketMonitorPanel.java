package jmri.jmrix.ncemonitor;

import edu.umd.cs.findbugs.annotations.SuppressFBWarnings;

import java.awt.Dimension;
import java.awt.FlowLayout;
import java.io.DataInputStream;
import java.io.IOException;
import java.io.OutputStream;
<<<<<<< HEAD
import java.util.Enumeration;
=======
import java.util.ResourceBundle;
>>>>>>> abbc876a
import java.util.Vector;

import javax.swing.BoxLayout;
import javax.swing.ButtonGroup;
import javax.swing.JCheckBox;
import javax.swing.JComboBox;
import javax.swing.JLabel;
import javax.swing.JPanel;
import javax.swing.JRadioButton;
import javax.swing.JScrollPane;
import javax.swing.JSeparator;
<<<<<<< HEAD
//import javax.swing.JToggleButton;
=======
import javax.swing.JToggleButton;

>>>>>>> abbc876a
import jmri.jmrix.nce.NceSystemConnectionMemo;
import jmri.jmrix.nce.swing.NcePanelInterface;

import com.fazecast.jSerialComm.SerialPort;

/**
 * Simple GUI for access to an NCE monitor card
 * <p>
 * When opened, the user must first select a serial port and click "Start". The
 * rest of the GUI then appears.
 *
 * @author Ken Cameron Copyright (C) 2010 derived from -
 * @author Bob Jacobsen Copyright (C) 2001, 2002, 2023
 * @author Ken Cameron Copyright (C) 2023
 */
@SuppressFBWarnings(value = "IS2_INCONSISTENT_SYNC", justification = "serialStream is access from separate thread, and this class isn't used much")
public class NcePacketMonitorPanel extends jmri.jmrix.AbstractMonPane implements NcePanelInterface {
    
    Vector<String> portNameVector = null;
    SerialPort activeSerialPort = null;
    NceSystemConnectionMemo memo = null;

    //protected JToggleButton unitHelpButton = new JToggleButton(Bundle.getMessage("UnitHelpButtonLabel"));
    protected JCheckBox dupFilterCheckBox = new JCheckBox(Bundle.getMessage("DupFilterCheckBoxLabel"));
    protected JComboBox<String> portBox = new javax.swing.JComboBox<String>();
    protected javax.swing.JButton openButton = new javax.swing.JButton(Bundle.getMessage("OpenButtonLabel"));
    protected javax.swing.JButton closePortButton = new javax.swing.JButton(Bundle.getMessage("CloseButtonLabel"));
    protected JRadioButton verboseButton = new JRadioButton(Bundle.getMessage("VerboseButtonLabel"));
    protected JRadioButton hex0Button = new JRadioButton(Bundle.getMessage("Hex0Label"));
    protected JRadioButton hex1Button = new JRadioButton(Bundle.getMessage("Hex1Label"));
    protected JRadioButton hex2Button = new JRadioButton(Bundle.getMessage("Hex2Label"));
    protected JRadioButton hex3Button = new JRadioButton(Bundle.getMessage("Hex3Label"));
    protected JRadioButton hex4Button = new JRadioButton(Bundle.getMessage("Hex4Label"));
    protected JRadioButton hex5Button = new JRadioButton(Bundle.getMessage("Hex5Label"));
    protected JRadioButton accOffButton = new JRadioButton(Bundle.getMessage("AccOffLabel"));
    protected JRadioButton accOnButton = new JRadioButton(Bundle.getMessage("AccOnLabel"));
    protected JRadioButton idleOffButton = new JRadioButton(Bundle.getMessage("IdleOffLabel"));
    protected JRadioButton idleOnButton = new JRadioButton(Bundle.getMessage("IdleOnLabel"));
    protected JRadioButton locoOffButton = new JRadioButton(Bundle.getMessage("LocoOffLabel"));
    protected JRadioButton locoOnButton = new JRadioButton(Bundle.getMessage("LocoOnLabel"));
    protected JRadioButton resetOffButton = new JRadioButton(Bundle.getMessage("ResetOffLabel"));
    protected JRadioButton resetOnButton = new JRadioButton(Bundle.getMessage("ResetOffLabel"));
    protected JRadioButton signalOffButton = new JRadioButton(Bundle.getMessage("SignalOffLabel"));
    protected JRadioButton signalOnButton = new JRadioButton(Bundle.getMessage("SignalOnLabel"));
    protected JRadioButton accSingleButton = new JRadioButton(Bundle.getMessage("AccSingleLabel"));
    protected JRadioButton accPairedButton = new JRadioButton(Bundle.getMessage("AccPairedLabel"));

    protected JComboBox<String> modelBox = new JComboBox<>();
    protected JLabel modelBoxLabel;
    private String[] validModelNames = new String[]{Bundle.getMessage("PacketAnalyzer"), Bundle.getMessage("DccMeter/Analyzer")};
    private int[] validModelValues = new int[]{0, 1};
    private int[] modelBaudRates = new int[]{38400, 115200};
    private int[] modelBitValues = new int[] {SerialPort.DATABITS_8, SerialPort.DATABITS_8};
    private int[] modelStopValues = new int[] {SerialPort.STOPBITS_1, SerialPort.STOPBITS_1};
    private int[] modelParityValues = new int[] {SerialPort.PARITY_NONE, SerialPort.PARITY_NONE};

    public NcePacketMonitorPanel() {
        super();
    }

    /**
     * {@inheritDoc}
     */
    @Override
    public void init() {
    }

    /**
     * {@inheritDoc}
     */
    @Override
    public void initContext(Object context) {
        if (context instanceof NceSystemConnectionMemo) {
            initComponents((NceSystemConnectionMemo) context);
        }
    }

    /**
     * {@inheritDoc}
     */
    @Override
    public String getHelpTarget() {
        return "package.jmri.jmrix.nce.analyzer.NcePacketMonitorFrame";
    }

    /**
     * {@inheritDoc}
     */
    @Override
    public String getTitle() {
        StringBuilder x = new StringBuilder();
        if (memo != null) {
            x.append(memo.getUserName());
        } else {
            x.append("NCE_");
        }
        x.append(": ");
        x.append(Bundle.getMessage("Title"));
        return x.toString();
    }
    
    /**
     * {@inheritDoc}
     */
    @Override
    public void initComponents(NceSystemConnectionMemo m) {
        this.memo = m;

        // populate the GUI, invoked as part of startup
        enableDisableWhenOpen(false);
        // load the port selection part
        portBox.setToolTipText(Bundle.getMessage("PortBoxToolTip"));
        portBox.setAlignmentX(JLabel.LEFT_ALIGNMENT);
        Vector<String> v = getPortNames();
        for (int i = 0; i < v.size(); i++) {
            portBox.addItem(v.elementAt(i));
        }
        // offer model choice
        modelBox.setToolTipText(Bundle.getMessage("ModelBoxToolTip"));
        modelBox.setAlignmentX(LEFT_ALIGNMENT);
        for (int i = 0; i < validModelNames.length; i++) {
            modelBox.addItem(validModelNames[i]);
        }
        openButton.setToolTipText(Bundle.getMessage("OpenButtonToolTip"));
        openButton.addActionListener(new java.awt.event.ActionListener() {
            @Override
            public void actionPerformed(java.awt.event.ActionEvent evt) {
                try {
                    openPortButtonActionPerformed(evt);
                    //} catch (jmri.jmrix.SerialConfigException ex) {
                    //    log.error("Error while opening port.  Did you select the right one?\n"+ex);
                } catch (java.lang.UnsatisfiedLinkError ex) {
                    log.error("Error while opening port.  Did you select the right one?", ex);
                }
            }
        });
        closePortButton.setToolTipText(Bundle.getMessage("CloseButtonToolTip"));
        closePortButton.addActionListener(new java.awt.event.ActionListener() {
            @Override
            public void actionPerformed(java.awt.event.ActionEvent evt) {
                try {
                    closePortButtonActionPerformed();
                    //} catch (jmri.jmrix.SerialConfigException ex) {
                    //    log.error("Error while closing port.  Did you select the right one?\n"+ex);
                } catch (java.lang.UnsatisfiedLinkError ex) {
                    log.error("Error while closing port.  Did you select the right one?", ex);
                }
            }
        });
        {
            JSeparator js = new JSeparator();
            js.setMaximumSize(new Dimension(10000, 10));
            add(js);
        }
        {
            JPanel p1 = new JPanel();
            p1.setLayout(new FlowLayout());
            p1.add(new JLabel(Bundle.getMessage("SerialPortLabel")));
            p1.add(portBox);
            p1.add(new JLabel(Bundle.getMessage("ModelBoxLabel")));
            p1.add(modelBox);
            p1.add(openButton);
            p1.add(closePortButton);
            //p1.setMaximumSize(p1.getPreferredSize());
            add(p1);
        }

        // add user part of GUI
        {
            JSeparator js = new JSeparator();
            js.setMaximumSize(new Dimension(10000, 10));
            add(js);
        }
        JPanel p2 = new JPanel();
        {
            JPanel p = new JPanel();
            p.setLayout(new BoxLayout(p, BoxLayout.Y_AXIS));
            /*
            unitHelpButton.setToolTipText(Bundle.getMessage("UnitHelpButtonToolTip"));
            unitHelpButton.setEnabled(false);
            p.add(unitHelpButton);
            unitHelpButton.addActionListener(new java.awt.event.ActionListener() {
                @Override
                public void actionPerformed(java.awt.event.ActionEvent evt) {
                    if (unitHelpButton.isSelected()) {
                        sendBytes(new byte[]{(byte) '?'});
                        unitHelpButton.setText(Bundle.getMessage("UnitHelpPageButtonLabel"));
                        unitHelpButton.setToolTipText(Bundle.getMessage("UnitHelpPageButtonToolTip"));
                    } else {
                        sendBytes(new byte[]{(byte) ' '});
                        unitHelpButton.setText(Bundle.getMessage("UnitHelpButtonLabel"));
                        unitHelpButton.setToolTipText(Bundle.getMessage("UnitHelpButtonToolTip"));
                    }
                }
            });
            */
            dupFilterCheckBox.setToolTipText(Bundle.getMessage("DupFilterCheckBoxToolTip"));
            p.add(dupFilterCheckBox);
            p2.add(p);
        }

        {
            JPanel p = new JPanel();
            p.setLayout(new BoxLayout(p, BoxLayout.Y_AXIS));
            ButtonGroup g = new ButtonGroup();
            verboseButton.setToolTipText(Bundle.getMessage("VerboseButtonToolTip"));
            g.add(verboseButton);
            p.add(verboseButton);
            verboseButton.addActionListener(new java.awt.event.ActionListener() {
                @Override
                public void actionPerformed(java.awt.event.ActionEvent evt) {
                    sendBytes(new byte[]{(byte) 'V'});
                }
            });
            //hex0Button.setToolTipText(Bundle.getMessage("Hex0ButtonToolTip"));
            g.add(hex0Button);
            p.add(hex0Button);
            hex0Button.addActionListener(new java.awt.event.ActionListener() {
                @Override
                public void actionPerformed(java.awt.event.ActionEvent evt) {
                    sendBytes(new byte[]{(byte) 'H', (byte) '0'});
                }
            });
            p2.add(p);
            //hex1Button.setToolTipText(Bundle.getMessage("Hex1ButtonToolTip"));
            g.add(hex1Button);
            p.add(hex1Button);
            hex1Button.addActionListener(new java.awt.event.ActionListener() {
                @Override
                public void actionPerformed(java.awt.event.ActionEvent evt) {
                    sendBytes(new byte[]{(byte) 'H', (byte) '1'});
                }
            });
            p2.add(p);
            //hex2Button.setToolTipText(Bundle.getMessage("Hex2ButtonToolTip"));
            g.add(hex2Button);
            p.add(hex2Button);
            hex2Button.addActionListener(new java.awt.event.ActionListener() {
                @Override
                public void actionPerformed(java.awt.event.ActionEvent evt) {
                    sendBytes(new byte[]{(byte) 'H', (byte) '2'});
                }
            });
            p2.add(p);
            //hex3Button.setToolTipText(Bundle.getMessage("Hex3ButtonToolTip"));
            g.add(hex3Button);
            p.add(hex3Button);
            hex3Button.addActionListener(new java.awt.event.ActionListener() {
                @Override
                public void actionPerformed(java.awt.event.ActionEvent evt) {
                    sendBytes(new byte[]{(byte) 'H', (byte) '3'});
                }
            });
            p2.add(p);
            //hex4Button.setToolTipText(Bundle.getMessage("Hex4ButtonToolTip"));
            g.add(hex4Button);
            p.add(hex4Button);
            hex4Button.addActionListener(new java.awt.event.ActionListener() {
                @Override
                public void actionPerformed(java.awt.event.ActionEvent evt) {
                    sendBytes(new byte[]{(byte) 'H', (byte) '4'});
                }
            });
            p2.add(p);
            //hex5Button.setToolTipText(Bundle.getMessage("Hex5ButtonToolTip"));
            g.add(hex5Button);
            p.add(hex5Button);
            hex5Button.addActionListener(new java.awt.event.ActionListener() {
                @Override
                public void actionPerformed(java.awt.event.ActionEvent evt) {
                    sendBytes(new byte[]{(byte) 'H', (byte) '5'});
                }
            });
            p2.add(p);
        }  // end hex/verbose group

        { // start acc off/on
            JPanel p = new JPanel();
            p.setLayout(new BoxLayout(p, BoxLayout.Y_AXIS));
            ButtonGroup g = new ButtonGroup();
            //accOffButton.setToolTipText(Bundle.getMessage("AccOffButtonToolTip"));
            g.add(accOffButton);
            p.add(accOffButton);
            accOffButton.addActionListener(new java.awt.event.ActionListener() {
                @Override
                public void actionPerformed(java.awt.event.ActionEvent evt) {
                    sendBytes(new byte[]{(byte) 'A', (byte) '-'});
                }
            });
            //accOnButton.setToolTipText(Bundle.getMessage("AccOnButtonToolTip"));
            g.add(accOnButton);
            p.add(accOnButton);
            accOnButton.addActionListener(new java.awt.event.ActionListener() {
                @Override
                public void actionPerformed(java.awt.event.ActionEvent evt) {
                    sendBytes(new byte[]{(byte) 'A', (byte) '+'});
                }
            });
            p2.add(p);
        }  // end acc off/on

        { // start idle off/on
            JPanel p = new JPanel();
            p.setLayout(new BoxLayout(p, BoxLayout.Y_AXIS));
            ButtonGroup g = new ButtonGroup();
            //idleOffButton.setToolTipText(Bundle.getMessage("IdleOffButtonToolTip"));
            g.add(idleOffButton);
            p.add(idleOffButton);
            idleOffButton.addActionListener(new java.awt.event.ActionListener() {
                @Override
                public void actionPerformed(java.awt.event.ActionEvent evt) {
                    sendBytes(new byte[]{(byte) 'I', (byte) '-'});
                }
            });
            //idleOnButton.setToolTipText(Bundle.getMessage("IdleOnButtonToolTip"));
            g.add(idleOnButton);
            p.add(idleOnButton);
            idleOnButton.addActionListener(new java.awt.event.ActionListener() {
                @Override
                public void actionPerformed(java.awt.event.ActionEvent evt) {
                    sendBytes(new byte[]{(byte) 'I', (byte) '+'});
                }
            });
            p2.add(p);
        }  // end idle off/on

        { // start loco off/on
            JPanel p = new JPanel();
            p.setLayout(new BoxLayout(p, BoxLayout.Y_AXIS));
            ButtonGroup g = new ButtonGroup();
            //locoOffButton.setToolTipText(Bundle.getMessage("LocoOffButtonToolTip"));
            g.add(locoOffButton);
            p.add(locoOffButton);
            locoOffButton.addActionListener(new java.awt.event.ActionListener() {
                @Override
                public void actionPerformed(java.awt.event.ActionEvent evt) {
                    sendBytes(new byte[]{(byte) 'L', (byte) '-'});
                }
            });
            //locoOnButton.setToolTipText(Bundle.getMessage("LocoOnButtonToolTip"));
            g.add(locoOnButton);
            p.add(locoOnButton);
            locoOnButton.addActionListener(new java.awt.event.ActionListener() {
                @Override
                public void actionPerformed(java.awt.event.ActionEvent evt) {
                    sendBytes(new byte[]{(byte) 'L', (byte) '+'});
                }
            });
            p2.add(p);
        }  // end loco off/on

        { // start reset off/on
            JPanel p = new JPanel();
            p.setLayout(new BoxLayout(p, BoxLayout.Y_AXIS));
            ButtonGroup g = new ButtonGroup();
            //resetOffButton.setToolTipText(Bundle.getMessage("ResetOffButtonToolTip"));
            g.add(resetOffButton);
            p.add(resetOffButton);
            resetOffButton.addActionListener(new java.awt.event.ActionListener() {
                @Override
                public void actionPerformed(java.awt.event.ActionEvent evt) {
                    sendBytes(new byte[]{(byte) 'R', (byte) '-'});
                }
            });
            //resetOnButton.setToolTipText(Bundle.getMessage("ResetOnButtonToolTip"));
            g.add(resetOnButton);
            p.add(resetOnButton);
            resetOnButton.addActionListener(new java.awt.event.ActionListener() {
                @Override
                public void actionPerformed(java.awt.event.ActionEvent evt) {
                    sendBytes(new byte[]{(byte) 'R', (byte) '+'});
                }
            });
            p2.add(p);
        }  // end reset off/on

        { // start signal on/off
            JPanel p = new JPanel();
            p.setLayout(new BoxLayout(p, BoxLayout.Y_AXIS));
            ButtonGroup g = new ButtonGroup();
            //signalOffButton.setToolTipText(Bundle.getMessage("SignalOffButtonToolTip"));
            g.add(signalOffButton);
            p.add(signalOffButton);
            signalOffButton.addActionListener(new java.awt.event.ActionListener() {
                @Override
                public void actionPerformed(java.awt.event.ActionEvent evt) {
                    sendBytes(new byte[]{(byte) 'S', (byte) '-'});
                }
            });
            //signalOnButton.setToolTipText(Bundle.getMessage("SignalOnButtonToolTip"));
            g.add(signalOnButton);
            p.add(signalOnButton);
            signalOnButton.addActionListener(new java.awt.event.ActionListener() {
                @Override
                public void actionPerformed(java.awt.event.ActionEvent evt) {
                    sendBytes(new byte[]{(byte) 'S', (byte) '+'});
                }
            });
            p2.add(p);
        }  // end signal off/on

        { // Monitor command acc single/double
            JPanel p = new JPanel();
            p.setLayout(new BoxLayout(p, BoxLayout.Y_AXIS));
            JLabel t = new JLabel("Monitor Command");
            p.add(t);
            ButtonGroup g = new ButtonGroup();
            //accSingleButton.setToolTipText(Bundle.getMessage("AccSingleButtonToolTip"));
            g.add(accSingleButton);
            p.add(accSingleButton);
            accSingleButton.addActionListener(new java.awt.event.ActionListener() {
                @Override
                public void actionPerformed(java.awt.event.ActionEvent evt) {
                    sendBytes(new byte[]{(byte) 'A', (byte) 'S'});
                }
            });
            //accPairedButton.setToolTipText(Bundle.getMessage("AccPairedButtonToolTip"));
            g.add(accPairedButton);
            p.add(accPairedButton);
            accPairedButton.addActionListener(new java.awt.event.ActionListener() {
                @Override
                public void actionPerformed(java.awt.event.ActionEvent evt) {
                    sendBytes(new byte[]{(byte) 'A', (byte) 'P'});
                }
            });
            p2.add(p);
        }  // end acc single/double

        p2.setMaximumSize(p2.getPreferredSize());
        JScrollPane ps = new JScrollPane(p2);
        ps.setMaximumSize(ps.getPreferredSize());
        ps.setVisible(true);
        add(ps);
    }

    /**
     * Sends stream of bytes to the command station
     *
     * @param bytes  array of bytes to send
     */
    synchronized void sendBytes(byte[] bytes) {
        try {
            // only attempt to send data if output stream is not null (i.e. it
            // was opened successfully)
            if (ostream == null) {
                throw new IOException(
                        "Unable to send data to command station: output stream is null");
            } else {
                for (int i = 0; i < bytes.length; i++) {
                    ostream.write(bytes[i]);
                    wait(3);
                }
                final byte endbyte = 13;
                ostream.write(endbyte);
            }
        } catch (IOException e) {
            log.error("Exception on output", e);
        } catch (InterruptedException e) {
            Thread.currentThread().interrupt(); // retain if needed later
            log.error("Interrupted output", e);
        }
    }
    
    /**
     * Enable/Disable options depending on port open/closed status
     * @param isOpen enables/disables buttons/checkbox when connection is open/closed
     */
    void enableDisableWhenOpen(boolean isOpen) {
        openButton.setEnabled(!isOpen);
        closePortButton.setEnabled(isOpen);
        portBox.setEnabled(!isOpen);
        modelBox.setEnabled(!isOpen);
        //unitHelpButton.setEnabled(isOpen);
        verboseButton.setEnabled(isOpen);
        hex0Button.setEnabled(isOpen);
        hex1Button.setEnabled(isOpen);
        hex2Button.setEnabled(isOpen);
        hex3Button.setEnabled(isOpen);
        hex4Button.setEnabled(isOpen);
        hex5Button.setEnabled(isOpen);
        accOffButton.setEnabled(isOpen);
        accOnButton.setEnabled(isOpen);
        idleOffButton.setEnabled(isOpen);
        idleOnButton.setEnabled(isOpen);
        locoOffButton.setEnabled(isOpen);
        locoOnButton.setEnabled(isOpen);
        resetOffButton.setEnabled(isOpen);
        resetOnButton.setEnabled(isOpen);
        signalOffButton.setEnabled(isOpen);
        signalOnButton.setEnabled(isOpen);
        accSingleButton.setEnabled(isOpen);
        accPairedButton.setEnabled(isOpen);
    }

    /**
     * Open button has been pushed, create the actual display connection
     * @param e open button event
     */
    void openPortButtonActionPerformed(java.awt.event.ActionEvent e) {
        //log.info("Open button pushed");
        // can't change this anymore
        String openStatus = openPort((String) portBox.getSelectedItem(), validModelValues[modelBox.getSelectedIndex()], "JMRI");
        if (openStatus != null) {
            log.debug("Open Returned: {} ", openStatus);
            return;
        }
        // start the reader
        readerThread = new Thread(new Reader());
        readerThread.start();
        readerThread.setName("NCE Packet Monitor");
        // enable buttons
        enableDisableWhenOpen(true);
        //log.info("Open button processing complete");
    }

    /**
     * Open button has been pushed, create the actual display connection
     */
    void closePortButtonActionPerformed() {
        //log.info("Close button pushed");
        if (readerThread != null) {
            stopThread(readerThread);
        }

        // release port
        if (activeSerialPort != null) {
<<<<<<< HEAD
            activeSerialPort.close();
            log.info("{} port closed", portBox.getSelectedItem());
=======
            activeSerialPort.closePort();
>>>>>>> abbc876a
        }
        serialStream = null;
        ostream = null;
        activeSerialPort = null;
        portNameVector = null;
        // enable buttons
        enableDisableWhenOpen(false);
    }
    
    Thread readerThread;

    // use deprecated stop method to stop thread,
    // which will be sitting waiting for input
    @SuppressWarnings("deprecation") // Thread.stop
    void stopThread(Thread t) {
        t.stop();
    }

    @Override
    public synchronized void dispose() {
        // stop operations here. This is a deprecated method, but OK for us.
        closePortButtonActionPerformed();

        // and clean up parent
        super.dispose();
    }

    public Vector<String> getPortNames() {
        // first, check that the comm package can be opened and ports seen
        portNameVector = new Vector<String>();

        SerialPort[] portIDs = SerialPort.getCommPorts();
                // find the names of suitable ports
        for (SerialPort portID : portIDs) {
            portNameVector.addElement(portID.getSystemPortName());
        }
        return portNameVector;
    }

    @edu.umd.cs.findbugs.annotations.SuppressFBWarnings(value="SR_NOT_CHECKED",
                                        justification="this is for skip-chars while loop: no matter how many, we're skipping")
    public synchronized String openPort(String portName, int modelValue, String appName) {
        // open the port, check ability to set moderators
<<<<<<< HEAD
        try {
            // get and open the primary port
            CommPortIdentifier portID = CommPortIdentifier.getPortIdentifier(portName);
            try {
                activeSerialPort = (SerialPort) portID.open(appName, 2000);  // name of program, msec to wait
            } catch (PortInUseException p) {
                handlePortBusy(p, portName);
                return "Port " + portName + " in use already";
            }

            // try to set it for communication via SerialDriver
            try {
                // set port settings
                activeSerialPort.setSerialPortParams(modelBaudRates[modelValue], modelBitValues[modelValue], modelStopValues[modelValue], modelParityValues[modelValue]);
            } catch (UnsupportedCommOperationException e) {
                return "Cannot set serial parameters on port " + portName + ": " + e.getMessage();
            }

            // set RTS high, DTR high
            activeSerialPort.setRTS(true);  // not connected in some serial ports and adapters
            activeSerialPort.setDTR(true);  // pin 1 in DIN8; on main connector, this is DTR

            // disable flow control; hardware lines used for signaling, XON/XOFF might appear in data
            activeSerialPort.setFlowControlMode(0);
=======
>>>>>>> abbc876a

        // get and open the primary port
        activeSerialPort = com.fazecast.jSerialComm.SerialPort.getCommPort(portName);
        activeSerialPort.openPort();
        
        // try to set it for communication via SerialDriver
        // Doc says 7 bits, but 8 seems needed
        activeSerialPort.setNumDataBits(8);
        activeSerialPort.setNumStopBits(com.fazecast.jSerialComm.SerialPort.ONE_STOP_BIT);
        activeSerialPort.setParity(com.fazecast.jSerialComm.SerialPort.NO_PARITY);
        activeSerialPort.setBaudRate(baudRate);
        
        // set RTS high, DTR high
        activeSerialPort.setRTS(); // not connected in some serial ports and adapters
        activeSerialPort.setDTR(); // pin 1 in DIN8; on main connector, this is DTR

        // disable flow control; hardware lines used for signaling, XON/XOFF might appear in data
        activeSerialPort.setFlowControl(com.fazecast.jSerialComm.SerialPort.FLOW_CONTROL_DISABLED);

        // set timeout
        activeSerialPort.setComPortTimeouts(com.fazecast.jSerialComm.SerialPort.TIMEOUT_READ_BLOCKING, 0, 0);

        // get and save stream
        serialStream = new DataInputStream(activeSerialPort.getInputStream());
        ostream = activeSerialPort.getOutputStream();

        // make less verbose
        sendBytes(new byte[]{(byte) 'L', (byte) '-', 10, 13});
        // purge contents, if any
        try {
            int count = serialStream.available();
            log.debug("input stream shows {} bytes available", count);
            while (count > 0) {
                serialStream.skip(count);
                count = serialStream.available();
            }
        } catch (IOException e) {
            log.error("problem purging port at startup", e);
        }

        // report status?
        if (log.isInfoEnabled()) {
            log.info("Port {} {} opened at {} baud, sees DTR: {} RTS: {} DSR: {} CTS: {} DCD: {}", 
                    portName, activeSerialPort.getDescriptivePortName(),
                    activeSerialPort.getBaudRate(), activeSerialPort.getDTR(), 
                    activeSerialPort.getRTS(), activeSerialPort.getDSR(), activeSerialPort.getCTS(),
                    activeSerialPort.getDCD());
        }

        return null; // indicates OK return
    }

    DataInputStream serialStream = null;
    OutputStream ostream = null;

    /**
     * Internal class to handle the separate character-receive thread
     *
     */
    class Reader implements Runnable {

        /**
         * Handle incoming characters. This is a permanent loop, looking for
         * input messages in character form on the stream connected to the
         * PortController via <code>connectPort</code>. Terminates with the
         * input stream breaking out of the try block.
         */
        @Override
        public void run() {
            // have to limit verbosity!

            while (true) {   // loop permanently, stream close will exit via exception
                try {
                    handleIncomingData();
                } catch (java.io.IOException e) {
                    log.warn("run: Exception: {}", e.toString());
                }
            }
        }

        static final int maxMsg = 80;
        StringBuffer msg;
        private int duplicates = 0;
        String msgString;
        String matchString = "";

        void handleIncomingData() throws java.io.IOException {
            // we sit in this until the message is complete, relying on
            // threading to let other stuff happen

            // Create output message
            msg = new StringBuffer(maxMsg);
            // message exists, now fill it
            int i;
            for (i = 0; i < maxMsg; i++) {
                char char1 = (char) serialStream.readByte();
                if (char1 == 13) {  // 13 is the CR at the end; done this
                    // way to be coding-independent
                    break;
                }
                msg.append(char1);
            }

            // create the String to display (as String has .equals)
            msgString = msg.toString();

            // is this a duplicate?
            if (msgString.equals(matchString) && dupFilterCheckBox.isSelected()) {
                // yes, keep count
                duplicates++;
            } else {
                // no, message is complete, dispatch it!!
                if (!msgString.equals(matchString) && dupFilterCheckBox.isSelected() && (duplicates > 0)) {
                    // prepend the duplicate info
                    String dupString = matchString + " [" + duplicates + "]\n";
                    // return a notification via the queue to ensure end
                    Runnable r = new Runnable() {
                        @Override
                        public void run() {
                            nextLine(dupString, "");
                        }
                    };
                    javax.swing.SwingUtilities.invokeLater(r);
                }
                duplicates = 0;
                matchString = msgString;
                msgString = msgString + "\n";
                // return a notification via the queue to ensure end
                Runnable r = new Runnable() {
                    @Override
                    public void run() {
                        nextLine(msgString, "");
                    }
                };
                javax.swing.SwingUtilities.invokeLater(r);
            }
        }

    } // end class Reader

    /**
     * Nested class to create one of these using old-style defaults
     */
    static public class Default extends jmri.jmrix.nce.swing.NceNamedPaneAction {

        public Default() {
            super("Open NCE DCC Packet Analyzer",
                    new jmri.util.swing.sdi.JmriJFrameInterface(),
                    NcePacketMonitorPanel.class.getName(),
                    jmri.InstanceManager.getDefault(NceSystemConnectionMemo.class));
        }
    }

    private final static org.slf4j.Logger log = org.slf4j.LoggerFactory.getLogger(NcePacketMonitorPanel.class);
}<|MERGE_RESOLUTION|>--- conflicted
+++ resolved
@@ -7,11 +7,6 @@
 import java.io.DataInputStream;
 import java.io.IOException;
 import java.io.OutputStream;
-<<<<<<< HEAD
-import java.util.Enumeration;
-=======
-import java.util.ResourceBundle;
->>>>>>> abbc876a
 import java.util.Vector;
 
 import javax.swing.BoxLayout;
@@ -23,12 +18,7 @@
 import javax.swing.JRadioButton;
 import javax.swing.JScrollPane;
 import javax.swing.JSeparator;
-<<<<<<< HEAD
 //import javax.swing.JToggleButton;
-=======
-import javax.swing.JToggleButton;
-
->>>>>>> abbc876a
 import jmri.jmrix.nce.NceSystemConnectionMemo;
 import jmri.jmrix.nce.swing.NcePanelInterface;
 
@@ -81,9 +71,9 @@
     private String[] validModelNames = new String[]{Bundle.getMessage("PacketAnalyzer"), Bundle.getMessage("DccMeter/Analyzer")};
     private int[] validModelValues = new int[]{0, 1};
     private int[] modelBaudRates = new int[]{38400, 115200};
-    private int[] modelBitValues = new int[] {SerialPort.DATABITS_8, SerialPort.DATABITS_8};
-    private int[] modelStopValues = new int[] {SerialPort.STOPBITS_1, SerialPort.STOPBITS_1};
-    private int[] modelParityValues = new int[] {SerialPort.PARITY_NONE, SerialPort.PARITY_NONE};
+    private int[] modelBitValues = new int[] {8, 8};
+    private int[] modelStopValues = new int[] {SerialPort.ONE_STOP_BIT, SerialPort.ONE_STOP_BIT};
+    private int[] modelParityValues = new int[] {SerialPort.NO_PARITY, SerialPort.NO_PARITY};
 
     public NcePacketMonitorPanel() {
         super();
@@ -555,12 +545,8 @@
 
         // release port
         if (activeSerialPort != null) {
-<<<<<<< HEAD
-            activeSerialPort.close();
+            activeSerialPort.closePort();
             log.info("{} port closed", portBox.getSelectedItem());
-=======
-            activeSerialPort.closePort();
->>>>>>> abbc876a
         }
         serialStream = null;
         ostream = null;
@@ -604,33 +590,6 @@
                                         justification="this is for skip-chars while loop: no matter how many, we're skipping")
     public synchronized String openPort(String portName, int modelValue, String appName) {
         // open the port, check ability to set moderators
-<<<<<<< HEAD
-        try {
-            // get and open the primary port
-            CommPortIdentifier portID = CommPortIdentifier.getPortIdentifier(portName);
-            try {
-                activeSerialPort = (SerialPort) portID.open(appName, 2000);  // name of program, msec to wait
-            } catch (PortInUseException p) {
-                handlePortBusy(p, portName);
-                return "Port " + portName + " in use already";
-            }
-
-            // try to set it for communication via SerialDriver
-            try {
-                // set port settings
-                activeSerialPort.setSerialPortParams(modelBaudRates[modelValue], modelBitValues[modelValue], modelStopValues[modelValue], modelParityValues[modelValue]);
-            } catch (UnsupportedCommOperationException e) {
-                return "Cannot set serial parameters on port " + portName + ": " + e.getMessage();
-            }
-
-            // set RTS high, DTR high
-            activeSerialPort.setRTS(true);  // not connected in some serial ports and adapters
-            activeSerialPort.setDTR(true);  // pin 1 in DIN8; on main connector, this is DTR
-
-            // disable flow control; hardware lines used for signaling, XON/XOFF might appear in data
-            activeSerialPort.setFlowControlMode(0);
-=======
->>>>>>> abbc876a
 
         // get and open the primary port
         activeSerialPort = com.fazecast.jSerialComm.SerialPort.getCommPort(portName);
@@ -638,10 +597,10 @@
         
         // try to set it for communication via SerialDriver
         // Doc says 7 bits, but 8 seems needed
-        activeSerialPort.setNumDataBits(8);
-        activeSerialPort.setNumStopBits(com.fazecast.jSerialComm.SerialPort.ONE_STOP_BIT);
-        activeSerialPort.setParity(com.fazecast.jSerialComm.SerialPort.NO_PARITY);
-        activeSerialPort.setBaudRate(baudRate);
+        activeSerialPort.setNumDataBits(modelBitValues[modelValue]);
+        activeSerialPort.setNumStopBits(modelStopValues[modelValue]);
+        activeSerialPort.setParity(modelParityValues[modelValue]);
+        activeSerialPort.setBaudRate(modelBaudRates[modelValue]);
         
         // set RTS high, DTR high
         activeSerialPort.setRTS(); // not connected in some serial ports and adapters

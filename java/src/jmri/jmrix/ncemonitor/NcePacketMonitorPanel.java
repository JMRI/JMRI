--- conflicted
+++ resolved
@@ -25,15 +25,7 @@
 import jmri.jmrix.nce.ncemon.Bundle;
 import jmri.jmrix.nce.swing.NcePanelInterface;
 
-<<<<<<< HEAD
-import purejavacomm.CommPortIdentifier;
-import purejavacomm.NoSuchPortException;
-import purejavacomm.PortInUseException;
-import purejavacomm.SerialPort;
-import purejavacomm.UnsupportedCommOperationException;
-=======
 import com.fazecast.jSerialComm.SerialPort;
->>>>>>> 9a1811a9
 
 /**
  * Simple GUI for access to an NCE monitor card
@@ -541,19 +533,7 @@
     }
 
     public Vector<String> getPortNames() {
-<<<<<<< HEAD
         return jmri.jmrix.AbstractSerialPortController.getActualPortNames();
-=======
-        // first, check that the comm package can be opened and ports seen
-        portNameVector = new Vector<String>();
-
-        SerialPort[] portIDs = SerialPort.getCommPorts();
-                // find the names of suitable ports
-        for (SerialPort portID : portIDs) {
-            portNameVector.addElement(portID.getSystemPortName());
-        }
-        return portNameVector;
->>>>>>> 9a1811a9
     }
 
     @edu.umd.cs.findbugs.annotations.SuppressFBWarnings(value="SR_NOT_CHECKED",
@@ -615,11 +595,6 @@
     DataInputStream serialStream = null;
     OutputStream ostream = null;
 
-<<<<<<< HEAD
-    private final static org.slf4j.Logger log = org.slf4j.LoggerFactory.getLogger(NcePacketMonitorPanel.class);
-
-=======
->>>>>>> 9a1811a9
     /**
      * Internal class to handle the separate character-receive thread
      *

--- conflicted
+++ resolved
@@ -56,64 +56,6 @@
     }
 
     /**
-<<<<<<< HEAD
-=======
-     * Reserve System Names and prefixes at creation.
-     */
-    private static void initialise() {
-        log.debug("initialise called");
-    }
-
-    /**
-     * For use in testing, undo any initialization that's been done.
-     */
-    public static void reset() {
-        userNames = new ArrayList<>();
-        sysPrefixes = new ArrayList<>();
-        listeners = new HashSet<>();
-    }
-    
-    protected static ArrayList<String> userNames = new ArrayList<>();
-    protected static ArrayList<String> sysPrefixes = new ArrayList<>();
-
-    private synchronized static boolean addUserName(String userName) {
-        if (userNames.contains(userName)) {
-            return false;
-        }
-
-        userNames.add(userName);
-        return true;
-    }
-
-    //This should probably be throwing an exception
-    private synchronized static boolean addSystemPrefix(String systemPrefix) {
-        if (sysPrefixes.contains(systemPrefix)) {
-            return false;
-        }
-        sysPrefixes.add(systemPrefix);
-        return true;
-    }
-
-    private synchronized static void removeUserName(String userName) {
-        if (userNames != null) {
-            if (userNames.contains(userName)) {
-                int index = userNames.indexOf(userName);
-                userNames.remove(index);
-            }
-        }
-    }
-
-    private synchronized static void removeSystemPrefix(String systemPrefix) {
-        if (sysPrefixes != null) {
-            if (sysPrefixes.contains(systemPrefix)) {
-                int index = sysPrefixes.indexOf(systemPrefix);
-                sysPrefixes.remove(index);
-            }
-        }
-    }
-
-    /**
->>>>>>> f639a589
      * Store in InstanceManager with proper ID for later retrieval as a generic
      * system.
      */
@@ -238,43 +180,7 @@
         }
         boolean oldDisabled = this.disabled;
         this.disabled = disabled;
-<<<<<<< HEAD
         this.propertyChangeSupport.firePropertyChange(DISABLED, oldDisabled, disabled);
-=======
-        notifyPropertyChangeListener("ConnectionDisabled", oldDisabled, disabled);
-    }
-
-    public static void removePropertyChangeListener(PropertyChangeListener l) {
-        if (listeners.contains(l)) {
-            listeners.remove(l);
-        }
-    }
-
-    public static void addPropertyChangeListener(PropertyChangeListener l) {
-        // add only if not already registered
-        if (!listeners.contains(l)) {
-            listeners.add(l);
-        }
-    }
-
-    /**
-     * Trigger the notification of all PropertyChangeListeners.
-     *
-     * @param property The property name
-     * @param oldValue The property's old value
-     * @param newValue The property's new value
-     */
-    protected void notifyPropertyChangeListener(String property, Object oldValue, Object newValue) {
-        // make a copy of the listener vector to synchronized not needed for transmit
-        Set<PropertyChangeListener> v;
-        synchronized (this) {
-            v = new HashSet<>(listeners);
-        }
-        // forward to all listeners
-        for (PropertyChangeListener listener : v) {
-            listener.propertyChange(new PropertyChangeEvent(this, property, oldValue, newValue));
-        }
->>>>>>> f639a589
     }
 
     abstract protected ResourceBundle getActionModelResourceBundle();
@@ -327,13 +233,5 @@
         return this.isDirty();
     }
 
-<<<<<<< HEAD
     private final static Logger log = LoggerFactory.getLogger(SystemConnectionMemo.class);
-=======
-    // data members to hold contact with the property listeners
-    private static Set<PropertyChangeListener> listeners = new HashSet<>();
-
-    private final static Logger log = LoggerFactory.getLogger(SystemConnectionMemo.class.getName());
-
->>>>>>> f639a589
 }
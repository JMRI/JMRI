package jmri.jmrix;

import apps.startup.StartupActionModelUtil;

import java.util.Comparator;
import java.util.Enumeration;
import java.util.Objects;
import java.util.ResourceBundle;
import javax.annotation.Nonnull;
import javax.annotation.OverridingMethodsMustInvokeSuper;
import jmri.ConsistManager;
import jmri.InstanceManager;
import jmri.NamedBean;
import jmri.beans.Bean;
import jmri.implementation.DccConsistManager;
import jmri.implementation.NmraConsistManager;
import jmri.util.NamedBeanComparator;

import org.slf4j.Logger;
import org.slf4j.LoggerFactory;

/**
 * Lightweight abstract class to denote that a system is active, and provide
 * general information.
 * <p>
 * Objects of specific subtypes of this are registered in the
 * {@link InstanceManager} to activate their particular system.
 *
 * @author Bob Jacobsen Copyright (C) 2010
 */
public abstract class SystemConnectionMemo extends Bean {

    public static final String DISABLED = "ConnectionDisabled";
    public static final String USER_NAME = "ConnectionNameChanged";
    public static final String SYSTEM_PREFIX = "ConnectionPrefixChanged";
    public static final String INTERVAL = "outputInterval";
    private boolean disabled = false;
    private Boolean disabledAsLoaded = null; // Boolean can be true, false, or null
    private String prefix;
    private String prefixAsLoaded;
    private String userName;
    private String userNameAsLoaded;

    @SuppressWarnings("deprecation")
    protected SystemConnectionMemo(@Nonnull String prefix, @Nonnull String userName) {
        if (this instanceof ConflictingSystemConnectionMemo) {
            this.prefix = prefix;
            this.userName = userName;
            return;
        }
        log.debug("SystemConnectionMemo created for prefix \"{}\" user name \"{}\"", prefix, userName);
        if (!setSystemPrefix(prefix)) {
            int x = 2;
            while (!setSystemPrefix(prefix + x)) {
                x++;
            }
            log.debug("created system prefix {}{}", prefix, x);
        }

        if (!setUserName(userName)) {
            int x = 2;
            while (!setUserName(userName + x)) {
                x++;
            }
            log.debug("created user name {}{}", prefix, x);
        }
        addToActionList();
        // reset to null so these get set by the first setPrefix/setUserName
        // call after construction
        this.prefixAsLoaded = null;
        this.userNameAsLoaded = null;
    }

    /**
     * Store in InstanceManager with proper ID for later retrieval as a generic
     * system.
     */
    public void register() {
        log.debug("register as SystemConnectionMemo, really of type {}", this.getClass());
        SystemConnectionMemoManager.getDefault().register(this);
    }

    /**
     * Provide access to the system prefix string.
     * <p>
     * This was previously called the "System letter".
     *
     * @return System prefix
     */
    public String getSystemPrefix() {
        return prefix;
    }

    /**
     * Set the system prefix.
     *
     * @param systemPrefix prefix to use for this system connection
     * @throws java.lang.NullPointerException if systemPrefix is null
     * @return true if the system prefix could be set
     */
    public final boolean setSystemPrefix(@Nonnull String systemPrefix) {
        Objects.requireNonNull(systemPrefix);
        // return true if systemPrefix is not being changed
        if (systemPrefix.equals(prefix)) {
            if (this.prefixAsLoaded == null) {
                this.prefixAsLoaded = systemPrefix;
            }
            return true;
        }
        String oldPrefix = prefix;
        if (SystemConnectionMemoManager.getDefault().isSystemPrefixAvailable(systemPrefix)) {
            prefix = systemPrefix;
            if (this.prefixAsLoaded == null) {
                this.prefixAsLoaded = systemPrefix;
            }
            this.propertyChangeSupport.firePropertyChange(SYSTEM_PREFIX, oldPrefix, systemPrefix);
            return true;
        }
        log.debug("setSystemPrefix false for \"{}\"", systemPrefix);
        return false;
    }

    /**
     * Provide access to the system user name string.
     * <p>
     * This was previously fixed at configuration time.
     *
     * @return User name of the connection
     */
    public String getUserName() {
        return userName;
    }

    /**
     * Set the user name for the system connection.
     *
     * @param userName user name to use for this system connection
     * @throws java.lang.NullPointerException if name is null
     * @return true if the user name could be set.
     */
    public final boolean setUserName(@Nonnull String userName) {
        Objects.requireNonNull(userName);
        if (userName.equals(this.userName)) {
            if (this.userNameAsLoaded == null) {
                this.userNameAsLoaded = userName;
            }
            return true;
        }
        String oldUserName = this.userName;
        if (SystemConnectionMemoManager.getDefault().isUserNameAvailable(userName)) {
            this.userName = userName;
            if (this.userNameAsLoaded == null) {
                this.userNameAsLoaded = userName;
            }
            this.propertyChangeSupport.firePropertyChange(USER_NAME, oldUserName, userName);
            return true;
        }
        return false;
    }

    /**
     * Check if this connection provides a specific manager type. This method
     * <strong>must</strong> return false if a manager for the specific type is
     * not provided, and <strong>must</strong> return true if a manager for the
     * specific type is provided.
     *
     * @param c The class type for the manager to be provided
     * @return true if the specified manager is provided
     * @see #get(java.lang.Class)
     */
    @OverridingMethodsMustInvokeSuper
    public boolean provides(Class<?> c) {
        if (c.equals(jmri.ConsistManager.class)) {
            if (consistManager != null) {
                return true; // we have a consist manager already
            } else if (provides(jmri.CommandStation.class)) {
                return true; // we can construct an NMRAConsistManager
            } else {
                // true if we can construct a DccConsistManager
                return provides(jmri.AddressedProgrammerManager.class);
            }
        } else {
            return false; // nothing, by default
        }
    }

    /**
     * Get a manager for a specific type. This method <strong>must</strong>
     * return a non-null value if {@link #provides(java.lang.Class)} is true for
     * the type, and <strong>must</strong> return null if provides() is false
     * for the type.
     *
     * @param <T>  Type of manager to get
     * @param type Type of manager to get
     * @return The manager or null if provides() is false for T
     * @see #provides(java.lang.Class)
     */
    @OverridingMethodsMustInvokeSuper
    @SuppressWarnings("unchecked") // dynamic checking done on cast of getConsistManager
    public <T> T get(Class<?> type) {
        if (type.equals(ConsistManager.class)) {
            return (T) getConsistManager();
        } else {
            return null; // nothing, by default
        }
    }

    public void dispose() {
        removeFromActionList();
        SystemConnectionMemoManager.getDefault().deregister(this);
    }

    public boolean getDisabled() {
        return disabled;
    }

    public void setDisabled(boolean disabled) {
        if (this.disabledAsLoaded == null) {
            // only set first time
            this.disabledAsLoaded = disabled;
        }
        if (disabled == this.disabled) {
            return;
        }
        boolean oldDisabled = this.disabled;
        this.disabled = disabled;
        this.propertyChangeSupport.firePropertyChange(DISABLED, oldDisabled, disabled);
    }

    /**
     * Get the Comparator to be used for two NamedBeans. This is typically an
     * {@link NamedBeanComparator}, but may be any Comparator that works for
     * this connection type.
     * 
     * @param <B>  the type of NamedBean
     * @param type the class of NamedBean
     * @return the Comparator
     */
    public abstract <B extends NamedBean> Comparator<B> getNamedBeanComparator(Class<B> type);

    protected abstract ResourceBundle getActionModelResourceBundle();

    protected final void addToActionList() {
        changeActionList(true);
    }

    protected final void removeFromActionList() {
        changeActionList(false);
    }

    private void changeActionList(boolean add) {
        StartupActionModelUtil util = StartupActionModelUtil.getDefault();
        ResourceBundle rb = getActionModelResourceBundle();
        if (rb == null) {
            // don't bother trying if there is no ActionModelResourceBundle
            return;
        }
        log.debug("Removing actions from bundle {}", rb.getBaseBundleName());
        rb.keySet().forEach(key -> {
            try {
                if (add) {
                    util.addAction(key, rb.getString(key));
                } else {
                    util.removeAction(key);
                }
            } catch (ClassNotFoundException ex) {
                log.error("Did not find class \"{}\"", key);
            }
        });
    }

    public boolean isDirty() {
        return ((this.disabledAsLoaded == null || this.disabledAsLoaded != this.disabled)
                || (this.prefixAsLoaded == null || !this.prefixAsLoaded.equals(this.prefix))
                || (this.userNameAsLoaded == null || !this.userNameAsLoaded.equals(this.userName)));
    }

    public boolean isRestartRequired() {
        return this.isDirty();
    }

    /**
     * Provide access to the ConsistManager for this particular connection.
     *
     * @return the provided ConsistManager or null if the connection does not
     *         provide a ConsistManager
     */
    public ConsistManager getConsistManager() {
        if (consistManager == null) {
            // a consist manager doesn't exist, so we can create it.
            if (provides(jmri.CommandStation.class)) {
                setConsistManager(new NmraConsistManager(get(jmri.CommandStation.class)));
            } else if (provides(jmri.AddressedProgrammerManager.class)) {
                setConsistManager(new DccConsistManager(get(jmri.AddressedProgrammerManager.class)));
            }
        }
        return consistManager;
    }

    public void setConsistManager(ConsistManager c) {
        consistManager = c;
        jmri.InstanceManager.store(consistManager, ConsistManager.class);
    }

    private ConsistManager consistManager = null;

<<<<<<< HEAD
    /**
     * Duration in Milliseconds of interval between separate Turnout commands on the same connection.
     * <p>
     * Change from e.g. connection config dialog and scripts using {@link #setOutputInterval(int)}
     */
    private int _interval = 250;

    /**
     * Get the connection specific OutputInterval (in ms) to wait between/before commands
     * are sent, configured in AdapterConfig.
     * Used in {@link jmri.implementation.AbstractTurnout#setCommandedStateAtInterval(int)}.
     */
    public int getOutputInterval() {
        log.debug("Getting interval {}", _interval);
        return _interval;
    }

    public void setOutputInterval(int newInterval) {
        log.debug("Setting interval from {} to {}", _interval, newInterval);
        this.propertyChangeSupport.firePropertyChange(INTERVAL, _interval, newInterval);
        _interval = newInterval;
    }

    private final static Logger log = LoggerFactory.getLogger(SystemConnectionMemo.class);
=======
    private static final Logger log = LoggerFactory.getLogger(SystemConnectionMemo.class);
>>>>>>> 64d11ab7

}<|MERGE_RESOLUTION|>--- conflicted
+++ resolved
@@ -231,7 +231,7 @@
      * Get the Comparator to be used for two NamedBeans. This is typically an
      * {@link NamedBeanComparator}, but may be any Comparator that works for
      * this connection type.
-     * 
+     *
      * @param <B>  the type of NamedBean
      * @param type the class of NamedBean
      * @return the Comparator
@@ -304,7 +304,6 @@
 
     private ConsistManager consistManager = null;
 
-<<<<<<< HEAD
     /**
      * Duration in Milliseconds of interval between separate Turnout commands on the same connection.
      * <p>
@@ -328,9 +327,6 @@
         _interval = newInterval;
     }
 
-    private final static Logger log = LoggerFactory.getLogger(SystemConnectionMemo.class);
-=======
     private static final Logger log = LoggerFactory.getLogger(SystemConnectionMemo.class);
->>>>>>> 64d11ab7
 
 }
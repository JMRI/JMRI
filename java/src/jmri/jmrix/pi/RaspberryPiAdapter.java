--- conflicted
+++ resolved
@@ -82,10 +82,6 @@
         return gpio;
     }
 
-<<<<<<< HEAD
-    private final static Logger log = LoggerFactory.getLogger(RaspberryPiAdapter.class.getName());
-=======
-   private final static Logger log = LoggerFactory.getLogger(RaspberryPiAdapter.class);
->>>>>>> 5a065dc5
+    private final static Logger log = LoggerFactory.getLogger(RaspberryPiAdapter.class);
 
 }
--- conflicted
+++ resolved
@@ -25,11 +25,7 @@
     // ctor has to register for RaspberryPi events
     public RaspberryPiTurnoutManager(String prefix) {
         super();
-<<<<<<< HEAD
-        this.prefix = prefix.toUpperCase();
-=======
         this.prefix = normalizeSystemName(prefix);
->>>>>>> 90c45b0c
     }
 
     /**

--- conflicted
+++ resolved
@@ -12,19 +12,6 @@
  */
 public class RaspberryPiTurnoutManager extends jmri.managers.AbstractTurnoutManager {
 
-<<<<<<< HEAD
-    private String prefix = null;
-    private RaspberryPiSystemConnectionMemo _memo;
-
-    // ctor with a full memo
-    public RaspberryPiTurnoutManager(RaspberryPiSystemConnectionMemo memo) {
-        super();
-        _memo = memo;
-        this.prefix = memo.getSystemPrefix().toUpperCase();
-    }
-
-=======
->>>>>>> 5e5ac478
     // ctor has to register for RaspberryPi events
     public RaspberryPiTurnoutManager(RaspberryPiSystemConnectionMemo memo) {
         super(memo);
@@ -44,14 +31,4 @@
         return t;
     }
 
-    /** {@inheritDoc} */
-    @Override
-    public int getOutputInterval(String systemName) {
-        if (_memo == null) {
-            return 250;
-        } else {
-            return _memo.getOutputInterval();
-        }
-    }
-
 }
package jmri.jmrix.pi;

import jmri.Turnout;

/**
<<<<<<< HEAD
 * Implement turnout manager.
 * <p>
 * System names are "PTnnn", where nnn is the turnout number without padding.
=======
 * Implement Pi turnout manager.
 * <p>
 * System names are "PTnnn", where P is the user configurable system prefix,
 * nnn is the turnout number without padding.
>>>>>>> fc2acc3d
 *
 * @author   Paul Bender Copyright (C) 2015
 */
public class RaspberryPiTurnoutManager extends jmri.managers.AbstractTurnoutManager {

    private String prefix = null;

    // ctor has to register for RaspberryPi events
    public RaspberryPiTurnoutManager(String prefix) {
        super();
        this.prefix=prefix.toUpperCase();
    }

    /**
     * Provides access to the system prefix string.
     * This was previously called the "System letter"
     */
    @Override
    public String getSystemPrefix() {
        return prefix;
    }

    @Override
    public Turnout createNewTurnout(String systemName, String userName) {
        Turnout t = new RaspberryPiTurnout(systemName, userName);
        return t;
    }

}<|MERGE_RESOLUTION|>--- conflicted
+++ resolved
@@ -3,16 +3,10 @@
 import jmri.Turnout;
 
 /**
-<<<<<<< HEAD
- * Implement turnout manager.
- * <p>
- * System names are "PTnnn", where nnn is the turnout number without padding.
-=======
  * Implement Pi turnout manager.
  * <p>
  * System names are "PTnnn", where P is the user configurable system prefix,
  * nnn is the turnout number without padding.
->>>>>>> fc2acc3d
  *
  * @author   Paul Bender Copyright (C) 2015
  */

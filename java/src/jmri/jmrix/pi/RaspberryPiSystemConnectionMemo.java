--- conflicted
+++ resolved
@@ -78,11 +78,7 @@
 
     public void configureManagers(){
        setTurnoutManager(new RaspberryPiTurnoutManager(this));
-<<<<<<< HEAD
-       setSensorManager(new RaspberryPiSensorManager(getSystemPrefix()));
-=======
        setSensorManager(new RaspberryPiSensorManager(this));
->>>>>>> 5e5ac478
     }
     
     @Override

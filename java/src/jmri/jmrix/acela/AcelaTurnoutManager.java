--- conflicted
+++ resolved
@@ -38,8 +38,8 @@
      * Assumes calling method has checked that a Turnout with this
      * system name does not already exist.
      *
-     * @param systemName turnout system name.
-     * @param userName turnout user name.
+     * @param systemName turnout system name
+     * @param userName turnout user name
      * @return null if the system name is not in a valid format
      */
     @Override
@@ -96,7 +96,7 @@
     /**
      * Public method to validate system name for configuration.
      *
-     * @param systemName system name to validate.
+     * @param systemName system name to validate
      * @return 'true' if system name has a valid meaning in the current
      * configuration, else return 'false'
      */
@@ -105,18 +105,11 @@
     }
 
     /**
-<<<<<<< HEAD
-     * Public method to convert system name to its alternate format
-     *
+     * Public method to convert system name to its alternate format.
+     * <p>
+     * @param systemName system name to convert
      * @return a normalized system name if system name is valid and has a valid
      * alternate representation, else return ""
-=======
-     * Public method to convert system name to its alternate format.
-     * <p>
-     * @param systemName system name to convert.
-     * @return a normalized system name if system name is valid and has a valid
-     * alternate representation, else return "".
->>>>>>> b30e9695
      */
     public String convertSystemNameToAlternate(String systemName) {
         return (AcelaAddress.convertSystemNameToAlternate(systemName, getSystemPrefix()));

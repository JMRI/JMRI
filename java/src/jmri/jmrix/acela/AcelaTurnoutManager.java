--- conflicted
+++ resolved
@@ -13,10 +13,6 @@
  * Based in part on AcelaTurnoutManager.java
  *
  * @author	Dave Duchamp Copyright (C) 2004
-<<<<<<< HEAD
-=======
- *
->>>>>>> 5f85b89a
  * @author	Bob Coleman Copyright (C) 2008 Based on CMRI serial example, modified
  * to establish Acela support.
  */
@@ -124,24 +120,12 @@
 
     /**
      * Allow access to AcelaLightManager
-<<<<<<< HEAD
-     * @deprecated since 4.5.1
-=======
      * @deprecated JMRI Since 4.4 instance() shouldn't be used, convert to JMRI multi-system support structure
->>>>>>> 5f85b89a
      */
     @Deprecated
     static public AcelaTurnoutManager instance() {
         return null;
     }
-<<<<<<< HEAD
-=======
-    /**
-     * @deprecated JMRI Since 4.4 instance() shouldn't be used, convert to JMRI multi-system support structure
-     */
-    @Deprecated
-    static AcelaTurnoutManager _instance = null;
->>>>>>> 5f85b89a
 
     private final static Logger log = LoggerFactory.getLogger(AcelaTurnoutManager.class.getName());
 }
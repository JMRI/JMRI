--- conflicted
+++ resolved
@@ -136,32 +136,20 @@
         // validate the system Name leader characters
         if (!(systemName.startsWith(prefix)) || (systemName.charAt(prefix.length()) != type )) {
             // here if an illegal format 
-<<<<<<< HEAD
             log.warn("invalid character in header field of system name: " + systemName);
-=======
-            log.debug("invalid character in header field of system name: " + systemName);
->>>>>>> 6a940e0f
             return (false);
         }
         int num;
         try {
             num = Integer.valueOf(systemName.substring(prefix.length() + 1)).intValue();
         } catch (Exception e) {
-<<<<<<< HEAD
             log.warn("invalid character in number field of system name: " + systemName);
-=======
-            log.debug("invalid character in number field of system name: " + systemName);
->>>>>>> 6a940e0f
             return (false);
         }
         if (num >= 0) {
             // This is a ALnnxxx address
         } else {
-<<<<<<< HEAD
             log.warn("invalid Acela system name: " + systemName);
-=======
-            log.debug("invalid Acela system name: " + systemName);
->>>>>>> 6a940e0f
             return (false);
         }
         return true;

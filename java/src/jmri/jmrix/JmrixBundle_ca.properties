--- conflicted
+++ resolved
@@ -122,14 +122,11 @@
 SerialPortInUse=Serial port {0} is in use.
 #Wrap an expection's description in html and indent
 ErrorSubException=<html>&nbsp;&nbsp;&nbsp;&nbsp;{0}</html>
-<<<<<<< HEAD
+
 #Error message displayed on start if internal connection has all defaults.
 ManagerDefaultSelector.AllInternal=All defaults are assigned to an internal connection.
-DefaultStatusText=Llest
-=======
 
 # Lenz XpressNet/Roco Z21 shared config items
 DefaultStatusText   = Llest
 ButtonResetDefaults = Valors de f\u00e0brica
-UseDefaultValue     = per defecte
->>>>>>> 5320992a
+UseDefaultValue     = per defecte
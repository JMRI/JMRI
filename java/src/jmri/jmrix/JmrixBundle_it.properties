# JmrixBundle_it.properties
#
# Italian properties for the jmri.jmrix classes
# Translation: Enzo Fortuna (babbo_enzo@yahoo.com )

noneSelected            = (nessuna selezione)
noPortsFound            = (nessuna porta trovata!)
none                    = (nessuna)

HostFieldLabel          = Indirizzo IP/Nome Host:
HostFieldToolTip        = Indirizzo IP per configurazione manuale. Nome Host opzionaleper configurazione ZeroConf/mDNS.
PortFieldLabel          = Porta TCP/UDP:
PortFieldToolTip        = Indirizzo Porta sulla connessione TCP
AutoConfigLabel         = Configurazione Automatica
AdNameFieldLabel        = Identificatore Inserzioni:
AdNameFieldToolTip      = Identificatore atteso per Inserzioni ZeroConf/mDNS
ServiceTypeFieldLabel   = Nome Tipo Servizio:
ServiceTypeFieldToolTip = Tipo servizio ZeroConf/mDNS.

# AbstractMonFrame
ButtonClearScreen       = Pulisci schermo
ButtonFreezeScreen      = Congela schermo
ButtonAddMessage        = Aggiungi messaggio
ButtonStartLogging      = Inizia Memorizzazione
ButtonStopLogging       = Ferma Memorizzazione
ButtonShowRaw           = Vedi Dati semplici
ButtonShowTimestamps    = Visulizza tempi
ButtonWindowOnTop       = Finesta sempre in primo piano
ButtonAutoScroll        = Scorri Automaticamente
ButtonChooseLogFile     = Seleziona file di Log

LabelFilterBytes        = Filtra Bytes:

TooltipClearMonHistory  = Pulisci storico
TooltipStopScroll       = Ferma scorrimento display
TooltipAddMessage       = Aggiungi messaggio di testo al log
TooltipMonTextPane      = messaggi di Comando e Risposta appaiono qui
TooltipEntryPane        = Batti il testo qui, poi fai click sul [{0}] per includerlo nel log
TooltipFilter           = Batti valore byte di filtro, separati da spazi
TooltipStartLogging     = Inizia memorizzazione su file
TooltipStopLogging      = Ferma memorizzazione su file
TooltipShowRaw          = Se spuntato, visualizza traffico in esadecimale
TooltipShowTimestamps   = Se spuntato,, visualizza tempi prima dei messaggi
TooltipWindowOnTop      = Se spuntato, questa finestra sar\u00e0 sempre in primo piano
TooltipAutoScroll       = Se spuntato, il display scorre in alto ogni messaggio
TooltipChooseLogFile    = Click qui per selezionare un nuovo file di log

# From AbstractLoaderPane and loconet/downloader/LoaderPane
ButtonLoad              = Download
ButtonVerify            = Verifica
ButtonAbort             = Interrompi
# ConfigPane (cbus)
ButtonCreate            = Crea

LabelInpFile            = File sorgente:
LabelBitMode            = Formato File:

StatusSelectFile        = Usare "Seleziona" per scegliere il file firmware
StatusReadFile          = Usare "Leggi file" per leggere il file  firmware
StatusDoDownload        = Usare "Download" per scaricare il nuovo  firmware
StatusDownloading       = Sto Scaricando i dati!
StatusVerifying         = Sto Verificando!
StatusAbort             = Operazione Interrotta
StatusDone              = Operazione Completata

#TipReadDisabled = Pulsante disabilitato fino alla selezione di un file sorgente
#TipReadEnabled = Clicca qui per leggere il file dati

TipLoadDisabled         = Pulsante disabilitato fino alla lettura di un file dati
TipLoadEnabled          = Clicca qui per scaricare i dati nel prodotto

TipVerifyDisabled       = Pulsante disabilitato fino alla lettura di un file dati
TipVerifyEnabled        = Clicca qui per verificare la memoria sul prodotto

TipAbortDisabled        = Pulsante disabilitato fino allo scarico dati o verifica
TipAbortEnabled         = Clicca qui per interrompere lo scarico dato o la verifica

TipDisabledDownload     = Pulsante disabilitato durante la trasmissione dati

Button16bit             = 16 bit
Button24bit             = 24 bit

ErrorNoInputFile        = occorre prima selezionare un file sorgente
ErrorFileNotFound       = File non trovato
#ErrorIOError           = Errore, vedi finestra del LOG
#ErrorInvalidInput      = Dato non valido:\n
ErrorInvalidOptionInFile=<html><font color="#FF0000">Opzione non valida <b>{1}</b> nel file:</html>\n<html><font color="#000000">{0}</html>
#error message displayed when serial port not found while loading config
SerialPortNotFound      = Serial port {0} not found.
#Message displayed when serial port is present but locked by other program
SerialPortInUse         = Serial port {0} is in use.
#Wrap an expection's description in html and indent
ErrorSubException       = <html>&nbsp;&nbsp;&nbsp;&nbsp;{0}</html>

# Packet frame items
MenuItemSendCommand     = Invio Comandi

# Slot Monitor strings
AddressCol              = Indirizzo

# cmri/rps/maple shared items
NodePanelName           = Nodo
NodeBoxLabel            = Nodo:
NodeBoxTip              = Seleziona un nodo configurato
ShowInputButton         = Vedi Bits Ingresso
ShowInputTip            = Seleziona questo pulsante per Visualizzare Assegnazioni di bit di Ingresso
ShowOutputButton        = vedi Bits Uscite
ShowOutputTip           = Seleziona questo pulsante per Visualizzare Assegnazioni di bit di Uscita
InputBitsAnd            = bits Ingresso e
OutputBits              = bits Uscita
<<<<<<< HEAD
#Error message displayed on start if internal connection has all defaults.
ManagerDefaultSelector.AllInternal=All defaults are assigned to an internal connection.
DefaultStatusText=Pronto
=======

# Lenz XpressNet/Roco Z21 shared config items
DefaultStatusText       = Pronto
ButtonResetDefaults     = Reset ai Defaults di Fabbrica
UseDefaultValue         = default
>>>>>>> 5320992a
<|MERGE_RESOLUTION|>--- conflicted
+++ resolved
@@ -108,14 +108,12 @@
 ShowOutputTip           = Seleziona questo pulsante per Visualizzare Assegnazioni di bit di Uscita
 InputBitsAnd            = bits Ingresso e
 OutputBits              = bits Uscita
-<<<<<<< HEAD
+
 #Error message displayed on start if internal connection has all defaults.
 ManagerDefaultSelector.AllInternal=All defaults are assigned to an internal connection.
 DefaultStatusText=Pronto
-=======
 
 # Lenz XpressNet/Roco Z21 shared config items
 DefaultStatusText       = Pronto
 ButtonResetDefaults     = Reset ai Defaults di Fabbrica
-UseDefaultValue         = default
->>>>>>> 5320992a
+UseDefaultValue         = default
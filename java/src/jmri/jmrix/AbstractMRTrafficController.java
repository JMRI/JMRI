--- conflicted
+++ resolved
@@ -93,11 +93,7 @@
 
 public abstract class AbstractMRTrafficController {
 
-<<<<<<< HEAD
     private final Runnable shutDownTask = this::terminate; // retain for possible removal.
-=======
-    private final ShutDownTask shutDownTask; // retain for possible removal.
->>>>>>> 0c45e711
 
     /**
      * Create a new unnamed MRTrafficController.
@@ -114,11 +110,7 @@
         // which have a service mode to ensure we don't leave the system 
         // in an unusable state. Once the shutdown task executes, the connection
         // must be considered permanently closed.
-<<<<<<< HEAD
         
-=======
-        shutDownTask = new CleanupTask(this);
->>>>>>> 0c45e711
         InstanceManager.getDefault(ShutDownManager.class).register(shutDownTask);
     }
 

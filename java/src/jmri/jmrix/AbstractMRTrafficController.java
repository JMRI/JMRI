package jmri.jmrix;

import edu.umd.cs.findbugs.annotations.SuppressFBWarnings;
import java.io.DataInputStream;
import java.io.IOException;
import java.io.OutputStream;
import java.util.Arrays;
import java.util.Calendar;
import java.util.LinkedList;
import java.util.Vector;
import javax.swing.SwingUtilities;
import org.slf4j.Logger;
import org.slf4j.LoggerFactory;

/**
 * Abstract base for TrafficControllers in a Message/Reply protocol.
 * <P>
 * Two threads are used for the actual communication. The "Transmit" thread
 * handles pushing characters to the port, and also changing the mode. The
 * "Receive" thread converts characters from the input stream into replies.
 * <P>
 * A third thread is registered by the constructor as a shutdown hook. It
 * triggers the necessary cleanup code
 * <P>
 * "Mode" refers to the state of the command station communications.<br>
 * "State" refers to the internal state machine used to control the mode, e.g.
 * to send commands to change mode.<br>
 * "Idle" is a special case, where there is no communications in process, and
 * the port is waiting to do something.
 *
 * @author Bob Jacobsen Copyright (C) 2003
 * @author Paul Bender Copyright (C) 2004-2010
 */
abstract public class AbstractMRTrafficController {

    private Thread shutdownHook = null; // retain shutdown hook for 
                                        // possible removal.

    public AbstractMRTrafficController() {
        log.debug("Creating AbstractMRTrafficController instance");
        mCurrentMode = NORMALMODE;
        mCurrentState = IDLESTATE;
        allowUnexpectedReply = false;
        setInstance();

        // We use a shutdown hook here to make sure the connection is left
        // in a clean state prior to exiting.  This is required on systems
        // which have a service mode to ensure we don't leave the system 
        // in an unusable state (This code predates the ShutdownTask 
        // mechanisim).  Once the , shutdown hook executes, the connection
        // must be considered closed.
        shutdownHook = new Thread(new CleanupHook(this));
        Runtime.getRuntime().addShutdownHook(shutdownHook);
    }

    private boolean synchronizeRx = true;
    
    protected void setSynchronizeRx(boolean val) {
        synchronizeRx = val;
    }
    protected boolean getSynchronizeRx() {
        return synchronizeRx;
    }

    // set the instance variable
    abstract protected void setInstance();

    // The methods to implement the abstract Interface
    protected Vector<AbstractMRListener> cmdListeners = new Vector<AbstractMRListener>();

    protected synchronized void addListener(AbstractMRListener l) {
        // add only if not already registered
        if (l == null) {
            throw new NullPointerException();
        }
        if (!cmdListeners.contains(l)) {
            cmdListeners.addElement(l);
        }
    }

    protected synchronized void removeListener(AbstractMRListener l) {
        if (cmdListeners.contains(l)) {
            cmdListeners.removeElement(l);
        }
    }

    /**
     * Forward a Message to registered listeners.
     *
     * @param m     Message to be forwarded intact
     * @param notMe One (optional) listener to be skipped, usually because it's
     *              the originating object.
     */
    @SuppressWarnings("unchecked")
    protected void notifyMessage(AbstractMRMessage m, AbstractMRListener notMe) {
        // make a copy of the listener vector to synchronized not needed for transmit
        Vector<AbstractMRListener> v;
        synchronized (this) {
            v = (Vector<AbstractMRListener>) cmdListeners.clone();
        }
        // forward to all listeners
        int cnt = v.size();
        for (int i = 0; i < cnt; i++) {
            AbstractMRListener client = v.elementAt(i);
            if (notMe != client) {
                log.debug("notify client: {}", client);
                try {
                    forwardMessage(client, m);
                } catch (RuntimeException e) {
                    log.warn("notify: During message dispatch to {}", client, e);
                }
            }
        }
    }

    /**
     * Implement this to forward a specific message type to a protocol-specific
     * listener interface. This puts the casting into the concrete class.
     */
    abstract protected void forwardMessage(AbstractMRListener client, AbstractMRMessage m);

    /**
     * Invoked if it's appropriate to do low-priority polling of the command
     * station, this should return the next message to send, or null if the TC
     * should just sleep.
     */
    abstract protected AbstractMRMessage pollMessage();

    abstract protected AbstractMRListener pollReplyHandler();

    protected AbstractMRListener mLastSender = null;

    volatile protected int mCurrentMode;
    public static final int NORMALMODE = 1;
    public static final int PROGRAMINGMODE = 4;

    /*
     * enterProgMode() and enterNormalMode() return any message that
     * needs to be returned to the command station to change modes.
     *
     * If no message is needed, you may return null.
     *
     * If the programmerIdle() function returns true, enterNormalMode() is
     * called after a timeout while in IDLESTATE during programming to
     * return the system to normal mode.
     *
     */
    abstract protected AbstractMRMessage enterProgMode();

    abstract protected AbstractMRMessage enterNormalMode();

    // Use this function to check and see if the programmer is idle
    // Override in the system specific code if necessary (see notes for
    // enterNormalMode() Above).
    protected boolean programmerIdle() {
        return true;
    }

    // Allow subclasses to add a delay after enabling the programming track
    protected int enterProgModeDelayTime() {
        return 0;
    }

    volatile protected int mCurrentState;
    public static final int IDLESTATE = 10;        // nothing happened
    public static final int NOTIFIEDSTATE = 15;    // xmt notified, will next wake
    public static final int WAITMSGREPLYSTATE = 25;  // xmt has sent, await reply to message
    public static final int WAITREPLYINPROGMODESTATE = 30;  // xmt has done mode change, await reply
    public static final int WAITREPLYINNORMMODESTATE = 35;  // xmt has done mode change, await reply
    public static final int OKSENDMSGSTATE = 40;        // mode change reply here, send original msg
    public static final int AUTORETRYSTATE = 45;        // received message where automatic recovery may occur with a retransmission, re-send original msg
    public static final int POLLSTATE = 50;   // Send program mode or poll message

    protected boolean allowUnexpectedReply;

    // Use this function to identify If the command station may send
    // messages without a request sent to it
    protected void setAllowUnexpectedReply(boolean expected) {
        allowUnexpectedReply = expected;
    }

    /**
     * Forward a "Reply" from layout to registered listeners.
     *
     * @param r    Reply to be forwarded intact
     * @param dest One (optional) listener to be skipped, usually because it's
     *             the originating object.
     */
    @SuppressWarnings("unchecked")
    protected void notifyReply(AbstractMRReply r, AbstractMRListener dest) {
        // make a copy of the listener vector to synchronized (not needed for transmit?)
        Vector<AbstractMRListener> v;
        synchronized (this) {
            v = (Vector<AbstractMRListener>) cmdListeners.clone();
        }
        // forward to all listeners
        int cnt = v.size();
        for (int i = 0; i < cnt; i++) {
            AbstractMRListener client = v.elementAt(i);
            log.debug("notify client: {}", client);
            try {
                //skip dest for now, we'll send the message to there last.
                if (dest != client) {
                    forwardReply(client, r);
                }
            } catch (RuntimeException e) {
                log.warn("notify: During reply dispatch to {}", client, e);
            }
        }

        // forward to the last listener who send a message
        // this is done _second_ so monitoring can have already stored the reply
        // before a response is sent
        if (dest != null) {
            forwardReply(dest, r);
        }
    }

    abstract protected void forwardReply(AbstractMRListener client, AbstractMRReply m);

    /**
     * Messages to be transmitted
     */
    protected LinkedList<AbstractMRMessage> msgQueue = new LinkedList<AbstractMRMessage>();
    protected LinkedList<AbstractMRListener> listenerQueue = new LinkedList<AbstractMRListener>();

    /**
     * This is invoked with messages to be forwarded to the port. It queues
     * them, then notifies the transmission thread.
     */
    synchronized protected void sendMessage(AbstractMRMessage m, AbstractMRListener reply) {
        msgQueue.addLast(m);
        listenerQueue.addLast(reply);
        synchronized (xmtRunnable) {
            if (mCurrentState == IDLESTATE) {
                mCurrentState = NOTIFIEDSTATE;
                xmtRunnable.notify();
            }
        }
        if (m != null) {
            if (log.isDebugEnabled()) {
                log.debug("just notified transmit thread with message {}", m.toString());
            }
        }
    }

    /**
     * Permanent loop for the transmit thread.
     */
    protected void transmitLoop() {
        log.debug("transmitLoop starts");

        // loop forever
        while (!connectionError && !threadStopRequest) {
            AbstractMRMessage m = null;
            AbstractMRListener l = null;
            // check for something to do
            synchronized (this) {
                if (msgQueue.size() != 0) {
                    // yes, something to do
                    m = msgQueue.getFirst();
                    msgQueue.removeFirst();
                    l = listenerQueue.getFirst();
                    listenerQueue.removeFirst();
                    mCurrentState = WAITMSGREPLYSTATE;
                    log.debug("transmit loop has something to do: {}", m);
                }  // release lock here to proceed in parallel
            }
            // if a message has been extracted, process it
            if (m != null) {
                // check for need to change mode
                log.debug("Start msg, state = {}", mCurrentMode);
                if (m.getNeededMode() != mCurrentMode) {
                    AbstractMRMessage modeMsg;
                    if (m.getNeededMode() == PROGRAMINGMODE) {
                        // change state to programming mode and send message
                        modeMsg = enterProgMode();
                        if (modeMsg != null) {
                            mCurrentState = WAITREPLYINPROGMODESTATE;
                            log.debug("Enter Programming Mode");
                            forwardToPort(modeMsg, null);
                            // wait for reply
                            transmitWait(m.getTimeout(), WAITREPLYINPROGMODESTATE, "enter programming mode interrupted");
                        }
                    } else {
                        // change state to normal and send message
                        modeMsg = enterNormalMode();
                        if (modeMsg != null) {
                            mCurrentState = WAITREPLYINNORMMODESTATE;
                            log.debug("Enter Normal Mode");
                            forwardToPort(modeMsg, null);
                            // wait for reply
                            transmitWait(m.getTimeout(), WAITREPLYINNORMMODESTATE, "enter normal mode interrupted");
                        }
                    }
                    if (modeMsg != null) {
                        checkReplyInDispatch();
                        if (mCurrentState != OKSENDMSGSTATE) {
                            handleTimeout(modeMsg, l);
                        }
                        mCurrentState = WAITMSGREPLYSTATE;
                    } else {
                        // no mode message required, but the message
                        // needs a different mode
                        log.debug("Setting mode to: {}", m.getNeededMode());
                        mCurrentMode = m.getNeededMode();
                    }
                }
                forwardToPort(m, l);
                // reply expected?
                if (m.replyExpected()) {
                    // wait for a reply, or eventually timeout
                    transmitWait(m.getTimeout(), WAITMSGREPLYSTATE, "transmitLoop interrupted");
                    checkReplyInDispatch();
                    if (mCurrentState == WAITMSGREPLYSTATE) {
                        handleTimeout(m, l);
                    } else if (mCurrentState == AUTORETRYSTATE) {
                        log.info("Message added back to queue: {}", m.toString());
                        msgQueue.addFirst(m);
                        listenerQueue.addFirst(l);
                        synchronized (xmtRunnable) {
                            mCurrentState = IDLESTATE;
                        }
                    } else {
                        resetTimeout(m);
                    }
                } // just continue to the next message from here
            } else {
                // nothing to do
                if (mCurrentState != IDLESTATE) {
                    log.debug("Setting IDLESTATE");
                    log.debug("Current Mode {}", mCurrentMode);
                    mCurrentState = IDLESTATE;
                }
                // wait for something to send
                if (mWaitBeforePoll > waitTimePoll || mCurrentMode == PROGRAMINGMODE) {
                    try {
                        long startTime = Calendar.getInstance().getTimeInMillis();
                        synchronized (xmtRunnable) {
                            xmtRunnable.wait(mWaitBeforePoll);
                        }
                        long endTime = Calendar.getInstance().getTimeInMillis();
                        waitTimePoll = waitTimePoll + endTime - startTime;
                    } catch (InterruptedException e) {
                        Thread.currentThread().interrupt(); // retain if needed later
                        // end of transmit loop
                        break;
                    }
                }
                // once we decide that mCurrentState is in the IDLESTATE and there's an xmt msg we must guarantee
                // the change of mCurrentState to one of the waiting for reply states.  Therefore we need to synchronize.
                synchronized (this) {
                    if (mCurrentState != NOTIFIEDSTATE && mCurrentState != IDLESTATE) {
                        log.error("left timeout in unexpected state: {}", mCurrentState);
                    }
                    if (mCurrentState == IDLESTATE) {
                        mCurrentState = POLLSTATE; // this prevents other transitions from the IDLESTATE
                    }
                }
                // went around with nothing to do; leave programming state if in it
                if (mCurrentMode == PROGRAMINGMODE) {
                    log.debug("Timeout - in service mode");
                }
                if (mCurrentState == POLLSTATE && mCurrentMode == PROGRAMINGMODE && programmerIdle()) {
                    log.debug("timeout causes leaving programming mode");
                    mCurrentState = WAITREPLYINNORMMODESTATE;
                    AbstractMRMessage msg = enterNormalMode();
                    // if the enterNormalMode() message is null, we
                    // don't want to try to send it to the port.
                    if (msg != null) {
                        forwardToPort(msg, null);
                        // wait for reply
                        transmitWait(msg.getTimeout(), WAITREPLYINNORMMODESTATE, "interrupted while leaving programming mode");
                        checkReplyInDispatch();
                        // exit program mode timeout?
                        if (mCurrentState == WAITREPLYINNORMMODESTATE) {
                            // entering normal mode via timeout
                            handleTimeout(msg, l);
                            mCurrentMode = NORMALMODE;
                        }
                        // and go around again
                    }
                } else if (mCurrentState == POLLSTATE && mCurrentMode == NORMALMODE) {
                    // We may need to poll
                    AbstractMRMessage msg = pollMessage();
                    if (msg != null) {
                        // yes, send that
                        log.debug("Sending poll, wait time {}", Long.toString(waitTimePoll));
                        mCurrentState = WAITMSGREPLYSTATE;
                        forwardToPort(msg, pollReplyHandler());
                        // wait for reply
                        transmitWait(msg.getTimeout(), WAITMSGREPLYSTATE, "interrupted while waiting poll reply");
                        checkReplyInDispatch();
                        // and go around again
                        if (mCurrentState == WAITMSGREPLYSTATE) {
                            handleTimeout(msg, l);
                        } else {
                            resetTimeout(msg);
                        }
                    }
                    waitTimePoll = 0;
                }
                // no messages, so back to idle
                if (mCurrentState == POLLSTATE) {
                    mCurrentState = IDLESTATE;
                }
            }
        }
    }   // end of transmit loop; go around again

    protected void transmitWait(int waitTime, int state, String interruptMessage) {
        // wait() can have spurious wakeup!
        // so we protect by making sure the entire timeout time is used
        long currentTime = Calendar.getInstance().getTimeInMillis();
        long endTime = currentTime + waitTime;
        while (endTime > (currentTime = Calendar.getInstance().getTimeInMillis())) {
            long wait = endTime - currentTime;
            try {
                synchronized (xmtRunnable) {
                    // Do not wait if the current state has changed since we
                    // last set it.
                    if (mCurrentState != state) {
                        return;
                    }
                    xmtRunnable.wait(wait); // rcvr normally ends this w state change
                }
            } catch (InterruptedException e) {
                Thread.currentThread().interrupt(); // retain if needed later
                String[] packages = this.getClass().getName().split("\\.");
                String name = (packages.length>=2 ? packages[packages.length-2]+"." :"")
                        +(packages.length>=1 ? packages[packages.length-1] :"");
                if (!threadStopRequest) {
                    log.error(interruptMessage+" in transmitWait(..) of {}", name);
                } else {
                    log.debug("during shutdown, "+interruptMessage+" in transmitWait(..) of {}", name);
                }
            }
        }
        log.debug("Timeout in transmitWait, mCurrentState: {}", mCurrentState);
    }

    // Dispatch control and timer
    protected boolean replyInDispatch = false;          // true when reply has been received but dispatch not completed
    private int maxDispatchTime = 0;
    private int warningMessageTime = DISPATCH_WARNING_TIME;
    private static final int DISPATCH_WAIT_INTERVAL = 100;
    private static final int DISPATCH_WARNING_TIME = 12000; // report warning when max dispatch time exceeded
    private static final int WARN_NEXT_TIME = 1000;         // report every second

    private void checkReplyInDispatch() {
        int loopCount = 0;
        while (replyInDispatch) {
            try {
                synchronized (xmtRunnable) {
                    xmtRunnable.wait(DISPATCH_WAIT_INTERVAL);
                }
            } catch (InterruptedException e) {
                Thread.currentThread().interrupt(); // retain if needed later
                String[] packages = this.getClass().getName().split("\\.");
                String name = (packages.length>=2 ? packages[packages.length-2]+"." :"")
                        +(packages.length>=1 ? packages[packages.length-1] :"");
                log.error("transmitLoop interrupted in class {}", name);
            }
            loopCount++;
            int currentDispatchTime = loopCount * DISPATCH_WAIT_INTERVAL;
            if (currentDispatchTime > maxDispatchTime) {
                maxDispatchTime = currentDispatchTime;
                if (currentDispatchTime >= warningMessageTime) {
                    warningMessageTime = warningMessageTime + WARN_NEXT_TIME;
                    log.debug("Max dispatch time is now {}", currentDispatchTime);
                }
            }
        }
    }

    // used to determine if interface is down
    public boolean hasTimeouts() {
        return timeoutFlag;
    }

    private boolean timeoutFlag = false;
    private int timeouts = 0;
    protected boolean flushReceiveChars = false;

    protected void handleTimeout(AbstractMRMessage msg, AbstractMRListener l) {
        //log.debug("Timeout mCurrentState: {}", mCurrentState);
        String[] packages = this.getClass().getName().split("\\.");
        String name = (packages.length>=2 ? packages[packages.length-2]+"." :"")
                +(packages.length>=1 ? packages[packages.length-1] :"");

        log.warn("Timeout on reply to message: {} consecutive timeouts = {} in {}", msg.toString(), timeouts, name);
        timeouts++;
        timeoutFlag = true;
        flushReceiveChars = true;
    }

    protected void resetTimeout(AbstractMRMessage msg) {
        if (timeouts > 0) {
            log.debug("Reset timeout after {} timeouts", timeouts);
        }
        timeouts = 0;
        timeoutFlag = false;
    }

    /**
     * Add header to the outgoing byte stream.
     *
     * @param msg The output byte stream
     * @return next location in the stream to fill
     */
    protected int addHeaderToOutput(byte[] msg, AbstractMRMessage m) {
        return 0;
    }

    protected int mWaitBeforePoll = 100;
    protected long waitTimePoll = 0;

    /**
     * Add trailer to the outgoing byte stream.
     *
     * @param msg    The output byte stream
     * @param offset the first byte not yet used
     */
    protected void addTrailerToOutput(byte[] msg, int offset, AbstractMRMessage m) {
        if (!m.isBinary()) {
            msg[offset] = 0x0d;
        }
    }

    /**
     * Determine how much many bytes the entire message will take, including
     * space for header and trailer
     *
     * @param m The message to be sent
     * @return Number of bytes
     */
    protected int lengthOfByteStream(AbstractMRMessage m) {
        int len = m.getNumDataElements();
        int cr = 0;
        if (!m.isBinary()) {
            cr = 1;  // space for return
        }
        return len + cr;
    }

    protected boolean xmtException = false;

    /**
     * Actually transmits the next message to the port
     */
    @SuppressFBWarnings(value = {"TLW_TWO_LOCK_WAIT"},
            justification = "Two locks needed for synchronization here, this is OK")
    synchronized protected void forwardToPort(AbstractMRMessage m, AbstractMRListener reply) {
        log.debug("forwardToPort message: [{}]", m);
        // remember who sent this
        mLastSender = reply;

        // forward the message to the registered recipients,
        // which includes the communications monitor, except the sender.
        // Schedule notification via the Swing event queue to ensure order
        Runnable r = new XmtNotifier(m, mLastSender, this);
        SwingUtilities.invokeLater(r);

        // stream to port in single write, as that's needed by serial
        byte msg[] = new byte[lengthOfByteStream(m)];
        // add header
        int offset = addHeaderToOutput(msg, m);

        // add data content
        int len = m.getNumDataElements();
        for (int i = 0; i < len; i++) {
            msg[i + offset] = (byte) m.getElement(i);
        }
        // add trailer
        addTrailerToOutput(msg, len + offset, m);
        // and stream the bytes
        try {
            if (ostream != null) {
                if (log.isDebugEnabled()) {
                    StringBuilder f = new StringBuilder("formatted message: ");
                    for (int i = 0; i < msg.length; i++) {
                        f.append(Integer.toHexString(0xFF & msg[i]));
                        f.append(" ");
                    }
                    log.debug(f.toString());
                }
                while (m.getRetries() >= 0) {
                    if (portReadyToSend(controller)) {
                        ostream.write(msg);
                        ostream.flush();
                        log.debug("written, msg timeout: {} mSec", m.getTimeout());
                        break;
                    } else if (m.getRetries() >= 0) {
                        if (log.isDebugEnabled()) {
                            log.debug("Retry message: {} attempts remaining: {}", m.toString(), m.getRetries());
                        }
                        m.setRetries(m.getRetries() - 1);
                        try {
                            synchronized (xmtRunnable) {
                                xmtRunnable.wait(m.getTimeout());
                            }
                        } catch (InterruptedException e) {
                            Thread.currentThread().interrupt(); // retain if needed later
                            log.error("retry wait interupted");
                        }
                    } else {
                        log.warn("sendMessage: port not ready for data sending: {}", Arrays.toString(msg));
                    }
                }
            } else {  // ostream is null
                // no stream connected
                connectionWarn();
            }
        } catch (IOException | RuntimeException e) {
            // TODO Currently there's no port recovery if an exception occurs
            // must restart JMRI to clear xmtException.
            xmtException = true;
            portWarn(e);
        }
    }

    protected void connectionWarn() {
        log.warn("sendMessage: no connection established for {}", this.getClass().getName(), new Exception());
    }

    protected void portWarn(Exception e) {
        log.warn("sendMessage: Exception: In {} port warn: ", this.getClass().getName(), e);
    }

    protected boolean connectionError = false;

    protected void portWarnTCP(Exception e) {
        log.warn("Exception java net: {}", e.toString());
        connectionError = true;
    }
    // methods to connect/disconnect to a source of data in a AbstractPortController
    public AbstractPortController controller = null;

    public boolean status() {
        return (ostream != null && istream != null);
    }

    volatile protected Thread xmtThread = null;
    volatile protected Thread rcvThread = null;

    volatile protected Runnable xmtRunnable = null;

    /**
     * Make connection to existing PortController object.
     */
    public void connectPort(AbstractPortController p) {
        rcvException = false;
        connectionError = false;
        xmtException = false;
        try {
            istream = p.getInputStream();
            ostream = p.getOutputStream();
            if (controller != null) {
                log.warn("connectPort: connect called while connected");
            } else {
                log.debug("connectPort invoked");
            }
            controller = p;
            // and start threads
            xmtThread = new Thread(xmtRunnable = new Runnable() {
                @Override
                public void run() {
                    try {
                        transmitLoop();
                    } catch (Throwable e) {
                        if (!threadStopRequest) log.error("Transmit thread terminated prematurely by: {}", e.toString(), e);
                        // ThreadDeath must be thrown per Java API Javadocs
                        if (e instanceof ThreadDeath) {
                            throw e;
                        }
                    }
                }
            });
            
            String[] packages = this.getClass().getName().split("\\.");
            xmtThread.setName(
                (packages.length>=2 ? packages[packages.length-2]+"." :"")
                +(packages.length>=1 ? packages[packages.length-1] :"")
                +" Transmit thread");

            xmtThread.setDaemon(true);
            xmtThread.setPriority(Thread.MAX_PRIORITY-1);      //bump up the priority
            xmtThread.start();

            rcvThread = new Thread(new Runnable() {
                @Override
                public void run() {
                    receiveLoop();
                }
            });
            rcvThread.setName(
                (packages.length>=2 ? packages[packages.length-2]+"." :"")
                +(packages.length>=1 ? packages[packages.length-1] :"")
                +" Receive thread");

            rcvThread.setPriority(Thread.MAX_PRIORITY);      //bump up the priority
            rcvThread.setDaemon(true);
            rcvThread.start();
            
        } catch (RuntimeException e) {
            log.error("Failed to start up communications. Error was {}", e.toString());
            log.debug("Full trace:", e);
        }
    }

    /**
     * Get the port name for this connection
     */
    public String getPortName() {
        return controller.getCurrentPortName();
    }

    /**
     * Break connection to existing PortController object. Once broken, attempts
     * to send via "message" member will fail.
     */
    public void disconnectPort(AbstractPortController p) {
        istream = null;
        ostream = null;
        if (controller != p) {
            log.warn("disconnectPort: disconnect called from non-connected AbstractPortController");
        }
        controller = null;
    }

    /**
     * Check to see if PortController object can be sent to. returns true if
     * ready, false otherwise May throw an Exception.
     */
    public boolean portReadyToSend(AbstractPortController p) {
        if (p != null && !xmtException && !rcvException) {
            return true;
        } else {
            return false;
        }
    }

    // data members to hold the streams
    protected DataInputStream istream = null;
    protected OutputStream ostream = null;

    protected boolean rcvException = false;

    protected int maxRcvExceptionCount = 100;

    /**
     * Handle incoming characters. This is a permanent loop, looking for input
     * messages in character form on the stream connected to the PortController
     * via <code>connectPort</code>. Each turn of the loop is the receipt of a
     * single message.
     */
    public void receiveLoop() {
        log.debug("receiveLoop starts");
        int errorCount = 0;
        while (errorCount < maxRcvExceptionCount && !threadStopRequest) { // stream close will exit via exception
            try {
                handleOneIncomingReply();
                errorCount = 0;
            } catch (java.io.InterruptedIOException e) {
                // related to InterruptedException, catch first
                break;
            } catch (IOException e) {
                rcvException = true;
                reportReceiveLoopException(e);
                break;
            } catch (RuntimeException e1) {
                log.error("Exception in receive loop: {}", e1.toString(), e1);
                errorCount++;
                if (errorCount == maxRcvExceptionCount) {
                    rcvException = true;
                    reportReceiveLoopException(e1);
                }
            }
        }
        if (!threadStopRequest) { // if e.g. unexpected end
            ConnectionStatus.instance().setConnectionState(controller.getCurrentPortName(), ConnectionStatus.CONNECTION_DOWN);
            log.error("Exit from rcv loop in {}", this.getClass().toString());
            recovery(); // see if you can restart
        }
    }

    /**
     * Invoked at abnormal end of receiveLoop
     */
    protected final void recovery() {
        AbstractPortController adapter = controller;
        disconnectPort(controller);
        adapter.recover();
    }

    /**
     * Report error on receive loop. Separated so tests can suppress, even
     * though message is asynchronous.
     */
    protected void reportReceiveLoopException(Exception e) {
        log.error("run: Exception: {} in {}", e.toString(), this.getClass().toString(), e);
        jmri.jmrix.ConnectionStatus.instance().setConnectionState(controller.getCurrentPortName(), jmri.jmrix.ConnectionStatus.CONNECTION_DOWN);
        if (controller instanceof AbstractNetworkPortController) {
            portWarnTCP(e);
        }
    }

    abstract protected AbstractMRReply newReply();

    abstract protected boolean endOfMessage(AbstractMRReply r);

    /**
     * Dummy routine, to be filled by protocols that have to skip some
     * start-of-message characters.
     */
    @SuppressWarnings("unused")
    protected void waitForStartOfReply(DataInputStream istream) throws IOException {
    }

    /**
     * Read a single byte, protecting against various timeouts, etc.
     * <P>
     * When a port is set to have a receive timeout (via the
     * enableReceiveTimeout() method), some will return zero bytes or an
     * EOFException at the end of the timeout. In that case, the read should be
     * repeated to get the next real character.
     *
     * @param istream stream to read
     * @return the byte read
     * @throws java.io.IOException if unable to read
     */
    protected byte readByteProtected(DataInputStream istream) throws IOException {
        while (true) { // loop will repeat until character found
            int nchars;
            nchars = istream.read(rcvBuffer, 0, 1);
            if (nchars == -1) {
                // No more bytes can be read from the channel
                throw new IOException("Connection not terminated normally");
            }
            if (nchars > 0) {
                return rcvBuffer[0];
            }
        }
    }

    // Defined this way to reduce new object creation
    private byte[] rcvBuffer = new byte[1];

    /**
     * Get characters from the input source, and file a message.
     * <P>
     * Returns only when the message is complete.
     * <P>
     * Only used in the Receive thread.
     * <P>
     * Handles timeouts on read by ignoring zero-length reads.
     *
     * @param msg     message to fill
     * @param istream character source.
     * @throws IOException when presented by the input source.
     */
    protected void loadChars(AbstractMRReply msg, DataInputStream istream)
            throws IOException {
        int i;
        for (i = 0; i < msg.maxSize(); i++) {
            byte char1 = readByteProtected(istream);
            //if (log.isDebugEnabled()) log.debug("char: "+(char1&0xFF)+" i: "+i);
            // if there was a timeout, flush any char received and start over
            if (flushReceiveChars) {
                log.warn("timeout flushes receive buffer: {}", msg.toString());
                msg.flush();
                i = 0;  // restart
                flushReceiveChars = false;
            }
            if (canReceive()) {
                msg.setElement(i, char1);
                if (endOfMessage(msg)) {
                    break;
                }
            } else {
                i--; // flush char
                log.error("unsolicited character received: {}", Integer.toHexString(char1));
            }
        }
    }

    /**
     * Override in the system specific code if necessary
     *
     * @return true if it is okay to buffer receive characters into a reply
     *         message. When false, discard char received
     */
    protected boolean canReceive() {
        return true;
    }

    private int retransmitCount = 0;

    /**
     * Executes a reply distribution action on the appropriate thread for JMRI.
     * @param r a runnable typically encapsulating a MRReply and the iteration code needed to
     *          send it to all the listeners.
     */
    protected void distributeReply(Runnable r) {
        try {
            if (synchronizeRx) {
                SwingUtilities.invokeAndWait(r);
            } else {
                SwingUtilities.invokeLater(r);
            }
        } catch (InterruptedException | java.lang.reflect.InvocationTargetException| RuntimeException e) {
            log.error("Unexpected exception in invokeAndWait: {}" + e.toString(), e);
            return;
        }
        log.debug("dispatch thread invoked");
    }

    /**
     * Handle each reply when complete.
     * <P>
     * (This is public for testing purposes) Runs in the "Receive" thread.
     *
     */
    public void handleOneIncomingReply() throws IOException {
        // we sit in this until the message is complete, relying on
        // threading to let other stuff happen

        // Create message off the right concrete class
        AbstractMRReply msg = newReply();

        // wait for start if needed
        waitForStartOfReply(istream);

        // message exists, now fill it
        loadChars(msg, istream);

        if (threadStopRequest) return;
        
        // message is complete, dispatch it !!
        replyInDispatch = true;
        if (log.isDebugEnabled()) {
            log.debug("dispatch reply of length {} contains {} state {}", msg.getNumDataElements(), msg.toString(), mCurrentState);
        }

        // forward the message to the registered recipients,
        // which includes the communications monitor
        // return a notification via the Swing event queue to ensure proper thread
        Runnable r = new RcvNotifier(msg, mLastSender, this);
<<<<<<< HEAD
        distributeReply(r);
=======
        try {
            if (synchronizeRx) {
                SwingUtilities.invokeAndWait(r);
            } else {
                SwingUtilities.invokeLater(r);
            }
        } catch (InterruptedException ie) {
            if(threadStopRequest) return;
            log.error("Unexpected exception in invokeAndWait: {}" + ie.toString(), ie);
        } catch (java.lang.reflect.InvocationTargetException| RuntimeException e) {
            log.error("Unexpected exception in invokeAndWait: {}" + e.toString(), e);
            return;
        }
        log.debug("dispatch thread invoked");
>>>>>>> f4151cf8

        if (!msg.isUnsolicited()) {
            // effect on transmit:
            switch (mCurrentState) {
                case WAITMSGREPLYSTATE: {
                    // check to see if the response was an error message we want
                    // to automatically handle by re-queueing the last sent
                    // message, otherwise go on to the next message
                    if (msg.isRetransmittableErrorMsg()) {
                        log.error("Automatic Recovery from Error Message: {}.  Retransmitted {} times.", msg.toString(), retransmitCount);
                        synchronized (xmtRunnable) {
                            mCurrentState = AUTORETRYSTATE;
                            if (retransmitCount > 0) {
                                try {
                                    xmtRunnable.wait(retransmitCount * 100L);
                                } catch (InterruptedException e) {
                                    Thread.currentThread().interrupt(); // retain if needed later
                                }
                            }
                            replyInDispatch = false;
                            xmtRunnable.notify();
                            retransmitCount++;
                        }
                    } else {
                        // update state, and notify to continue
                        synchronized (xmtRunnable) {
                            mCurrentState = NOTIFIEDSTATE;
                            replyInDispatch = false;
                            xmtRunnable.notify();
                            retransmitCount = 0;
                        }
                    }
                    break;
                }
                case WAITREPLYINPROGMODESTATE: {
                    // entering programming mode
                    mCurrentMode = PROGRAMINGMODE;
                    replyInDispatch = false;

                    // check to see if we need to delay to allow decoders to become
                    // responsive
                    int warmUpDelay = enterProgModeDelayTime();
                    if (warmUpDelay != 0) {
                        try {
                            synchronized (xmtRunnable) {
                                xmtRunnable.wait(warmUpDelay);
                            }
                        } catch (InterruptedException e) {
                            Thread.currentThread().interrupt(); // retain if needed later
                        }
                    }
                    // update state, and notify to continue
                    synchronized (xmtRunnable) {
                        mCurrentState = OKSENDMSGSTATE;
                        xmtRunnable.notify();
                    }
                    break;
                }
                case WAITREPLYINNORMMODESTATE: {
                    // entering normal mode
                    mCurrentMode = NORMALMODE;
                    replyInDispatch = false;
                    // update state, and notify to continue
                    synchronized (xmtRunnable) {
                        mCurrentState = OKSENDMSGSTATE;
                        xmtRunnable.notify();
                    }
                    break;
                }
                default: {
                    replyInDispatch = false;
                    if (allowUnexpectedReply == true) {
                        if (log.isDebugEnabled()) {
                            log.debug("Allowed unexpected reply received in state: {} was {}", mCurrentState, msg.toString());
                        }
                        synchronized (xmtRunnable) {
                            // The transmit thread sometimes gets stuck
                            // when unexpected replies are received.  Notify
                            // it to clear the block without a timeout.
                            // (do not change the current state)
                            //if(mCurrentState!=IDLESTATE)
                            xmtRunnable.notify();
                        }
                    } else {
                        log.error("reply complete in unexpected state: {} was {}", mCurrentState, msg.toString());
                    }
                }
            }
            // Unsolicited message
        } else {
            if (log.isDebugEnabled()) {
                log.debug("Unsolicited Message Received {}", msg.toString());
            }

            replyInDispatch = false;
        }
    }

    /*
     * for testing purposes, let us be able to find out
     * what the last sender was
     */
    public AbstractMRListener getLastSender() {
        return mLastSender;
    }

    // Override the finalize method for this class
    // to request termination, which might have happened
    // before in any case
    @Override
    protected final void finalize() throws Throwable {
        terminate();
        super.finalize();
    }

    protected void terminate() {
        log.debug("Cleanup Starts");
        if (ostream == null) {
            return;    // no connection established
        }
        AbstractMRMessage modeMsg = enterNormalMode();
        if (modeMsg != null) {
            modeMsg.setRetries(100); // set the number of retries
            // high, just in case the interface
            // is busy when we try to send
            forwardToPort(modeMsg, null);
            // wait for reply
            try {
                if (xmtRunnable != null) {
                    synchronized (xmtRunnable) {
                        xmtRunnable.wait(modeMsg.getTimeout());
                    }
                }
            } catch (InterruptedException e) {
                Thread.currentThread().interrupt(); // retain if needed later
                log.error("transmit interrupted");
            }
        }
    }

    /**
     * Internal class to remember the Reply object and destination listener with
     * a reply is received.
     */
    protected static class RcvNotifier implements Runnable {

        AbstractMRReply mMsg;
        AbstractMRListener mDest;
        AbstractMRTrafficController mTC;

        public RcvNotifier(AbstractMRReply pMsg, AbstractMRListener pDest,
                AbstractMRTrafficController pTC) {
            mMsg = pMsg;
            mDest = pDest;
            mTC = pTC;
        }

        @Override
        public void run() {
            log.debug("Delayed rcv notify starts");
            mTC.notifyReply(mMsg, mDest);
        }
    } // end RcvNotifier

    // allow creation of object outside package
    protected RcvNotifier newRcvNotifier(AbstractMRReply pMsg, AbstractMRListener pDest,
            AbstractMRTrafficController pTC) {
        return new RcvNotifier(pMsg, pDest, pTC);
    }

    /**
     * Internal class to remember the Message object and destination listener
     * when a message is queued for notification.
     */
    protected static class XmtNotifier implements Runnable {

        AbstractMRMessage mMsg;
        AbstractMRListener mDest;
        AbstractMRTrafficController mTC;

        public XmtNotifier(AbstractMRMessage pMsg, AbstractMRListener pDest,
                AbstractMRTrafficController pTC) {
            mMsg = pMsg;
            mDest = pDest;
            mTC = pTC;
        }

        @Override
        public void run() {
            log.debug("Delayed xmt notify starts");
            mTC.notifyMessage(mMsg, mDest);
        }
    }  // end XmtNotifier

    /**
     * Terminate the receive and transmit threads.
     *<p>
     * This is intended to be used only by testing subclasses.
     */
    public void terminateThreads() {
        threadStopRequest = true;
        if (xmtThread != null) {
            xmtThread.interrupt();
            try {
                xmtThread.join();
            } catch (InterruptedException ie){
                // interrupted durring cleanup.
            }
        }
        
        if (rcvThread != null) {
            rcvThread.interrupt();
            try {
                rcvThread.join();
            } catch (InterruptedException ie){
                // interrupted durring cleanup.
            }
        }    

        // we also need to remove the shutdown hook. 
        Runtime.getRuntime().removeShutdownHook(shutdownHook);
    }
    
    /**
     * Flag that threads should terminate as soon as they can.
     */
    protected volatile boolean threadStopRequest = false;
    
    /**
     * Internal class to handle traffic controller cleanup. the primary task of
     * this thread is to make sure the DCC system has exited service mode when
     * the program exits.
     */
    static class CleanupHook implements Runnable {

        AbstractMRTrafficController mTC;

        CleanupHook(AbstractMRTrafficController pTC) {
            mTC = pTC;
        }

        @Override
        public void run() {
            mTC.terminate();
        }
    } // end cleanUpHook

    private final static Logger log = LoggerFactory.getLogger(AbstractMRTrafficController.class);
}<|MERGE_RESOLUTION|>--- conflicted
+++ resolved
@@ -908,7 +908,10 @@
             } else {
                 SwingUtilities.invokeLater(r);
             }
-        } catch (InterruptedException | java.lang.reflect.InvocationTargetException| RuntimeException e) {
+        } catch (InterruptedException ie) {
+            if(threadStopRequest) return;
+            log.error("Unexpected exception in invokeAndWait: {}" + ie.toString(), ie);
+        } catch (java.lang.reflect.InvocationTargetException| RuntimeException e) {
             log.error("Unexpected exception in invokeAndWait: {}" + e.toString(), e);
             return;
         }
@@ -946,24 +949,7 @@
         // which includes the communications monitor
         // return a notification via the Swing event queue to ensure proper thread
         Runnable r = new RcvNotifier(msg, mLastSender, this);
-<<<<<<< HEAD
         distributeReply(r);
-=======
-        try {
-            if (synchronizeRx) {
-                SwingUtilities.invokeAndWait(r);
-            } else {
-                SwingUtilities.invokeLater(r);
-            }
-        } catch (InterruptedException ie) {
-            if(threadStopRequest) return;
-            log.error("Unexpected exception in invokeAndWait: {}" + ie.toString(), ie);
-        } catch (java.lang.reflect.InvocationTargetException| RuntimeException e) {
-            log.error("Unexpected exception in invokeAndWait: {}" + e.toString(), e);
-            return;
-        }
-        log.debug("dispatch thread invoked");
->>>>>>> f4151cf8
 
         if (!msg.isUnsolicited()) {
             // effect on transmit:

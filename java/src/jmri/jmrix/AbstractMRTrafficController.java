--- conflicted
+++ resolved
@@ -730,13 +730,8 @@
      */
     public void receiveLoop() {
         log.debug("receiveLoop starts");
-        Thread thisThread = Thread.currentThread();
         int errorCount = 0;
-<<<<<<< HEAD
-        while ((rcvThread == thisThread) && (errorCount < maxRcvExceptionCount)) {   // loop permanently, stream close will exit via exception
-=======
         while (errorCount < maxRcvExceptionCount && !threadStopRequest) { // stream close will exit via exception
->>>>>>> c0c68662
             try {
                 handleOneIncomingReply();
                 errorCount = 0;

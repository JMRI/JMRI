--- conflicted
+++ resolved
@@ -94,7 +94,7 @@
 
         InstanceManager.setThrottleManager(getThrottleManager());
 
-        setConsistManager(new jmri.jmrix.easydcc.EasyDccConsistManager());
+        InstanceManager.setConsistManager(getConsistManager());
 
         commandStation = new jmri.jmrix.easydcc.EasyDccCommandStation(this);
 
@@ -165,7 +165,7 @@
         if (T.equals(jmri.CommandStation.class)) {
             return (T) commandStation;
         }
-        return super.get(T); // nothing, by default
+        return null; // nothing, by default
     }
 
     private EasyDccPowerManager powerManager;
@@ -208,8 +208,6 @@
         return turnoutManager;
     }
 
-<<<<<<< HEAD
-=======
     private EasyDccConsistManager consistManager;
 
     public EasyDccConsistManager getConsistManager() {
@@ -222,7 +220,6 @@
         return consistManager;
     }
 
->>>>>>> 84702f05
     private EasyDccProgrammerManager programmerManager;
 
     public EasyDccProgrammerManager getProgrammerManager() {
@@ -259,6 +256,9 @@
         if (throttleManager != null) {
             InstanceManager.deregister(((EasyDccThrottleManager) throttleManager), jmri.jmrix.easydcc.EasyDccThrottleManager.class);
         }
+        if (consistManager != null) {
+            InstanceManager.deregister(consistManager, jmri.jmrix.easydcc.EasyDccConsistManager.class);
+        }
         super.dispose();
     }
 

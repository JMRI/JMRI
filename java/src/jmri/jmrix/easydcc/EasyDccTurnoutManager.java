package jmri.jmrix.easydcc;

import java.util.Locale;
import jmri.Turnout;
import org.slf4j.Logger;
import org.slf4j.LoggerFactory;

/**
 * Implement turnout manager for EasyDcc systems.
 * <p>
 * System names are "ETnnn", where E is the user configurable system prefix,
 * nnn is the turnout number without padding.
 *
 * @author Bob Jacobsen Copyright (C) 2001
 */
public class EasyDccTurnoutManager extends jmri.managers.AbstractTurnoutManager implements EasyDccListener {

    private EasyDccTrafficController trafficController = null;
    public final static int MAX_ACC_DECODER_ADDRESS = 511;

    /**
     * Create an new EasyDCC TurnoutManager.
     *
     * @param memo the SystemConnectionMemo for this connection (contains the prefix string needed to parse names)
     */
    public EasyDccTurnoutManager(EasyDccSystemConnectionMemo memo) {
        super(memo);
        // connect to the TrafficManager
        trafficController = memo.getTrafficController();
        // listen for turnout creation
        trafficController.addEasyDccListener(this);
        log.debug("EasyDCC TurnoutManager prefix={}", getSystemPrefix());
    }

    /**
     * {@inheritDoc}
     */
    @Override
    public EasyDccSystemConnectionMemo getMemo() {
        return (EasyDccSystemConnectionMemo) memo;
    }

    @Override
    public Turnout createNewTurnout(String systemName, String userName) {
        Turnout t;
        int addr = Integer.parseInt(systemName.substring(getSystemPrefix().length() + 1));
        t = new EasyDccTurnout(getSystemPrefix(), addr, getMemo());
        t.setUserName(userName);

        return t;
    }

    /**
     * Listeners for messages from the command station.
     */
    @Override
    public void message(EasyDccMessage m) {
        log.debug("message received unexpectedly: {}", m.toString());
    }

    // Listen for status changes from EasyDcc system
    @Override
    public void reply(EasyDccReply r) {
        // There isn't anything meaningful coming back at this time.
        log.debug("reply received unexpectedly: {}", r.toString());
    }

    /**
     * {@inheritDoc}
     */
<<<<<<< HEAD
    public int getBitFromSystemName(String systemName) {
        // validate the system Name leader characters
        if ((!systemName.startsWith(getSystemNamePrefix()))) {
            // here if an illegal EasyDCC turnout system name
            log.error("illegal character in header field of EasyDCC turnout system name: {} prefix {} type {}",
                    systemName, getSystemPrefix(), typeLetter());
            return (0);
        }
        // name must be in the ETnnnnn format (E is user configurable)
        int num = 0;
        try {
            num = Integer.parseInt(systemName.substring(
                    getSystemPrefix().length() + 1, systemName.length()));
        } catch (NumberFormatException e) {
            log.debug("invalid character in number field of system name: {}", systemName);
            return (0);
        }
        if (num <= 0) {
            log.debug("invalid EasyDCC turnout system name: {}", systemName);
            return (0);
        } else if (num > MAX_ACC_DECODER_ADDRESS) {
            log.debug("bit number out of range in EasyDCC turnout system name: {}", systemName);
            return (0);
        }
        return (num);
=======
    @Override
    public NameValidity validSystemNameFormat(String systemName) {
        return (getBitFromSystemName(systemName) != 0) ? NameValidity.VALID : NameValidity.INVALID;
>>>>>>> eff7bb19
    }

    /**
     * {@inheritDoc}
     */
    @Override
    public String validateSystemNameFormat(String systemName, Locale locale) {
        return validateIntegerSystemNameFormat(systemName, 1, MAX_ACC_DECODER_ADDRESS, locale);
    }

    /**
     * Get the bit address from the system name.
     * @param systemName a valid LocoNet-based Turnout System Name
     * @return the turnout number extracted from the system name
     */
    public int getBitFromSystemName(String systemName) {
        try {
            validateSystemNameFormat(systemName, Locale.getDefault());
        } catch (IllegalArgumentException ex) {
            return 0;
        }
        return Integer.parseInt(systemName.substring(getSystemNamePrefix().length()));
    }

    /**
     * {@inheritDoc}
     */
    @Override
    public String getEntryToolTip() {
        return Bundle.getMessage("AddOutputEntryToolTip");
    }

    private final static Logger log = LoggerFactory.getLogger(EasyDccTurnoutManager.class);

}<|MERGE_RESOLUTION|>--- conflicted
+++ resolved
@@ -68,37 +68,9 @@
     /**
      * {@inheritDoc}
      */
-<<<<<<< HEAD
-    public int getBitFromSystemName(String systemName) {
-        // validate the system Name leader characters
-        if ((!systemName.startsWith(getSystemNamePrefix()))) {
-            // here if an illegal EasyDCC turnout system name
-            log.error("illegal character in header field of EasyDCC turnout system name: {} prefix {} type {}",
-                    systemName, getSystemPrefix(), typeLetter());
-            return (0);
-        }
-        // name must be in the ETnnnnn format (E is user configurable)
-        int num = 0;
-        try {
-            num = Integer.parseInt(systemName.substring(
-                    getSystemPrefix().length() + 1, systemName.length()));
-        } catch (NumberFormatException e) {
-            log.debug("invalid character in number field of system name: {}", systemName);
-            return (0);
-        }
-        if (num <= 0) {
-            log.debug("invalid EasyDCC turnout system name: {}", systemName);
-            return (0);
-        } else if (num > MAX_ACC_DECODER_ADDRESS) {
-            log.debug("bit number out of range in EasyDCC turnout system name: {}", systemName);
-            return (0);
-        }
-        return (num);
-=======
     @Override
     public NameValidity validSystemNameFormat(String systemName) {
         return (getBitFromSystemName(systemName) != 0) ? NameValidity.VALID : NameValidity.INVALID;
->>>>>>> eff7bb19
     }
 
     /**

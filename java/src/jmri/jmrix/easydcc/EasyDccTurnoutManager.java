--- conflicted
+++ resolved
@@ -116,30 +116,12 @@
         return Bundle.getMessage("AddOutputEntryToolTip");
     }
 
-<<<<<<< HEAD
     /** {@inheritDoc} */
     @Override
     public int getOutputInterval(String systemName) {
         return _memo.getOutputInterval();
     }
 
-    /**
-     * @deprecated JMRI Since 4.9.5 instance() shouldn't be used, convert to JMRI multi-system support structure
-     */
-    @Deprecated
-    static public EasyDccTurnoutManager instance() {
-        log.warn("deprecated instance() call for EasyDccTurnoutManager");
-        return null;
-    }
-
-    /**
-     * @deprecated JMRI Since 4.9.5 instance() shouldn't be used, convert to JMRI multi-system support structure
-     */
-    @Deprecated
-    static EasyDccTurnoutManager _instance = null;
-
-=======
->>>>>>> 21a37f5d
     private final static Logger log = LoggerFactory.getLogger(EasyDccTurnoutManager.class);
 
 }
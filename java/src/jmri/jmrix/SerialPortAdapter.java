package jmri.jmrix;

import java.util.Vector;
import org.slf4j.Logger;
import purejavacomm.PortInUseException;

/**
 * Enable basic setup of a serial interface for a jmrix implementation.
 *
 * @author Bob Jacobsen Copyright (C) 2001, 2003, 2008
 * @see jmri.jmrix.SerialConfigException
 */
public interface SerialPortAdapter extends PortAdapter {

    /**
     * Provide a vector of valid port names, each a String.
     */
    public Vector<String> getPortNames();

    /**
     * Open a specified port.
     *
     * @param portName name tu use for this port
     * @param appName provided to the underlying OS during startup so
     *                that it can show on status displays, etc.
     */
    public String openPort(String portName, String appName);

    /**
     * Configure all of the other jmrix widgets needed to work with this adapter.
     */
    @Override
    public void configure();

    /**
     * {@inheritDoc}
     */
    @Override
    public boolean status();

    /**
     * Remember the associated port name.
     *
     * @param s name of the port
     */
    public void setPort(String s);

    @Override
    public String getCurrentPortName();

    /**
     * Get an array of valid baud rate strings; used to display valid options in Connections Preferences.
     *
     * @return array of I18N display strings of port speed settings valid for this serial adapter,
     * must match order and values from {@link #validBaudNumbers()}
     */
    public String[] validBaudRates();

    /**
     * Get an array of valid baud rate numbers; used to store/load adapter speed option.
     *
     * @return integer array of speeds, must match order and values from {@link #validBaudRates()}
     */
    public int[] validBaudNumbers();

    /**
<<<<<<< HEAD
     * Set the baud rate. Only to be used after construction, but before the
     * openPort call.
=======
     * Get the index of the default port speed for this adapter from the validSpeeds and validRates arrays.
     *
     * @return -1 to indicate not supported, unless overridden in adapter
     */
    public int defaultBaudIndex();

    /**
     * Set the baud rate description by port speed description.
     * <p>
     * Only to be used after construction, but before the openPort call.
     *
     * @param rate the baud rate as I18N description, eg. "28,800 baud"
>>>>>>> dc1d38e4
     */
    public void configureBaudRate(String rate);

    /**
<<<<<<< HEAD
     * Set the baud rate by index from ValidBaudRates[].
     * <p>
     * Only to be used after construction, but before the openPort call.
     */
    public void configureBaudRateFromNumber(String index);

    public void configureBaudIndex(int index);
=======
     * Set the baud rate description by port speed number (as a string) from validBaudRates[].
     * <p>
     * Only to be used after construction, but before the openPort call.
     *
     * @param index the port speed as unformatted number string, eg. "28800"
     */
    public void configureBaudRateFromNumber(String index);

    /**
     * Set the baud rate description by index (integer) from validBaudRates[].
     *
     * @param index the index to select from speeds[] array
     */
    public void configureBaudRateFromIndex(int index);
>>>>>>> dc1d38e4

    public String getCurrentBaudRate();

    public String getCurrentBaudNumber();

    public int getCurrentBaudIndex();

    /**
     * To store as XML attribute, get a string to represent current port speed.
     *
     * @return speed as number string
     */
    public String getCurrentBaudNumber();

    public int getCurrentBaudIndex();

    /**
     * Set the first port option. Only to be used after construction, but before
     * the openPort call.
     */
    @Override
    public void configureOption1(String value);

    /**
     * Set the second port option. Only to be used after construction, but
     * before the openPort call.
     */
    @Override
    public void configureOption2(String value);

    /**
     * Set the third port option. Only to be used after construction, but before
     * the openPort call.
     */
    @Override
    public void configureOption3(String value);

    /**
     * Set the fourth port option. Only to be used after construction, but
     * before the openPort call.
     */
    @Override
    public void configureOption4(String value);

    /**
     * Error handling for busy port at open.
     *
     * @see jmri.jmrix.AbstractSerialPortController
     */
    public String handlePortBusy(PortInUseException p, String portName, Logger log);

    /**
     * Get the System Manufacturers Name.
     */
    @Override
    public String getManufacturer();

    /**
     * Set the System Manufacturers Name.
     */
    @Override
    public void setManufacturer(String Manufacturer);

}<|MERGE_RESOLUTION|>--- conflicted
+++ resolved
@@ -64,10 +64,6 @@
     public int[] validBaudNumbers();
 
     /**
-<<<<<<< HEAD
-     * Set the baud rate. Only to be used after construction, but before the
-     * openPort call.
-=======
      * Get the index of the default port speed for this adapter from the validSpeeds and validRates arrays.
      *
      * @return -1 to indicate not supported, unless overridden in adapter
@@ -80,20 +76,10 @@
      * Only to be used after construction, but before the openPort call.
      *
      * @param rate the baud rate as I18N description, eg. "28,800 baud"
->>>>>>> dc1d38e4
      */
     public void configureBaudRate(String rate);
 
     /**
-<<<<<<< HEAD
-     * Set the baud rate by index from ValidBaudRates[].
-     * <p>
-     * Only to be used after construction, but before the openPort call.
-     */
-    public void configureBaudRateFromNumber(String index);
-
-    public void configureBaudIndex(int index);
-=======
      * Set the baud rate description by port speed number (as a string) from validBaudRates[].
      * <p>
      * Only to be used after construction, but before the openPort call.
@@ -108,13 +94,8 @@
      * @param index the index to select from speeds[] array
      */
     public void configureBaudRateFromIndex(int index);
->>>>>>> dc1d38e4
 
     public String getCurrentBaudRate();
-
-    public String getCurrentBaudNumber();
-
-    public int getCurrentBaudIndex();
 
     /**
      * To store as XML attribute, get a string to represent current port speed.

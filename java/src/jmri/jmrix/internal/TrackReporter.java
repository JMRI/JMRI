--- conflicted
+++ resolved
@@ -26,29 +26,6 @@
         collection = new ArrayDeque<>();
     }
 
-<<<<<<< HEAD
-    /**
-     * Provide a general method for updating the report.
-     */
-    @Override
-    public void setReport(Object r) {
-        if (r == _currentReport) {
-            return;
-        }
-        Object old = _currentReport;
-        Object oldLast = _lastReport;
-        _currentReport = r;
-        if (r != null) {
-            _lastReport = r;
-            // notify
-            firePropertyChange("lastReport", oldLast, _lastReport);
-        }
-        // notify
-        firePropertyChange("currentReport", old, _currentReport);
-    }
-
-=======
->>>>>>> d35309dc
     @Override
     public int getState() {
        return state;

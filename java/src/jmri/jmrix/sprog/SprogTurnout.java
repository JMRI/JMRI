package jmri.jmrix.sprog;

import jmri.NmraPacket;
import jmri.Turnout;
import jmri.implementation.AbstractTurnout;
import org.slf4j.Logger;
import org.slf4j.LoggerFactory;

/**
 * Sprog implementation of the Turnout interface.
 * <p>
 * This object doesn't listen to the Sprog communications. This is because it
 * should be the only object that is sending messages for this turnout; more
 * than one Turnout object pointing to a single device is not allowed.
 *
 * @author Bob Jacobsen Copyright (C) 2001, 2003, 2005
 * @author J.M. (Mark) Knox Copyright (C) 2005
 */
public class SprogTurnout extends AbstractTurnout {

    private SprogSystemConnectionMemo _memo = null;

    /**
     * Create a SPROG Turnout object.
     * <p>
     * Sprog turnouts use the NMRA number (0-511) as their numerical
     * identification.
     * @param number NMRA number.
     * @param memo system connection.
     */
    public SprogTurnout(int number, SprogSystemConnectionMemo memo) {
        super(memo.getSystemPrefix() + "T" + number);
        _number = number;
        _memo = memo;
    }

    public int getNumber() {
        return _number;
    }

    /**
     * {@inheritDoc}
     */
    @Override
<<<<<<< HEAD
    protected void forwardCommandChangeToLayout(int newState) {
        try {
            sendMessage(stateChangeCheck(newState));
        } catch (IllegalArgumentException ex) {
            log.error("new state invalid, Turnout not set");
=======
    protected void forwardCommandChangeToLayout(int s) {
        // sort out states
        if ((s & Turnout.CLOSED) != 0) {
            // first look for the double case, which we can't handle
            if ((s & Turnout.THROWN) != 0) {
                // this is the disaster case!
                log.error("Cannot command both CLOSED and THROWN {}", s);
                return;
            } else {
                // send a CLOSED command
                sendMessage(true ^ getInverted());
            }
        } else {
            // send a THROWN command
            sendMessage(false ^ getInverted());
>>>>>>> b30e9695
        }
    }

    @Override
    protected void turnoutPushbuttonLockout(boolean _pushButtonLockout) {
        if (log.isDebugEnabled()) {
            log.debug("Send command to {} Pushbutton {}T{}",
                    (_pushButtonLockout ? "Lock" : "Unlock"),
                    _memo.getSystemPrefix(),
                    _number);
        }
    }

    // data members
    int _number; // turnout number

    protected void sendMessage(boolean closed) {
        // get the packet
        byte[] bl = NmraPacket.accDecoderPkt(_number, closed);
        if (log.isDebugEnabled()) {
            log.debug("packet: {} {} {}", Integer.toHexString(0xFF & bl[0]), Integer.toHexString(0xFF & bl[1]), Integer.toHexString(0xFF & bl[2]));
        }

        SprogMessage m = new SprogMessage(10);
        int i = 0; // counter to make it easier to format the message
        m.setElement(i++, 'O');  // "S02 " means send it twice
        m.setElement(i++, ' ');
        // m.setElement(i++, '2'); // not required?
        String s = Integer.toHexString(bl[0] & 0xFF).toUpperCase();
        if (s.length() == 1) {
            m.setElement(i++, '0');
            m.setElement(i++, s.charAt(0));
        } else {
            m.setElement(i++, s.charAt(0));
            m.setElement(i++, s.charAt(1));
        }
        m.setElement(i++, ' ');
        s = Integer.toHexString(bl[1] & 0xFF).toUpperCase();
        if (s.length() == 1) {
            m.setElement(i++, '0');
            m.setElement(i++, s.charAt(0));
        } else {
            m.setElement(i++, s.charAt(0));
            m.setElement(i++, s.charAt(1));
        }
        m.setElement(i++, ' ');
        s = Integer.toHexString(bl[2] & 0xFF).toUpperCase();
        if (s.length() == 1) {
            m.setElement(i++, '0');
            m.setElement(i++, s.charAt(0));
        } else {
            m.setElement(i++, s.charAt(0));
            m.setElement(i++, s.charAt(1));
        }

        _memo.getSprogTrafficController().sendSprogMessage(m, null);
    }

    @Override
    public boolean canInvert() {
        return true;
    }

    private final static Logger log = LoggerFactory.getLogger(SprogTurnout.class);

}<|MERGE_RESOLUTION|>--- conflicted
+++ resolved
@@ -25,8 +25,8 @@
      * <p>
      * Sprog turnouts use the NMRA number (0-511) as their numerical
      * identification.
-     * @param number NMRA number.
-     * @param memo system connection.
+     * @param number NMRA number
+     * @param memo system connection
      */
     public SprogTurnout(int number, SprogSystemConnectionMemo memo) {
         super(memo.getSystemPrefix() + "T" + number);
@@ -42,20 +42,13 @@
      * {@inheritDoc}
      */
     @Override
-<<<<<<< HEAD
     protected void forwardCommandChangeToLayout(int newState) {
-        try {
-            sendMessage(stateChangeCheck(newState));
-        } catch (IllegalArgumentException ex) {
-            log.error("new state invalid, Turnout not set");
-=======
-    protected void forwardCommandChangeToLayout(int s) {
         // sort out states
-        if ((s & Turnout.CLOSED) != 0) {
+        if ((newState & Turnout.CLOSED) != 0) {
             // first look for the double case, which we can't handle
-            if ((s & Turnout.THROWN) != 0) {
+            if ((newState & Turnout.THROWN) != 0) {
                 // this is the disaster case!
-                log.error("Cannot command both CLOSED and THROWN {}", s);
+                log.error("Cannot command both CLOSED and THROWN {}", newState);
                 return;
             } else {
                 // send a CLOSED command
@@ -64,7 +57,6 @@
         } else {
             // send a THROWN command
             sendMessage(false ^ getInverted());
->>>>>>> b30e9695
         }
     }
 
@@ -85,7 +77,10 @@
         // get the packet
         byte[] bl = NmraPacket.accDecoderPkt(_number, closed);
         if (log.isDebugEnabled()) {
-            log.debug("packet: {} {} {}", Integer.toHexString(0xFF & bl[0]), Integer.toHexString(0xFF & bl[1]), Integer.toHexString(0xFF & bl[2]));
+            log.debug("packet: {} {} {}",
+                    Integer.toHexString(0xFF & bl[0]),
+                    Integer.toHexString(0xFF & bl[1]),
+                    Integer.toHexString(0xFF & bl[2]));
         }
 
         SprogMessage m = new SprogMessage(10);

package jmri.jmrix.sprog.serialdriver;

import java.io.DataInputStream;
import java.io.DataOutputStream;
import java.io.IOException;
import java.io.InputStream;
import java.util.TooManyListenersException;
import jmri.jmrix.sprog.SprogConstants.SprogMode;
import jmri.jmrix.sprog.SprogPortController;
import jmri.jmrix.sprog.SprogSystemConnectionMemo;
import jmri.jmrix.sprog.SprogTrafficController;
import jmri.jmrix.sprog.update.SprogType;
import org.slf4j.Logger;
import org.slf4j.LoggerFactory;
import purejavacomm.CommPortIdentifier;
import purejavacomm.NoSuchPortException;
import purejavacomm.PortInUseException;
import purejavacomm.SerialPort;
import purejavacomm.UnsupportedCommOperationException;

/**
 * Implements SerialPortAdapter for the Sprog system.
 * <P>
 * This connects an Sprog command station via a serial com port. Also used for
 * the USB SPROG, which appears to the computer as a serial port.
 * <P>
 * The current implementation only handles the 9,600 baud rate, and does not use
 * any other options at configuration time.
 *
 * Updated January 2010 for gnu io (RXTX) - Andrew Berridge. Comments tagged
 * with "AJB" indicate changes or observations by me
 *
 * @author	Bob Jacobsen Copyright (C) 2001, 2002
 */
public class SerialDriverAdapter extends SprogPortController implements jmri.jmrix.SerialPortAdapter {

    public SerialDriverAdapter() {
        super(new SprogSystemConnectionMemo(SprogMode.SERVICE));
        //Set the username to match name, once refactored to handle multiple connections or user setable names/prefixes then this can be removed
        this.baudRate = 9600;
        this.getSystemConnectionMemo().setUserName("SPROG Programmer");
        // create the traffic controller
        this.getSystemConnectionMemo().setSprogTrafficController(new SprogTrafficController(this.getSystemConnectionMemo()));
    }

    public SerialDriverAdapter(SprogMode sm) {
        super(new SprogSystemConnectionMemo(sm));
        this.baudRate = 9600;
        this.getSystemConnectionMemo().setUserName("SPROG");
        // create the traffic controller
        this.getSystemConnectionMemo().setSprogTrafficController(new SprogTrafficController(this.getSystemConnectionMemo()));
    }

    public SerialDriverAdapter(SprogMode sm, int baud, SprogType type) {
        super(new SprogSystemConnectionMemo(sm, type));
        this.baudRate = baud;
        this.getSystemConnectionMemo().setUserName("SPROG");
        // create the traffic controller
        this.getSystemConnectionMemo().setSprogTrafficController(new SprogTrafficController(this.getSystemConnectionMemo()));
    }

    public SerialDriverAdapter(SprogMode sm, int baud) {
        super(new SprogSystemConnectionMemo(sm));
        this.baudRate = baud;
        this.getSystemConnectionMemo().setUserName("SPROG");
        // create the traffic controller
        this.getSystemConnectionMemo().setSprogTrafficController(new SprogTrafficController(this.getSystemConnectionMemo()));
    }

    SerialPort activeSerialPort = null;
    
    private int baudRate = -1;

    public String openPort(String portName, String appName) {
        // open the port, check ability to set moderators
        try {
            // get and open the primary port
            CommPortIdentifier portID = CommPortIdentifier.getPortIdentifier(portName);
            try {
                activeSerialPort = (SerialPort) portID.open(appName, 2000);  // name of program, msec to wait
            } catch (PortInUseException p) {
                return handlePortBusy(p, portName, log);
            }

            // try to set it for comunication via SerialDriver
            try {
<<<<<<< HEAD
                activeSerialPort.setSerialPortParams(9600, SerialPort.DATABITS_8, SerialPort.STOPBITS_1, SerialPort.PARITY_NONE);
            } catch (UnsupportedCommOperationException e) {
=======
                activeSerialPort.setSerialPortParams(baudRate, SerialPort.DATABITS_8, SerialPort.STOPBITS_1, SerialPort.PARITY_NONE);
            } catch (gnu.io.UnsupportedCommOperationException e) {
>>>>>>> a5c4d884
                log.error("Cannot set serial parameters on port " + portName + ": " + e.getMessage());
                return "Cannot set serial parameters on port " + portName + ": " + e.getMessage();
            }

            // set RTS high, DTR high
            activeSerialPort.setRTS(true);		// not connected in some serial ports and adapters
            activeSerialPort.setDTR(true);		// pin 1 in DIN8; on main connector, this is DTR
            // disable flow control; hardware lines used for signaling, XON/XOFF might appear in data
            //AJB: Removed Jan 2010 - 
            //Setting flow control mode to zero kills comms - SPROG doesn't send data
            //Concern is that will disabling this affect other SPROGs? Serial ones? 
            //activeSerialPort.setFlowControlMode(0);

            // set timeout
            // activeSerialPort.enableReceiveTimeout(1000);
            log.debug("Serial timeout was observed as: " + activeSerialPort.getReceiveTimeout()
                    + " " + activeSerialPort.isReceiveTimeoutEnabled());

            // get and save stream
            serialStream = activeSerialPort.getInputStream();

            // purge contents, if any
            purgeStream(serialStream);

            // report status?
            if (log.isInfoEnabled()) {
                log.info(portName + " port opened at "
                        + activeSerialPort.getBaudRate() + " baud, sees "
                        + " DTR: " + activeSerialPort.isDTR()
                        + " RTS: " + activeSerialPort.isRTS()
                        + " DSR: " + activeSerialPort.isDSR()
                        + " CTS: " + activeSerialPort.isCTS()
                        + "  CD: " + activeSerialPort.isCD()
                );
            }

            //AJB - add Sprog Traffic Controller as event listener
            try {
                activeSerialPort.addEventListener(this.getSystemConnectionMemo().getSprogTrafficController());
            } catch (TooManyListenersException e) {
            }

            // AJB - activate the DATA_AVAILABLE notifier
            activeSerialPort.notifyOnDataAvailable(true);

            opened = true;

        } catch (NoSuchPortException p) {
            return handlePortNotFound(p, portName, log);
        } catch (IOException ex) {
            log.error("Unexpected exception while opening port " + portName + " trace follows: " + ex);
            ex.printStackTrace();
            return "Unexpected error while opening port " + portName + ": " + ex;
        }

        return null; // indicates OK return

    }

    public void setHandshake(int mode) {
        try {
            activeSerialPort.setFlowControlMode(mode);
        } catch (Exception ex) {
            log.error("Unexpected exception while setting COM port handshake mode trace follows: " + ex);
            ex.printStackTrace();
        }

    }

    // base class methods for the SprogPortController interface
    public DataInputStream getInputStream() {
        if (!opened) {
            log.error("getInputStream called before load(), stream not available");
            return null;
        }
        return new DataInputStream(serialStream);
    }

    public DataOutputStream getOutputStream() {
        if (!opened) {
            log.error("getOutputStream called before load(), stream not available");
        }
        try {
            return new DataOutputStream(activeSerialPort.getOutputStream());
        } catch (java.io.IOException e) {
            log.error("getOutputStream exception: " + e);
        }
        return null;
    }

    /**
     * Get an array of valid baud rates. This is currently only 9,600 bps
     */
    public String[] validBaudRates() {
        return new String[]{"9,600 bps"};
    }

    InputStream serialStream = null;

    /**
     * @deprecated JMRI Since 4.4 instance() shouldn't be used, convert to JMRI multi-system support structure
     */
    @Deprecated
    static public SerialDriverAdapter instance() {
        return null;
    }

    /**
     * set up all of the other objects to operate with an Sprog command station
     * connected to this port
     */
    public void configure() {
        // connect to the traffic controller
        this.getSystemConnectionMemo().getSprogTrafficController().connectPort(this);

        this.getSystemConnectionMemo().configureCommandStation();
        this.getSystemConnectionMemo().configureManagers();

        if (this.getSystemConnectionMemo().getSprogMode() == SprogMode.OPS) {
            jmri.jmrix.sprog.ActiveFlagCS.setActive();
        } else {
            jmri.jmrix.sprog.ActiveFlag.setActive();            
        }
        
        if (getOptionState("TrackPowerState") != null && getOptionState("TrackPowerState").equals("Powered On")) {
            try {
                this.getSystemConnectionMemo().getPowerManager().setPower(jmri.PowerManager.ON);
            } catch (jmri.JmriException e) {
                log.error(e.toString());
            }
        }
    }

    @Override
    public void dispose() {
        super.dispose();
    }

    private final static Logger log = LoggerFactory.getLogger(SerialDriverAdapter.class.getName());

}<|MERGE_RESOLUTION|>--- conflicted
+++ resolved
@@ -84,13 +84,8 @@
 
             // try to set it for comunication via SerialDriver
             try {
-<<<<<<< HEAD
-                activeSerialPort.setSerialPortParams(9600, SerialPort.DATABITS_8, SerialPort.STOPBITS_1, SerialPort.PARITY_NONE);
+                activeSerialPort.setSerialPortParams(baudRate, SerialPort.DATABITS_8, SerialPort.STOPBITS_1, SerialPort.PARITY_NONE);
             } catch (UnsupportedCommOperationException e) {
-=======
-                activeSerialPort.setSerialPortParams(baudRate, SerialPort.DATABITS_8, SerialPort.STOPBITS_1, SerialPort.PARITY_NONE);
-            } catch (gnu.io.UnsupportedCommOperationException e) {
->>>>>>> a5c4d884
                 log.error("Cannot set serial parameters on port " + portName + ": " + e.getMessage());
                 return "Cannot set serial parameters on port " + portName + ": " + e.getMessage();
             }

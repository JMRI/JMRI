package jmri.jmrix.sprog.serialdriver;

import java.io.DataInputStream;
import java.io.DataOutputStream;
import java.io.IOException;
import java.io.InputStream;
import java.util.TooManyListenersException;
import jmri.jmrix.sprog.SprogConstants.SprogMode;
import jmri.jmrix.sprog.SprogPortController;
import jmri.jmrix.sprog.SprogSystemConnectionMemo;
import jmri.jmrix.sprog.SprogTrafficController;
import jmri.jmrix.sprog.update.SprogType;
import org.slf4j.Logger;
import org.slf4j.LoggerFactory;
import purejavacomm.CommPortIdentifier;
import purejavacomm.NoSuchPortException;
import purejavacomm.PortInUseException;
import purejavacomm.SerialPort;
import purejavacomm.UnsupportedCommOperationException;

/**
 * Implements SerialPortAdapter for the Sprog system.
 * <p>
 * This connects an Sprog command station via a serial com port. Also used for
 * the USB SPROG, which appears to the computer as a serial port.
 * <p>
 * The current implementation only handles the 9,600 baud rate, and does not use
 * any other options at configuration time.
 *
 * Updated January 2010 for gnu io (RXTX) - Andrew Berridge.
 *
 * @author Bob Jacobsen Copyright (C) 2001, 2002
 */
public class SerialDriverAdapter extends SprogPortController implements jmri.jmrix.SerialPortAdapter {

    public SerialDriverAdapter() {
        super(new SprogSystemConnectionMemo(SprogMode.SERVICE));
        // Set the username to match name, once refactored to handle multiple connections or user setable names/prefixes then this can be removed
        this.baudRate = 9600;
        this.getSystemConnectionMemo().setUserName(Bundle.getMessage("SprogProgrammerTitle"));
        // create the traffic controller
        this.getSystemConnectionMemo().setSprogTrafficController(new SprogTrafficController(this.getSystemConnectionMemo()));
    }

    public SerialDriverAdapter(SprogMode sm) {
        super(new SprogSystemConnectionMemo(sm));
        this.baudRate = 9600;
        this.getSystemConnectionMemo().setUserName("SPROG");
        // create the traffic controller
        this.getSystemConnectionMemo().setSprogTrafficController(new SprogTrafficController(this.getSystemConnectionMemo()));
    }

    public SerialDriverAdapter(SprogMode sm, int baud, SprogType type) {
        super(new SprogSystemConnectionMemo(sm, type));
        this.baudRate = baud;
        this.getSystemConnectionMemo().setUserName("SPROG");
        // create the traffic controller
        this.getSystemConnectionMemo().setSprogTrafficController(new SprogTrafficController(this.getSystemConnectionMemo()));
    }

    public SerialDriverAdapter(SprogMode sm, int baud) {
        super(new SprogSystemConnectionMemo(sm));
        this.baudRate = baud;
        this.getSystemConnectionMemo().setUserName("SPROG");
        // create the traffic controller
        this.getSystemConnectionMemo().setSprogTrafficController(new SprogTrafficController(this.getSystemConnectionMemo()));
    }

    SerialPort activeSerialPort = null;

    private int baudRate = -1;

    @Override
    public String openPort(String portName, String appName) {
        // open the port, check ability to set moderators
        try {
            // get and open the primary port
            CommPortIdentifier portID = CommPortIdentifier.getPortIdentifier(portName);
            try {
                activeSerialPort = (SerialPort) portID.open(appName, 2000);  // name of program, msec to wait
            } catch (PortInUseException p) {
                return handlePortBusy(p, portName, log);
            }

            // try to set it for comunication via SerialDriver
            try {
                activeSerialPort.setSerialPortParams(baudRate, SerialPort.DATABITS_8, SerialPort.STOPBITS_1, SerialPort.PARITY_NONE);
            } catch (UnsupportedCommOperationException e) {
                log.error("Cannot set serial parameters on port {}: {}", portName, e.getMessage());
                return "Cannot set serial parameters on port " + portName + ": " + e.getMessage();
            }

            // set RTS high, DTR high
            activeSerialPort.setRTS(true);		// not connected in some serial ports and adapters
            activeSerialPort.setDTR(true);		// pin 1 in DIN8; on main connector, this is DTR
            // disable flow control; hardware lines used for signaling, XON/XOFF might appear in data
            //AJB: Removed Jan 2010 -
            //Setting flow control mode to zero kills comms - SPROG doesn't send data
            //Concern is that will disabling this affect other SPROGs? Serial ones?
            //activeSerialPort.setFlowControlMode(0);

            // set timeout
            // activeSerialPort.enableReceiveTimeout(1000);
            log.debug("Serial timeout was observed as: {} {}", activeSerialPort.getReceiveTimeout(),
                    activeSerialPort.isReceiveTimeoutEnabled());

            // get and save stream
            serialStream = activeSerialPort.getInputStream();

            // purge contents, if any
            purgeStream(serialStream);

            // report status?
            if (log.isInfoEnabled()) {
                log.info(portName + " port opened at "
                        + activeSerialPort.getBaudRate() + " baud, sees "
                        + " DTR: " + activeSerialPort.isDTR()
                        + " RTS: " + activeSerialPort.isRTS()
                        + " DSR: " + activeSerialPort.isDSR()
                        + " CTS: " + activeSerialPort.isCTS()
                        + "  CD: " + activeSerialPort.isCD()
                );
            }

            //add Sprog Traffic Controller as event listener
            try {
                activeSerialPort.addEventListener(this.getSystemConnectionMemo().getSprogTrafficController());
            } catch (TooManyListenersException e) {
            }

            // AJB - activate the DATA_AVAILABLE notifier
            activeSerialPort.notifyOnDataAvailable(true);

            opened = true;

        } catch (NoSuchPortException p) {
            return handlePortNotFound(p, portName, log);
        } catch (IOException ex) {
            log.error("Unexpected exception while opening port {}", portName, ex);
            return "Unexpected error while opening port " + portName + ": " + ex;
        }

        return null; // indicates OK return

    }

    public void setHandshake(int mode) {
        try {
            activeSerialPort.setFlowControlMode(mode);
        } catch (UnsupportedCommOperationException ex) {
            log.error("Unexpected exception while setting COM port handshake mode,", ex);
        }
    }

    // base class methods for the SprogPortController interface
    @Override
    public DataInputStream getInputStream() {
        if (!opened) {
            log.error("getInputStream called before load(), stream not available");
            return null;
        }
        return new DataInputStream(serialStream);
    }

    @Override
    public DataOutputStream getOutputStream() {
        if (!opened) {
            log.error("getOutputStream called before load(), stream not available");
        }
        try {
            return new DataOutputStream(activeSerialPort.getOutputStream());
        } catch (java.io.IOException e) {
            log.error("getOutputStream exception: " + e);
        }
        return null;
    }

    /**
     * Get an array of valid baud rates. This is currently only 9,600 bps
     */
    @Override
    public String[] validBaudRates() {
        return new String[]{"9,600 bps"};
    }

    InputStream serialStream = null;

    /**
     * @deprecated JMRI Since 4.4 instance() shouldn't be used, convert to JMRI multi-system support structure
     */
    @Deprecated
    static public SerialDriverAdapter instance() {
        return null;
    }

    /**
     * Set up all of the other objects to operate with an Sprog command station
     * connected to this port.
     */
    @Override
    public void configure() {
        // connect to the traffic controller
        this.getSystemConnectionMemo().getSprogTrafficController().connectPort(this);

        this.getSystemConnectionMemo().configureCommandStation();
        this.getSystemConnectionMemo().configureManagers();

<<<<<<< HEAD
        if (this.getSystemConnectionMemo().getSprogMode() == SprogMode.OPS) {
            jmri.jmrix.sprog.ActiveFlagCS.setActive();
        } else {
            jmri.jmrix.sprog.ActiveFlag.setActive();
        }

=======
>>>>>>> 81a3c925
        if (getOptionState("TrackPowerState") != null && getOptionState("TrackPowerState").equals(Bundle.getMessage("PowerStateOn"))) {
            try {
                this.getSystemConnectionMemo().getPowerManager().setPower(jmri.PowerManager.ON);
            } catch (jmri.JmriException e) {
                log.error(e.toString());
            }
        }
    }

    @Override
    public void dispose() {
        super.dispose();
    }

    private final static Logger log = LoggerFactory.getLogger(SerialDriverAdapter.class);

}<|MERGE_RESOLUTION|>--- conflicted
+++ resolved
@@ -26,7 +26,7 @@
  * <p>
  * The current implementation only handles the 9,600 baud rate, and does not use
  * any other options at configuration time.
- *
+ * <p>
  * Updated January 2010 for gnu io (RXTX) - Andrew Berridge.
  *
  * @author Bob Jacobsen Copyright (C) 2001, 2002
@@ -186,7 +186,8 @@
     InputStream serialStream = null;
 
     /**
-     * @deprecated JMRI Since 4.4 instance() shouldn't be used, convert to JMRI multi-system support structure
+     * @deprecated JMRI Since 4.4 instance() shouldn't be used, convert to JMRI
+     * multi-system support structure
      */
     @Deprecated
     static public SerialDriverAdapter instance() {
@@ -205,15 +206,6 @@
         this.getSystemConnectionMemo().configureCommandStation();
         this.getSystemConnectionMemo().configureManagers();
 
-<<<<<<< HEAD
-        if (this.getSystemConnectionMemo().getSprogMode() == SprogMode.OPS) {
-            jmri.jmrix.sprog.ActiveFlagCS.setActive();
-        } else {
-            jmri.jmrix.sprog.ActiveFlag.setActive();
-        }
-
-=======
->>>>>>> 81a3c925
         if (getOptionState("TrackPowerState") != null && getOptionState("TrackPowerState").equals(Bundle.getMessage("PowerStateOn"))) {
             try {
                 this.getSystemConnectionMemo().getPowerManager().setPower(jmri.PowerManager.ON);

package jmri.jmrix.sprog;

import java.util.Locale;
import jmri.Turnout;

/**
 * Implement turnout manager for Sprog systems.
 * <p>
 * System names are "STnnn", where S is the user configurable system prefix,
 * nnn is the turnout number without padding.
 *
 * @author	Bob Jacobsen Copyright (C) 2001
 */
public class SprogTurnoutManager extends jmri.managers.AbstractTurnoutManager {

    public SprogTurnoutManager(SprogSystemConnectionMemo memo) {
        super(memo);
    }

    /**
     * {@inheritDoc}
     */
    @Override
    public SprogSystemConnectionMemo getMemo() {
        return (SprogSystemConnectionMemo) memo;
    }

    // Sprog-specific methods

    @Override
    public Turnout createNewTurnout(String systemName, String userName) {
        int addr = Integer.parseInt(systemName.substring(getSystemPrefix().length() + 1)); // multi char prefix
        Turnout t;
        if (getMemo().getSprogMode() == SprogConstants.SprogMode.OPS ) {
            t = new SprogCSTurnout(addr, getMemo());
        } else {
            t = new SprogTurnout(addr, getMemo());
        }
        t.setUserName(userName);
        return t;
    }

    /**
     * {@inheritDoc}
     */
    @Override
    public NameValidity validSystemNameFormat(String systemName) {
        return (getBitFromSystemName(systemName) != 0) ? NameValidity.VALID : NameValidity.INVALID;
    }

    /**
     * {@inheritDoc}
     */
    @Override
    public String validateSystemNameFormat(String systemName, Locale locale) {
        return validateIntegerSystemNameFormat(systemName, 1, SprogConstants.MAX_ACC_DECODER_JMRI_ADDR, locale);
    }

    /**
     * Get the bit address from the system name.
     * @param systemName a valid LocoNet-based Turnout System Name
     * @return the turnout number extracted from the system name
     */
    public int getBitFromSystemName(String systemName) {
        try {
            validateSystemNameFormat(systemName, Locale.getDefault());
        } catch (IllegalArgumentException ex) {
            return 0;
        }
        return Integer.parseInt(systemName.substring(getSystemNamePrefix().length()));
    }

    @Override
    public boolean allowMultipleAdditions(String systemName) {
        return true;
    }

    /**
     * {@inheritDoc}
     */
    @Override
    public String getEntryToolTip() {
        return Bundle.getMessage("AddOutputEntryToolTip");
    }

<<<<<<< HEAD
    /** {@inheritDoc} */
    @Override
    public int getOutputInterval(String systemName) {
        return _memo.getOutputInterval();
    }

    /**
     * @deprecated JMRI Since 4.4 instance() shouldn't be used; convert to JMRI multi-system support structure
     */
    @Deprecated
    static public SprogTurnoutManager instance() {
        return null;
    }

    private final static Logger log = LoggerFactory.getLogger(SprogTurnoutManager.class);

=======
>>>>>>> 5e5ac478
}<|MERGE_RESOLUTION|>--- conflicted
+++ resolved
@@ -83,23 +83,4 @@
         return Bundle.getMessage("AddOutputEntryToolTip");
     }
 
-<<<<<<< HEAD
-    /** {@inheritDoc} */
-    @Override
-    public int getOutputInterval(String systemName) {
-        return _memo.getOutputInterval();
-    }
-
-    /**
-     * @deprecated JMRI Since 4.4 instance() shouldn't be used; convert to JMRI multi-system support structure
-     */
-    @Deprecated
-    static public SprogTurnoutManager instance() {
-        return null;
-    }
-
-    private final static Logger log = LoggerFactory.getLogger(SprogTurnoutManager.class);
-
-=======
->>>>>>> 5e5ac478
 }
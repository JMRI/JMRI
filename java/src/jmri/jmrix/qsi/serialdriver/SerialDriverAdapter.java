package jmri.jmrix.qsi.serialdriver;

import java.io.DataInputStream;
import java.io.DataOutputStream;
import java.io.IOException;
import java.io.InputStream;
import java.util.Arrays;

import jmri.jmrix.qsi.QsiPortController;
import jmri.jmrix.qsi.QsiSystemConnectionMemo;
import jmri.jmrix.qsi.QsiTrafficController;
import org.slf4j.Logger;
import org.slf4j.LoggerFactory;
import purejavacomm.CommPortIdentifier;
import purejavacomm.NoSuchPortException;
import purejavacomm.PortInUseException;
import purejavacomm.SerialPort;
import purejavacomm.UnsupportedCommOperationException;

/**
 * Implements SerialPortAdapter for the QSI system.
 * <p>
 * This connects an QSI command station via a serial com port. Also used for the
 * USB QSI, which appears to the computer as a serial port. Normally controlled
 * by the SerialDriverFrame class.
 * <p>
 * The current implementation only handles the 19,200 baud rate, and does not
 * use any other options at configuration time.
 *
 * @author	Bob Jacobsen Copyright (C) 2001, 2002
 */
public class SerialDriverAdapter extends QsiPortController {

    public SerialDriverAdapter() {
        super(new QsiSystemConnectionMemo());
        this.manufacturerName = jmri.jmrix.qsi.QSIConnectionTypeList.QSI;
    }

    SerialPort activeSerialPort = null;

    @Override
    public String openPort(String portName, String appName) {
        // open the port, check ability to set moderators
        try {
            // get and open the primary port
            CommPortIdentifier portID = CommPortIdentifier.getPortIdentifier(portName);
            try {
                activeSerialPort = (SerialPort) portID.open(appName, 2000);  // name of program, msec to wait
            } catch (PortInUseException p) {
                return handlePortBusy(p, portName, log);
            }

            // try to set it for communication via SerialDriver
            try {
                activeSerialPort.setSerialPortParams(19200, SerialPort.DATABITS_8, SerialPort.STOPBITS_1, SerialPort.PARITY_NONE);
            } catch (UnsupportedCommOperationException e) {
                log.error("Cannot set serial parameters on port {}: {}", portName, e.getMessage());
                return "Cannot set serial parameters on port " + portName + ": " + e.getMessage();
            }

            // disable flow control; hardware lines used for signaling, XON/XOFF might appear in data
            configureLeadsAndFlowControl(activeSerialPort, 0);

            // set timeout
            // activeSerialPort.enableReceiveTimeout(1000);
            log.debug("Serial timeout was observed as: {} {}", activeSerialPort.getReceiveTimeout(),
                    activeSerialPort.isReceiveTimeoutEnabled());

            // get and save stream
            serialStream = activeSerialPort.getInputStream();

            // purge contents, if any
            purgeStream(serialStream);

            // report status?
            if (log.isInfoEnabled()) {
                log.info(portName + " port opened at "
                        + activeSerialPort.getBaudRate() + " baud, sees "
                        + " DTR: " + activeSerialPort.isDTR()
                        + " RTS: " + activeSerialPort.isRTS()
                        + " DSR: " + activeSerialPort.isDSR()
                        + " CTS: " + activeSerialPort.isCTS()
                        + "  CD: " + activeSerialPort.isCD()
                );
            }
            opened = true;

        } catch (NoSuchPortException p) {
            return handlePortNotFound(p, portName, log);
        } catch (IOException ex) {
            log.error("Unexpected exception while opening port {}", portName, ex);
            return "Unexpected error while opening port " + portName + ": " + ex;
        }
        return null; // indicates OK return
    }

    public void setHandshake(int mode) {
        try {
            activeSerialPort.setFlowControlMode(mode);
        } catch (UnsupportedCommOperationException ex) {
            log.error("Unexpected exception while setting COM port handshake mode", ex);
        }
    }

    /**
     * Set up all of the other objects to operate with an QSI command station
     * connected to this port
     */
    @Override
    public void configure() {

        this.getSystemConnectionMemo().setQsiTrafficController(new QsiTrafficController());
        // connect to the traffic controller
        this.getSystemConnectionMemo().getQsiTrafficController().connectPort(this);

        this.getSystemConnectionMemo().configureManagers();

        sinkThread = new Thread(this.getSystemConnectionMemo().getQsiTrafficController());
        sinkThread.start();

        // jmri.InstanceManager.setThrottleManager(new jmri.jmrix.qsi.QsiThrottleManager());
    }

    private Thread sinkThread;

    // base class methods for the QsiPortController interface
    @Override
    public DataInputStream getInputStream() {
        if (!opened) {
            log.error("getInputStream called before load(), stream not available");
            return null;
        }
        return new DataInputStream(serialStream);
    }

    @Override
    public DataOutputStream getOutputStream() {
        if (!opened) {
            log.error("getOutputStream called before load(), stream not available");
        }
        try {
            return new DataOutputStream(activeSerialPort.getOutputStream());
        } catch (java.io.IOException e) {
            log.error("getOutputStream exception: ", e);
        }
        return null;
    }

    @Override
    public boolean status() {
        return opened;
    }

    /**
     * {@inheritDoc}
     *
     * Currently only 19,200 bps
     */
    @Override
    public String[] validBaudRates() {
        return new String[]{"19,200 bps"};
    }

    /**
     * {@inheritDoc}
<<<<<<< HEAD
     */
    @Override
    public int[] validBaudNumbers() {
        return new int[]{19200};
    }

    private boolean opened = false;
    InputStream serialStream = null;

    /*
     * @deprecated since 4.5.1
=======
>>>>>>> dc1d38e4
     */
    @Override
    public int[] validBaudNumbers() {
        return new int[]{19200};
    }

    @Override
    public int defaultBaudIndex() {
        return 0;
    }

    private boolean opened = false;
    InputStream serialStream = null;

    private final static Logger log = LoggerFactory.getLogger(SerialDriverAdapter.class);

}<|MERGE_RESOLUTION|>--- conflicted
+++ resolved
@@ -163,20 +163,6 @@
 
     /**
      * {@inheritDoc}
-<<<<<<< HEAD
-     */
-    @Override
-    public int[] validBaudNumbers() {
-        return new int[]{19200};
-    }
-
-    private boolean opened = false;
-    InputStream serialStream = null;
-
-    /*
-     * @deprecated since 4.5.1
-=======
->>>>>>> dc1d38e4
      */
     @Override
     public int[] validBaudNumbers() {

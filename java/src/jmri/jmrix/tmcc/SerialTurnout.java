package jmri.jmrix.tmcc;

import jmri.Turnout;
import jmri.implementation.AbstractTurnout;
import org.slf4j.Logger;
import org.slf4j.LoggerFactory;

/**
 * Extend jmri.AbstractTurnout for TMCC serial layouts.
 * <p>
 * This object doesn't listen to the TMCC communications. This is because it
 * should be the only object that is sending messages for this turnout; more
 * than one Turnout object pointing to a single device is not allowed.
 *
 * @author Bob Jacobsen Copyright (C) 2003, 2006
 */
public class SerialTurnout extends AbstractTurnout {

    // data members
    int _number; // turnout number
    private SerialTrafficController tc = null;
    protected String _prefix = "T"; // default to "T"

    /**
     * Create a turnout. TMCC turnouts use the number 1-99 as their
     * numerical identification. The TMCC SC-2 reserves 0 as a special reset
     * address, but the TMCC SC-1 allows 0 to be a turnout; however, the SC-1
     * documentation examples and callouts all use 1 as the first turnout
     * address.
     *
     * @param prefix the connection prefix
     * @param number the TMCC turnout number from 1 to 99
     * @param memo   the connection memo
     */
    public SerialTurnout(String prefix, int number, TmccSystemConnectionMemo memo) {
        super(prefix + "T" + number);
        tc = memo.getTrafficController();
        _number = number;
        _prefix = prefix;
        // At construction, don't register for messages (see package doc)
    }

    /**
     * {@inheritDoc}
     */
    @Override
<<<<<<< HEAD
    protected void forwardCommandChangeToLayout(int newState) {
        try {
            sendMessage(stateChangeCheck(newState));
        } catch (IllegalArgumentException ex) {
            log.error("new state invalid, Turnout not set");
=======
    protected void forwardCommandChangeToLayout(int s) {

        // sort out states
        if ((s & Turnout.CLOSED) != 0) {
            // first look for the double case, which we can't handle
            if ((s & Turnout.THROWN) != 0) {
                // this is the disaster case!
                log.error("Cannot command both CLOSED and THROWN {}", s);
                return;
            } else {
                // send a CLOSED command
                sendMessage(true ^ getInverted());
            }
        } else {
            // send a THROWN command
            sendMessage(false ^ getInverted());
>>>>>>> b30e9695
        }
    }

    @Override
    protected void turnoutPushbuttonLockout(boolean _pushButtonLockout) {
        if (log.isDebugEnabled()) {
            log.debug("Send command to {} Pushbutton {}T{}", (_pushButtonLockout ? "Lock" : "Unlock"), _prefix, _number);
        }
    }

    protected void sendMessage(boolean closed) {
        SerialMessage m = new SerialMessage();
        m.setOpCode(0xFE);
        if (closed) {
            m.putAsWord(0x4000 + _number * 128);
        } else {
            m.putAsWord(0x401F + _number * 128);
        }
        tc.sendSerialMessage(m, null);
        tc.sendSerialMessage(m, null);
        tc.sendSerialMessage(m, null);
        tc.sendSerialMessage(m, null);
    }

    private final static Logger log = LoggerFactory.getLogger(SerialTurnout.class);

}<|MERGE_RESOLUTION|>--- conflicted
+++ resolved
@@ -44,21 +44,14 @@
      * {@inheritDoc}
      */
     @Override
-<<<<<<< HEAD
     protected void forwardCommandChangeToLayout(int newState) {
-        try {
-            sendMessage(stateChangeCheck(newState));
-        } catch (IllegalArgumentException ex) {
-            log.error("new state invalid, Turnout not set");
-=======
-    protected void forwardCommandChangeToLayout(int s) {
 
         // sort out states
-        if ((s & Turnout.CLOSED) != 0) {
+        if ((newState & Turnout.CLOSED) != 0) {
             // first look for the double case, which we can't handle
-            if ((s & Turnout.THROWN) != 0) {
+            if ((newState & Turnout.THROWN) != 0) {
                 // this is the disaster case!
-                log.error("Cannot command both CLOSED and THROWN {}", s);
+                log.error("Cannot command both CLOSED and THROWN {}", newState);
                 return;
             } else {
                 // send a CLOSED command
@@ -67,7 +60,6 @@
         } else {
             // send a THROWN command
             sendMessage(false ^ getInverted());
->>>>>>> b30e9695
         }
     }
 

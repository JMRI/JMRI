--- conflicted
+++ resolved
@@ -6,12 +6,9 @@
 import jmri.jmrix.AbstractMRMessage;
 import jmri.jmrix.AbstractMRReply;
 import jmri.jmrix.AbstractMRTrafficController;
-import jmri.util.ThreadingUtil;
 
 import org.slf4j.Logger;
 import org.slf4j.LoggerFactory;
-
-import javax.swing.SwingUtilities;
 
 /**
  * Abstract base for TrafficControllers in a CANbus based Message/Reply
@@ -304,15 +301,7 @@
         // forward the message to the registered recipients,
         // which includes the communications monitor
         Runnable r = newRcvNotifier(msg, mLastSender, this);
-<<<<<<< HEAD
-        try {
-            javax.swing.SwingUtilities.invokeAndWait(r);
-        } catch (java.lang.reflect.InvocationTargetException | InterruptedException | RuntimeException e) {
-            log.error("Unexpected exception in invokeAndWait:", e);
-        }
-=======
         distributeReply(r);
->>>>>>> 81a3c925
     }
 
     private final static Logger log = LoggerFactory.getLogger(AbstractCanTrafficController.class);

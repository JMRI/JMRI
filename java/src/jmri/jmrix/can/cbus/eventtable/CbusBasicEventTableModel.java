package jmri.jmrix.can.cbus.eventtable;

import java.util.ArrayList;
import javax.annotation.Nonnull;
import jmri.jmrix.can.CanSystemConnectionMemo;
import jmri.jmrix.can.cbus.CbusEvent;
import jmri.jmrix.can.cbus.CbusNameService;
import jmri.util.ThreadingUtil;

import org.slf4j.Logger;
import org.slf4j.LoggerFactory;

/**
 * Class to provide access to the EventTableData.xml file.
 * @author Steve Young Copyright (C) 2019
 */
public class CbusBasicEventTableModel extends javax.swing.table.AbstractTableModel {

    static public final int NODE_COLUMN = 0;
    static public final int EVENT_COLUMN = 1;
    static public final int NAME_COLUMN = 2;
    static public final int NODENAME_COLUMN = 3;
    static public final int COMMENT_COLUMN = 4;
    static public final int STATE_COLUMN = 5;

    static public final int TOGGLE_BUTTON_COLUMN = 6;
    static public final int ON_BUTTON_COLUMN = 7;
    static public final int OFF_BUTTON_COLUMN = 8;
    static public final int CANID_COLUMN = 9;
    static public final int LATEST_TIMESTAMP_COLUMN = 10;
    static public final int STATUS_REQUEST_BUTTON_COLUMN = 11;

    static public final int SESSION_TOTAL_COLUMN = 12;
    static public final int SESSION_ON_COLUMN = 13;
    static public final int SESSION_OFF_COLUMN = 14;
    static public final int SESSION_IN_COLUMN = 15;
    static public final int SESSION_OUT_COLUMN = 16;

    static public final int ALL_TOTAL_COLUMN = 17;
    static public final int ALL_ON_COLUMN = 18;
    static public final int ALL_OFF_COLUMN = 19;
    static public final int ALL_IN_COLUMN = 20;
    static public final int ALL_OUT_COLUMN = 21;

    static public final int DELETE_BUTTON_COLUMN = 22;
    static public final int STLR_ON_COLUMN = 23;
    static public final int STLR_OFF_COLUMN = 24;

    public final static int EVENT_DAT_1 = 25;
    public final static int EVENT_DAT_2 = 26;
    public final static int EVENT_DAT_3 = 27;

    static public final int MAX_COLUMN = 28;

    protected final CanSystemConnectionMemo _memo;
    protected ArrayList<CbusTableEvent> _mainArray;
    public final CbusEventTableAction ta;
    public final static int[] INITIAL_COLS = new int[]{ 0,1,2,4,5,6,23,24 };

    // list of Columns which may update on receipt of CanFrame.
    static final int[] canFrameCols = new int[]{
        CANID_COLUMN, LATEST_TIMESTAMP_COLUMN, STATE_COLUMN, TOGGLE_BUTTON_COLUMN,
        SESSION_TOTAL_COLUMN, SESSION_IN_COLUMN, SESSION_OUT_COLUMN, SESSION_OFF_COLUMN, SESSION_ON_COLUMN,
        ALL_TOTAL_COLUMN, ALL_ON_COLUMN, ALL_OFF_COLUMN, ALL_IN_COLUMN, ALL_OUT_COLUMN,
        EVENT_DAT_1, EVENT_DAT_2, EVENT_DAT_3 };

    public CbusBasicEventTableModel(CanSystemConnectionMemo memo) {
        _memo = memo;
        _mainArray = new ArrayList<>();
        ta = new CbusEventTableAction( this);
    }

    /**
     * {@inheritDoc}
     */
    @Override
    public int getColumnCount() {
        return MAX_COLUMN;
    }

    /**
     * {@inheritDoc}
     */
    @Override
    public int getRowCount() {
        return _mainArray.size();
    }

    /**
     * {@inheritDoc}
     */
    @Override
    public Object getValueAt(int row, int col) {
        switch (col) {
            case NODE_COLUMN:
                return _mainArray.get(row).getNn();
            case EVENT_COLUMN:
                return _mainArray.get(row).getEn();
            case NAME_COLUMN:
                return _mainArray.get(row).getName();
            case NODENAME_COLUMN:
                return new CbusNameService(_memo).getNodeName( _mainArray.get(row).getNn() );
            case COMMENT_COLUMN:
                return _mainArray.get(row).getComment();
            case STATE_COLUMN:
                return _mainArray.get(row).getState();
            default:
                return getValueAtPt2(row,col);
        }
    }

    private Object getValueAtPt2(int row, int col) {
        switch (col) {
            case TOGGLE_BUTTON_COLUMN:  // on or off event  1 is on, 0 is off, null unknown
                if ( _mainArray.get(row).getState()==CbusTableEvent.EvState.OFF ) {
                    return Bundle.getMessage("CbusSendOn"); // NOI18N
                } else {
                    return Bundle.getMessage("CbusSendOff"); // NOI18N
                }
            case ON_BUTTON_COLUMN:
                return Bundle.getMessage("CbusSendOn"); // NOI18N
            case OFF_BUTTON_COLUMN:
                return Bundle.getMessage("CbusSendOff");
            case CANID_COLUMN:
                return _mainArray.get(row).getEventCanId();
            case LATEST_TIMESTAMP_COLUMN:
                return _mainArray.get(row).getDate();
            default:
                return getValueAtPt3(row,col);
        }
    }

    private Object getValueAtPt3(int row, int col) {
        switch (col) {
            case SESSION_TOTAL_COLUMN:
                return (_mainArray.get(row).getSessionOnOff(true) + _mainArray.get(row).getSessionOnOff(false) );
            case SESSION_ON_COLUMN:
                return _mainArray.get(row).getSessionOnOff(true);
            case SESSION_OFF_COLUMN:
                return _mainArray.get(row).getSessionOnOff(false);
            case SESSION_IN_COLUMN:
                return _mainArray.get(row).getSessionInOut(true);
            case SESSION_OUT_COLUMN:
                return _mainArray.get(row).getSessionInOut(false);
            default:
                return getValueAtPt4(row,col);
        }
    }

    private Object getValueAtPt4(int row, int col) {
        switch (col) {
            case ALL_TOTAL_COLUMN:
                return (_mainArray.get(row).getTotalInOut(true) + _mainArray.get(row).getTotalInOut(false) );
            case ALL_ON_COLUMN:
                return _mainArray.get(row).getTotalOnOff(true);
            case ALL_OFF_COLUMN:
                return _mainArray.get(row).getTotalOnOff(false);
            case ALL_IN_COLUMN:
                return _mainArray.get(row).getTotalInOut(true);
            case ALL_OUT_COLUMN:
                return _mainArray.get(row).getTotalInOut(false);
            default:
                return getValueAtPt5(row,col);
        }
    }

    private Object getValueAtPt5(int row, int col) {
        switch (col) {
            case STATE_COLUMN:
                return _mainArray.get(row).getState();
            case STATUS_REQUEST_BUTTON_COLUMN:
                return Bundle.getMessage("StatusButton"); // NOI18N
            case DELETE_BUTTON_COLUMN:
                return Bundle.getMessage("ButtonDelete"); // NOI18N
            case STLR_ON_COLUMN:
                return _mainArray.get(row).getBeans(CbusTableEvent.EvState.ON);
            case STLR_OFF_COLUMN:
                return _mainArray.get(row).getBeans(CbusTableEvent.EvState.OFF);
            default:
                return getValueAtPt6(row,col);
        }
    }

    private Object getValueAtPt6(int row, int col) {
        switch (col) {
            case EVENT_DAT_1:
                return _mainArray.get(row).getData(1);
            case EVENT_DAT_2:
                return _mainArray.get(row).getData(2);
            case EVENT_DAT_3:
                return _mainArray.get(row).getData(3);
            default:
                return null;
        }
    }

    /**
     * {@inheritDoc}
     */
    @Override
    public void setValueAt(Object value, int row, int col) {
        switch (col) {
            case NAME_COLUMN:
                _mainArray.get(row).setName( (String) value );
                break;
            case COMMENT_COLUMN:
                _mainArray.get(row).setComment( (String) value );
                break;
            case ON_BUTTON_COLUMN:
                _mainArray.get(row).sendEvent(CbusTableEvent.EvState.ON);
                break;
            case OFF_BUTTON_COLUMN:
                _mainArray.get(row).sendEvent(CbusTableEvent.EvState.OFF);
                break;
            default:
                setValueAt2( value,  row,  col);
        }
    }

    public void setValueAt2(Object value, int row, int col) {
        switch (col) {
            case TOGGLE_BUTTON_COLUMN:
                _mainArray.get(row).sendEvent(CbusTableEvent.EvState.TOGGLE);
                ta.updateGuiCell(row,col);
                break;
            case STATUS_REQUEST_BUTTON_COLUMN:
                _mainArray.get(row).sendEvent(CbusTableEvent.EvState.REQUEST);
                break;
            default:
                log.error("Invalid Column {}",col);
                break;
        }
    }



    /**
     * Provide a new Event and add to Table.
     * @param nn Node Number
     * @param en Event Number
     * @return New or existing table event.
     */
    @Nonnull
    public CbusTableEvent provideEvent(int nn, int en){
        if (getEventTableRow(nn,en)>-1){
            return _mainArray.get(getEventTableRow(nn,en));
        }
        // not existing so creating new
        CbusTableEvent newtabev = new CbusTableEvent(_memo,nn,en );
        _mainArray.add(newtabev);
<<<<<<< HEAD
        ThreadingUtil.runOnGUIEventually(() -> fireTableDataChanged());
=======
        fireTableDataChanged();
>>>>>>> 41f85801
        return newtabev;
    }

    /**
     * Do Node + Event check, returns -1 if not on table, otherwise the row id
     * @since 4.13.3
     * @param event int
     * @param node int
     * @return int of row, otherwise -1
     */
    public int getEventTableRow( int node, int event) {
        return _mainArray.indexOf(new CbusEvent(node,event));
    }

    /**
     * Get event name for an event in the table
     * @param event int
     * @param node int
     * @return String of event name, empty string if not present.
     */
    @Nonnull
    public String getEventName( int node, int event ) {
        int row = getEventTableRow(node,event);
        if (row > -1 ) {
            return _mainArray.get(row).getName();
        }
        return "";
    }

    /**
     * Get event String for an event in the table
     * @param event int
     * @param node int
     * @return String of event name, empty string if not present.
     */
    @Nonnull
    public String getEventString( int node, int event ) {
        int row = getEventTableRow(node,event);
        if (row > -1 ) {
            return _mainArray.get(row).toString();
        }
        return("");
    }

    /**
     * Get the core list containing all table events
     * @return actual array of events
     */
    @Nonnull
    public ArrayList<CbusTableEvent> getEvents() {
        return new ArrayList<>(_mainArray);
    }

    private final static Logger log = LoggerFactory.getLogger(CbusBasicEventTableModel.class);

}<|MERGE_RESOLUTION|>--- conflicted
+++ resolved
@@ -248,11 +248,7 @@
         // not existing so creating new
         CbusTableEvent newtabev = new CbusTableEvent(_memo,nn,en );
         _mainArray.add(newtabev);
-<<<<<<< HEAD
-        ThreadingUtil.runOnGUIEventually(() -> fireTableDataChanged());
-=======
         fireTableDataChanged();
->>>>>>> 41f85801
         return newtabev;
     }
 

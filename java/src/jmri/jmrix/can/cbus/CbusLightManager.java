--- conflicted
+++ resolved
@@ -47,17 +47,7 @@
         //log.debug("passed name {}", name);
         Light result = getLight(name);
         if (result == null) {
-<<<<<<< HEAD
-            if (name.startsWith(getSystemPrefix() + typeLetter())) {
-                return newLight(name, null); // checks for validity
-            } else if (name.length() > 0) {
-                return newLight(makeSystemName(name), null); // checks for validity
-            } else {
-                throw new IllegalArgumentException("\"" + name + "\" is invalid");
-            }
-=======
             return newLight(makeSystemName(name), null); // checks for validity
->>>>>>> eff7bb19
         }
         return result;
     }
@@ -111,13 +101,8 @@
     public NameValidity validSystemNameFormat(String systemName) {
         String addr;
         try {
-<<<<<<< HEAD
             addr = systemName.substring(getSystemPrefix().length() + 1); // get only the address part
-        } catch (StringIndexOutOfBoundsException e){
-=======
-            addr = systemName.substring(prefix.length() + 1); // get only the address part
         } catch (StringIndexOutOfBoundsException e) {
->>>>>>> eff7bb19
             return NameValidity.INVALID;
         }
         try {

--- conflicted
+++ resolved
@@ -51,10 +51,6 @@
 import org.slf4j.Logger;
 import org.slf4j.LoggerFactory;
 
-
-
-
-
 /**
  * Frame providing a Cbus event table. Menu code copied from BeanTableFrame.
  *
@@ -71,10 +67,6 @@
     JTable eventTable;
     JScrollPane eventScroll;
 
-    
-    
-    
-
     @Override
     public void initComponents(CanSystemConnectionMemo memo) {
         super.initComponents(memo);
@@ -86,7 +78,6 @@
     public CbusEventTablePane() {
         super();
     }
-
 
     public void init() {
 
@@ -113,10 +104,8 @@
             }
 
         };
-<<<<<<< HEAD
-=======
-
-                // Use XTableColumnModel so we can control which columns are visible
+
+        // Use XTableColumnModel so we can control which columns are visible
         XTableColumnModel tcm = new XTableColumnModel();
         eventTable.setColumnModel(tcm);
         
@@ -124,8 +113,6 @@
         
         
         eventScroll = new JScrollPane(eventTable);
-        
->>>>>>> d74cc238
         
         eventTable.createDefaultColumnsFromModel();
         
@@ -162,8 +149,6 @@
                 }
             }
         });
- 
-        
         
         // configure items for GUI
         eventModel.configureTable(eventTable);
@@ -178,22 +163,11 @@
         
         addMouseListenerToHeader(eventTable);
         
-        
-        
         // this.setTitle(Bundle.getMessage("MenuItemEventTable")); // TODO I18N
         setLayout(new BoxLayout(this, BoxLayout.Y_AXIS));
-<<<<<<< HEAD
-        
-        /*
-=======
-
-        
         
         /* TODO _ Add top menu bar
-        
-        
-        
->>>>>>> d74cc238
+
         JPanel paneTopAcross = new JPanel();
         paneTopAcross.setLayout(new BoxLayout(paneTopAcross, BoxLayout.Y_AXIS));
 
@@ -211,19 +185,10 @@
         
         */
         
-<<<<<<< HEAD
-=======
-        
->>>>>>> d74cc238
         // add file menu items
         // install items in GUI
         JPanel pane1 = new JPanel();
         pane1.setLayout(new FlowLayout());
-<<<<<<< HEAD
-        
-=======
-
->>>>>>> d74cc238
         add(pane1);
         add(eventScroll);
 
@@ -232,15 +197,8 @@
         //pack();
     }
 
-<<<<<<< HEAD
-=======
-    
-    
     private static final DateFormat DATE_FORMAT = new SimpleDateFormat("HH:mm:ss:SSS dd/MM/yy");
     
-    
-    
->>>>>>> d74cc238
     @Override
     public String getHelpTarget() {
         return "package.jmri.jmrix.can.cbus.swing.eventtable.EventTablePane";
@@ -318,9 +276,6 @@
         return menuList;
     }
 
-<<<<<<< HEAD
-=======
-
     /**
      * {@inheritDoc}
      */
@@ -329,9 +284,6 @@
         return Bundle.getMessage("EventTableTitle");
     }
     
-    
-    
-
     /*
      * Mouse popup stuff
      */
@@ -356,11 +308,6 @@
         }
         popupMenu.show(e.getComponent(), e.getX(), e.getY());
     }
-
-
-
-
-
     
     /**
      * Adds the column header pop listener to a JTable using XTableColumnModel
@@ -436,10 +383,6 @@
         }
     }
     
-    
-    
-    
->>>>>>> d74cc238
     public void update() {
         eventModel.fireTableDataChanged();
         // TODO disable menuItem if table was saved and has not changed since
@@ -469,11 +412,6 @@
 
     @Override
     public void dispose() {
-<<<<<<< HEAD
-       
-=======
-        
->>>>>>> d74cc238
         String className = this.getClass().getSimpleName();
         log.debug("dispose called {} ",className);
         
@@ -481,12 +419,7 @@
         eventModel = null;
         eventTable = null;
         eventScroll = null;
-<<<<<<< HEAD
-        super.dispose();       
-=======
         super.dispose();
-        
->>>>>>> d74cc238
     }
 
     /**

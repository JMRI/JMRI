--- conflicted
+++ resolved
@@ -76,7 +76,6 @@
     CbusEventTableDataModel eventModel;
     JTable eventTable;
     JScrollPane eventScroll;
-<<<<<<< HEAD
     JSplitPane split;
     JPanel pane1;
     JPanel neweventcontainer = new JPanel();        
@@ -85,9 +84,6 @@
     
     private DateFormat DATE_FORMAT = new SimpleDateFormat("HH:mm:ss:SSS dd/MM/yy");
     
-=======
-
->>>>>>> c7f1f4ce
     @Override
     public void initComponents(CanSystemConnectionMemo memo) {
         super.initComponents(memo);
@@ -129,12 +125,6 @@
         
         eventTable.setAutoCreateRowSorter(true);
         
-<<<<<<< HEAD
-=======
-        
-        eventScroll = new JScrollPane(eventTable);
-        
->>>>>>> c7f1f4ce
         eventTable.createDefaultColumnsFromModel();
         
         eventTable.setRowSelectionAllowed(true);
@@ -182,7 +172,7 @@
         
         addMouseListenerToHeader(eventTable);
         
-<<<<<<< HEAD
+
         
         setLayout(new BoxLayout(this, BoxLayout.Y_AXIS));
 
@@ -198,26 +188,13 @@
         
         tablefeedback.setEditable ( false ); // set textArea non-editable
        
-        
         // add new event
         neweventcontainer.setBorder(BorderFactory.createTitledBorder(
         BorderFactory.createEtchedBorder(), (Bundle.getMessage("NewEvent"))));
         // get event number
-=======
-        // this.setTitle(Bundle.getMessage("MenuItemEventTable")); // TODO I18N
-        setLayout(new BoxLayout(this, BoxLayout.Y_AXIS));
-        
-        /* TODO _ Add top menu bar
-
-        JPanel paneTopAcross = new JPanel();
-        paneTopAcross.setLayout(new BoxLayout(paneTopAcross, BoxLayout.Y_AXIS));
->>>>>>> c7f1f4ce
-
-        
+
         // neweventcontainer.setLayout(new BoxLayout(neweventcontainer));
         
-        
-<<<<<<< HEAD
         JPanel newnode = new JPanel();
         newnode.add(new JLabel(Bundle.getMessage("CbusNode")));
         JSpinner newnodenumberSpinner = new JSpinner(new SpinnerNumberModel(0, 0, 65535, 1));
@@ -260,14 +237,7 @@
             eventScroll, scrolltablefeedback);
         split.setResizeWeight(0.9);
         split.setContinuousLayout(true);
-=======
-        // add file menu items
-        // install items in GUI
-        JPanel pane1 = new JPanel();
-        pane1.setLayout(new FlowLayout());
-        add(pane1);
-        add(eventScroll);
->>>>>>> c7f1f4ce
+
 
         pane1.add(split, BorderLayout.CENTER);
         
@@ -275,22 +245,12 @@
         pane1.setVisible(true);    
         
     }
-
-<<<<<<< HEAD
-=======
-    private static final DateFormat DATE_FORMAT = new SimpleDateFormat("HH:mm:ss:SSS dd/MM/yy");
->>>>>>> c7f1f4ce
     
     @Override
     public String getHelpTarget() {
         return "package.jmri.jmrix.can.cbus.swing.eventtable.EventTablePane";
     }
-<<<<<<< HEAD
-    
-    
-=======
-
->>>>>>> c7f1f4ce
+
     @Override
     public List<JMenu> getMenus() {
         List<JMenu> menuList = new ArrayList<JMenu>();
@@ -404,14 +364,6 @@
         return Bundle.getMessage("EventTableTitle");
     }
     
-<<<<<<< HEAD
-    
-=======
-    /*
-     * Mouse popup stuff
-     */
-
->>>>>>> c7f1f4ce
     /**
      * Process the column header click
      * @param e     the event data
@@ -432,12 +384,7 @@
         }
         popupMenu.show(e.getComponent(), e.getX(), e.getY());
     }
-<<<<<<< HEAD
-
-
-=======
->>>>>>> c7f1f4ce
-    
+
     /**
      * Adds the column header pop listener to a JTable using XTableColumnModel
      * @param table The JTable effected.
@@ -514,10 +461,6 @@
         }
     }
     
-<<<<<<< HEAD
-    
-=======
->>>>>>> c7f1f4ce
     public void update() {
         eventModel.fireTableDataChanged();
         // TODO disable menuItem if table was saved and has not changed since

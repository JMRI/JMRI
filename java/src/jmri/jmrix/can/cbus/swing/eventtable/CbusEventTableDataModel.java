--- conflicted
+++ resolved
@@ -1119,10 +1119,6 @@
 
         // now print each row of data
         // create a base string the width of the column
-<<<<<<< HEAD
-        
-=======
->>>>>>> c7f1f4ce
         for (int i = 0; i < this.getRowCount(); i++) {
             StringBuffer buf = new StringBuffer();
             // log.debug (" 1070 row i  {} ", i);

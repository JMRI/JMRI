package jmri.jmrix.can.cbus.swing.eventtable;

import java.awt.Font;

import java.awt.event.ActionEvent;
import java.awt.event.ActionListener;
import java.awt.event.MouseEvent;
import java.awt.event.MouseListener;

import java.io.File;
import java.io.FileOutputStream;
import java.io.IOException;
import java.io.PrintWriter;

import javax.swing.JButton;
import javax.swing.JCheckBox;
import javax.swing.JComboBox;
import javax.swing.JFileChooser;

import javax.swing.JLabel;
import javax.swing.JOptionPane;
import javax.swing.JTable;
import javax.swing.JTextField;

import javax.swing.RowSorter;
import javax.swing.SortOrder;

import java.util.ArrayList;
import java.util.Date;
import jmri.util.FileUtil;
import java.util.List;
import jmri.util.table.ButtonEditor;
import jmri.util.table.ButtonRenderer;

import jmri.util.davidflanagan.HardcopyWriter;

// import jmri.jmrix.can.CanInterface;
import jmri.jmrix.can.CanListener;
import jmri.jmrix.can.CanMessage;
import jmri.jmrix.can.CanReply;
import jmri.jmrix.can.CanSystemConnectionMemo;
import jmri.jmrix.can.cbus.CbusConstants;
import jmri.jmrix.can.cbus.CbusMessage;
import jmri.jmrix.can.cbus.CbusOpCodes;

import jmri.jmrix.can.TrafficController;

import org.slf4j.Logger;
import org.slf4j.LoggerFactory;

/**
 * Table data model for display of Cbus events
 *
 * @author Andrew Crosland (C) 2009
 * @author Steve Young (c) 2018
 * @see CbusEventTablePane
 * 
 */
public class CbusEventTableDataModel extends javax.swing.table.AbstractTableModel implements CanListener {
    
    private int _rowCount = 0;
    private int[] _canid = null;
    private int[] _eventid = null;
    private int[] _node = null;
    private String[] _name = null;
    private int[] _event = null;
    private int[] _type = null;
    private String[] _comment = null;
    private int[] _sessionoff = null;
    private int[] _sessionon = null;
    private Date[] _latesttimestamp = null;
    
    private File _saveFile = null;
    private String _saveFileName = null;
    private boolean _saved = false;
    private boolean SessionConfirmDeleteRow=true; // display confirm popup
    
    final JFileChooser fileChooser = new JFileChooser(FileUtil.getUserFilesPath());

    CanSystemConnectionMemo memo;
    TrafficController tc;
    
    // column order needs to match list in column tooltips
    static public final int EVENTID_COLUMN = 0; 
    static public final int CANID_COLUMN =1;
    static public final int EVENT_COLUMN = 2; 
    static public final int NODE_COLUMN = 3; 
    static public final int TYPE_COLUMN = 4; 
    static public final int ON_BUTTON_COLUMN = 5; 
    static public final int OFF_BUTTON_COLUMN = 6; 
    static public final int TOGGLE_BUTTON_COLUMN = 7;
    static public final int STATUS_REQUEST_BUTTON_COLUMN = 8;
    static public final int LATEST_TIMESTAMP_COLUMN = 9;
    static public final int NAME_COLUMN = 10; 
    static public final int COMMENT_COLUMN = 11;
    static public final int SESSION_TOTAL_COLUMN = 12;
    static public final int SESSION_ON_COLUMN = 13;
    static public final int SESSION_OFF_COLUMN = 14;
    static public final int DELETE_BUTTON_COLUMN = 15;

    static public final int MAX_COLUMN = 16;
    
    
    // order + which columns to use when saving
    protected int[] Savecolumns = {0,1,2,3,4,9,10,11}; // will need to change CVS file order if changed
    
    protected int[] WhichPrintColumns = {2,3,1,10,11}; // no changes needed to other files if changed
    
    
    // todo array list order of columns to print
    

    CbusEventTableDataModel(CanSystemConnectionMemo memo, int row, int column) {
        _eventid = new int[CbusConstants.MAX_TABLE_EVENTS];
        _canid = new int[CbusConstants.MAX_TABLE_EVENTS];
        _node = new int[CbusConstants.MAX_TABLE_EVENTS];
        _name = new String[CbusConstants.MAX_TABLE_EVENTS];
        _event = new int[CbusConstants.MAX_TABLE_EVENTS];
        _type = new int[CbusConstants.MAX_TABLE_EVENTS];
        _comment = new String[CbusConstants.MAX_TABLE_EVENTS];
        _sessionoff = new int[CbusConstants.MAX_TABLE_EVENTS];
        _sessionon = new int[CbusConstants.MAX_TABLE_EVENTS];
        _latesttimestamp = new Date[CbusConstants.MAX_TABLE_EVENTS];
        // connect to the CanInterface
        tc = memo.getTrafficController();
        tc.addCanListener(this);
    }

    /**
     * Return the number of rows to be displayed.
     */
    @Override
    public int getRowCount() {
        return _rowCount;
    }

    @Override
    public int getColumnCount() {
        return MAX_COLUMN;
    }

    
    
    /**
     * Returns String of column name from column int
     * used in table header
     * @param col
     */
    @Override
    public String getColumnName(int col) { // not in any order
        switch (col) {
            case EVENTID_COLUMN:
                return Bundle.getMessage("ColumnEventID");
            case CANID_COLUMN:
                return Bundle.getMessage("ColumnID");
            case NODE_COLUMN:
                return Bundle.getMessage("ColumnNode");
            case NAME_COLUMN:
                return Bundle.getMessage("ColumnName");
            case EVENT_COLUMN:
                return Bundle.getMessage("ColumnEvent");
            case TYPE_COLUMN:
                return Bundle.getMessage("CbusEventOnOrOff");
            case COMMENT_COLUMN:
                return Bundle.getMessage("ColumnComment");
            case DELETE_BUTTON_COLUMN:
                return Bundle.getMessage("ColumnEventDelete");
            case ON_BUTTON_COLUMN:
                return Bundle.getMessage("CbusSendOn");
            case OFF_BUTTON_COLUMN:
                return Bundle.getMessage("CbusSendOff");
            case TOGGLE_BUTTON_COLUMN:
                return Bundle.getMessage("ColumnToggle"); 
            case STATUS_REQUEST_BUTTON_COLUMN:
                return Bundle.getMessage("ColumnStatusRequest"); 
            case SESSION_ON_COLUMN:
                return Bundle.getMessage("ColumnOnSession"); 
            case SESSION_OFF_COLUMN:
                return Bundle.getMessage("ColumnOffSession");
            case SESSION_TOTAL_COLUMN:
                return Bundle.getMessage("ColumnTotalSession");
            case LATEST_TIMESTAMP_COLUMN:
                return Bundle.getMessage("ColumnLastHeard");
            default:
                return "unknown"; // NOI18N
        }
    }

    // order needs to match column list right at top of class
    protected String[] columnToolTips = {
        Bundle.getMessage("ColumnEventIDTip"),
        Bundle.getMessage("IDColTip"),
        Bundle.getMessage("EventColTip"),
        Bundle.getMessage("NodeColTip"), 
        Bundle.getMessage("TypeColTip"),
        Bundle.getMessage("SendOntip"),
        Bundle.getMessage("SendOfftip"),
        Bundle.getMessage("SendToggleTip"),
        Bundle.getMessage("ColumnRequestStatusTip"),
        Bundle.getMessage("ColumnLastHeard"),
        Bundle.getMessage("NameColTip"),
        Bundle.getMessage("CommentColTip"),
        Bundle.getMessage("ColumnTotalSession"),
        Bundle.getMessage("ColumnOnSession"),
        Bundle.getMessage("ColumnOffSession"),
        Bundle.getMessage("ColumnEventDeleteTip")
    }; // Length = number of items in array should (at least) match number of columns

    
    /**
    * Returns int of startup column widths
    * @param col
    */
    public int getPreferredWidth(int col) {
        switch (col) {
            case EVENTID_COLUMN:
                return new JTextField(3).getPreferredSize().width;
            case NODE_COLUMN:
                return new JTextField(4).getPreferredSize().width;
            case EVENT_COLUMN:
                return new JTextField(4).getPreferredSize().width;
            case TYPE_COLUMN:
                return new JTextField(5).getPreferredSize().width;
            case NAME_COLUMN:
                return new JTextField(10).getPreferredSize().width;
            case CANID_COLUMN:
                return new JTextField(4).getPreferredSize().width;
            case COMMENT_COLUMN:
                return new JTextField(10).getPreferredSize().width;
            case DELETE_BUTTON_COLUMN:
                return new JTextField(10).getPreferredSize().width;
            case ON_BUTTON_COLUMN:
                return new JTextField(8).getPreferredSize().width;
            case OFF_BUTTON_COLUMN:
                return new JTextField(8).getPreferredSize().width;                
            case TOGGLE_BUTTON_COLUMN:
                return new JTextField(8).getPreferredSize().width; 
            case STATUS_REQUEST_BUTTON_COLUMN:
                return new JTextField(8).getPreferredSize().width;
            case SESSION_ON_COLUMN:
                return new JTextField(7).getPreferredSize().width;  
            case SESSION_OFF_COLUMN:
                return new JTextField(7).getPreferredSize().width;                  
            case SESSION_TOTAL_COLUMN:
                return new JTextField(7).getPreferredSize().width;  
            case LATEST_TIMESTAMP_COLUMN:
                return new JTextField(7).getPreferredSize().width;  
                
                default:
                return new JLabel(" <unknown> ").getPreferredSize().width; // NOI18N
        }
    }
    
    
    /**
     * Returns int of column width.
     * <p>
     * Just used for printing.
     * but also needed for buttons
     * in a test, there is 86 chars on a line
     * -1 is invalid
     * 0 is final column extend to end
     * </p>
     * @param col
     */
    public int getColumnWidth(int col) {
        switch (col) {
            case EVENTID_COLUMN:
                return 3;
            case CANID_COLUMN:
                return 5;
            case NODE_COLUMN:
                return 7;
            case NAME_COLUMN:
                return 14;
            case EVENT_COLUMN:
                return 7;
            case TYPE_COLUMN: // on off
                return 8;
            case COMMENT_COLUMN:
                return 0; // 0 to get writer recognize it as the last column, will fill with spaces
            case DELETE_BUTTON_COLUMN:
                return 6;
            case ON_BUTTON_COLUMN:
                return 4;
            case OFF_BUTTON_COLUMN:
                return 4;
            case TOGGLE_BUTTON_COLUMN:
                return 4;
            case STATUS_REQUEST_BUTTON_COLUMN:
                return 4;
            case SESSION_ON_COLUMN:
                return 4;
            case SESSION_OFF_COLUMN:
                return 4;
            case SESSION_TOTAL_COLUMN:
                return 4;
            case LATEST_TIMESTAMP_COLUMN:
                return 4;
            default:
                return -1;
        }
    }
    
    /**
    * Returns column class type.
    */
    @Override
    public Class<?> getColumnClass(int col) {
        switch (col) {
            case EVENTID_COLUMN:
                return Integer.class;
            case CANID_COLUMN:
                return Integer.class;
            case NODE_COLUMN:
                return Integer.class;
            case EVENT_COLUMN:
                return Integer.class;
            case TYPE_COLUMN:
                return Integer.class;
            case NAME_COLUMN:
                return String.class;
            case COMMENT_COLUMN:
                return String.class;
            case DELETE_BUTTON_COLUMN:
                return JButton.class;
            case ON_BUTTON_COLUMN:
                return JButton.class;
            case OFF_BUTTON_COLUMN:
                return JButton.class;
            case STATUS_REQUEST_BUTTON_COLUMN:
                return JButton.class;
            case TOGGLE_BUTTON_COLUMN:
                return JButton.class;
            case SESSION_ON_COLUMN:
                return Integer.class;
            case SESSION_OFF_COLUMN:
                return Integer.class;                
            case SESSION_TOTAL_COLUMN:
                return Integer.class;
            case LATEST_TIMESTAMP_COLUMN:
                return Date.class;
            default:
                return null;
        }
    }
    
    static final Boolean True = Boolean.valueOf("true");
    static final Boolean False = Boolean.valueOf("false");

    
    /**
    * Boolean return to edit table cell or not
    * @return boolean
    */
    @Override
    public boolean isCellEditable(int row, int col) {
        switch (col) {
            case NAME_COLUMN:
                return true;
            case COMMENT_COLUMN:
                return true;
            case DELETE_BUTTON_COLUMN:
                return true;
            case ON_BUTTON_COLUMN:
                return true;
            case OFF_BUTTON_COLUMN:
                return true;
            case TOGGLE_BUTTON_COLUMN:
                return true;
            case STATUS_REQUEST_BUTTON_COLUMN:
                return true;
            default:
                return false;
        }
    }



     /**
     * Return table values
     * @param row
     * @param col
     */
    @Override
    public Object getValueAt(int row, int col) {
        switch (col) {
            case EVENTID_COLUMN:
                return _eventid[row];
            case NODE_COLUMN:
                if (_node[row]>0) {
                    return _node[row];
                } else {
                    return null;
                }
            case EVENT_COLUMN:
                return _event[row];
            case NAME_COLUMN:
                return _name[row];
            case CANID_COLUMN:
                return _canid[row];
            case TYPE_COLUMN:  // on or off event  1 is on, 0 is off, null unknown
                if (_type[row]==1) { 
                    return Bundle.getMessage("CbusEventOff");
                } else if (_type[row]==0) {
                    return Bundle.getMessage("CbusEventOn");
                } else {
                    return(" ? ");
                }
            case ON_BUTTON_COLUMN:
                return Bundle.getMessage("CbusSendOn");
            case OFF_BUTTON_COLUMN:
                return Bundle.getMessage("CbusSendOff");
            case TOGGLE_BUTTON_COLUMN:  // on or off event  1 is on, 0 is off, null unknown
                if (_type[row]==1) { 
                    return Bundle.getMessage("CbusSendOn");
                } else if (_type[row]==0) {
                    return Bundle.getMessage("CbusSendOff");
                } 
            case STATUS_REQUEST_BUTTON_COLUMN:
                return("Get Status");
            case COMMENT_COLUMN:
                return _comment[row];
            case DELETE_BUTTON_COLUMN:
                return Bundle.getMessage("ButtonDelete");
            case SESSION_ON_COLUMN:
                return _sessionon[row];
            case SESSION_OFF_COLUMN:
                return _sessionoff[row];
            case SESSION_TOTAL_COLUMN:
                return (_sessionon[row]+_sessionoff[row]);
            case LATEST_TIMESTAMP_COLUMN:
                return (_latesttimestamp[row]); // in Date format
            default:
                log.error("internal state inconsistent with table request for row {} col {}", row, col);
                return null;
        }
    }
    
    

    /**
     * Capture new comments or node names.
     * Button events
     * @param value
     * @param row
     * @param col
     */
    @Override
    public void setValueAt(Object value, int row, int col) {
        // log.debug("427 set valueat called row: {} col: {}", row, col);
        if (col == NAME_COLUMN) {
            _name[row] = (String) value;
            // look for other occurrences of the same node
            for (int i = 0; i < _rowCount; i++) {
                // ignore this one
                if (i != row) {
                    if (_node[i] == _node[row]) {
                        // copy the name if not present
                        if (_name[i]==null) {
                            _name[i] = _name[row];
                        }
                    }
                }
            }
            Runnable r = new Notify(-1, this);
            javax.swing.SwingUtilities.invokeLater(r);            
            
        }  else if (col == COMMENT_COLUMN) {        
            _comment[row] = (String) value;
            Runnable r = new Notify(row, this);
            javax.swing.SwingUtilities.invokeLater(r);
        }
        
        else if (col == TYPE_COLUMN) {
            _type[row] = (int) value;
            Runnable r = new Notify(row, this);
            javax.swing.SwingUtilities.invokeLater(r);
        }
        
        else if (col == DELETE_BUTTON_COLUMN) {
            ButtonDeleteClicked(row);
            Runnable r = new Notify(row, this);   // -1 in first arg means all
            javax.swing.SwingUtilities.invokeLater(r);        }
        else if (col == ON_BUTTON_COLUMN) {
            sendEventFromRow(row,1);
        }
        else if (col == OFF_BUTTON_COLUMN) {
            sendEventFromRow(row,0);
        }        
        else if (col == TOGGLE_BUTTON_COLUMN) {
            if ( _type[row]==1) {
            sendEventFromRow(row,1); }
            else {
                sendEventFromRow(row,0);
            }
        }
        else if (col == STATUS_REQUEST_BUTTON_COLUMN) {
            sendEventFromRow(row,2);
        }
        else if (col == SESSION_ON_COLUMN) {
            _sessionon[row] = _sessionon[row] + 1;
            Runnable r = new Notify(row, this); 
            javax.swing.SwingUtilities.invokeLater(r);
            }
        else if (col == SESSION_OFF_COLUMN) {
            _sessionoff[row] = _sessionoff[row] + 1;
            Runnable r = new Notify(row, this);
            javax.swing.SwingUtilities.invokeLater(r);
        }        else if (col == LATEST_TIMESTAMP_COLUMN) {
            _latesttimestamp[row] = new Date();
            Runnable r = new Notify(row, this);
            javax.swing.SwingUtilities.invokeLater(r);
        }
        // table is dirty
        _saved = false;
    }

    
    
    /**
     * send events
     * @param row
     * @param OfforOn 1 is on, 0 is off, 2 is either for request update
     * @since 4.13.3
     */
    public void sendEventFromRow(int row, int OfforOn){
        // log.debug( "313 send from row {} ", row);
        int nn, ev;
        nn = parseBinDecHexByte(String.valueOf(_node[row]), 65535, true, Bundle.getMessage("WarningTitle"), Bundle.getMessage("SendEventNodeError"));
        CanMessage m = new CanMessage(tc.getCanid());
        if (nn == -1) {
            return;
        }
        ev = parseBinDecHexByte(String.valueOf(_event[row]), 65535, true, Bundle.getMessage("WarningTitle"), Bundle.getMessage("SendEventInvalidError"));
        if (ev == -1) {
            return;
        }
        
        CbusMessage.setPri(m, CbusConstants.DEFAULT_DYNAMIC_PRIORITY * 4 + CbusConstants.DEFAULT_MINOR_PRIORITY);
    
        if (OfforOn==1) {
            if (nn > 0) {
                m.setElement(0, CbusConstants.CBUS_ACON);
            } else {
                m.setElement(0, CbusConstants.CBUS_ASON);
            }
        } else if (OfforOn==0) {
            if (nn > 0) {
                m.setElement(0, CbusConstants.CBUS_ACOF);
            } else {
                m.setElement(0, CbusConstants.CBUS_ASOF);
            }
        } else if (OfforOn==2) {
            if (nn > 0) {
                m.setElement(0, CbusConstants.CBUS_AREQ);
            } else {
                m.setElement(0, CbusConstants.CBUS_ASRQ);
            }
            // set listener to display response or not from response request
            // 10 seconds ?
        }
    
        m.setElement(1, nn >> 8);
        m.setElement(2, nn & 0xff);
        m.setElement(3, ev >> 8);
        m.setElement(4, ev & 0xff);
        m.setNumDataElements(5);
        message(m);
        tc.sendCanMessage(m, this);
    }

    
    
    
    
    /**
     * Delete Button Clicked
     * See whether to display confirm popup
     * @see removeRow
     * @param row
     */
    public void ButtonDeleteClicked(int row) {
        // log.debug("297 DELETE BUTTON CLICKED row {} confirm delete {} ", row, SessionConfirmDeleteRow);
        if (SessionConfirmDeleteRow) {
            // confirm deletion with the user
            JCheckBox checkbox = new JCheckBox(Bundle.getMessage("PopupSessionConfirmDel"));
            String message = Bundle.getMessage("DelConfirmOne") + "\n"   
            + Bundle.getMessage("DelConfirmTwo");
            Object[] params = {message, checkbox};
            
            if (JOptionPane.OK_OPTION == JOptionPane.showConfirmDialog(
                    null, params, Bundle.getMessage("DelEvPopTitle"), 
                    JOptionPane.OK_CANCEL_OPTION,
                    JOptionPane.WARNING_MESSAGE)) {
                    boolean dontShow = checkbox.isSelected();
                    if (dontShow) {
                        SessionConfirmDeleteRow=false;
                    }
                    // log.warn("delete from dialogue ");
                    removeRow(row);
    
            } else {
                // log.warn("cancelled, not deleted ");
                }
        } else {
            // no need to show warning, just delete
            // log.warn("322 just delete ");
            removeRow(row);
        }
    }
    
    /**
     * Remove Row from table
     * @see ButtonDeleteClicked
     * @param row
     */    
   public void removeRow(int row) { // would be better off with events all in 1 array!!
        // log.warn("322 delete row {} with max rows rowcount as {} ", row, _rowCount);
        int imaxrows = _rowCount;
        for(int i = row; i < imaxrows; i++) {
            // log.warn("331 bump up row i {} eventid {} is now to be eventid {} ", i, _eventid[i], _eventid[i+1]);
            _event[i] = _event[i+1];
            _node[i] = _node[i+1];
            _name[i] = _name[i+1];
            _comment[i] = _comment[i+1];
            _canid[i] = _canid[i+1];
            _type[i] = _type[i+1];    
        }

        _rowCount--;
        if ( _rowCount<0 ) {
            _rowCount=0;
        }        

        Runnable r = new Notify(row, this);
        javax.swing.SwingUtilities.invokeLater(r);
    }
    
    


    /**
     * Configure a table to have our standard rows and columns.
     * <p>
     * This is optional, in that other table formats can use this table model.
     * But we put it here to help keep it consistent.
     * </p>
     */
    public void configureTable(JTable eventTable) {
        // allow reordering of the columns
        eventTable.getTableHeader().setReorderingAllowed(true);

        // shut off autoResizeMode to get horizontal scroll to work (JavaSwing p 541)
        eventTable.setAutoResizeMode(JTable.AUTO_RESIZE_OFF);

        // resize columns as requested
        for (int i = 0; i < eventTable.getColumnCount(); i++) {
            int width = getPreferredWidth(i);
            eventTable.getColumnModel().getColumn(i).setPreferredWidth(width);
        }
        eventTable.sizeColumnsToFit(-1);
    }

    /**
     * Report whether table has changed.
     * @return boolean
     */
    public boolean isTableDirty() {
        return(_saved == false);
    }

    /**
     * Capture node and event, check if isevent and send to parse from message.
     * @param m canmessage
     */
    @Override
    public void message(CanMessage m) {
        // log.debug("296 Received new message: {} getevent: {} ", m, CbusMessage.getEvent(m) );
        if (( CbusMessage.getEvent(m))>0) {
            parseMessage(
            CbusMessage.getId(m), 
            (m.getElement(1) * 256 + m.getElement(2)),
            (m.getElement(3) * 256 + m.getElement(4)),
            CbusMessage.getEventType(m),
            CbusMessage.isShort(m)
            );
            
        }
    }

    /**
     * Capture node and event, check isevent and send to parse from reply.
     * @param m canmessage
     */
    @Override
    public void reply(CanReply m) {
        // log.debug("311 Received new reply : {} getevent: {} ", m, CbusMessage.getEvent(m) );
        if (( CbusMessage.getEvent(m))>0) {
            parseMessage(
            CbusMessage.getId(m), 
            (m.getElement(1) * 256 + m.getElement(2)),
            (m.getElement(3) * 256 + m.getElement(4)),
            CbusMessage.getEventType(m),
            CbusMessage.isShort(m));
        }
    }

    
    /**
     * If new event add to table, else update table.
     * takes canid, node, event, onoroff
     * @since 4.13.3
     * @param canid
     * @param node
     * @param event
     * @param eventOnOrOff
     * @param isShort
     */
    public synchronized void parseMessage( int canid, int node, int event, int eventOnOrOff, boolean isShort) {
        // log.debug("304 parseMessage  ");
        // log.debug(" 310 event: {}  node: {}  canid: {} ", event, node, canid);
        // log.debug(" 326 event onoroff 1 is off, 0 is on : {} ", eventOnOrOff);
        
        // todo - change this setting in options?
        if (isShort) {
            node=0;
        }
        
        int existingRow = seeIfEventOnTable( event, node, canid);
        // log.debug(" 339 existing event: {} ", existingRow);
        if (existingRow<0) {
            _canid[_rowCount] = canid;
            _event[_rowCount] = event;
            _node[_rowCount] = node;
            _type[_rowCount] = eventOnOrOff;
            
            if (eventOnOrOff==0) {
                _sessionon[_rowCount]=1;
            }
            if (eventOnOrOff==1) {       
                _sessionoff[_rowCount]=1;
            }
            
            _latesttimestamp[_rowCount] = new Date();
            addEvent(); 
        } else {
            updateEventfromNetwork(existingRow, eventOnOrOff);
        }
    }
    
    
    /**
     * Do Node, Event + CANID check, returns -1 if not on table, otherwise the row id
     * @since 4.13.3
     * @param event int
     * @param node int
     * @param canid int
     * @return int of row, otherwise -1
     */
    public synchronized int seeIfEventOnTable( int event, int node, int canid) {
        for (int i = 0; i < getRowCount(); i++) {
            int testnode = (_node[i]);
            int testevent = (_event[i]);
            int testcanid = (_canid[i]);
            // log.debug(" 343 testevent: {}  tetsnode: {} row {} ", testevent, testnode, i);
            if ((event==testevent) && (node == testnode) && (canid == testcanid)) {
                // log.debug(" 398 match found {} ", i);
                return i;
            }
        }
        return -1;
    }
    
    

    
    
    /**
     * Updates the table if event already on table
     * @param existingRow
     * @param eventOnOrOff
     * @since 4.13.3
     */    
    public synchronized void updateEventfromNetwork( int existingRow, int eventOnOrOff ) {
        // log.debug(" 393 updating row {} with status {} ", existingRow, eventOnOrOff);        
        setValueAt(eventOnOrOff, existingRow, TYPE_COLUMN);
        setValueAt(1, existingRow, LATEST_TIMESTAMP_COLUMN);
        if (eventOnOrOff==0) {  setValueAt(1, existingRow, SESSION_ON_COLUMN); }
        if (eventOnOrOff==1) { setValueAt(1, existingRow, SESSION_OFF_COLUMN); }
    }
    
    
    
    /**
     * Register new event to table
     */
    public synchronized void addEvent() {
        // log.debug(" adding event ");
        if (_rowCount < CbusConstants.MAX_TABLE_EVENTS) {
            _eventid[_rowCount]=_rowCount+1;         
            // notify the JTable object that a row has changed; do that in the Swing thread!
            Runnable r = new Notify(_rowCount, this);   // -1 in first arg means all
            javax.swing.SwingUtilities.invokeLater(r);
            _rowCount++;
        }
    }
    
  
    static class Notify implements Runnable {
        private int _row;
        javax.swing.table.AbstractTableModel _model;
        public Notify(int row, javax.swing.table.AbstractTableModel model) {
            _row = row;
            _model = model;
        }

        
      
        @Override
        public void run() {
              _model.fireTableDataChanged();
        }
    }

    
    
    
    
    
    /**
     * Does Nothing
     */
    public void dispose() {
        // eventTable.removeAllElements();
        // eventTable = null;
    }

    
    /**
     * Self save as a .csv file.
     */
    public void saveTable() {
        // check for empty table
        if (this.getRowCount() == 0) {
            JOptionPane.showMessageDialog(null, Bundle.getMessage("EmptyTableDialogString"),
                    Bundle.getMessage("WarningTitle"), JOptionPane.ERROR_MESSAGE);
            return;
        }
        if (_saveFile == null) {
            saveAsTable();
        } else {
            saveToCSV();
        }
    }

    /**
     * Self save as a .csv file, first prompting for a filename.
     */
    public void saveAsTable() {
        // start at current file, show dialog
        
        
        javax.swing.filechooser.FileNameExtensionFilter filter = new javax.swing.filechooser.FileNameExtensionFilter(
        "Comma Seperated Value", "csv");
        fileChooser.setFileFilter(filter);
        
        fileChooser.setSelectedFile(new File("myevents.csv"));
        int retVal = fileChooser.showSaveDialog(null);
        
        // handle selection or cancel
        if (retVal == JFileChooser.APPROVE_OPTION) {
            _saveFileName = fileChooser.getSelectedFile().getPath().toString();
            if (_saveFileName != null) {
                if (!_saveFileName .endsWith(".csv")) {
                    _saveFileName += ".csv";
                }

                _saveFile = new File(_saveFileName);
                if (_saveFile.isFile()) {
                    int response = JOptionPane.showConfirmDialog(null, //
                            Bundle.getMessage("ConfirmOverwriteFile"), //
                            Bundle.getMessage("ConfirmQuestion"), JOptionPane.YES_NO_OPTION, //
                            JOptionPane.QUESTION_MESSAGE);
                    if (response != JOptionPane.YES_OPTION) {
                        return;
                    }
                }
                
                // log.debug("File chosen: {}", _saveFileName);
            } else {
                log.error("saveAsTable: No file name available. Aborted");
                return;
            }
        } else {
            return; // cancelled or pane closed, prevent NPE
        }
        saveToCSV();
    }


    protected void saveToCSV() {
        FileOutputStream out = null;
        PrintWriter p = null;
        if (_saveFileName == null) {
            log.error("saveToCSV: No file name available. Aborted");
            return;
        }
        try {
            // Create a print writer based on the file, so we can print to it.
            out = new FileOutputStream(_saveFileName);
            p = new PrintWriter(out, true);
        } catch (IOException e) {
                log.error("Problem creating output stream");
        }

        if (out == null) {
            log.error("Null File Output Stream");
        }
        if (p == null) { // certainly null if out == null
            log.error("Null Print Writer");
            return;
        }

        // Save table per row. We've checked for an empty table in SaveTable()
        // print header labels
        
        
        for (int i = 0; i < Savecolumns.length; i++) {
            // log.debug("save column array column {}", Savecolumns[i]);
            p.print(this.getColumnName(Savecolumns[i]));
            
            // last column, without comma
            if (i!=Savecolumns.length-1) {
                p.print(",");
            }
        }
        
        p.println("");

        // print rows
        for (int i = 0; i < this.getRowCount(); i++) {
            p.print(_eventid[i]);
            p.print(",");
            p.print(_canid[i]);
            p.print(",");
            p.print(_event[i]);
            p.print(",");
            p.print(_node[i]);
            p.print(",");
            p.print(_type[i]);
            p.print(",");
            p.print(_latesttimestamp[i]); // Date format
            
            
            
            
            p.print(",");
            
            if (_name[i] == null) {
                p.print("");
            } else {
                p.print('"' + _name[i] + '"');
            }
            p.print(",");
            if (_comment[i] == null) {
                p.print("");
            } else {
                p.print('"'+ _comment[i] + '"');
            }
            p.println("");
        }

        try {
            p.flush();
            p.close();
            if (out != null) {
                out.close();
            }
        } catch (IOException e) {
            log.error("879 IO Exception");
        }
        // mark that the table has been saved
        _saved = true; // TODO disable the Save menu item in CbusEventTablePane
    }





    
    
    // move this to global cbus for sending events from other swing

    /**
     * Parse a string for binary, decimal or hex byte value
     * <P>
     * 0b, 0d or 0x prefix will force parsing of binary, decimal or hex,
     * respectively. Entries with no prefix are parsed as decimal if decimal
     * flag is true, otherwise hex.
     *
     * copied from original version at CbusConsolePane.java
     *
     * @param s        string to be parsed
     * @param limit    upper bound of value to be parsed
     * @param decimal  flag for decimal or hex default
     * @param errTitle Title of error dialogue box if Number FormatException
     *                 encountered
     * @param errMsg   Message to be displayed if Number FormatException
     *                 encountered
     * @return the byte value, -1 indicates failure
     */
    public int parseBinDecHexByte(String s, int limit, boolean decimal, String errTitle, String errMsg) {
        int data = -1;
        boolean error = false;
        int radix = 16;

        if ((s.length() > 3) && s.substring(0, 2).equalsIgnoreCase("0x")) {
            // hex, remove the prefix
            s = s.substring(2);
            radix = 16;
        } else if ((s.length() > 3) && s.substring(0, 2).equalsIgnoreCase("0d")) {
            // decimal, remove the prefix
            s = s.substring(2);
            radix = 10;
        } else if ((s.length() > 3) && s.substring(0, 2).equalsIgnoreCase("0b")) {
            // binary, remove the prefix
            s = s.substring(2);
            radix = 2;
        } else if (decimal) {
            radix = 10;
        }

        try {
            data = Integer.parseInt(s, radix);
        } catch (NumberFormatException ex) {
            error = true;
        }
        if ((data < 0) || (data > limit)) {
            error = true;
        }
        if (error) {
            JOptionPane.showMessageDialog(null, errMsg,
                    errTitle, JOptionPane.ERROR_MESSAGE);
            data = -1;
        }
        return data;
    }


    
    /**
     * Self print or print preview the table.
     * <p>
     * Copied from BeanTableDataModel modified to print variable column widths.
     * Final column with size zero runs to extent of page width.
     *
     * Printed with headings and vertical lines between each column. Data is
     * word wrapped within a column. Can handle data as strings, integers,
     * comboboxes or booleans
     * </p>
     */
    public void printTable(HardcopyWriter w) {
        // [AC] variable column sizes
        int columnTotal = 0;
        
        
        // WhichPrintColumns
            //    for (int i = 0; i < WhichPrintColumns.length; i++) {
            // log.debug("save column array column {}", Savecolumns[i]);
        
        int[] columnWidth = new int[this.WhichPrintColumns.length];
        // in a test, thats 86 chars on a line
        for (int i = 0; i < this.WhichPrintColumns.length; i++) {
            
            int columnworkedon=WhichPrintColumns[i];
            
            // log.debug(" 1016 print column i {} worked on is {} has width {} ",i, columnworkedon, this.getColumnWidth(columnworkedon));
            
            if (this.getColumnWidth(columnworkedon) == 0) {
                // Fill to end of line
                columnWidth[i] = w.getCharactersPerLine() - columnTotal;
            } else {
                columnWidth[i] = this.getColumnWidth(columnworkedon);
                columnTotal = columnTotal + columnWidth[i] + 1;
            }
            
            // log.debug(" 1027 print column i {} columnTotal {} has width {} ",i, columnTotal, columnWidth[i]);
        }

        // log.debug("got to 1032 ");
        // Draw horizontal dividing line
        w.write(w.getCurrentLineNumber(), 0, w.getCurrentLineNumber(),
                w.getCharactersPerLine());
        
        // print the column header labels
        String[] columnStrings = new String[this.WhichPrintColumns.length];
        // Put each column header in the array
        for (int i = 0; i < this.WhichPrintColumns.length; i++) {
            int columnworkedon=WhichPrintColumns[i];
            columnStrings[i] = this.getColumnName(columnworkedon);
            
            // log.debug(" 1047 print column i {} has columnStrings {} getColumnName {} ", i, columnStrings[i], this.getColumnName(columnworkedon));
            
        }
        
        
        
        w.setFontStyle(Font.BOLD);
        printColumns(w, columnStrings, columnWidth);
        w.setFontStyle(0);
        w.write(w.getCurrentLineNumber(), 0, w.getCurrentLineNumber(),
                w.getCharactersPerLine());

        // now print each row of data
        // create a base string the width of the column
<<<<<<< HEAD

=======
        
        
>>>>>>> d74cc238
        for (int i = 0; i < this.getRowCount(); i++) {
            
            StringBuffer buf = new StringBuffer();
            
            
            // log.debug (" 1070 row i  {} ", i);
            
            // int j = 0;
            // while ( j < columnWidth[j]) {
            //     log.warn (" 1073 j is {} columnWidth[j] is {} ", columnWidth[j]);
            //     buf.append(" ");
            //      j++;
            // }
            
            for (int k = 0; k < WhichPrintColumns.length; k++) {
                
                int j=WhichPrintColumns[k];
                
                // log.debug("1076 i is {} j is {} ", i, j);
                
                //check for special, non string contents
                if (this.getValueAt(i, j) == null) {
                    columnStrings[k] = buf.toString();
                } else if (this.getValueAt(i, j) instanceof JComboBox) {
                    // columnStrings[j] = (String) ((JComboBox<String>) this.getValueAt(i, j)).getSelectedItem();
                    columnStrings[k]=null;
                } else if (this.getValueAt(i, j) instanceof Date) {
                    columnStrings[k] = (this.getValueAt(i, j)).toString();
                    } else if (this.getValueAt(i, j) instanceof Boolean) {
                    columnStrings[k] = (this.getValueAt(i, j)).toString();
                } else if (this.getValueAt(i, j) instanceof Integer) {
                    columnStrings[k] = (this.getValueAt(i, j)).toString();
                } else {
                    columnStrings[k] = (String) this.getValueAt(i, j);
                }
                // log.debug("588 columnStrings :{}:", columnStrings[j]);
            }
            
            printColumns(w, columnStrings, columnWidth);
            w.write(w.getCurrentLineNumber(), 0, w.getCurrentLineNumber(),
                    w.getCharactersPerLine());
        }
        w.close();
    }

    // [AC] modified to take an array of column widths
    protected void printColumns(HardcopyWriter w, String columnStrings[], int columnWidth[]) {
        String columnString = "";
        String lineString = "";
        String spaces;
        // loop through each column
        boolean complete = false;
        while (!complete) {
            complete = true;
            for (int i = 0; i < columnStrings.length; i++) {
                // create a base string the width of the column
                StringBuffer buf = new StringBuffer();
                for (int j = 0; j < columnWidth[i]; j++) {
                    buf.append(" ");
                }
                spaces = buf.toString();
                // if the column string is too wide, cut it at word boundary (valid delimiters are space, - and _)
                // Use the intial part of the text, pad it with spaces and place the remainder back in the array
                // for further processing on next line.
                // If column string isn't too wide, pad it to column width with spaces if needed
                if (columnStrings[i].length() > columnWidth[i]) {
                    boolean noWord = true;
                    for (int k = columnWidth[i]; k >= 1; k--) {
                        if (columnStrings[i].substring(k - 1, k).equals(" ")
                                || columnStrings[i].substring(k - 1, k).equals("-")
                                || columnStrings[i].substring(k - 1, k).equals("_")) {
                            columnString = columnStrings[i].substring(0, k)
                                    + spaces.substring(k);
                            columnStrings[i] = columnStrings[i].substring(k);
                            noWord = false;
                            complete = false;
                            break;
                        }
                        // log.debug("1050 columnString {}",columnString);
                    }
                    
                    // log.debug("1053 noword is {} ",noWord);
                    if (noWord) { // not breakable, hard break
                        columnString = columnStrings[i].substring(0, columnWidth[i]);
                        columnStrings[i] = columnStrings[i].substring(columnWidth[i]);
                        complete = false;
                    }

                } else {
                    columnString = columnStrings[i] + spaces.substring(columnStrings[i].length()); // pad with spaces
                    columnStrings[i] = "";
                }
                lineString = lineString + columnString + " ";
            }
            try {
                w.write(lineString);
                //write vertical dividing lines
                int column = 0;
           for (int i = 0; i < this.WhichPrintColumns.length; i++) {
            
                    // int i=WhichPrintColumns[k];
                    w.write(w.getCurrentLineNumber(), column, w.getCurrentLineNumber() + 1, column);
                    
                    column = column + columnWidth[i] + 1;
                    
                    // log.debug("1167 i is {} column is {} columnWidth[i] is {} ", i, column, columnWidth[i]);
                    
                    
                }
                w.write(w.getCurrentLineNumber(), w.getCharactersPerLine(), w.getCurrentLineNumber() + 1, w.getCharactersPerLine());
                lineString = "\n";
                w.write(lineString);
                lineString = "";
            } catch (IOException e) {
                log.warn("error during printing: " + e);
            }
        }
    }

    private final static Logger log = LoggerFactory.getLogger(CbusEventTableDataModel.class);
}<|MERGE_RESOLUTION|>--- conflicted
+++ resolved
@@ -1114,12 +1114,6 @@
 
         // now print each row of data
         // create a base string the width of the column
-<<<<<<< HEAD
-
-=======
-        
-        
->>>>>>> d74cc238
         for (int i = 0; i < this.getRowCount(); i++) {
             
             StringBuffer buf = new StringBuffer();

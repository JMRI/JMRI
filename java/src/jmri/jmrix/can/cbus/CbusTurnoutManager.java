--- conflicted
+++ resolved
@@ -97,11 +97,7 @@
         try {
             validateSystemNameFormat(addr);
         } catch (IllegalArgumentException e){
-<<<<<<< HEAD
-            log.debug("Warning: " + e.getMessage());
-=======
             log.debug("Warning: {}", e.getMessage());
->>>>>>> 6b3408de
             return NameValidity.INVALID;
         }
         return NameValidity.VALID;

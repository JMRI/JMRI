package jmri.jmrix.can.cbus.node;

// import javax.annotation.Nonnull;
import jmri.jmrix.can.CanSystemConnectionMemo;

import org.slf4j.Logger;
import org.slf4j.LoggerFactory;

/**
 * Class to represent a node.
 *
 * @author Steve Young Copyright (C) 2019
 */
public class CbusNode extends CbusBasicNodeWithMgrsCommandStation {
    
    private int _flags;
    private String _userComment;
    private boolean _sendsWRACKonNVSET;
<<<<<<< HEAD
    private boolean _eventIndexValid;
    public CbusSend send;
    private CbusNodeTableDataModel tableModel;
    private int _csNum;
    private boolean _StatResponseFlagsAccurate;
    private boolean _commandStationIdentified;
    public static int SINGLE_MESSAGE_TIMEOUT_TIME = 1500;
    public static int BOOT_ENTRY_TIMEOOUT_TIME = 1000;
    public static int BOOT_SINGLE_MESSAGE_TIMEOUT_TIME = 1000;
    public static int BOOT_PROG_TIMEOUT_TIME = 10;
    public static int BOOT_CONFIG_TIMEOUT_TIME = 50;
=======
    private String _nodeNameFromName;
>>>>>>> 14890b2c
    
    /**
     * Create a new CbusNode
     *
     * @param connmemo The CAN Connection to use
     * @param nodenumber The Node Number
     */
    public CbusNode ( CanSystemConnectionMemo connmemo, int nodenumber ){
        super(connmemo,nodenumber);
        
        _sendsWRACKonNVSET = true;
        _flags = -1;
        _userComment = "";
        _nodeNameFromName = "";
    }
    
    /**
     * Set Node UserName only if UserName not currently set
     * used in RestoreFromFCU
     * @param newName UserName of the node
     */
    public void setNameIfNoName( String newName ) {
        if ( getUserName().isEmpty() ){
            setUserName(newName);
        }
    }
    
        /**
     * Get Module Type Name from a previous NAME OPC response
     * Used when a module type is not identified within JMRI.
     * @return Module type name, NOT prefixed with CAN or ETH, may be empty.
     */
    public String getNodeNameFromName(){
        return _nodeNameFromName;
    }
    
    /**
     * Set Module Type Name
     * Used when a module is not identified within JMRI so the NAME is requested.
     * @param newName The module type name, should NOT be prefixed with CAN or ETH
     */
    public void setNodeNameFromName( String newName ){
        _nodeNameFromName = newName;
        notifyPropertyChangeListener("NAMECHANGE", null, null);
    }
    
    /**
     * Set the Node Flags
     * <p>
     * Bit 0: Consumer
     * Bit 1: Producer
     * Bit 2: FLiM Mode
     * Bit 3: The module supports bootloading
     * Bit 4: The module can consume its own produced events
     * Bit 5: Module is in learn mode - CBUS Spec 6c
     *
     * @param flags the int value of the flags.
     */
    public void setNodeFlags(int flags) {
        _flags = flags;
        // if ( ( ( _flags >> 0 ) & 1 ) == 1 ){
        //     log.debug("Consumer node");
        // }
        
        if ( ( ( _flags >> 2 ) & 1 ) == 0 ){
            getNodeBackupManager().setNodeInSlim();
        }
        
        if ( ( ( _flags >> 5 ) & 1 ) == 1 ){
            log.debug("Node in learn mode");
            setNodeInLearnMode(true);
        }
        notifyPropertyChangeListener("PARAMETER", null, null);
    }
    
    /**
     * Get Node Flags
     * <p>
     * Captured from a PNN node response
     * @return flags in int form, will need decoding to bit, -1 if unset
     */
    public int getNodeFlags() {
        return _flags;
    }
    
    /**
     * Resets NV's, Events and Parameters
     *
     */
    protected void resetNodeAll() {
        getNodeNvManager().reset();
        getNodeEventManager().resetNodeEvents();
        getNodeParamManager().clearParameters();
        getNodeTimerManager().resetTimeOutCounts();
        notifyPropertyChangeListener("PARAMETER", null, null);
    }

    /**
     * Get a Node User Comment
     * @return user generated comment string
     *
     */
    public String getUserComment() {
        return _userComment;
    }
    
    /**
     * Set a Node User Comment
     * <p>
     * Typically output from JTextArea
     * <p>
     * If a backup has completed for this session, updates the xml file
     *
     * @param comment user comment
     */
    public void setUserComment(String comment) {
        _userComment = comment;
        if (getNodeBackupManager().getBackupStarted()) {
            if (!getNodeBackupManager().doStore(false,getNodeStats().hasLoadErrors()) ) {
                log.error("Unable to save User Comment to Node Backup File");
            }
        }
    }
    
    /**
     * Custom toString reports the Node Number Name
     * <p>
     * @return string eg "1234 UserName" or "256 CANPAN" if no UserName. No trailing space.
     *
     * {@inheritDoc} 
     */
    @Override
    public String toString(){
        return getNodeStats().getNodeNumberName();
    }
    
    /**
     * Set node on network
     * @param isFound false if not on network
     */
    protected void nodeOnNetwork( boolean isFound ) {
        
        if (!isFound) {
            getNodeTimerManager().cancelTimers();
            getNodeParamManager().setParameters( new int[]{0} );
            
            // set events to 0 as if parameters cannot be fetched, 
            // no point in attempting anything else
            getNodeEventManager().resetNodeEventsToZero();
            // if not already set as not on network, set that now
            if ( !(getNodeBackupManager().getSessionBackupStatus() == CbusNodeConstants.BackupType.NOTONNETWORK )) {
                getNodeBackupManager().nodeNotOnNetwork();
            }
            notifyPropertyChangeListener("BACKUPS", null, null);
        }
    }
    
    /**
     * DO NOT RELY ON, TO BE REMOVED IN FUTURE RELEASE
     * when the NV will automatically be queried if no NVSET is received
     *
     * @param sendsWRACK true if sends
     */
    public void setsendsWRACKonNVSET( Boolean sendsWRACK ){
        _sendsWRACKonNVSET = sendsWRACK;
    }
    
    
    
    /**
     * DO NOT RELY ON, TO BE REMOVED IN FUTURE RELEASE
     * when the NV will automatically be queried if no NVSET is received
     *
     * @return true if sends WRACK, else false
     */
    public boolean getsendsWRACKonNVSET() {
        return _sendsWRACKonNVSET;
    }
    
    private static final Logger log = LoggerFactory.getLogger(CbusNode.class);
    
}<|MERGE_RESOLUTION|>--- conflicted
+++ resolved
@@ -16,7 +16,7 @@
     private int _flags;
     private String _userComment;
     private boolean _sendsWRACKonNVSET;
-<<<<<<< HEAD
+//<<<<<<< HEAD
     private boolean _eventIndexValid;
     public CbusSend send;
     private CbusNodeTableDataModel tableModel;
@@ -28,9 +28,9 @@
     public static int BOOT_SINGLE_MESSAGE_TIMEOUT_TIME = 1000;
     public static int BOOT_PROG_TIMEOUT_TIME = 10;
     public static int BOOT_CONFIG_TIMEOUT_TIME = 50;
-=======
+//=======
     private String _nodeNameFromName;
->>>>>>> 14890b2c
+//>>>>>>> upstream/master
     
     /**
      * Create a new CbusNode

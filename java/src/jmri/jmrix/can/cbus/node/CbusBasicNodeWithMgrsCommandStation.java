package jmri.jmrix.can.cbus.node;

import jmri.InstanceManager;
import jmri.PowerManager;
import jmri.jmrix.can.CanSystemConnectionMemo;
import jmri.jmrix.can.cbus.CbusPowerManager;

import org.slf4j.Logger;
import org.slf4j.LoggerFactory;

/**
 * Class to represent a node.
 *
 * @author Steve Young Copyright (C) 2019
 */
public class CbusBasicNodeWithMgrsCommandStation extends CbusBasicNodeWithManagers {

    private int _csNum;
    private boolean _StatResponseFlagsAccurate;
    private int _csFlags;

    /**
     * Create a new CbusBasicNode with Managers and Command Station
     *
     * @param connmemo   The CAN Connection to use
     * @param nodenumber The Node Number
     */
    public CbusBasicNodeWithMgrsCommandStation(CanSystemConnectionMemo connmemo, int nodenumber) {
        super(connmemo, nodenumber);
        _csNum = -1;
        _csFlags = -1;
        _StatResponseFlagsAccurate = false;
    }

    /**
     * Set a Command Station Number for this Node
     *
     * @param csnum Command station Number, normally 0 if using a single command
     *              station
     */
    public void setCsNum(int csnum) {
        _csNum = csnum;
    }

    /**
     * Get Command station number.
     * <p>
     * 0 is normally default for a command station
     *
     * @return -1 if node is NOT a Command Station, else CS Number.
     */
    public int getCsNum() {
        return _csNum;
    }

    /**
     * Set the flags reported by a Command Station
     * <p>
     * This will update Track Power On / Off, etc. as per the values passed.
     * Currently unused by CANCMD v4 which sets the
     * setStatResponseFlagsAccurate(false)
     *
     * @param flags the int value of the Command Station flags
     */
    public void setCsFlags(int flags) {
        log.debug("flags value {}", flags);

        // flags value in STAT response not accurate for CANCMD v4
        if (!getStatResponseFlagsAccurate()) {
            return;
        }
        _csFlags = flags;

        // 0 - Hardware Error (self test)
        // 1 - Track Error
        // 2 - Track On/ Off
        // 3 - Bus On/ Halted
        // 4 - EM. Stop all performed
        // 5 - Reset done
        // 6 - Service mode (programming) On/ Off
        checkSingleFlag(0, "Command Station {} Reporting Hardware Error (self test)");
        checkSingleFlag(1, "Command Station {} Reporting Track Error");

        // flag 2 handled by CbusPowerManager
        // listening for RSTAT flag bit 2 here rather than power manager in case in future 
        // we can direct to power zones rather than whole layout power
        // it's also a per command station report than a per layout report
        // TODO: JMRI has multiple PowerManagers so let the correct PowerManager
        // just handle this correctly instead of assuming that the default
        // is a CbusPowerManager
        setTrackPower(((flags >> 2) & 1) == 1);

        checkSingleFlag(3, "Command Station {} Reporting Bus Halted");

    }

    private void setTrackPower(boolean powerOn) {
<<<<<<< HEAD
        // TODO: Must use the PowerManager returned by _memo.get(), since it is
        // not valid to assume the default power manager is a CbusPowerManager
        ((CbusPowerManager) InstanceManager.getDefault(PowerManager.class))
                .updatePower(powerOn ? PowerManager.ON : PowerManager.OFF);
=======
        CbusPowerManager pm = (CbusPowerManager) _memo.get(PowerManager.class);
        pm.updatePower(powerOn ? PowerManager.ON : PowerManager.OFF);
>>>>>>> cdf42a9c
    }

    private void checkSingleFlag(int flagNum, String errorText) {
        if (((_csFlags >> flagNum) & 1) == 1) {
            log.error(errorText, "" + getCsNum() + " " + getNodeNumber());
        }
    }

    /**
     * Set Disable Command Station Flag Reporting
     *
     * @param accurate set false to ignore the Command Station Flags
     */
    public void setStatResponseFlagsAccurate(boolean accurate) {
        _StatResponseFlagsAccurate = accurate;
    }

    /**
     * Get if Command Station Flag Reporting is accurate. Defaults to false
     *
     * @return true if accurate, else false
     */
    public boolean getStatResponseFlagsAccurate() {
        return _StatResponseFlagsAccurate;
    }

    private static final Logger log = LoggerFactory.getLogger(CbusBasicNodeWithMgrsCommandStation.class);

}<|MERGE_RESOLUTION|>--- conflicted
+++ resolved
@@ -95,15 +95,8 @@
     }
 
     private void setTrackPower(boolean powerOn) {
-<<<<<<< HEAD
-        // TODO: Must use the PowerManager returned by _memo.get(), since it is
-        // not valid to assume the default power manager is a CbusPowerManager
-        ((CbusPowerManager) InstanceManager.getDefault(PowerManager.class))
-                .updatePower(powerOn ? PowerManager.ON : PowerManager.OFF);
-=======
         CbusPowerManager pm = (CbusPowerManager) _memo.get(PowerManager.class);
         pm.updatePower(powerOn ? PowerManager.ON : PowerManager.OFF);
->>>>>>> cdf42a9c
     }
 
     private void checkSingleFlag(int flagNum, String errorText) {

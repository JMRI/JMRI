package jmri.jmrix.can.adapters.gridconnect;

import java.io.DataInputStream;
import java.io.DataOutputStream;
import java.io.FilterInputStream;
import java.io.IOException;
import java.io.InputStream;
import java.util.concurrent.BlockingQueue;
import java.util.concurrent.LinkedBlockingQueue;
import jmri.jmrix.can.TrafficController;
import org.slf4j.Logger;
import org.slf4j.LoggerFactory;
import purejavacomm.CommPortIdentifier;
import purejavacomm.NoSuchPortException;
import purejavacomm.PortInUseException;
import purejavacomm.SerialPort;
import purejavacomm.UnsupportedCommOperationException;

/**
 * Implements SerialPortAdapter for the GridConnect protocol.
 *
 * @author Bob Jacobsen Copyright (C) 2001, 2002
 * @author Andrew Crosland Copyright (C) 2008
 * @author Balazs Racz Copyright (C) 2017
 */
public class GcSerialDriverAdapter extends GcPortController {

    protected SerialPort activeSerialPort = null;

    public GcSerialDriverAdapter() {
        super(new jmri.jmrix.can.CanSystemConnectionMemo());
        option1Name = "Protocol"; // NOI18N
        options.put(option1Name, new Option(Bundle.getMessage("ConnectionProtocol"),
                jmri.jmrix.can.ConfigurationManager.getSystemOptions()));
        this.manufacturerName = jmri.jmrix.merg.MergConnectionTypeList.MERG;
    }

    @Override
    public String openPort(String portName, String appName) {
        // open the port, check ability to set moderators
        try {
            // get and open the primary port
            CommPortIdentifier portID = CommPortIdentifier.getPortIdentifier(portName);
            try {
                activeSerialPort = (SerialPort) portID.open(appName, 2000);  // name of program, msec to wait
            } catch (PortInUseException p) {
                return handlePortBusy(p, portName, log);
            }

            // try to set it for communication via SerialDriver
            try {
                // find the baud rate value, configure comm options
                int baud = currentBaudNumber(mBaudRate);
                activeSerialPort.setSerialPortParams(baud, SerialPort.DATABITS_8, SerialPort.STOPBITS_1, SerialPort.PARITY_NONE);
            } catch (UnsupportedCommOperationException e) {
                log.error("Cannot set serial parameters on port {}: {}", portName, e.getMessage());
                return "Cannot set serial parameters on port " + portName + ": " + e.getMessage();
            }

            // disable flow control; hardware lines used for signaling, XON/XOFF might appear in data
            configureLeadsAndFlowControl(activeSerialPort, 0);
            activeSerialPort.enableReceiveTimeout(50);  // 50 mSec timeout before sending chars

            // set timeout
            // activeSerialPort.enableReceiveTimeout(1000);
            log.debug("Serial timeout was observed as: {} {}",
                    activeSerialPort.getReceiveTimeout(),
                    activeSerialPort.isReceiveTimeoutEnabled());

            // get and save stream
            serialStream = activeSerialPort.getInputStream();

            // purge contents, if any
            purgeStream(serialStream);

            // report status?
            if (log.isInfoEnabled()) {
                log.info(portName + " port opened at "
                        + activeSerialPort.getBaudRate() + " baud, sees "
                        + " DTR: " + activeSerialPort.isDTR()
                        + " RTS: " + activeSerialPort.isRTS()
                        + " DSR: " + activeSerialPort.isDSR()
                        + " CTS: " + activeSerialPort.isCTS()
                        + "  CD: " + activeSerialPort.isCD()
                );
            }

            opened = true;

        } catch (NoSuchPortException p) {
            return handlePortNotFound(p, portName, log);
        } catch (UnsupportedCommOperationException | IOException ex) {
            log.error("Unexpected exception while opening port {}", portName, ex);
            return "Unexpected error while opening port " + portName + ": " + ex;
        }

        return null; // indicates OK return
    }

    /**
     * set up all of the other objects to operate with a CAN RS adapter
     * connected to this port
     */
    @Override
    public void configure() {
        // Register the CAN traffic controller being used for this connection
        //GcTrafficController.instance();
        TrafficController tc = makeGcTrafficController();
        this.getSystemConnectionMemo().setTrafficController(tc);

        // Now connect to the traffic controller
        log.debug("Connecting port");
        tc.connectPort(this);

        this.getSystemConnectionMemo().setProtocol(getOptionState(option1Name));

        // do central protocol-specific configuration
        //jmri.jmrix.can.ConfigurationManager.configure(getOptionState(option1Name));
        this.getSystemConnectionMemo().configureManagers();
    }

    protected GcTrafficController makeGcTrafficController() {
        return new GcTrafficController();
    }

    /**
     * Helper class wrapping the input serial port's InputStream. It starts a
     * helper thread at high priority that reads the input serial port as fast
     * as it can, buffering all incoming data in memory in a queue. The queue in
     * unbounded and readers will get the data from the queue.
     * <p>
     * This class is thread-safe.
     */
    private static class AsyncBufferInputStream extends FilterInputStream {

        AsyncBufferInputStream(InputStream inputStream, String portName) {
            super(inputStream);
            this.portName = portName;
            Thread rt = new Thread(this::readThreadBody);
            rt.setName("GcSerialPort InputBufferThread " + portName);
            rt.setDaemon(true);
            rt.setPriority(Thread.MAX_PRIORITY);
            rt.start();
        }

        /**
         * Helper function that tries to perform a read from the underlying port
         * with a given maximum length.
         *
         * @param len how many bytes to request from the port. Setting this to 1
         *            will apparently block the thread if there are zero bytes
         *            available.
         * @return a block of data read, or nullptr if fatal IO errors make
         *         further use of this port impossible.
         */
        private BufferEntry tryRead(int len) {
            BufferEntry tail = new BufferEntry();
            try {
                tail.data = new byte[len];
                tail.len = in.read(tail.data, 0, len);
                errorCount = 0;
            } catch (IOException e) {
                tail.e = e;
                if (++errorCount > MAX_IO_ERRORS_TO_ABORT) {
                    log.error("Closing read thread due to too many IO errors", e);
                    return null;
                } else {
                    log.warn("Error reading serial port {}", portName, e);
                }
            }
            return tail;
        }

        /**
         * Implementation of the buffering thread.
         */
        private void readThreadBody() {
            BufferEntry tail;
            while (true) {
                // Try to read one byte to block the thread.
                tail = tryRead(1);
                if (tail == null) {
                    return;
                }
                // NOTE: in order to reuse this class in a generic context, we need to add support
                // for the underlying input stream persistently returning EOF. That does not
                // happen on a serial port.
                if (tail.len > 0 || tail.e != null) {
                    readAhead.add(tail);
                } else {
                    continue;
                }
                // Read as many bytes as we have in large increments. REading 128 bytes is a good
                // compromise between throughput (4 gridconnect packets per kernel IO) but not
                // wasting a lot of memory if less data actually shows up.
                do {
                    tail = tryRead(128);
                    if (tail == null) {
                        return;
                    }
                    if (tail.len > 0 || tail.e != null) {
                        readAhead.add(tail);
                    } else {
                        break;
                    }
                } while (true);
            }
        }

        /**
         * We queue objects of this class between the read thread and the actual
         * read() methods.
         */
        private static class BufferEntry {

            // data payload
            byte[] data;
            // how many bytes of data are filled in
            int len = 0;
            // an exception was caught reading the input stream
            IOException e = null;
        }

        @Override
        public int read() throws IOException {
            throw new UnsupportedOperationException();
        }

        @Override
        public int read(byte[] bytes) throws IOException {
            throw new UnsupportedOperationException();
        }

        @Override
        public synchronized int read(byte[] bytes, int skip, int len) throws IOException {
            if (skip != 0) {
                throw new UnsupportedOperationException();
            }
            if (head == null || headOfs >= head.len) {
                try {
                    head = readAhead.take();
                } catch (InterruptedException e) {
                    Thread.currentThread().interrupt();
                }
                if (head.e != null) {
                    throw head.e;
                }
                headOfs = 0;
                if (head.len < 0) {
                    return -1;
                }
            }
            int cp = head.len - headOfs;
            if (cp > len) {
                cp = len;
            }
            System.arraycopy(head.data, headOfs, bytes, 0, cp);
            headOfs += cp;
            return cp;
        }

        private final String portName;
        // After this many consecutive read attempts resulting in an exception we will terminate
        // the read thread and return the last exception to the reader.
        private final static int MAX_IO_ERRORS_TO_ABORT = 10;
        // Queue holding the buffered data.
        private final BlockingQueue<BufferEntry> readAhead = new LinkedBlockingQueue<>();
        // The last entry we got from the queue if there are still bytes we need to return from it.
        BufferEntry head = null;
        // Offset of next live byte in head.
        int headOfs = 0;
        // How many of the last consecutive read attempts have resulted in an exception.
        int errorCount = 0;
    }

    // base class methods for the PortController interface
    @Override
    public DataInputStream getInputStream() {
        if (!opened) {
            log.error("getInputStream called before load(), stream not available");
            return null;
        }
        synchronized (this) {
            if (bufferedStream == null) {
                bufferedStream = new AsyncBufferInputStream(serialStream, activeSerialPort.getName());
            }
            return new DataInputStream(bufferedStream);
        }
    }

    @Override
    public DataOutputStream getOutputStream() {
        if (!opened) {
            log.error("getOutputStream called before load(), stream not available");
        }
        try {
            return new DataOutputStream(activeSerialPort.getOutputStream());
        } catch (java.io.IOException e) {
            log.error("getOutputStream exception: {}", e.getMessage());
        }
        return null;
    }

    @Override
    public boolean status() {
        return opened;
    }

    /**
     * {@inheritDoc}
     *
<<<<<<< HEAD
     * @return valid baud rates in US English locale TODO I18N using Bundle
=======
     * @return array of localized valid baud rates
>>>>>>> dc1d38e4
     */
    @Override
    public String[] validBaudRates() {
        return new String[]{Bundle.getMessage("Baud57600"),
                Bundle.getMessage("Baud115200"), Bundle.getMessage("Baud230400"),
                Bundle.getMessage("Baud250000"), Bundle.getMessage("Baud333333"),
                Bundle.getMessage("Baud460800")};
    }

    /**
     * Get an array of valid baud rates.
     *
     * @return valid baud rates
     */
    @Override
    public int[] validBaudNumbers() {
        return new int[]{57600, 115200, 230400, 250000, 333333, 460800};
    }

<<<<<<< HEAD
    /**
     * {@inheritDoc}
     *
     * Migration method
     */
    @Override
    public int[] validBaudNumbers() {
        return validBaudValues();
=======
    @Override
    public int defaultBaudIndex() {
        return 0;
    }

    /**
     * Migration method
     * @deprecated since 4.16
     */
    @Deprecated
    public int[] validBaudValues() {
        return validBaudNumbers();
>>>>>>> dc1d38e4
    }

    // private control members
    private boolean opened = false;
    InputStream serialStream = null;
    // Stream wrapper that buffers the input bytes.
    private InputStream bufferedStream = null;

    private final static Logger log = LoggerFactory.getLogger(GcSerialDriverAdapter.class);

}<|MERGE_RESOLUTION|>--- conflicted
+++ resolved
@@ -309,11 +309,7 @@
     /**
      * {@inheritDoc}
      *
-<<<<<<< HEAD
-     * @return valid baud rates in US English locale TODO I18N using Bundle
-=======
      * @return array of localized valid baud rates
->>>>>>> dc1d38e4
      */
     @Override
     public String[] validBaudRates() {
@@ -333,16 +329,6 @@
         return new int[]{57600, 115200, 230400, 250000, 333333, 460800};
     }
 
-<<<<<<< HEAD
-    /**
-     * {@inheritDoc}
-     *
-     * Migration method
-     */
-    @Override
-    public int[] validBaudNumbers() {
-        return validBaudValues();
-=======
     @Override
     public int defaultBaudIndex() {
         return 0;
@@ -355,7 +341,6 @@
     @Deprecated
     public int[] validBaudValues() {
         return validBaudNumbers();
->>>>>>> dc1d38e4
     }
 
     // private control members

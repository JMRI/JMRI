package jmri.jmrix.can.adapters.gridconnect.canusb.serialdriver;

import jmri.jmrix.can.adapters.gridconnect.GcSerialDriverAdapter;

/**
 * Implements SerialPortAdapter for GridConnect adapters.
 * <p>
 * This connects a CAN-USB CAN adapter via a serial com port. Normally
 * controlled by the SerialDriverFrame class.
 *
 * @author Andrew Crosland Copyright (C) 2008
 * @author Bob Jacobsen Copyright (C) 2009
 */
public class SerialDriverAdapter extends GcSerialDriverAdapter {

    /**
     * {@inheritDoc}
<<<<<<< HEAD
     *
     * TODO I18N using Bundle
=======
>>>>>>> dc1d38e4
     */
    @Override
    public String[] validBaudRates() {
        return new String[]{Bundle.getMessage("Baud57600"),
                Bundle.getMessage("Baud115200"), Bundle.getMessage("Baud230400"),
                Bundle.getMessage("Baud250000"), Bundle.getMessage("Baud288000"),
                Bundle.getMessage("Baud333333"), Bundle.getMessage("Baud460800")};
    }

    /**
     * And the corresponding values.
     */
    @Override
    public int[] validBaudNumbers() {
        return new int[]{57600, 115200, 230400, 250000, 288000, 333333, 460800};
    }

<<<<<<< HEAD
    /**
     * {@inheritDoc}
     *
     * Migration method
     */
    @Override
    public int[] validBaudNumbers() {
        return validBaudValues();
=======
    @Override
    public int defaultBaudIndex() {
        return 0;
    }

    /**
     * {@inheritDoc}
     * Migration method
     * @deprecated since 4.16
     */
    @Deprecated
    @Override
    public int[] validBaudValues() {
        return validBaudNumbers();
>>>>>>> dc1d38e4
    }

}<|MERGE_RESOLUTION|>--- conflicted
+++ resolved
@@ -15,11 +15,6 @@
 
     /**
      * {@inheritDoc}
-<<<<<<< HEAD
-     *
-     * TODO I18N using Bundle
-=======
->>>>>>> dc1d38e4
      */
     @Override
     public String[] validBaudRates() {
@@ -37,16 +32,6 @@
         return new int[]{57600, 115200, 230400, 250000, 288000, 333333, 460800};
     }
 
-<<<<<<< HEAD
-    /**
-     * {@inheritDoc}
-     *
-     * Migration method
-     */
-    @Override
-    public int[] validBaudNumbers() {
-        return validBaudValues();
-=======
     @Override
     public int defaultBaudIndex() {
         return 0;
@@ -61,7 +46,6 @@
     @Override
     public int[] validBaudValues() {
         return validBaudNumbers();
->>>>>>> dc1d38e4
     }
 
 }
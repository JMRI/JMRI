package jmri.jmrix.can.adapters.gridconnect.net;

import jmri.jmrix.can.CanSystemConnectionMemo;
import jmri.jmrix.can.ConfigurationManager;
import jmri.jmrix.can.TrafficController;
import jmri.jmrix.can.adapters.gridconnect.GcTrafficController;
import jmri.jmrix.can.adapters.gridconnect.canrs.MergTrafficController;
import org.slf4j.Logger;
import org.slf4j.LoggerFactory;

/**
 * Implements SerialPortAdapter for the OpenLCB system network connection.
 * <p>
 * This connects via a telnet connection. Normally controlled by the
 * NetworkDriverFrame class.
 *
 * @author Bob Jacobsen Copyright (C) 2010
 */
public class NetworkDriverAdapter extends jmri.jmrix.AbstractNetworkPortController {

    public NetworkDriverAdapter() {
        super(new CanSystemConnectionMemo());
        option1Name = "Gateway"; // NOI18N
        options.put(option1Name, new Option(Bundle.getMessage("ConnectionGateway"), new String[]{"Pass All", "Filtering"}));
        option2Name = "Protocol"; // NOI18N
        options.put(option2Name, new Option(Bundle.getMessage("ConnectionProtocol"), jmri.jmrix.can.ConfigurationManager.getSystemOptions(), false));
        super.setManufacturer(jmri.jmrix.openlcb.OlcbConnectionTypeList.OPENLCB); // overriden by MERG Connections.
        allowConnectionRecovery = true;
    }

    /**
     * Set up all of the other objects to operate with the CAN bus connected via
     * this TCP/IP link.
     */
    @Override
    public void configure() {
        TrafficController tc;
<<<<<<< HEAD
        if (getOptionState(option2Name).equals(ConfigurationManager.MERGCBUS)) {
            // Register the CAN traffic controller being used for this connection
            tc = new MergTrafficController();
            try {
                tc.setCanId(Integer.parseInt(getOptionState("CANID")));
            } catch (Exception e) {
                log.error("Cannot parse CAN ID - check your preference settings", e);
                log.error("Now using default CAN ID");
            }
        } else if (getOptionState(option2Name).equals(ConfigurationManager.SPROGCBUS)) {
            // Register the CAN traffic controller being used for this connection
            tc = new MergTrafficController();
            try {
                tc.setCanId(Integer.parseInt(getOptionState("CANID")));
            } catch (Exception e) {
                log.error("Cannot parse CAN ID - check your preference settings", e);
                log.error("Now using default CAN ID");
            }
        } else {
            tc = new GcTrafficController();
=======
        switch (getOptionState(option2Name)) {
            case ConfigurationManager.MERGCBUS:
            case ConfigurationManager.SPROGCBUS:
                // Register the CAN traffic controller being used for this connection
                tc = new MergTrafficController();
                 try {
                    tc.setCanId(Integer.parseInt(getOptionState("CANID")));
                } catch (NumberFormatException e) {
                    log.error("Cannot parse CAN ID \"{}\" - check your preference settings", getOptionState("CANID"), e);
                    log.error("Now using default CAN ID {}",tc.getCanid());
                }
                break;
            default:
                tc = new GcTrafficController();
                break;
>>>>>>> 02b43308
        }
        this.getSystemConnectionMemo().setTrafficController(tc);

        // Now connect to the traffic controller
        log.debug("Connecting port");
        tc.connectPort(this);
        this.getSystemConnectionMemo().setProtocol(getOptionState(option2Name));

        // do central protocol-specific configuration
        this.getSystemConnectionMemo().configureManagers();
        if (socketConn != null) {
            log.info("{} Connection via {} complete with {}",
                this.getSystemConnectionMemo().getUserName(),
                getOptionState(option2Name), socketConn.getInetAddress());
        }
    }

    @Override
    public boolean status() {
        return opened;
    }

    @Override
    public CanSystemConnectionMemo getSystemConnectionMemo() {
        return (CanSystemConnectionMemo) super.getSystemConnectionMemo();
    }

    /**
     * {@inheritDoc}
     */
    @Override
    protected void resetupConnection() {
        log.info("reconnected to Network after lost connection");
        if (opened) {
            this.getSystemConnectionMemo().getTrafficController().connectPort(this);
        }
    }

    private final static Logger log = LoggerFactory.getLogger(NetworkDriverAdapter.class);

}<|MERGE_RESOLUTION|>--- conflicted
+++ resolved
@@ -35,28 +35,6 @@
     @Override
     public void configure() {
         TrafficController tc;
-<<<<<<< HEAD
-        if (getOptionState(option2Name).equals(ConfigurationManager.MERGCBUS)) {
-            // Register the CAN traffic controller being used for this connection
-            tc = new MergTrafficController();
-            try {
-                tc.setCanId(Integer.parseInt(getOptionState("CANID")));
-            } catch (Exception e) {
-                log.error("Cannot parse CAN ID - check your preference settings", e);
-                log.error("Now using default CAN ID");
-            }
-        } else if (getOptionState(option2Name).equals(ConfigurationManager.SPROGCBUS)) {
-            // Register the CAN traffic controller being used for this connection
-            tc = new MergTrafficController();
-            try {
-                tc.setCanId(Integer.parseInt(getOptionState("CANID")));
-            } catch (Exception e) {
-                log.error("Cannot parse CAN ID - check your preference settings", e);
-                log.error("Now using default CAN ID");
-            }
-        } else {
-            tc = new GcTrafficController();
-=======
         switch (getOptionState(option2Name)) {
             case ConfigurationManager.MERGCBUS:
             case ConfigurationManager.SPROGCBUS:
@@ -72,7 +50,6 @@
             default:
                 tc = new GcTrafficController();
                 break;
->>>>>>> 02b43308
         }
         this.getSystemConnectionMemo().setTrafficController(tc);
 

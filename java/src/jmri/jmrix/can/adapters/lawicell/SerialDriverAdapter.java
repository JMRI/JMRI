package jmri.jmrix.can.adapters.lawicell;

import java.io.DataInputStream;
import java.io.DataOutputStream;
import java.io.IOException;
import java.io.InputStream;
import java.util.Arrays;
import jmri.jmrix.can.TrafficController;
import org.slf4j.Logger;
import org.slf4j.LoggerFactory;
import purejavacomm.CommPortIdentifier;
import purejavacomm.NoSuchPortException;
import purejavacomm.PortInUseException;
import purejavacomm.SerialPort;
import purejavacomm.UnsupportedCommOperationException;

/**
 * Implements SerialPortAdapter for the LAWICELL protocol.
 *
 * @author Bob Jacobsen Copyright (C) 2001, 2002, 2008
 * @author Andrew Crosland Copyright (C) 2008
 */
public class SerialDriverAdapter extends PortController {

    SerialPort activeSerialPort = null;

    public SerialDriverAdapter() {
        super(new jmri.jmrix.can.CanSystemConnectionMemo());
        option1Name = "Protocol"; // NOI18N
        options.put(option1Name, new Option(Bundle.getMessage("ConnectionProtocol"),
                jmri.jmrix.can.ConfigurationManager.getSystemOptions()));
    }

    @Override
    public String openPort(String portName, String appName) {
        // open the port, check ability to set moderators
        try {
            // get and open the primary port
            CommPortIdentifier portID = CommPortIdentifier.getPortIdentifier(portName);
            try {
                activeSerialPort = (SerialPort) portID.open(appName, 2000);  // name of program, msec to wait
            } catch (PortInUseException p) {
                return handlePortBusy(p, portName, log);
            }

            // try to set it for communication via SerialDriver
            try {
                // find the baud rate value, configure comm options
                int baud = currentBaudNumber(mBaudRate);
                activeSerialPort.setSerialPortParams(baud, SerialPort.DATABITS_8, SerialPort.STOPBITS_1, SerialPort.PARITY_NONE);
            } catch (UnsupportedCommOperationException e) {
                log.error("Cannot set serial parameters on port {}: {}", portName, e.getMessage());
                return "Cannot set serial parameters on port " + portName + ": " + e.getMessage();
            }

            // disable flow control; hardware lines used for signaling, XON/XOFF might appear in data
            configureLeadsAndFlowControl(activeSerialPort, 0);
            activeSerialPort.enableReceiveTimeout(50);  // 50 mSec timeout before sending chars

            // set timeout
            // activeSerialPort.enableReceiveTimeout(1000);
            log.debug("Serial timeout was observed as: {} {}", activeSerialPort.getReceiveTimeout(),
                    activeSerialPort.isReceiveTimeoutEnabled());

            // get and save stream
            serialStream = activeSerialPort.getInputStream();

            // purge contents, if any
            purgeStream(serialStream);

            // report status?
            if (log.isInfoEnabled()) {
                log.info(portName + " port opened at "
                        + activeSerialPort.getBaudRate() + " baud, sees "
                        + " DTR: " + activeSerialPort.isDTR()
                        + " RTS: " + activeSerialPort.isRTS()
                        + " DSR: " + activeSerialPort.isDSR()
                        + " CTS: " + activeSerialPort.isCTS()
                        + "  CD: " + activeSerialPort.isCD()
                );
            }

            opened = true;

        } catch (NoSuchPortException p) {
            return handlePortNotFound(p, portName, log);
        } catch (UnsupportedCommOperationException | IOException ex) {
            log.error("Unexpected exception while opening port {}", portName, ex);
            return "Unexpected error while opening port " + portName + ": " + ex;
        }

        return null; // indicates OK return
    }

    /**
     * Set up all of the other objects to operate with a CAN RS adapter
<<<<<<< HEAD
     * connected to this port
=======
     * connected to this port.
>>>>>>> dc1d38e4
     */
    @Override
    public void configure() {

        // Register the CAN traffic controller being used for this connection
        TrafficController tc = new LawicellTrafficController();
        this.getSystemConnectionMemo().setTrafficController(tc);

        // Now connect to the traffic controller
        log.debug("Connecting port");
        tc.connectPort(this);

        // send a request for version information, set 125kbps, open channel
        log.debug("send version request");
        jmri.jmrix.can.CanMessage m
                = new jmri.jmrix.can.CanMessage(new int[]{'V', 13, 'S', '4', 13, 'O', 13}, tc.getCanid());
        m.setTranslated(true);
        tc.sendCanMessage(m, null);

        // do central protocol-specific configuration
        this.getSystemConnectionMemo().setProtocol(getOptionState(option1Name));

        this.getSystemConnectionMemo().configureManagers();
    }

    // base class methods for the PortController interface
    @Override
    public DataInputStream getInputStream() {
        if (!opened) {
            log.error("getInputStream called before load(), stream not available");
            return null;
        }
        return new DataInputStream(serialStream);
    }

    @Override
    public DataOutputStream getOutputStream() {
        if (!opened) {
            log.error("getOutputStream called before load(), stream not available");
        }
        try {
            return new DataOutputStream(activeSerialPort.getOutputStream());
        } catch (java.io.IOException e) {
            log.error("getOutputStream exception: ", e);
        }
        return null;
    }

    @Override
    public boolean status() {
        return opened;
    }

    /**
     * {@inheritDoc}
     */
    @Override
    public String[] validBaudRates() {
        return Arrays.copyOf(validSpeeds, validSpeeds.length);
    }

    @Override
    public int[] validBaudNumbers() {
        return Arrays.copyOf(validSpeedValues, validSpeedValues.length);
    }

    /**
<<<<<<< HEAD
     * {@inheritDoc}
     *
     * Migration method
     */
    @Override
    public int[] validBaudNumbers() {
        return validBaudValues();
=======
     * Migration method
     * @deprecated since 4.16
     */
    @Deprecated
    public int[] validBaudValues() {
        return validBaudNumbers();
>>>>>>> dc1d38e4
    }

    protected String[] validSpeeds = new String[]{Bundle.getMessage("Baud57600"),
            Bundle.getMessage("Baud115200"), Bundle.getMessage("Baud230400"),
            Bundle.getMessage("Baud250000"), Bundle.getMessage("Baud333333"),
            Bundle.getMessage("Baud460800"), Bundle.getMessage("Baud500000")};
    protected int[] validSpeedValues = new int[]{57600, 115200, 230400, 250000, 333333, 460800, 500000};

    @Override
    public int defaultBaudIndex() {
        return 0;
    }

    // private control members
    private boolean opened = false;
    InputStream serialStream = null;

    private final static Logger log = LoggerFactory.getLogger(SerialDriverAdapter.class);

}<|MERGE_RESOLUTION|>--- conflicted
+++ resolved
@@ -94,11 +94,7 @@
 
     /**
      * Set up all of the other objects to operate with a CAN RS adapter
-<<<<<<< HEAD
-     * connected to this port
-=======
      * connected to this port.
->>>>>>> dc1d38e4
      */
     @Override
     public void configure() {
@@ -166,22 +162,12 @@
     }
 
     /**
-<<<<<<< HEAD
-     * {@inheritDoc}
-     *
-     * Migration method
-     */
-    @Override
-    public int[] validBaudNumbers() {
-        return validBaudValues();
-=======
      * Migration method
      * @deprecated since 4.16
      */
     @Deprecated
     public int[] validBaudValues() {
         return validBaudNumbers();
->>>>>>> dc1d38e4
     }
 
     protected String[] validSpeeds = new String[]{Bundle.getMessage("Baud57600"),

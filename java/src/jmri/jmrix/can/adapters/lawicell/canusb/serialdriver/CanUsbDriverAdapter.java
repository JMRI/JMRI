package jmri.jmrix.can.adapters.lawicell.canusb.serialdriver;


/**
 * Implements SerialPortAdapter for the CAN-USB.
 * <p>
 * This connects a CAN-USB CAN adapter via a serial com port. Normally
 * controlled by the SerialDriverFrame class.
 *
 * @author Andrew Crosland Copyright (C) 2008
 * @author Bob Jacobsen Copyright (C) 2008, 2010
 */
<<<<<<< HEAD
public class CanUsbDriverAdapter extends jmri.jmrix.can.adapters.lawicell.SerialDriverAdapter
        implements jmri.jmrix.SerialPortAdapter {
=======
public class CanUsbDriverAdapter extends jmri.jmrix.can.adapters.lawicell.SerialDriverAdapter {
>>>>>>> dc1d38e4

    /**
     * {@inheritDoc}
     */
    @Override
    public String[] validBaudRates() {
        return new String[]{"57,600", "115,200", "230,400", "250,000", "333,333", "460,800", "500,000"};
    }

    /**
     * {@inheritDoc}
     */
    @Override
    public int[] validBaudNumbers() {
        return new int[]{57600, 115200, 230400, 250000, 333333, 460800, 500000};
    }

    /**
     * {@inheritDoc}
<<<<<<< HEAD
     *
     * Migration method
     */
    @Override
    public int[] validBaudNumbers() {
        return validBaudValues();
=======
     * Migration method
     * @deprecated since 4.16
     */
    @Deprecated
    @Override
    public int[] validBaudValues() {
        return validBaudNumbers();
>>>>>>> dc1d38e4
    }

}<|MERGE_RESOLUTION|>--- conflicted
+++ resolved
@@ -10,12 +10,7 @@
  * @author Andrew Crosland Copyright (C) 2008
  * @author Bob Jacobsen Copyright (C) 2008, 2010
  */
-<<<<<<< HEAD
-public class CanUsbDriverAdapter extends jmri.jmrix.can.adapters.lawicell.SerialDriverAdapter
-        implements jmri.jmrix.SerialPortAdapter {
-=======
 public class CanUsbDriverAdapter extends jmri.jmrix.can.adapters.lawicell.SerialDriverAdapter {
->>>>>>> dc1d38e4
 
     /**
      * {@inheritDoc}
@@ -35,14 +30,6 @@
 
     /**
      * {@inheritDoc}
-<<<<<<< HEAD
-     *
-     * Migration method
-     */
-    @Override
-    public int[] validBaudNumbers() {
-        return validBaudValues();
-=======
      * Migration method
      * @deprecated since 4.16
      */
@@ -50,7 +37,6 @@
     @Override
     public int[] validBaudValues() {
         return validBaudNumbers();
->>>>>>> dc1d38e4
     }
 
 }
--- conflicted
+++ resolved
@@ -20,8 +20,8 @@
 
     /**
      * JMRIClient sensors use the sensor number on the remote host.
-     * @param number sensor number.
-     * @param memo system connection.
+     * @param number sensor number
+     * @param memo system connection
      */
     public JMRIClientSensor(int number, JMRIClientSystemConnectionMemo memo) {
         super(memo.getSystemPrefix() + "S" + number);
@@ -42,18 +42,13 @@
      * to the server.
      */
     @Override
-<<<<<<< HEAD
     public void setKnownState(int newState) throws jmri.JmriException {
-        sendMessage(stateChangeCheck(newState));
-        if (_knownState != newState) {
-=======
-    public void setKnownState(int s) throws jmri.JmriException {
         // sort out states
-        if ((s & Sensor.ACTIVE) != 0) {
+        if ((newState & Sensor.ACTIVE) != 0) {
             // first look for the double case, which we can't handle
-            if ((s & Sensor.INACTIVE) != 0) {
+            if ((newState & Sensor.INACTIVE) != 0) {
                 // this is the disaster case!
-                log.error("Cannot command both ACTIVE and INACTIVE {}", s);
+                log.error("Cannot command both ACTIVE and INACTIVE {}", newState);
                 return;
             } else {
                 // send an ACTIVE command
@@ -63,8 +58,7 @@
             // send a INACTIVE command
             sendMessage(false ^ getInverted());
         }
-        if (_knownState != s) {
->>>>>>> b30e9695
+        if (_knownState != newState) {
             int oldState = _knownState;
             _knownState = newState;
             firePropertyChange("KnownState", oldState, _knownState);

--- conflicted
+++ resolved
@@ -338,10 +338,7 @@
     /**
      * Local method to do specific port configuration
      *
-<<<<<<< HEAD
      * @throws UnsupportedCommOperationException
-=======
->>>>>>> a5c4d884
      */
     protected void setSerialPort() throws UnsupportedCommOperationException {
         // find the baud rate value, configure comm options

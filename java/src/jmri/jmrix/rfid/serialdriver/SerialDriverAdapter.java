package jmri.jmrix.rfid.serialdriver;

import java.io.DataInputStream;
import java.io.DataOutputStream;
import java.io.IOException;
import java.io.InputStream;
import java.util.Arrays;
import jmri.jmrix.rfid.RfidPortController;
import jmri.jmrix.rfid.RfidProtocol;
import jmri.jmrix.rfid.RfidSystemConnectionMemo;
import jmri.jmrix.rfid.RfidTrafficController;
import jmri.jmrix.rfid.generic.standalone.StandaloneReporterManager;
import jmri.jmrix.rfid.generic.standalone.StandaloneSensorManager;
import jmri.jmrix.rfid.generic.standalone.StandaloneTrafficController;
import jmri.jmrix.rfid.merg.concentrator.ConcentratorReporterManager;
import jmri.jmrix.rfid.merg.concentrator.ConcentratorSensorManager;
import jmri.jmrix.rfid.merg.concentrator.ConcentratorTrafficController;
import jmri.jmrix.rfid.protocol.coreid.CoreIdRfidProtocol;
import jmri.jmrix.rfid.protocol.em18.Em18RfidProtocol;
import jmri.jmrix.rfid.protocol.olimex.OlimexRfid1356mifareProtocol;
import jmri.jmrix.rfid.protocol.olimex.OlimexRfidProtocol;
import jmri.jmrix.rfid.protocol.parallax.ParallaxRfidProtocol;
import jmri.jmrix.rfid.protocol.seeedstudio.SeeedStudioRfidProtocol;
import org.slf4j.Logger;
import org.slf4j.LoggerFactory;
import purejavacomm.CommPortIdentifier;
import purejavacomm.NoSuchPortException;
import purejavacomm.PortInUseException;
import purejavacomm.SerialPort;
import purejavacomm.UnsupportedCommOperationException;

/**
 * Provide access to RFID devices via a serial com port.
 * Derived from the Oaktree code.
 *
 * @author Bob Jacobsen Copyright (C) 2006, 2007, 2008
 * @author Matthew Harris Copyright (C) 2011
 * @author Oscar A. Pruitt Copyright (C) 2015
 * @author B. Milhaupt Copyright (C) 2017
 * @since 2.11.4
 */
public class SerialDriverAdapter extends RfidPortController {

    SerialPort activeSerialPort = null;

    public SerialDriverAdapter() {
        super(new RfidSystemConnectionMemo());
        option1Name = "Adapter"; // NOI18N
        option2Name = "Concentrator-Range"; // NOI18N
        option3Name = "Protocol"; // NOI18N
        option4Name = "Device"; // NOI18N
        options.put(option1Name, new Option(Bundle.getMessage("ConnectionAdapter"), new String[]{"Generic Stand-alone", "MERG Concentrator"}, false)); // NOI18N
        options.put(option2Name, new Option(Bundle.getMessage("ConnectionConcentratorRange"), new String[]{"A-H", "I-P"}, false)); // NOI18N
        options.put(option3Name, new Option(Bundle.getMessage("ConnectionProtocol"), new String[]{"CORE-ID", "Olimex", "Parallax", "SeeedStudio", "EM-18"}, false)); // NOI18N
        options.put(option4Name, new Option(Bundle.getMessage("ConnectionDeviceType"), new String[]{"MOD-RFID125", "MOD-RFID1356MIFARE"}, false)); // NOI18N
        this.manufacturerName = jmri.jmrix.rfid.RfidConnectionTypeList.RFID;
    }

    @Override
    public String openPort(String portName, String appName) {
        try {
            // get and open the primary port
            CommPortIdentifier portID = CommPortIdentifier.getPortIdentifier(portName);
            try {
                activeSerialPort = (SerialPort) portID.open(appName, 2000);  // name of program, msec to wait
            } catch (PortInUseException p) {
                return handlePortBusy(p, portName, log);
            }
            // try to set it for serial
            try {
                setSerialPort();
            } catch (UnsupportedCommOperationException e) {
                log.error("Cannot set serial parameters on port {}: {}", portName, e.getMessage()); // NOI18N
                return "Cannot set serial parameters on port " + portName + ": " + e.getMessage(); // NOI18N
            }

            // set framing (end) character
            try {
                log.debug("Serial framing was observed as: {} {}", activeSerialPort.isReceiveFramingEnabled(), // NOI18N
                        activeSerialPort.getReceiveFramingByte()); // NOI18N
            } catch (Exception ef) {
                log.debug("failed to set serial framing: {}", ef); // NOI18N
            }

            // set timeout; framing should work before this anyway
            try {
                activeSerialPort.enableReceiveTimeout(10);
                log.debug("Serial timeout was observed as: {} {}", activeSerialPort.getReceiveTimeout(), // NOI18N
                        activeSerialPort.isReceiveTimeoutEnabled()); // NOI18N
            } catch (UnsupportedCommOperationException et) {
                log.info("failed to set serial timeout: {}", et); // NOI18N
            }

            // get and save stream
            serialStream = activeSerialPort.getInputStream();

            // purge contents, if any
            purgeStream(serialStream);

            // report status?
            if (log.isInfoEnabled()) {
                // report now
                log.info(portName + " port opened at " // NOI18N
                        + activeSerialPort.getBaudRate() + " baud with" // NOI18N
                        + " DTR: " + activeSerialPort.isDTR() // NOI18N
                        + " RTS: " + activeSerialPort.isRTS() // NOI18N
                        + " DSR: " + activeSerialPort.isDSR() // NOI18N
                        + " CTS: " + activeSerialPort.isCTS() // NOI18N
                        + "  CD: " + activeSerialPort.isCD() // NOI18N
                );
            }
            if (log.isDebugEnabled()) {
                // report additional status
                log.debug(" port flow control shows {}", // NOI18N
                        (activeSerialPort.getFlowControlMode() == SerialPort.FLOWCONTROL_RTSCTS_OUT ? "hardware flow control" : "no flow control")); // NOI18N

                // log events
                setPortEventLogging(activeSerialPort);
            }

            opened = true;

        } catch (NoSuchPortException p) {
            return handlePortNotFound(p, portName, log);
        } catch (IOException ex) {
            log.error("Unexpected exception while opening port {}", portName, ex);
            return "Unexpected error while opening port " + portName + ": " + ex; // NOI18N
        }

        return null; // normal operation
    }

    /**
     * Can the port accept additional characters?
     *
     * @return always true
     */
    public boolean okToSend() {
        return true;
    }

    /**
     * Set up all of the other objects to operate connected to this port
     */
    @Override
    public void configure() {
        RfidTrafficController control;
        RfidProtocol protocol;

        // set up the system connection first
        String opt1 = getOptionState(option1Name);
        switch (opt1) {
            case "Generic Stand-alone": // NOI18N
                // create a Generic Stand-alone port controller
                log.debug("Create Generic Standalone SpecificTrafficController"); // NOI18N
                control = new StandaloneTrafficController(this.getSystemConnectionMemo());
                this.getSystemConnectionMemo().setRfidTrafficController(control);
                this.getSystemConnectionMemo().configureManagers(
                        new StandaloneSensorManager(this.getSystemConnectionMemo()),
                        new StandaloneReporterManager(this.getSystemConnectionMemo()));
                break;
            case "MERG Concentrator": // NOI18N
                // create a MERG Concentrator port controller
                log.debug("Create MERG Concentrator SpecificTrafficController"); // NOI18N
                control = new ConcentratorTrafficController(this.getSystemConnectionMemo(), getOptionState(option2Name));
                this.getSystemConnectionMemo().setRfidTrafficController(control);
                this.getSystemConnectionMemo().configureManagers(
                        new ConcentratorSensorManager(this.getSystemConnectionMemo()),
                        new ConcentratorReporterManager(this.getSystemConnectionMemo()));
                break;
            default:
                // no connection at all - warn
                log.warn("adapter option {} defaults to Generic Stand-alone", opt1); // NOI18N
                // create a Generic Stand-alone port controller
                control = new StandaloneTrafficController(this.getSystemConnectionMemo());
                this.getSystemConnectionMemo().setRfidTrafficController(control);
                this.getSystemConnectionMemo().configureManagers(
                        new StandaloneSensorManager(this.getSystemConnectionMemo()),
                        new StandaloneReporterManager(this.getSystemConnectionMemo()));
                break;
        }

        // Now do the protocol
        String opt3 = getOptionState(option3Name);
        String opt4 = getOptionState(option4Name);
        if (opt1.equals("MERG Concentrator")) { // NOI18N
            // MERG Concentrator only supports CORE-ID
            log.info("set protocol to CORE-ID"); // NOI18N
            String opt2 = getOptionState(option2Name);
            switch (opt2) {
                case "A-H": // NOI18N
                    log.info("set concentrator range to 'A-H' at position 1"); // NOI18N
                    protocol = new CoreIdRfidProtocol('A', 'H', 1);
                    break;
                case "I-P": // NOI18N
                    log.info("set concentrator range to 'I-P' at position 1"); // NOI18N
                    protocol = new CoreIdRfidProtocol('I', 'P', 1);
                    break;
                default:
                    // unrecognised concentrator range - warn
                    log.warn("concentrator range '{}' not supported - default to no concentrator", opt2); // NOI18N
                    protocol = new CoreIdRfidProtocol();
                    break;
            }
        } else {
            switch (opt3) {
                case "CORE-ID": // NOI18N
                    log.info("set protocol to CORE-ID"); // NOI18N
                    protocol = new CoreIdRfidProtocol();
                    break;
                case "Olimex": // NOI18N
                    if (opt4.equals("MOD-RFID1356MIFARE")) { // NOI18N
                        log.info("set protocol for Olimex MOD-RFID1356MIFARE"); // NOI18N
                        protocol = new OlimexRfid1356mifareProtocol();
                    } else {
                        log.info("set protocol for Olimex MOD-RFID125"); // NOI18N
                        protocol = new OlimexRfidProtocol();
                    }
                    break;
                case "Parallax": // NOI18N
                    log.info("set protocol to Parallax"); // NOI18N
                    protocol = new ParallaxRfidProtocol();
                    break;
                case "SeeedStudio": // NOI18N
                    log.info("set protocol to SeeedStudio"); // NOI18N
                    protocol = new SeeedStudioRfidProtocol();
                    break;
                case "EM-18": // NOI18N
                    log.info("set protocol to EM-18"); // NOI18N
                    protocol = new Em18RfidProtocol();
                    break;
                default:
                    // no protocol at all - warn
                    log.warn("protocol option {} defaults to CORE-ID", opt3);
                    // create a coreid protocol
                    protocol = new CoreIdRfidProtocol();
                    break;
            }
        }
        this.getSystemConnectionMemo().setProtocol(protocol);

        // connect to the traffic controller
        this.getSystemConnectionMemo().setRfidTrafficController(control);
        control.setAdapterMemo(this.getSystemConnectionMemo());
        control.connectPort(this);
        control.sendInitString();
    }

    // base class methods for the RfidPortController interface
    @Override
    public DataInputStream getInputStream() {
        if (!opened) {
            log.error("getInputStream called before load(), stream not available");
            return null;
        }
        return new DataInputStream(serialStream);
    }

    @Override
    public DataOutputStream getOutputStream() {
        if (!opened) {
            log.error("getOutputStream called before load(), stream not available");
        }
        try {
            return new DataOutputStream(activeSerialPort.getOutputStream());
        } catch (java.io.IOException e) {
            log.error("getOutputStream exception: {}", e.getMessage());
        }
        return null;
    }

    @Override
    public boolean status() {
        return opened;
    }

    /**
     * Local method to do specific port configuration
     *
     * @throws UnsupportedCommOperationException if unable to configure port
     */
    protected void setSerialPort() throws UnsupportedCommOperationException {
        // find the baud rate value, configure comm options
        int baud = currentBaudNumber(mBaudRate);

        // the Parallax reader uses 2400 baud, so set that here
        if (getOptionState(option3Name).equals("Parallax")) {
            log.debug("Set baud rate to 2400 for Parallax reader");
            baud = 2400;
        }

        // check for specific port type
        activeSerialPort.setSerialPortParams(baud, SerialPort.DATABITS_8,
                SerialPort.STOPBITS_1, SerialPort.PARITY_NONE);

        // find and configure flow control
        int flow = SerialPort.FLOWCONTROL_NONE; // default
        if (getOptionState(option1Name).equals("MERG Concentrator")) {
            // Set Hardware Flow Control for Concentrator
            log.debug("Set hardware flow control for Concentrator");
            flow = SerialPort.FLOWCONTROL_RTSCTS_OUT;
        }
        configureLeadsAndFlowControl(activeSerialPort, flow);
    }

    /**
     * {@inheritDoc}
     */
    @Override
    public String[] validBaudRates() {
        return Arrays.copyOf(validSpeeds, validSpeeds.length);
    }

    /**
     * {@inheritDoc}
<<<<<<< HEAD
     */
    @Override
    public int[] validBaudNumbers() {
        return Arrays.copyOf(validSpeedValues, validSpeedValues.length);
    }

    /**
     * Set the baud rate.
     *
     * @param rate the baud rate to set
=======
>>>>>>> dc1d38e4
     */
    @Override
    public int[] validBaudNumbers() {
        return Arrays.copyOf(validSpeedValues, validSpeedValues.length);
    }

    protected String[] validSpeeds = new String[]{Bundle.getMessage("BaudAutomatic")};
    protected int[] validSpeedValues = new int[]{9600};

    @Override
    public int defaultBaudIndex() {
        return 0;
    }

    // private control members
    private boolean opened = false;
    InputStream serialStream = null;

    private static final Logger log = LoggerFactory.getLogger(SerialDriverAdapter.class);

}<|MERGE_RESOLUTION|>--- conflicted
+++ resolved
@@ -313,19 +313,6 @@
 
     /**
      * {@inheritDoc}
-<<<<<<< HEAD
-     */
-    @Override
-    public int[] validBaudNumbers() {
-        return Arrays.copyOf(validSpeedValues, validSpeedValues.length);
-    }
-
-    /**
-     * Set the baud rate.
-     *
-     * @param rate the baud rate to set
-=======
->>>>>>> dc1d38e4
      */
     @Override
     public int[] validBaudNumbers() {

--- conflicted
+++ resolved
@@ -1444,15 +1444,7 @@
     private int getNceCabAddr(int cabNum, int offset) {
         int nceCabAddr;
         if (cabNum < CAB_MAX_PRO) {
-<<<<<<< HEAD
-            nceCabAddr = (cabNum * CabMemorySerial.CAB_SIZE) + tc.getCmdStaMemBaseCab() + offset;
-=======
-<<<<<<< Updated upstream
-            nceCabAddr = (cabNum * CabMemorySerial.CAB_SIZE) + CabMemorySerial.CS_CAB_MEM_PRO + offset;
-=======
             nceCabAddr = (cabNum * CabMemorySerialPH5.CAB_SIZE) + tc.getCmdStaMemBaseCab() + offset;
->>>>>>> Stashed changes
->>>>>>> 2f5f69e3
         } else {
             nceCabAddr = tc.getCmdStaMemBaseCab() + offset;
         }

--- conflicted
+++ resolved
@@ -46,13 +46,8 @@
 TypeProCab                     = ProCab
 TypeCab04                      = Cab04/06
 TypeUnknownCab                 = UNK TYPE
-<<<<<<< HEAD
-#TypeSerial     = S\u00e9rie < moved to jmri.jmrix.JmrixBundle
-#TypeUSB        = USB
-=======
 #TypeSerial                    = S\u00e9rie < moved to jmri.jmrix.JmrixBundle
 #TypeUSB                       = USB
->>>>>>> 22613895
 
 DirForward                     = AV
 DirReverse                     = AR
@@ -73,11 +68,7 @@
 ColHeaderConsist               = Couplage
 ColHeaderConsistPos            = L/R
 ColHeaderF0                    = F 0
-<<<<<<< HEAD
-ColHeaderF1                    =F = 1
-=======
 ColHeaderF1                    = F 1
->>>>>>> 22613895
 ColHeaderF2                    = F 2
 ColHeaderF3                    = F 3
 ColHeaderF4                    = F 4

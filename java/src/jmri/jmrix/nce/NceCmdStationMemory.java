package jmri.jmrix.nce;


/**
 * Contains the map for the command station and memory parts
 *
 * @author Ken Cameron Copyright (C) 2013, 2023
 * 
 */
public class NceCmdStationMemory {

    /**
<<<<<<< HEAD
     * Memory offsets for cab info in a serial connected command station
=======
     * Memory offsets for cab info in a PH5 serial connected command station
     *
     * @author kcameron
>>>>>>> 2f5f69e3
     */
    public static class CabMemorySerialPH5 {

        public final static int CS_CAB_MEM_PRO = 0x0000; // start of NCE CS cab context page for cab 0, PowerPro/CS2
        public final static int CS_COMP_CAB_MEM_PRO = 0x3C00; // start of computer cab context page, PowerPro/CS2
        public final static int CS_CONSIST_MEM = 0x4e00;  // start of NCE CS Consist memory
        public final static int CS_CON_MEM_REAR = 0x4F00;  // start of rear consist locos
        public final static int CS_CON_MEM_MID = 0x5000;  // start of mid consist locos
        public final static int CS_CONSIST_SIZE = 0x0600;  // size of NCE CS Consist memory
        public final static int CS_CON_MIN = 1;
        public final static int CS_CON_MAX = 127;
        public final static int CS_MACRO_MEM = 0x6000; // start of NCE CS Macro memory 
        public final static int CS_MAX_MACRO = 255;  // there are 256 possible macros
        public final static int CS_MACRO_SIZE = 20;  // 20 bytes per macro
        public final static int CS_ACCY_MEM = 0x5400;   // start of NCE CS Accessory memory
        public final static int CS_ACCY_SIZE = 0x100;   // 256 bytes for the accessory range
        public static final int CS_CLOCK_MEM_ADDR = 0x3E00; // base for clock values
        public static final int CS_AIU_FLAG_MEM = 0x3E15;   // addr for AIU broadcast flag
<<<<<<< HEAD
=======
        public static final int CS_MIN_CAB = 1;    // min number of cab memory slots
        public static final int CS_MAX_CAB = 60;    // number of cab memory slots
>>>>>>> 2f5f69e3

        public static final int NUM_CONSIST = 96;   // number of lines in the file

        public final static int CAB_LINE_1 = 0;  // start of first line for cab display
        public final static int CAB_LINE_2 = 16;  // start of second line for cab display
        public final static int CAB_SIZE = 256;  // Each cab has 256 bytes
        public final static int CAB_CURR_SPEED = 32; // NCE cab speed
        public final static int CAB_ADDR_H = 33;   // loco address, high byte
        public final static int CAB_ADDR_L = 34;   // loco address, low byte
        public final static int CAB_FLAGS = 35;  // FLAGS
        public final static int CAB_FUNC_L = 36;  // Function keys low
        public final static int CAB_FUNC_H = 37;  // Function keys high
<<<<<<< HEAD
        public final static int CAB_FUNC_13_20 = 39; // Function keys 13 - 30
        public final static int CAB_FUNC_21_28 = 40; // Function keys 21 - 28
        public final static int CAB_FUNC_29_36 = 40; // Function keys 29 - 36
        public final static int CAB_FUNC_37_44 = 40; // Function keys 37 - 44
        public final static int CAB_FUNC_45_52 = 40; // Function keys 45 - 52
        public final static int CAB_FUNC_53_60 = 40; // Function keys 53 - 60
        public final static int CAB_FUNC_61_68 = 40; // Function keys 61 - 68
        public final static int CAB_ALIAS = 58;  // Consist address
=======
        public final static int CAB_ALIAS = 38;  // Consist address
        public final static int CAB_FUNC_13_20 = 39; // Function keys 13 - 30
        public final static int CAB_FUNC_21_28 = 40; // Function keys 21 - 28
        public final static int CAB_FUNC_29_36 = 41; // Function keys 29 - 36
        public final static int CAB_FUNC_37_44 = 42; // Function keys 37 - 44
        public final static int CAB_FUNC_45_52 = 43; // Function keys 45 - 52
        public final static int CAB_FUNC_53_60 = 44; // Function keys 53 - 60
        public final static int CAB_FUNC_61_68 = 45; // Function keys 61 - 68
>>>>>>> 2f5f69e3
        public final static int CAB_FLAGS1 = 101;  // NCE flag 1
    }

    /**
     * Memory offsets for cab info in a serial connected command station
     *
     */
    public static class CabMemorySerial {

        public final static int CS_CAB_MEM_PRO = 0x8800; // start of NCE CS cab context page for cab 0, PowerPro/CS2
        public final static int CS_COMP_CAB_MEM_PRO = 0xED00; // start of computer cab context page, PowerPro/CS2
        public final static int CS_CONSIST_MEM = 0xF500;  // start of NCE CS Consist memory
        public final static int CS_CON_MEM_REAR = 0xF600;  // start of rear consist locos
        public final static int CS_CON_MEM_MID = 0xF700;  // start of mid consist locos
        public final static int CS_CONSIST_SIZE = 0x0600;  // size of NCE CS Consist memory
        public final static int CS_CON_MIN = 1;
        public final static int CS_CON_MAX = 127;
        public final static int CS_MACRO_MEM = 0xC800; // start of NCE CS Macro memory 
        public final static int CS_MAX_MACRO = 255;  // there are 256 possible macros
        public final static int CS_MACRO_SIZE = 20;  // 20 bytes per macro
        public final static int CS_ACCY_MEM = 0xEC00;   // start of NCE CS Accessory memory
        public final static int CS_ACCY_SIZE = 0x100;   // 256 bytes for the accessory range
        public static final int CS_CLOCK_MEM_ADDR = 0xDC00; // base for clock values
        public static final int CS_AIU_FLAG_MEM = 0xDC15;   // addr for AIU broadcast flag
<<<<<<< HEAD
=======
        public static final int CS_MIN_CAB = 1;    // min number of cab memory slots
        public static final int CS_MAX_CAB = 65;    // number of cab memory slots
>>>>>>> 2f5f69e3

        public static final int NUM_CONSIST = 96;   // number of lines in the file

        public final static int CAB_LINE_1 = 0;  // start of first line for cab display
        public final static int CAB_LINE_2 = 16;  // start of second line for cab display
        public final static int CAB_SIZE = 256;  // Each cab has 256 bytes
        public final static int CAB_CURR_SPEED = 32; // NCE cab speed
        public final static int CAB_ADDR_H = 33;   // loco address, high byte
        public final static int CAB_ADDR_L = 34;   // loco address, low byte
        public final static int CAB_FLAGS = 35;  // FLAGS
        public final static int CAB_FUNC_L = 36;  // Function keys low
        public final static int CAB_FUNC_H = 37;  // Function keys high
        public final static int CAB_ALIAS = 38;  // Consist address
        public final static int CAB_FUNC_13_20 = 82; // Function keys 13 - 30
        public final static int CAB_FUNC_21_28 = 83; // Function keys 21 - 28
        public final static int CAB_FLAGS1 = 101;  // NCE flag 1
    }

    /**
     * Memory offsets for cab info in a usb connected command station
     *
     */
    public static class CabMemoryUsb {

        public static final int CAB_NUM_CONSIST = 13;  // usb cab number for consist memory
        public static final int NUM_CONSIST = 16;  // number of consists supported
        public static final int CS_CON_SIZE = 8;  // memory size per consist entry
        public static final int CS_CON_MAX = 127;
        public static final int CS_CON_MIN = 112;
        public static final int CAB_NUM_MACRO = 14;  // usb cab number for macros
        public static final int CS_MAX_MACRO = 16;  // there are 16 possible macros
        public final static int CS_MACRO_SIZE = 16;  // 16 bytes per macro
        public static final int CS_MIN_CAB = 2;    // min number of cab memory slots
        public static final int CS_MAX_CAB = 10;    // max number of cab memory slots

        public static final int CS_PG_CONSIST = 13;  // Context Page for Consist Data
        public static final int CS_PG_MACRO = 14;  // Context Page for Macro Data

        public final static int CAB_LINE_1 = 0;  // start of first line for cab display
        public final static int CAB_LINE_2 = 16;  // start of second line for cab display
        public final static int CAB_SIZE = 256;  // Each cab has 256 bytes
        public final static int CAB_CURR_SPEED = 32; // NCE cab speed
        public final static int CAB_ADDR_H = 33;   // loco address, high byte
        public final static int CAB_ADDR_L = 34;   // loco address, low byte
        public final static int CAB_FLAGS = 35;  // FLAGS
        public final static int CAB_FUNC_L = 36;  // Function keys low
        public final static int CAB_FUNC_H = 37;  // Function keys high
        public final static int CAB_ALIAS = 38;  // Consist address
        public final static int CAB_FUNC_13_20 = 99; // Function keys 13 - 30
        public final static int CAB_FUNC_21_28 = 100; // Function keys 21 - 28
        public final static int CAB_FLAGS1 = 70;  // NCE flag 1
    }

    public static final int FLAGS_MASK_CONSIST_REAR = 0x80;      // bit 7 set if CAB_ADDR_x is rear loco
    public static final int FLAGS1_CABTYPE_DISPLAY = 0x00; // bit 0=0, bit 7=0;
    public static final int FLAGS1_CABTYPE_NODISP = 0x01; // bit 0=1, bit 7=0;
    public static final int FLAGS1_CABTYPE_USB = 0x80;  // bit 0=0, bit 7=1;
    public static final int FLAGS1_CABTYPE_AIU = 0x81;  // bit 0=1, bit 7=1;
    public static final int FLAGS1_CABISACTIVE = 0x02;          // if cab is active
    public static final int FLAGS1_MASK_CABTYPE = 0x81;         // Only bits 0 and 7.
    public static final int FLAGS1_MASK_CABISACTIVE = 0x02; // if cab is active

    public static final int FUNC_L_F0 = 0x10;  // F0 or headlight
    public static final int FUNC_L_F1 = 0x01;  // F1
    public static final int FUNC_L_F2 = 0x02;  // F2
    public static final int FUNC_L_F3 = 0x04;  // F3
    public static final int FUNC_L_F4 = 0x08;  // F4

    public static final int FUNC_H_F5 = 0x01;  // F5
    public static final int FUNC_H_F6 = 0x02;  // F6
    public static final int FUNC_H_F7 = 0x04;  // F7
    public static final int FUNC_H_F8 = 0x08;  // F8
    public static final int FUNC_H_F9 = 0x10;  // F9
    public static final int FUNC_H_F10 = 0x20;  // F10
    public static final int FUNC_H_F11 = 0x40;  // F11
    public static final int FUNC_H_F12 = 0x80;  // F12

    public static final int FUNC_H_F13 = 0x01;  // F13
    public static final int FUNC_H_F14 = 0x02;  // F14
    public static final int FUNC_H_F15 = 0x04;  // F15
    public static final int FUNC_H_F16 = 0x08;  // F16
    public static final int FUNC_H_F17 = 0x10;  // F17
    public static final int FUNC_H_F18 = 0x20;  // F18
    public static final int FUNC_H_F19 = 0x40;  // F10
    public static final int FUNC_H_F20 = 0x80;  // F20

    public static final int FUNC_H_F21 = 0x01;  // F21
    public static final int FUNC_H_F22 = 0x02;  // F22
    public static final int FUNC_H_F23 = 0x04;  // F23
    public static final int FUNC_H_F24 = 0x08;  // F24
    public static final int FUNC_H_F25 = 0x10;  // F25
    public static final int FUNC_H_F26 = 0x20;  // F26
    public static final int FUNC_H_F27 = 0x40;  // F27
    public static final int FUNC_H_F28 = 0x80;  // F28
}

<|MERGE_RESOLUTION|>--- conflicted
+++ resolved
@@ -10,13 +10,8 @@
 public class NceCmdStationMemory {
 
     /**
-<<<<<<< HEAD
-     * Memory offsets for cab info in a serial connected command station
-=======
      * Memory offsets for cab info in a PH5 serial connected command station
      *
-     * @author kcameron
->>>>>>> 2f5f69e3
      */
     public static class CabMemorySerialPH5 {
 
@@ -35,11 +30,8 @@
         public final static int CS_ACCY_SIZE = 0x100;   // 256 bytes for the accessory range
         public static final int CS_CLOCK_MEM_ADDR = 0x3E00; // base for clock values
         public static final int CS_AIU_FLAG_MEM = 0x3E15;   // addr for AIU broadcast flag
-<<<<<<< HEAD
-=======
         public static final int CS_MIN_CAB = 1;    // min number of cab memory slots
-        public static final int CS_MAX_CAB = 60;    // number of cab memory slots
->>>>>>> 2f5f69e3
+        public static final int CS_MAX_CAB = 59;    // number of cab memory slots
 
         public static final int NUM_CONSIST = 96;   // number of lines in the file
 
@@ -52,16 +44,6 @@
         public final static int CAB_FLAGS = 35;  // FLAGS
         public final static int CAB_FUNC_L = 36;  // Function keys low
         public final static int CAB_FUNC_H = 37;  // Function keys high
-<<<<<<< HEAD
-        public final static int CAB_FUNC_13_20 = 39; // Function keys 13 - 30
-        public final static int CAB_FUNC_21_28 = 40; // Function keys 21 - 28
-        public final static int CAB_FUNC_29_36 = 40; // Function keys 29 - 36
-        public final static int CAB_FUNC_37_44 = 40; // Function keys 37 - 44
-        public final static int CAB_FUNC_45_52 = 40; // Function keys 45 - 52
-        public final static int CAB_FUNC_53_60 = 40; // Function keys 53 - 60
-        public final static int CAB_FUNC_61_68 = 40; // Function keys 61 - 68
-        public final static int CAB_ALIAS = 58;  // Consist address
-=======
         public final static int CAB_ALIAS = 38;  // Consist address
         public final static int CAB_FUNC_13_20 = 39; // Function keys 13 - 30
         public final static int CAB_FUNC_21_28 = 40; // Function keys 21 - 28
@@ -70,7 +52,6 @@
         public final static int CAB_FUNC_45_52 = 43; // Function keys 45 - 52
         public final static int CAB_FUNC_53_60 = 44; // Function keys 53 - 60
         public final static int CAB_FUNC_61_68 = 45; // Function keys 61 - 68
->>>>>>> 2f5f69e3
         public final static int CAB_FLAGS1 = 101;  // NCE flag 1
     }
 
@@ -95,11 +76,8 @@
         public final static int CS_ACCY_SIZE = 0x100;   // 256 bytes for the accessory range
         public static final int CS_CLOCK_MEM_ADDR = 0xDC00; // base for clock values
         public static final int CS_AIU_FLAG_MEM = 0xDC15;   // addr for AIU broadcast flag
-<<<<<<< HEAD
-=======
         public static final int CS_MIN_CAB = 1;    // min number of cab memory slots
         public static final int CS_MAX_CAB = 65;    // number of cab memory slots
->>>>>>> 2f5f69e3
 
         public static final int NUM_CONSIST = 96;   // number of lines in the file
 

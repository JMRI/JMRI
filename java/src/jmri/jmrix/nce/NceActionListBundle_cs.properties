# NceActionListBundle.properties
#
<<<<<<< HEAD
# Translation:  Petr Sidlo
#
# Properties listing names for "Action" classes that can appear
=======
#
# by Michal Basta
# Czech (w/o diacritic) properties  listing names for "Action" classes that can appear
>>>>>>> d247150d
# in various forms in advanced preferences

jmri.jmrix.nce.ncemon.NceMonPanel$Default = Otev\u0159\u00edt NCE monitor
jmri.jmrix.nce.packetgen.NcePacketGenPanel$Default = Otev\u0159\u00edt NCE p\u0159\u00edkaz odeslat bin\u00e1rn\u011b
jmri.jmrix.nce.macro.NceMacroGenPanel$Default = Otev\u0159\u00edt NCE okno odeslat makro
jmri.jmrix.nce.macro.NceMacroEditPanel$Default = Otev\u0159\u00edt NCE editor maker
jmri.jmrix.nce.consist.NceConsistEditPanel$Default = Otev\u0159\u00edt NCE editor souprav
jmri.jmrix.ncemonitor.NcePacketMonitorPanel$Default = Otev\u0159\u00edt NCE analyz\u00e1tor DCC paket\u016f
jmri.jmrix.nce.clockmon.ClockMonPanel$Default = Otev\u0159\u00edt NCE monitor hodin
jmri.jmrix.nce.cab.NceShowCabPanel$Default = Otev\u0159\u00edt NCE monitor ovlada\u010de
<|MERGE_RESOLUTION|>--- conflicted
+++ resolved
@@ -1,14 +1,8 @@
-# NceActionListBundle.properties
+# NceActionListBundle_cs.properties
 #
-<<<<<<< HEAD
 # Translation:  Petr Sidlo
 #
-# Properties listing names for "Action" classes that can appear
-=======
-#
-# by Michal Basta
-# Czech (w/o diacritic) properties  listing names for "Action" classes that can appear
->>>>>>> d247150d
+# Czech properties listing names for "Action" classes that can appear
 # in various forms in advanced preferences
 
 jmri.jmrix.nce.ncemon.NceMonPanel$Default = Otev\u0159\u00edt NCE monitor

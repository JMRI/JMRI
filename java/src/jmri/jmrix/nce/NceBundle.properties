# NceBundle.properties
#
# Default properties for the jmri.jmrix.nce

#Turnout Text
TurnoutStateClosed = Closed (N)
TurnoutStateThrown = Thrown (R)

# Nce Clock Control Log and Error Messages
LogReplyUnexpected = unexpected response
LogNceClockReplySizeError = NCE clock command reply, invalid length:
LogNceClock1224CmdError = NCE set clock 12/24 replied:
LogNceClockRatioCmdError = NCE clock ratio cmd replied:
LogNceClockRatioRangeError = NCE clock ratio out of range:
LogNceClockStopCmdError = NCE clock stop cmd replied:
LogNceClockStartCmdError = NCE clock start cmd replied:
LogAlarmTimeIntervalError = reseting pollingInterval, invalid value: 

# NceTurnout/Light/Sensor (Add to table pane) items
AddOutputEntryToolTip = 16 (Output/Turnout 16)<br>\
enter a number from 1 to 2044 (inclusive).
AddInputEntryToolTip = 4:3 (AIU Cab 4, pin 3)<br>\
50	(AIU Cab 4, pin 3)

<<<<<<< HEAD
# System name validation
InvalidSystemNameNeedCabAndPin = "{0}" is missing either an address or a pin
InvalidSystemNameBadAIUCab     = "{0}" must use an AIU address from 1 to 63
InvalidSystemNameBadAIUPin     = "{0}" must use an AIU pin from 1 to 14
=======
# Nce usbdriver items
SystemLabel = System:
UsbVersionLabel = USB Version:
>>>>>>> c6f097c3
<|MERGE_RESOLUTION|>--- conflicted
+++ resolved
@@ -22,13 +22,11 @@
 AddInputEntryToolTip = 4:3 (AIU Cab 4, pin 3)<br>\
 50	(AIU Cab 4, pin 3)
 
-<<<<<<< HEAD
 # System name validation
 InvalidSystemNameNeedCabAndPin = "{0}" is missing either an address or a pin
 InvalidSystemNameBadAIUCab     = "{0}" must use an AIU address from 1 to 63
 InvalidSystemNameBadAIUPin     = "{0}" must use an AIU pin from 1 to 14
-=======
+
 # Nce usbdriver items
 SystemLabel = System:
 UsbVersionLabel = USB Version:
->>>>>>> c6f097c3

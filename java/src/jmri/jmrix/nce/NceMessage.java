package jmri.jmrix.nce;

import java.util.Arrays;
import javax.annotation.CheckForNull;
import javax.annotation.Nonnull;
import org.slf4j.Logger;
import org.slf4j.LoggerFactory;

/**
 * Encodes a message to an NCE command station.
 * <P>
 * The {@link NceReply} class handles the response from the command station.
 * <P>
 * The NCE protocol has "binary" and "ASCII" command sets. Depending on the
 * version of the EPROM it contains, NCE command stations have different support
 * for command sets:
 * <UL>
 * <LI>1999 - All ASCII works. Binary works except for programming.
 * <LI>2004 - ASCII needed for programming, binary for everything else.
 * <LI>2006 - binary needed for everything
 * </UL>
 * See the {@link NceTrafficController#setCommandOptions(int)} method for more
 * information.
 * <P>
 * Apparently the binary "exitProgrammingMode" command can crash the command
 * station if the EPROM was built before 2006. This method uses a state flag
 * ({@link NceTrafficController#getNceProgMode}) to detect whether a command to
 * enter program mode has been generated, and presumably sent, when using the
 * later EPROMS.
 *
 * @author Bob Jacobsen Copyright (C) 2001
 * @author Daniel Boudreau Copyright (C) 2007
 * @author kcameron Copyright (C) 2014
 */
public class NceMessage extends jmri.jmrix.AbstractMRMessage {

    public static final int NOP_CMD = 0x80;    //NCE NOP command
    public static final int ENTER_PROG_CMD = 0x9E;  //NCE enter programming track mode command
    public static final int EXIT_PROG_CMD = 0x9F;  //NCE exit programming track mode command
    public static final int WRITE_PAGED_CV_CMD = 0xA0; //NCE write CV paged command
    public static final int READ_PAGED_CV_CMD = 0xA1; //NCE read CV paged command
    public static final int WRITE_REG_CMD = 0xA6;  //NCE write register command
    public static final int READ_REG_CMD = 0xA7;  //NCE read register command
    public static final int WRITE_DIR_CV_CMD = 0xA8; //NCE write CV direct command
    public static final int READ_DIR_CV_CMD = 0xA9;  //NCE read CV direct command
    public static final int SEND_ACC_SIG_MACRO_CMD = 0xAD; // NCE send NMRA aspect command

    // The following commands are not supported by the NCE USB  
    public static final int ENABLE_MAIN_CMD = 0x89;  //NCE enable main track, kill programming command
    public static final int KILL_MAIN_CMD = 0x8B;  //NCE kill main track, enable programming command
    public static final int SENDn_BYTES_CMD = 0x90;  //NCE send 3 to 6 bytes (0x9n, n = 3-6) command
    public static final int QUEUEn_BYTES_CMD = 0xA0; //NCE queue 3 to 6 bytes (0xAn, n = 3-6) command

    // The following command are only NCE USB commands
    public static final int WRITE_ACC_SIG_OP_CV_CMD = 0xAF; //NCE USB write accessory CV

    // some constants
    protected static final int NCE_PAGED_CV_TIMEOUT = 20000;
    protected static final int NCE_DIRECT_CV_TIMEOUT = 10000;
    protected static final int SHORT_TIMEOUT = 10000;    // worst case is when loading the first panel

    public static final int REPLY_1 = 1;   // reply length of 1 byte
    public static final int REPLY_2 = 2;   // reply length of 2 byte
    public static final int REPLY_4 = 4;   // reply length of 4 byte
    public static final int REPLY_16 = 16;   // reply length of 16 bytes 

    public NceMessage() {
        super();
    }

    // create a new one
    public NceMessage(int i) {
        super(i);
    }

    // copy one
    public NceMessage(@Nonnull NceMessage m) {
        super(m);
        replyLen = m.replyLen;
    }

    // from String
    public NceMessage(@Nonnull String m) {
        super(m);
    }

    // default to expecting one reply character
    int replyLen = 1;

    /**
     * Set the number of characters expected back from the command station. Used
     * in binary mode, where there's no end-of-reply string to look for.
<<<<<<< HEAD
     * @param len length of expected reply
=======
     *
     * @param len the expected number of characters
>>>>>>> d85c5394
     */
    public void setReplyLen(int len) {
        replyLen = len;
    }

    public int getReplyLen() {
        return replyLen;
    }

    // diagnose format
    public boolean isKillMain() {
        if (isBinary()) {
            return getOpCode() == KILL_MAIN_CMD;
        } else {
            return getOpCode() == 'K';
        }
    }

    public boolean isEnableMain() {
        if (isBinary()) {
            return getOpCode() == ENABLE_MAIN_CMD;
        } else {
            return getOpCode() == 'E';
        }
    }

    // static methods to return a formatted message
    public static NceMessage getEnableMain(NceTrafficController tc) {
        // this command isn't supported by the NCE USB
        if (tc.getUsbSystem() != NceTrafficController.USB_SYSTEM_NONE) {
            log.error("attempt to send unsupported binary command ENABLE_MAIN_CMD to NCE USB");
            return null;
        }
        NceMessage m = new NceMessage(1);
        if (tc.getCommandOptions() >= NceTrafficController.OPTION_1999) {
            m.setBinary(true);
            m.setReplyLen(1);
            m.setOpCode(ENABLE_MAIN_CMD);
        } else {
            m.setBinary(false);
            m.setOpCode('E');
        }
        return m;
    }

    public static NceMessage getKillMain(NceTrafficController tc) {
        // this command isn't supported by the NCE USB
        if (tc.getUsbSystem() != NceTrafficController.USB_SYSTEM_NONE) {
            log.error("attempt to send unsupported binary command KILL_MAIN_CMD to NCE USB");
            return null;
        }
        NceMessage m = new NceMessage(1);
        if (tc.getCommandOptions() >= NceTrafficController.OPTION_1999) {
            m.setBinary(true);
            m.setReplyLen(1);
            m.setOpCode(KILL_MAIN_CMD);
        } else {
            m.setBinary(false);
            m.setOpCode('K');
        }
        return m;
    }

    /**
<<<<<<< HEAD
     * enter programming track mode
     * @param tc traffic controller for connection
     * @return message for entering programming track mode
=======
     * Enter programming track mode.
>>>>>>> d85c5394
     *
     * @param tc controller for the associated connection
     * @return a new message to enter programming track mode
     */
    @Nonnull
    public static NceMessage getProgMode(@Nonnull NceTrafficController tc) {
        // test if supported on current connection
        if (tc.getUsbSystem() != NceTrafficController.USB_SYSTEM_NONE
                && (tc.getCmdGroups() & NceTrafficController.CMDS_PROGTRACK) != NceTrafficController.CMDS_PROGTRACK) {
            log.error("attempt to send unsupported binary command ENTER_PROG_CMD to NCE USB");
//   return null;
        }
        NceMessage m = new NceMessage(1);
        if (tc.getCommandOptions() >= NceTrafficController.OPTION_2006) {
            tc.setNceProgMode(true);
            m.setBinary(true);
            m.setReplyLen(1);
            m.setOpCode(ENTER_PROG_CMD);
            m.setTimeout(SHORT_TIMEOUT);
        } else {
            m.setBinary(false);
            m.setOpCode('M');
            m.setTimeout(SHORT_TIMEOUT);
        }
        return m;
    }

    /**
     * Apparently the binary "exitProgrammingMode" command can crash the command
     * station if the EPROM was built before 2006. This method uses a state flag
     * ({@link NceTrafficController#getNceProgMode}) to detect whether a command
     * to enter program mode has been generated, and presumably sent, when using
<<<<<<< HEAD
     * the later EPROMS. 
     * @param tc tc for connection
     * @return message to exit programming track mode
=======
     * the later EPROMS.
     *
     * @param tc controller for the associated connection
     * @return a new message to exit programming track mode
>>>>>>> d85c5394
     */
    @CheckForNull
    public static NceMessage getExitProgMode(@Nonnull NceTrafficController tc) {
        NceMessage m = new NceMessage(1);
        if (tc.getCommandOptions() >= NceTrafficController.OPTION_2006) {
            // Sending exit programming mode binary can crash pre 2006 EPROMs
            // assumption is that program mode hasn't been entered, so exit without 
            // sending command
            if (tc.getNceProgMode() == false) {
                return null;
            }
            // not supported by USB connected to SB3 or PH
            if (tc.getUsbSystem() == NceTrafficController.USB_SYSTEM_SB3
                    || tc.getUsbSystem() == NceTrafficController.USB_SYSTEM_SB5
                    || tc.getUsbSystem() == NceTrafficController.USB_SYSTEM_TWIN
                    || tc.getUsbSystem() == NceTrafficController.USB_SYSTEM_POWERHOUSE) {
                log.error("attempt to send unsupported binary command EXIT_PROG_CMD to NCE USB");
//       return null;
            }
            tc.setNceProgMode(false);
            m.setBinary(true);
            m.setReplyLen(1);
            m.setOpCode(EXIT_PROG_CMD);
            m.setTimeout(SHORT_TIMEOUT);
        } else {
            m.setBinary(false);
            m.setOpCode('X');
            m.setTimeout(SHORT_TIMEOUT);
        }
        return m;
    }

    /**
<<<<<<< HEAD
     * Read Paged mode CV on programming track
     * @param tc traffic controller for connection
     * @param cv decoder cv to read
     * @return message to read cv from programming track
=======
     * Read Paged mode CV on programming track.
>>>>>>> d85c5394
     *
     * @param tc controller for the associated connection
     * @param cv the CV to read
     * @return a new message to read a CV
     */
    @Nonnull
    public static NceMessage getReadPagedCV(@Nonnull NceTrafficController tc, int cv) {
        // test if supported on current connection
        if (tc.getUsbSystem() != NceTrafficController.USB_SYSTEM_NONE
                && (tc.getCmdGroups() & NceTrafficController.CMDS_PROGTRACK) != NceTrafficController.CMDS_PROGTRACK) {
            log.error("attempt to send unsupported binary command READ_PAGED_CV_CMD to NCE USB");
//   return null;
        }
        if (tc.getCommandOptions() >= NceTrafficController.OPTION_2006) {
            NceMessage m = new NceMessage(3);
            m.setBinary(true);
            m.setReplyLen(2);
            m.setOpCode(READ_PAGED_CV_CMD);
            m.setElement(1, (cv >> 8));
            m.setElement(2, (cv & 0x0FF));
            m.setNeededMode(jmri.jmrix.AbstractMRTrafficController.PROGRAMINGMODE);
            m.setTimeout(NCE_PAGED_CV_TIMEOUT);
            return m;
        } else {
            NceMessage m = new NceMessage(4);
            m.setBinary(false);
            m.setOpCode('R');
            m.addIntAsThree(cv, 1);
            m.setNeededMode(jmri.jmrix.AbstractMRTrafficController.PROGRAMINGMODE);
            m.setTimeout(NCE_PAGED_CV_TIMEOUT);
            return m;
        }
    }

    /**
<<<<<<< HEAD
     * write paged mode CV to programming track
     * @param tc traffic controller for connection
     * @param cv decoder cv to write
     * @param val value to write to decoder
     * @return message for Paged write of cv value
=======
     * Write paged mode CV to programming track.
>>>>>>> d85c5394
     *
     * @param tc  controller for the associated connection
     * @param cv  CV to write
     * @param val value to write to cv
     * @return a new message to write a CV
     */
    @Nonnull
    public static NceMessage getWritePagedCV(@Nonnull NceTrafficController tc, int cv, int val) {
        // test if supported on current connection
        if (tc.getUsbSystem() != NceTrafficController.USB_SYSTEM_NONE
                && (tc.getCmdGroups() & NceTrafficController.CMDS_PROGTRACK) != NceTrafficController.CMDS_PROGTRACK) {
            log.error("attempt to send unsupported binary command WRITE_PAGED_CV_CMD to NCE USB");
//   return null;
        }
        if (tc.getCommandOptions() >= NceTrafficController.OPTION_2006) {
            NceMessage m = new NceMessage(4);
            m.setBinary(true);
            m.setReplyLen(1);
            m.setOpCode(WRITE_PAGED_CV_CMD);
            m.setElement(1, cv >> 8);
            m.setElement(2, cv & 0xFF);
            m.setElement(3, val);
            m.setNeededMode(jmri.jmrix.AbstractMRTrafficController.PROGRAMINGMODE);
            m.setTimeout(NCE_PAGED_CV_TIMEOUT);
            return m;
        } else {
            NceMessage m = new NceMessage(8);
            m.setBinary(false);
            m.setOpCode('P');
            m.addIntAsThree(cv, 1);
            m.setElement(4, ' ');
            m.addIntAsThree(val, 5);
            m.setNeededMode(jmri.jmrix.AbstractMRTrafficController.PROGRAMINGMODE);
            m.setTimeout(NCE_PAGED_CV_TIMEOUT);
            return m;
        }
    }

    @CheckForNull
    public static NceMessage getReadRegister(@Nonnull NceTrafficController tc, int reg) {
        // not supported by USB connected to SB3 or PH
        if (tc.getUsbSystem() == NceTrafficController.USB_SYSTEM_SB3
                || tc.getUsbSystem() == NceTrafficController.USB_SYSTEM_SB5
                || tc.getUsbSystem() == NceTrafficController.USB_SYSTEM_TWIN
                || tc.getUsbSystem() == NceTrafficController.USB_SYSTEM_POWERHOUSE) {
            log.error("attempt to send unsupported binary command READ_REG_CMD to NCE USB");
            return null;
        }
        if (reg > 8) {
            log.error("register number too large: " + reg);
        }
        if (tc.getCommandOptions() >= NceTrafficController.OPTION_2006) {
            NceMessage m = new NceMessage(2);
            m.setBinary(true);
            m.setReplyLen(2);
            m.setOpCode(READ_REG_CMD);
            m.setElement(1, reg);
            m.setNeededMode(jmri.jmrix.AbstractMRTrafficController.PROGRAMINGMODE);
            m.setTimeout(NCE_PAGED_CV_TIMEOUT);
            return m;
        } else {
            NceMessage m = new NceMessage(2);
            m.setBinary(false);
            m.setOpCode('V');
            String s = "" + reg;
            m.setElement(1, s.charAt(s.length() - 1));
            m.setNeededMode(jmri.jmrix.AbstractMRTrafficController.PROGRAMINGMODE);
            m.setTimeout(NCE_PAGED_CV_TIMEOUT);
            return m;
        }
    }

    public static NceMessage getWriteRegister(NceTrafficController tc, int reg, int val) {
        // not supported by USB connected to SB3 or PH
        if (tc.getUsbSystem() == NceTrafficController.USB_SYSTEM_SB3
                || tc.getUsbSystem() == NceTrafficController.USB_SYSTEM_SB5
                || tc.getUsbSystem() == NceTrafficController.USB_SYSTEM_TWIN
                || tc.getUsbSystem() == NceTrafficController.USB_SYSTEM_POWERHOUSE) {
            log.error("attempt to send unsupported binary command WRITE_REG_CMD to NCE USB");
            return null;
        }
        if (reg > 8) {
            log.error("register number too large: " + reg);
        }
        if (tc.getCommandOptions() >= NceTrafficController.OPTION_2006) {
            NceMessage m = new NceMessage(3);
            m.setBinary(true);
            m.setReplyLen(1);
            m.setOpCode(WRITE_REG_CMD);
            m.setElement(1, reg);
            m.setElement(2, val);
            m.setNeededMode(jmri.jmrix.AbstractMRTrafficController.PROGRAMINGMODE);
            m.setTimeout(NCE_PAGED_CV_TIMEOUT);
            return m;
        } else {
            NceMessage m = new NceMessage(6);
            m.setBinary(false);
            m.setOpCode('S');
            String s = "" + reg;
            m.setElement(1, s.charAt(s.length() - 1));
            m.setElement(2, ' ');
            m.addIntAsThree(val, 3);
            m.setNeededMode(jmri.jmrix.AbstractMRTrafficController.PROGRAMINGMODE);
            m.setTimeout(NCE_PAGED_CV_TIMEOUT);
            return m;
        }
    }

    public static NceMessage getReadDirectCV(NceTrafficController tc, int cv) {
        // not supported by USB connected to SB3 or PH
        if (tc.getUsbSystem() == NceTrafficController.USB_SYSTEM_SB3
                || tc.getUsbSystem() == NceTrafficController.USB_SYSTEM_SB5
                || tc.getUsbSystem() == NceTrafficController.USB_SYSTEM_TWIN
                || tc.getUsbSystem() == NceTrafficController.USB_SYSTEM_POWERHOUSE) {
            log.error("attempt to send unsupported binary command READ_DIR_CV_CMD to NCE USB");
            return null;
        }
        if (tc.getCommandOptions() < NceTrafficController.OPTION_2006) {
            log.error("getReadDirectCV with option " + tc.getCommandOptions());
            return null;
        }
        NceMessage m = new NceMessage(3);
        m.setBinary(true);
        m.setReplyLen(2);
        m.setOpCode(READ_DIR_CV_CMD);
        m.setElement(1, (cv >> 8));
        m.setElement(2, (cv & 0x0FF));
        m.setNeededMode(jmri.jmrix.AbstractMRTrafficController.PROGRAMINGMODE);
        m.setTimeout(NCE_DIRECT_CV_TIMEOUT);
        return m;
    }

    public static NceMessage getWriteDirectCV(NceTrafficController tc, int cv, int val) {
        // not supported by USB connected to SB3 or PH
        if (tc.getUsbSystem() == NceTrafficController.USB_SYSTEM_SB3
                || tc.getUsbSystem() == NceTrafficController.USB_SYSTEM_SB5
                || tc.getUsbSystem() == NceTrafficController.USB_SYSTEM_TWIN
                || tc.getUsbSystem() == NceTrafficController.USB_SYSTEM_POWERHOUSE) {
            log.error("attempt to send unsupported binary command WRITE_DIR_CV_CMD to NCE USB");
            return null;
        }
        if (tc.getCommandOptions() < NceTrafficController.OPTION_2006) {
            log.error("getWriteDirectCV with option " + tc.getCommandOptions());
        }
        NceMessage m = new NceMessage(4);
        m.setBinary(true);
        m.setReplyLen(1);
        m.setOpCode(WRITE_DIR_CV_CMD);
        m.setElement(1, cv >> 8);
        m.setElement(2, cv & 0xFF);
        m.setElement(3, val);
        m.setNeededMode(jmri.jmrix.AbstractMRTrafficController.PROGRAMINGMODE);
        m.setTimeout(NCE_DIRECT_CV_TIMEOUT);
        return m;
    }

    public static NceMessage sendPacketMessage(NceTrafficController tc, byte[] bytes) {
        NceMessage m = sendPacketMessage(tc, bytes, 2);
        return m;
    }

    public static NceMessage sendPacketMessage(NceTrafficController tc, byte[] bytes, int retries) {
        // this command isn't supported by the NCE USB
        if (tc.getUsbSystem() != NceTrafficController.USB_SYSTEM_NONE) {
            log.error("attempt to send unsupported sendPacketMessage to NCE USB cmd: 0x" + Integer.toHexString(SENDn_BYTES_CMD + bytes.length));
            return null;
        }
        if (tc.getCommandOptions() >= NceTrafficController.OPTION_1999) {
            if (bytes.length < 3 || bytes.length > 6) {
                log.error("Send of NCE track packet too short or long:" + Integer.toString(bytes.length)
                        + " packet:" + Arrays.toString(bytes));
            }
            NceMessage m = new NceMessage(2 + bytes.length);
            m.setBinary(true);
            m.setTimeout(SHORT_TIMEOUT);
            m.setReplyLen(1);
            int i = 0; // counter to make it easier to format the message

            m.setElement(i++, SENDn_BYTES_CMD + bytes.length);
            m.setElement(i++, retries);        // send this many retries. 
            for (int j = 0; j < bytes.length; j++) {
                m.setElement(i++, bytes[j] & 0xFF);
            }
            return m;
        } else {
            NceMessage m = new NceMessage(5 + 3 * bytes.length);
            m.setBinary(false);
            int i = 0; // counter to make it easier to format the message

            m.setElement(i++, 'S');  // "S C02 " means sent it twice
            m.setElement(i++, ' ');
            m.setElement(i++, 'C');
            m.setElement(i++, '0');
            m.setElement(i++, '2');

            for (int j = 0; j < bytes.length; j++) {
                m.setElement(i++, ' ');
                m.addIntAsTwoHex(bytes[j] & 0xFF, i);
                i = i + 2;
            }
            m.setTimeout(SHORT_TIMEOUT);
            return m;
        }
    }

    public static NceMessage createBinaryMessage(NceTrafficController tc, byte[] bytes) {
        if (tc.getCommandOptions() < NceTrafficController.OPTION_2004) {
            log.error("Attempt to send NCE command to EPROM built before 2004");
        }
        if (bytes.length < 1 || bytes.length > 20) {
            log.error("NCE command message length error:" + bytes.length);
        }
        NceMessage m = new NceMessage(bytes.length);
        m.setBinary(true);
        m.setReplyLen(1);
        m.setTimeout(SHORT_TIMEOUT);
        for (int j = 0; j < bytes.length; j++) {
            m.setElement(j, bytes[j] & 0xFF);
        }
        return m;
    }

    public static NceMessage createBinaryMessage(NceTrafficController tc, byte[] bytes, int replyLen) {
        if (tc.getCommandOptions() < NceTrafficController.OPTION_2004) {
            log.error("Attempt to send NCE command to EPROM built before 2004");
        }
        if (bytes.length < 1 || bytes.length > 20) {
            log.error("NCE command message length error:" + bytes.length);
        }

        NceMessage m = new NceMessage(bytes.length);
        m.setBinary(true);
        m.setReplyLen(replyLen);
        m.setTimeout(SHORT_TIMEOUT);

        for (int j = 0; j < bytes.length; j++) {
            m.setElement(j, bytes[j] & 0xFF);
        }
        return m;
    }

    public static NceMessage queuePacketMessage(NceTrafficController tc, byte[] bytes) {
        // this command isn't supported by the NCE USB
        if (tc.getUsbSystem() != NceTrafficController.USB_SYSTEM_NONE) {
            log.error("attempt to send unsupported queuePacketMessage to NCE USB");
            return null;
        }
        if (tc.getCommandOptions() >= NceTrafficController.OPTION_1999) {
            if (bytes.length < 3 || bytes.length > 6) {
                log.error("Queue of NCE track packet too long:" + Integer.toString(bytes.length)
                        + " packet :" + Arrays.toString(bytes));
            }
            NceMessage m = new NceMessage(1 + bytes.length);
            m.setBinary(true);
            m.setReplyLen(1);
            int i = 0; // counter to make it easier to format the message

            m.setElement(i++, QUEUEn_BYTES_CMD + bytes.length);
            for (int j = 0; j < bytes.length; j++) {
                m.setElement(i++, bytes[j] & 0xFF);
            }
            return m;
        } else {
            NceMessage m = new NceMessage(1 + 3 * bytes.length);
            m.setBinary(false);
            int i = 0; // counter to make it easier to format the message

            m.setElement(i++, 'Q');  // "S C02 " means sent it twice

            for (int j = 0; j < bytes.length; j++) {
                m.setElement(i++, ' ');
                m.addIntAsTwoHex(bytes[j] & 0xFF, i);
                i = i + 2;
            }
            return m;
        }
    }

    public static NceMessage createAccySignalMacroMessage(NceTrafficController tc, int op, int addr, int data) {
        if (tc.getCommandOptions() < NceTrafficController.OPTION_2004) {
            log.error("Attempt to send NCE command to EPROM built before 2004");
        }
        NceMessage m = new NceMessage(5);
        m.setBinary(true);
        m.setReplyLen(1);
        m.setTimeout(SHORT_TIMEOUT);
        m.setOpCode(SEND_ACC_SIG_MACRO_CMD);
        m.setElement(1, (addr >> 8) & 0xFF);
        m.setElement(2, addr & 0xFF);
        m.setElement(3, op);
        m.setElement(4, data);
        return m;
    }

    public static NceMessage createAccDecoderPktOpsMode(NceTrafficController tc, int accyAddr, int cvAddr, int cvData) {
        NceMessage m = new NceMessage(6);
        m.setBinary(true);
        m.setReplyLen(1);
        m.setTimeout(SHORT_TIMEOUT);
        byte[] mess = NceBinaryCommand.usbOpsModeAccy(accyAddr, cvAddr, cvData);
        m.setOpCode(mess[0]);
        m.setElement(1, mess[1]);
        m.setElement(2, mess[2]);
        m.setElement(3, mess[3]);
        m.setElement(4, mess[4]);
        m.setElement(5, mess[5]);
        return m;
    }

    private final static Logger log = LoggerFactory.getLogger(NceMessage.class.getName());
}<|MERGE_RESOLUTION|>--- conflicted
+++ resolved
@@ -90,12 +90,7 @@
     /**
      * Set the number of characters expected back from the command station. Used
      * in binary mode, where there's no end-of-reply string to look for.
-<<<<<<< HEAD
      * @param len length of expected reply
-=======
-     *
-     * @param len the expected number of characters
->>>>>>> d85c5394
      */
     public void setReplyLen(int len) {
         replyLen = len;
@@ -160,13 +155,7 @@
     }
 
     /**
-<<<<<<< HEAD
      * enter programming track mode
-     * @param tc traffic controller for connection
-     * @return message for entering programming track mode
-=======
-     * Enter programming track mode.
->>>>>>> d85c5394
      *
      * @param tc controller for the associated connection
      * @return a new message to enter programming track mode
@@ -199,16 +188,10 @@
      * station if the EPROM was built before 2006. This method uses a state flag
      * ({@link NceTrafficController#getNceProgMode}) to detect whether a command
      * to enter program mode has been generated, and presumably sent, when using
-<<<<<<< HEAD
-     * the later EPROMS. 
-     * @param tc tc for connection
-     * @return message to exit programming track mode
-=======
      * the later EPROMS.
      *
      * @param tc controller for the associated connection
      * @return a new message to exit programming track mode
->>>>>>> d85c5394
      */
     @CheckForNull
     public static NceMessage getExitProgMode(@Nonnull NceTrafficController tc) {
@@ -242,14 +225,7 @@
     }
 
     /**
-<<<<<<< HEAD
-     * Read Paged mode CV on programming track
-     * @param tc traffic controller for connection
-     * @param cv decoder cv to read
-     * @return message to read cv from programming track
-=======
      * Read Paged mode CV on programming track.
->>>>>>> d85c5394
      *
      * @param tc controller for the associated connection
      * @param cv the CV to read
@@ -285,15 +261,7 @@
     }
 
     /**
-<<<<<<< HEAD
-     * write paged mode CV to programming track
-     * @param tc traffic controller for connection
-     * @param cv decoder cv to write
-     * @param val value to write to decoder
-     * @return message for Paged write of cv value
-=======
      * Write paged mode CV to programming track.
->>>>>>> d85c5394
      *
      * @param tc  controller for the associated connection
      * @param cv  CV to write

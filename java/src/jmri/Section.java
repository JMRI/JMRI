--- conflicted
+++ resolved
@@ -1955,13 +1955,8 @@
                         // special linked turnout
                         LayoutTurnout tLinked = getLayoutTurnoutFromTurnoutName(t.getLinkedTurnoutName(), panel);
                         if (tLinked == null) {
-<<<<<<< HEAD
-                            log.error("null Layout Turnout linked to turnout {}", t.getTurnout().getSystemName());
+                            log.error("null Layout Turnout linked to turnout {}", t.getTurnout().getDisplayName(USERSYS));
                         } else if (t.getLinkType() == LayoutTurnout.LinkType.THROAT_TO_THROAT) {
-=======
-                            log.error("null Layout Turnout linked to turnout {}", t.getTurnout().getDisplayName(USERSYS));
-                        } else if (t.getLinkType() == LayoutTurnout.THROAT_TO_THROAT) {
->>>>>>> 4cdddc7b
                             SignalHead b1Head = InstanceManager.getDefault(jmri.SignalHeadManager.class).getSignalHead(
                                     t.getSignalB1Name());
                             SignalHead b2Head = null;

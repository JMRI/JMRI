--- conflicted
+++ resolved
@@ -44,14 +44,8 @@
      * want to use {@link Bean#hasProperty(java.lang.String)} to test that the
      * property exists.
      * <p>
-<<<<<<< HEAD
-     * This implementation searches
-     * {@link ArbitraryPropertySupport#getPropertyNames()} and uses
-     * introspection to get the property.
-=======
      * This implementation searches the internal property collection
      * and uses introspection to get the property.
->>>>>>> 70eec099
      *
      * @param key Property to retrieve.
      * @return value of key or null.
@@ -66,11 +60,7 @@
      * Return a list of property names.
      * <p>
      * This implementation combines the keys in
-<<<<<<< HEAD
      * {@link ArbitraryPropertySupport#getPropertyNames()} with the results of
-=======
-     * the internal property collection with the results of
->>>>>>> 70eec099
      * {@link Beans#getIntrospectedPropertyNames(java.lang.Object)}.
      *
      * @return a Set of names
@@ -84,14 +74,8 @@
     /**
      * Test if a property exists.
      * <p>
-<<<<<<< HEAD
-     * This implementation searches
-     * {@link ArbitraryPropertySupport#getPropertyNames()} and uses
-     * introspection to get the property.
-=======
      * This implementation searches the internal property collection
      * and uses introspection to get the property.
->>>>>>> 70eec099
      *
      * @param key Property to inspect.
      * @return true if property exists
@@ -130,17 +114,10 @@
      * Set property <i>key</i> to <i>value</i>.
      * <p>
      * This implementation checks that a write method is not available for the
-<<<<<<< HEAD
      * property using JavaBeans introspection, and stores the property using
      * {@link ArbitraryPropertySupport#setProperty(String, Object)} only if a
      * write method does not exist. This implementation also fires a
      * PropertyChangeEvent for the property.
-=======
-     * property using JavaBeans introspection, and stores the property in
-     * the internal property collection only if a write method does
-     * not exist. This implementation also fires a PropertyChangeEvent for the
-     * property.
->>>>>>> 70eec099
      *
      * @param key Property to use.
      * @param value Value to store.

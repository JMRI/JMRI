--- conflicted
+++ resolved
@@ -75,9 +75,5 @@
 
 
     // initialize logging
-<<<<<<< HEAD
-    //private final static org.slf4j.Logger log = org.slf4j.LoggerFactory.getLogger(ScriptEngineSelector.class);
-=======
     // private final static org.slf4j.Logger log = org.slf4j.LoggerFactory.getLogger(ScriptEngineSelector.class);
->>>>>>> 94492399
 }
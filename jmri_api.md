--- conflicted
+++ resolved
@@ -84,15 +84,8 @@
   class   | jmri.jmrit.symbolicprog.tabbedframe.ProgCheckAction | MAINTAINED
 .
   package | jmri.jmrit.ussctc.** | INTERNAL
-<<<<<<< HEAD
-
+.
 package | jmri.jmrix.** | INTERNAL
-=======
-.
-package | jmri.jmrix.** | MAINTAINED
-.
-  package | jmri.jmrix.** | INTERNAL
->>>>>>> 38fec41c
   class   | jmri.jmrix.ConnectionConfig | MAINTAINED
   class   | jmri.jmrix.ConnectionConfigManager | MAINTAINED
   class   | jmri.jmrix.ConnectionStatus | MAINTAINED

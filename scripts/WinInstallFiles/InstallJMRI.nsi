; -------------------------------------------------------------------------
; - Install JMRI
; -------------------------------------------------------------------------
; - This is used to install JMRI (a Java application) on Windows.
; - It will ensure that JAVA is installed - if not, it will connect to the
; - internet to download JAVA.
; -
; - An off-line installation option is also possible - place the previously
; - downloaded off-line JRE installation program into a separate JRE folder
; - alongside the JMRI installation program.
; -
; - It will also check for a previous installation of JMRI and will backup
; - any preferences and roster files etc.
; - Also, if previous version was installed using InstallerVise, will run
; - that uninstaller first
; -------------------------------------------------------------------------

; -------------------------------------------------------------------------
; - Compilation instructions
; -------------------------------------------------------------------------
; - For the default setting of "SRCDIR", place this file in directory
; - 'Distribution\Windows\JMRI' prior to building the distribution .exe file.
; -
; - To build the resulting .exe file use one of:
; -   makensis.exe  (command-line)
; -   makensisw.exe (Windows GUI)
; -
; - These are part of the NSIS installation suite available from:
; -   http://nsis.sourceforge.net/
; -
; - makensis can also be compiled on POSIX systems such that the installer
; - .exe file can be built on such a platform.
; - For further details, refer to:
; -   http://nsis.sourceforge.net/Docs/AppendixG.html#G.3
; -   http://cho.hapgoods.com/wordpress/?p=138
; -
; - This installer makes use of the following NSIS plugins and macros
; - that are all included with the NSIS v2.35 or later distribution:
; -   ModernUI 2.0
; -   MultiUser
; -   System
; -   nsisDL
; -   WordFunc
; -
; - A good NSIS editor (and the one used when developing this installer)
; - is 'HM NIS Edit' available from:
; -   http://hmne.sourceforge.net/
; -------------------------------------------------------------------------

; -------------------------------------------------------------------------
; - Version History
; -------------------------------------------------------------------------
<<<<<<< HEAD
; - Version 0.1.26.2
; - Update Java-install message URL
=======
; - Version 0.1.27.0
; - Updated "-CleanUp" so that old/error files are removed before installation in jython directory
>>>>>>> c9a5228c
; -------------------------------------------------------------------------
; - Version 0.1.26.1
; - Remove Tools start menu items
; - Add support for Open JDK 8 Registry Keys
; -------------------------------------------------------------------------
; - Version 0.1.26.0
; - Remove JMRIDemo link
; - Rename Tools and Demos Folder to Tools
; - use https link for Java download and JMRI Website
; -------------------------------------------------------------------------
; - Version 0.1.25.0
; - Backup and remove lib folder
; -------------------------------------------------------------------------
; - Version 0.1.24.1
; - Correct the support for Java 11 Registry Keys
; -------------------------------------------------------------------------
; - Version 0.1.24.0
; - Add support for Java 11 Registry Keys
; -------------------------------------------------------------------------
; - Version 0.1.22.15
; - Backup and remove classes folder
; -------------------------------------------------------------------------
; - Version 0.1.22.14
; - Remove insecure Jackson libraries to address CVE-2017-17485
; -------------------------------------------------------------------------
; - Version 0.1.22.13
; - Remove outmoded SLF4J libraries
; -------------------------------------------------------------------------
; - Version 0.1.22.12
; - Remove outmoded Jetty and WebSocket libraries
; -------------------------------------------------------------------------
; - Version 0.1.22.11
; - Remove outmoded lib\ch.ntb.usb.jar
; -------------------------------------------------------------------------
; - Version 0.1.22.10
; - Support Java 9
; -------------------------------------------------------------------------
; - Version 0.1.22.9
; - Remove outmoded lib\jna-4.2.2.jar and install jmri.conf
; - Remove RXTX and SerialIO files as now replaced by purejavacomm
; -------------------------------------------------------------------------
; - Version 0.1.22.8
; - Remove outmoded jackson files
; -------------------------------------------------------------------------
; - Version 0.1.22.7
; - Remove outmoded jython files
; -------------------------------------------------------------------------
; - Version 0.1.22.6
; - Remove outmoded vecmath files
; -------------------------------------------------------------------------
; - Version 0.1.22.5
; - Remove more outmoded jetty files
; -------------------------------------------------------------------------
; - Version 0.1.22.4
; - Remove more outmoded jetty files
; -------------------------------------------------------------------------
; - Version 0.1.22.3
; - Fix decpro5 file name (.ico missing)
; -------------------------------------------------------------------------
; - Version 0.1.22.2
; - Remove references to DecoderPro3
; - Remove download of Java as this hasn't worked properly for a while
; - instead halt with a message to download if not found
; -------------------------------------------------------------------------
; - Version 0.1.22.1
; - Remove old JOAL libraries
; - Change minimum JRE version to 1.8
; -------------------------------------------------------------------------
; - Version 0.1.22.0
; - Remove support for installing the old DecoderPro
; -------------------------------------------------------------------------
; - Version 0.1.21.5
; - Updated "-CleanUp" so that another set of old files are removed,
;    including:
;       jetty(release 8.1.0.v20120127)-related libraries
;       old log4j library
;       jspwin DLL
;    are removed before installation.
; -------------------------------------------------------------------------
; - Version 0.1.21.4
; - Updated "-CleanUp" so that any previous jetty-related .jar files and
;   servlet .jar files are removed before installation.
; - Delete files related to XmlIO which is removed as of JMRI 3.11.3
; - Delete files which were removed as part of re-work of Zimo decoder
;   definition rework for JMRI 3.11.3
; -------------------------------------------------------------------------
; - Version 0.1.21.3
; - Updated "-CleanUp" so that any previous slf4j .jar files are removed
; -   before installation.
; -------------------------------------------------------------------------
; - Version 0.1.21.2
; - Updated "-CleanUp" so that any previous desktop icons are removed before
; -   installation.
; - Updated "-CleanUp" so that if the Start Menu folder already exits, it
; -   is removed before installation.
; - Provided work-around for deletion of Preferences.lnk on systems which
; -   are slow to change file attributes.
; -------------------------------------------------------------------------
; - Version 0.1.21.1
; - Updated Uninstall operations so that DecoderPro3 icons on Desktop and in
; - Start Menu are deleted during Unninstall process
; -------------------------------------------------------------------------
; - Version 0.1.21.0
; - Add request for administrator level access when installing to correct
; - for bug highlighted by Suzie Tall
; -------------------------------------------------------------------------
; - Version 0.1.20.1
; - Added removal of obsolete library 'lib\servlet.jar'
; -------------------------------------------------------------------------
; - Version 0.1.20.0
; - Update installer to no longer install on Windows 98 and Windows ME
; - Change JRE version and copyright date to be determined by build.xml
; - ant script rather than being hard-coded here
; -------------------------------------------------------------------------
; - Version 0.1.19.0
; - Remove DecoderPro desktop shortcut from standard installation - now
; - only installed when selected
; -------------------------------------------------------------------------
; - Version 0.1.18.0
; - Remove DecoderPro3 from Tools and Demos and place in main JMRI start
; - menu along with Desktop shortcut
; -------------------------------------------------------------------------
; - Version 0.1.17.0
; - Change branding text
; -------------------------------------------------------------------------
; - Version 0.1.16.0
; - Add start menu shortcut for DecoderPro3
; -------------------------------------------------------------------------
; - Version 0.1.15.0
; - Remove shortcut to LocoTools JMRI application
; -------------------------------------------------------------------------
; - Version 0.1.14.0
; - Enabled the JMRI version to be determined by the ant dist.xml script
; - as opposed to being hard-coded in here
; - Update Multi-user installation configuration to default to the previous
; - settings when upgrading (i.e. Current User or All Users)
; - Updated URL for Windows 98 & ME JRE download to 1.5.0_22; was 1.5.0_17
; - see:
; -   http://www.java.com/en/download/faq/win98_me.xml
; -   http://www.java.com/en/download/windows98me_manual.jsp
; - As the build version is not checked, this will only be downloaded where
; - either no JRE exists or a version earlier than 1.5 is installed.
; -------------------------------------------------------------------------
; - Version 0.1.13.0
; - Removal of obsolete .bat and resource files
; -------------------------------------------------------------------------
; - Version 0.1.12.0
; - Update to remove comm.jar if found in JMRI\lib folder
; -------------------------------------------------------------------------
; - Version 0.1.11.0
; - Update to remove WiThrottle plug-in if previously installed
; - Modify backup check to default to off when installing over newer or
; - identical version
; - Changed backup behaviour to keep two backups:
; -  - JMRI_backup
; -  - JMRI_backup_old
; -------------------------------------------------------------------------
; - Version 0.1.10.0
; - Update to correctly identify JRE architecture when installing on 64-bit
; - systems.
; -------------------------------------------------------------------------
; - Version 0.1.9.0
; - Update installer for new library structure
; -------------------------------------------------------------------------
; - Version 0.1.8.0
; - Update installer for migration to new version of RXTX ensuring that
; - correct version of the .dll is installed for 32-bit or 64-bit
; - Also, changed the SerialIO installation to be localised to the JMRI
; - program directory, rather than in the system-wide JRE
; -------------------------------------------------------------------------
; - Version 0.1.7.0
; - Update to ensure removal of crimson.jar library file in both old and
; - new file layouts
; -------------------------------------------------------------------------
; - Version 0.1.6.0
; - Corrected an error where old install location was not being read back
; - if previously installed.
; - Improved check to avoid installation into Program Files root.
; - Updated installer to ensure JMRI uses the same library file layout as
; - on Linux and Mac OS X platforms.
; - Added additional obsolete decoder definitions to delete.
; - Use new icon for InstallTest application.
; - Add Start menu shortcut and optional Desktop shortcut for SoundPro
; - application.
; -------------------------------------------------------------------------
; - Version 0.1.5.0
; - Incorporated new routine to delete obsolete decoder definitions.
; - At the moment, it is purely done by deleting specified files from the
; - xml\decoders directory.
; -------------------------------------------------------------------------
; - Version 0.1.4.0
; - For a post-2.5.2 upgrade, defaulted the backup of preference and roster
; - files to be selected and also made this optional. Current behaviour
; - remains unchanged for a pre-2.5.2 upgrade (i.e. uninstallation with
; - backup is mandatory and must be explicitly selected by the user)
; -------------------------------------------------------------------------
; - Version 0.1.3.0
; - Removed the 'skipping' of program location and start menu selection
; - screens in all installation variants.
; - Renamed the 'Custom' installer
; - Enabled the install location to be read from the stored location in the
; - registry so that an upgrade will use that location, as opposed to the
; - default when installing.
; - General clean-up of obsolete code.
; -------------------------------------------------------------------------
; - Version 0.1.2.0
; - Modified offline JRE installer for Windows 98 and ME to look for a JRE
; - installer in the JRE_98ME sub-directory. This allows for a single CD to
; - be created for offline distribution.
; -------------------------------------------------------------------------
; - Version 0.1.1.0
; - Tidied up the previous version check.
; -------------------------------------------------------------------------
; - Version 0.1.0.0
; - First release for production.
; - Incorporated saving of the log to allow for cleaner uninstall.
; - Uninstaller now removes only those files and directories installed.
; - TODO: Remove reliance on access to global 'Program Files' directory
; -------------------------------------------------------------------------
; - Version 0.0.4.0
; - Reverted back to Multi-user installer with JMRI always installed into
; - 'Program Files' (need to come back and look at the scenario where a
; - user has insufficient rights to install there).
; - Removed most Desktop shortcuts and created a new 'Tools and Demos'
; - start menu folder containing less commonly used items plus a new
; - shortcut to the users Preferences folder.
; - Modified old InstallVise installer check to run the InstallVise
; - uninstaller first (with a backup of all settings and user files).
; -------------------------------------------------------------------------
; - Version 0.0.3.0
; - Removed the 'Current user' option for now as the exact behaviour of the
; - installer under Vista is not yet clear.
; - Removed custom pages and reliance on UAC and AccessControl plugins.
; -------------------------------------------------------------------------
; - Version 0.0.2.0
; - Converted to use ModernUI 2.0 (available as from NSIS v2.34).
; - Changed to use nsDialogs for custom pages instead of InstallOptions.
; - For installation on Vista, now using UAC and AccessControl plugins to
; - deal with gaining appropriate permissions for installer actions.
; -------------------------------------------------------------------------
; - Version 0.0.1.0
; - First internal test release.
; -------------------------------------------------------------------------

; -------------------------------------------------------------------------
; - Basic information
; - These should be edited to suit the application
; -------------------------------------------------------------------------
!define AUTHOR    "Matt Harris for JMRI"        ; Author name
!define APP       "JMRI"                        ; Application name
!ifndef JMRI_COPY
  ; -- usually, this will be determined by the build.xml ant script
  !define JMRI_COPY  "by"                       ; Copyright dates
!endif
!define COPYRIGHT "(c) ${JMRI_COPY} JMRI Community"  ; Copyright string
!ifndef JMRI_VER
  ; -- usually, this will be determined by the build.xml ant script
  !define JMRI_VER  "unknown"                   ; Application version
!endif
!ifndef RELEASEDIR
  ; -- usually, this will be determined by the build.xml ant script
  !define RELEASEDIR ".."
!endif
!ifndef JRE_VER
  ; -- usually, this will be determined by the build.xml ant script
  !define JRE_VER   "1.8"                       ; Required JRE version
!endif
<<<<<<< HEAD
!define INST_VER  "0.1.26.2"                    ; Installer version
=======
!define INST_VER  "0.1.27.0"                    ; Installer version
>>>>>>> c9a5228c
!define PNAME     "${APP}.${JMRI_VER}"          ; Name of installer.exe
!define SRCDIR    "."                           ; Path to head of sources
InstallDir        "$PROGRAMFILES\JMRI"          ; Default install directory

; -------------------------------------------------------------------------
; - End of basic information
; - Lines below here should not normally require editing
; -------------------------------------------------------------------------

; -------------------------------------------------------------------------
; - Variable declarations
; -------------------------------------------------------------------------
Var JAVADIR ; holds the path to the location where JAVA files can be found
Var SMFOLDER ; holds the returned Start Menu Folder
Var JREINSTALLER ; holds the path to the location of the JRE installer
Var OFFLINEINSTALL ; a flag determining if this is an offline install
Var JREINSTALLCOUNT ; a counter holding times around the JRE install loop
Var REMOVEOLDINSTALL ; a flag to determine if old installer to be removed
Var REMOVEOLDJMRI.BACKUPONLY ; a flag to determine if we should back-up
Var UPGRADING ; a flag to determine if we are upgrading
Var x64 ; flag to determine if we're installing in x64 or not
Var x64JRE ; flag to determine if we've got a 64-bit JRE

; -------------------------------------------------------------------------
; - Compiler Flags (to reduce executable size, saves some bytes)
; -------------------------------------------------------------------------
SetDatablockOptimize on
SetCompress force
SetCompressor /SOLID /FINAL lzma

; -------------------------------------------------------------------------
; - Defines for downloading
; -------------------------------------------------------------------------
!define JRE_URL     "https://jmri.org/java"
!define INTERNET_CONNECTION_CONFIGURED 64  ; 0x40
!define INTERNET_CONNECTION_LAN 2          ; 0x02
!define INTERNET_CONNECTION_MODEM 1        ; 0x01
!define INTERNET_CONNECTION_OFFLINE 32     ; 0x20
!define INTERNET_CONNECTION_PROXY 4        ; 0x04
!define INTERNET_RAS_INSTALLED 16          ; 0x10

; -------------------------------------------------------------------------
; - Defines for multi-user installation
; -------------------------------------------------------------------------
!define MULTIUSER_EXECUTIONLEVEL Highest
!define MULTIUSER_MUI ; allow for use with ModernUI
!define MULTIUSER_INSTALLMODE_COMMANDLINE
!define MULTIUSER_INIT_TEXT_ALLUSERSNOTPOSSIBLE "Your user account does not have sufficient privileges to uninstall $(^Name) for all users of this computer."
!define MULTIUSER_INSTALLMODE_DEFAULT_REGISTRY_KEY "Software\Microsoft\Windows\CurrentVersion\Uninstall\JMRI"
!define MULTIUSER_INSTALLMODE_DEFAULT_REGISTRY_VALUENAME ""

; -------------------------------------------------------------------------
; - Includes
; -------------------------------------------------------------------------
!include "MultiUser.nsh" ; MultiUser installation
!include "WordFunc.nsh" ; add header for word manipulation
!insertmacro VersionCompare ; add function to compare versions

; -------------------------------------------------------------------------
; - Defines for log saving
; -------------------------------------------------------------------------
!ifndef LVM_GETITEMCOUNT
!define LVM_GETITEMCOUNT 0x1004
!endif
!ifndef LVM_GETITEMTEXT
!define LVM_GETITEMTEXT 0x102D
!endif

; -------------------------------------------------------------------------
; - Runtime Switches
; -------------------------------------------------------------------------
CRCCheck On ; do CRC check on launcher before start ("Off" for later EXE compression)
ShowInstDetails Hide ; Hide the installation details
ShowUninstDetails Hide ; Hide the uninstallation details
AutoCloseWindow False ; do not automatically close when finished
RequestExecutionLevel admin ; Request administrator level access

; -------------------------------------------------------------------------
; - Set basic information
; -------------------------------------------------------------------------
Name "${APP} ${JMRI_VER}"
Caption "${APP} ${JMRI_VER} Setup"
BrandingText "${APP} - ${COPYRIGHT}"
OutFile "${RELEASEDIR}/${PNAME}.exe"

; -------------------------------------------------------------------------
; - Interface Settings
; -------------------------------------------------------------------------
!ifdef ICON
  !define MUI_ICON "${ICON}"
!else
  !define MUI_ICON "${NSISDIR}\Contrib\Graphics\Icons\orange-install.ico"
!endif
!define MUI_UNICON "${NSISDIR}\Contrib\Graphics\Icons\orange-uninstall.ico"
!define MUI_ABORTWARNING
!define MUI_UNABORTWARNING
!define MUI_WELCOMEFINISHPAGE_BITMAP "${NSISDIR}\Contrib\Graphics\Wizard\orange.bmp"
!define MUI_UNWELCOMEFINISHPAGE_BITMAP "${NSISDIR}\Contrib\Graphics\Wizard\orange-uninstall.bmp"
!define MUI_HEADERIMAGE
!define MUI_HEADERIMAGE_BITMAP "${NSISDIR}\Contrib\Graphics\Header\orange.bmp"
!define MUI_HEADERIMAGE_UNBITMAP "${NSISDIR}\Contrib\Graphics\Header\orange-uninstall.bmp"
!define MUI_COMPONENTSPAGE_SMALLDESC
!define MUI_STARTMENUPAGE_DEFAULTFOLDER "JMRI"
!define MUI_STARTMENUPAGE_NODISABLE
!define MUI_STARTMENUPAGE_REGISTRY_ROOT "SHCTX"
!define MUI_STARTMENUPAGE_REGISTRY_KEY "Software\Microsoft\Windows\CurrentVersion\Uninstall\JMRI"
!define MUI_STARTMENUPAGE_REGISTRY_VALUENAME "StartMenuDir"
!define MUI_FINISHPAGE_NOAUTOCLOSE
#!define MUI_FINISHPAGE_RUN
#!define MUI_FINISHPAGE_RUN_TEXT "Execute DecoderPro Install Validation Wizard"
#!define MUI_FINISHPAGE_RUN_FUNCTION InstallValidationWizard
!define MUI_UNFINISHPAGE_NOAUTOCLOSE

; -------------------------------------------------------------------------
; - Define pages
; -------------------------------------------------------------------------
!define MUI_TEXT_WELCOME_INFO_TEXT "This wizard will guide you through the installation of $(^NameDA).$\r$\n$\r$\nIt is recommended that you close all other applications before starting Setup. This will make it possible to update relevant system files without having to reboot your computer.$\r$\n$\r$\n$(^NameDA) requires Java Runtime Environment ${JRE_VER} or later installed on your computer. During installation, this wizard will check for Java.$\r$\n$\r$\n$_CLICK"
!insertmacro MUI_PAGE_WELCOME
Page custom nsDialogRemoveOldJMRI RemoveOldJMRI
!insertmacro MULTIUSER_PAGE_INSTALLMODE
!insertmacro MUI_PAGE_COMPONENTS
!define MUI_PAGE_CUSTOMFUNCTION_LEAVE DirectoryLeave
!insertmacro MUI_PAGE_DIRECTORY
!insertmacro MUI_PAGE_STARTMENU JMRIStartMenu $SMFOLDER
!insertmacro MUI_PAGE_INSTFILES
!insertmacro MUI_PAGE_FINISH

!insertmacro MUI_UNPAGE_WELCOME
!insertmacro MUI_UNPAGE_CONFIRM
!insertmacro MUI_UNPAGE_INSTFILES
!insertmacro MUI_UNPAGE_FINISH

InstType "Typical"
InstType "Full"
; -------------------------------------------------------------------------
; - Languages
; -------------------------------------------------------------------------
!insertmacro MUI_LANGUAGE "English"

; -------------------------------------------------------------------------
; - Reserve files (note some are already reserved by MUI2 and MultiUser)
; -------------------------------------------------------------------------
; - If solid compression is being used, files that are required before the
; - actual installation itself should be stored in the first data block -
; - this will ensure that the installer starts faster
; -------------------------------------------------------------------------
ReserveFile /plugin "System.dll"
ReserveFile /plugin "NSISdl.dll"
ReserveFile /plugin "UserInfo.dll"

; -------------------------------------------------------------------------
; - Set version information
; -------------------------------------------------------------------------
VIProductVersion "${INST_VER}"
VIAddVersionKey /LANG=${LANG_ENGLISH} "ProductName" "${APP} Install"
VIAddVersionKey /LANG=${LANG_ENGLISH} "Comments" "Installs JMRI ${JMRI_VER} suite."
VIAddVersionKey /LANG=${LANG_ENGLISH} "LegalCopyright" "${COPYRIGHT}"
VIAddVersionKey /LANG=${LANG_ENGLISH} "CompanyName" "by ${AUTHOR}"
VIAddVersionKey /LANG=${LANG_ENGLISH} "FileDescription" "${APP} Install"
VIAddVersionKey /LANG=${LANG_ENGLISH} "FileVersion" "${INST_VER}"
VIAddVersionKey /LANG=${LANG_ENGLISH} "OriginalFilename" "${PNAME}.exe"

; -------------------------------------------------------------------------
; - Installer sections
; -------------------------------------------------------------------------
SectionGroup "JMRI Core Files" SEC_CORE

  Section "-CleanUp" ; SEC_CLEANUP
    SectionIn RO  ; This section always selected

    ; -- Clean up of JMRI folder
    SetOutPath "$INSTDIR"

    ; -- Recursively delete classes folder, which historically contained
    ; -- individual .properties and .classes patch files
    ; -- that might not be consistent with this new version
    RMDir /R "$OUTDIR\classes"

    ; -- Recursively delete lib folder, which historically contained
    ; -- individually added JAR files, but which we have been encouraging
    ; -- users not to modify
    RMDir /R "$OUTDIR\lib"

    ; -- Delete old USB library files
    Delete "$OUTDIR\ch.ntb.usb.jar"

    ; -- Delete old .jar & support files in destination directory
    Delete "$OUTDIR\jh.1.1.2.jar"
    Delete "$OUTDIR\jh.jar"
    Delete "$OUTDIR\jdom-jdk11.jar"
<<<<<<< HEAD
=======
 
    ; -- Delete certain jython files that have been moved, or were entered erroneously, as of JMRI 4.21.3
    Delete "$OUTDIR\jython\SetMqttOptions.py"
    Delete "$OUTDIR\jython\SetMqttParser.py"
    Delete "$OUTDIR\jython\SetMqttPrefix.py"
    Delete "$OUTDIR\jython\ReceiveMqttMessage.py"
    Delete "$OUTDIR\jython\SendMqttMessage.py"
    Delete "$OUTDIR\jython\CmriBitsToBytes.jy"    
>>>>>>> c9a5228c

    ; -- Delete XmlIO-related files, as of JMRI 3.11.3
    Delete "$OUTDIR\help\en\package\jmri\jmrit\inControl\images\2Throttles.png"
    Delete "$OUTDIR\help\en\package\jmri\jmrit\inControl\images\AnalogClock.png"
    Delete "$OUTDIR\help\en\package\jmri\jmrit\inControl\images\Help.png"
    Delete "$OUTDIR\help\en\package\jmri\jmrit\inControl\images\inControlIcon.png"
    Delete "$OUTDIR\help\en\package\jmri\jmrit\inControl\images\LocoSettings.png"
    Delete "$OUTDIR\help\en\package\jmri\jmrit\inControl\images\Panel.png"
    Delete "$OUTDIR\help\en\package\jmri\jmrit\inControl\images\QueryStringHelp.png"
    Delete "$OUTDIR\help\en\package\jmri\jmrit\inControl\images\Scan2BeInControl.png"
    Delete "$OUTDIR\help\en\package\jmri\jmrit\inControl\images\Settings.png"
    Delete "$OUTDIR\help\en\package\jmri\jmrit\inControl\images\Throttle1.png"
    Delete "$OUTDIR\help\en\package\jmri\jmrit\inControl\images\Throttle2.png"
    Delete "$OUTDIR\help\en\package\jmri\jmrit\inControl\images\.png"
    RmDir  "$OUTDIR\help\en\package\jmri\jmrit\inControl\images"
    RmDir  "$OUTDIR\help\en\package\jmri\jmrit\inControl"

    Delete "$OUTDIR\help\fr\package\jmri\jmrit\inControl\images\2Throttles.png"
    Delete "$OUTDIR\help\fr\package\jmri\jmrit\inControl\images\AnalogClock.png"
    Delete "$OUTDIR\help\fr\package\jmri\jmrit\inControl\images\Help.png"
    Delete "$OUTDIR\help\fr\package\jmri\jmrit\inControl\images\inControlIcon.png"
    Delete "$OUTDIR\help\fr\package\jmri\jmrit\inControl\images\LocoSettings.png"
    Delete "$OUTDIR\help\fr\package\jmri\jmrit\inControl\images\Panel.png"
    Delete "$OUTDIR\help\fr\package\jmri\jmrit\inControl\images\QueryStringHelp.png"
    Delete "$OUTDIR\help\fr\package\jmri\jmrit\inControl\images\Scan2BeInControl.png"
    Delete "$OUTDIR\help\fr\package\jmri\jmrit\inControl\images\Settings.png"
    Delete "$OUTDIR\help\fr\package\jmri\jmrit\inControl\images\Throttle1.png"
    Delete "$OUTDIR\help\fr\package\jmri\jmrit\inControl\images\Throttle2.png"
    Delete "$OUTDIR\help\fr\package\jmri\jmrit\inControl\images\.png"
    RmDir  "$OUTDIR\help\fr\package\jmri\jmrit\inControl\images"
    RmDir  "$OUTDIR\help\fr\package\jmri\jmrit\inControl"

    Delete "$OUTDIR\web\css\inControl.css"
    Delete "$OUTDIR\web\css\JMRI_XMLIO_TEST.css"
    Delete "$OUTDIR\web\css\Scan2BeInControl.css"
    Delete "$OUTDIR\web\js\inControl.js"
    Delete "$OUTDIR\web\js\JMRI_XMLIO_TEST.js"
    Delete "$OUTDIR\web\js\Scan2BeInControl.js"
    Delete "$OUTDIR\web\inControl.html"
    Delete "$OUTDIR\web\inControl.jar"
    Delete "$OUTDIR\web\JMRI_XMLIO_test.html"
    Delete "$OUTDIR\web\Scan2BeInControl.html"

    ; Delete files which were removed as part of re-work of Zimo decoder
    ;   definition rework for JMRI 3.11.3
    Delete "$OUTDIR\xml\decoders\zimo\CV739-CV744threeSwitchIP.xml"
    Delete "$OUTDIR\xml\decoders\zimo\CV739-CV744twoSwitchIP.xml"
    Delete "$OUTDIR\xml\decoders\zimo\CV739-CV768.xml"

    ; -- Delete .jar & support files installed using previous layout
    Delete "$OUTDIR\activation.jar"
    Delete "$OUTDIR\ch.ntb.usb.jar"
    Delete "$OUTDIR\comm.jar"
    Delete "$OUTDIR\crimson.jar"
    Delete "$OUTDIR\ExternalLinkContentViewerUI.jar"
    Delete "$OUTDIR\gluegen-rt.dll"
    Delete "$OUTDIR\gluegen-rt.jar"
    Delete "$OUTDIR\javacsv.jar"
    Delete "$OUTDIR\javax.comm.properties"
    Delete "$OUTDIR\jdom-2.0.5.jar"
    Delete "$OUTDIR\jdom.jar"
    Delete "$OUTDIR\jhall.jar"
    Delete "$OUTDIR\jinput-dx8.dll"
    Delete "$OUTDIR\jinput-raw.dll"
    Delete "$OUTDIR\jinput-wintab.dll"
    Delete "$OUTDIR\jinput.jar"
    Delete "$OUTDIR\joal.jar"
    Delete "$OUTDIR\joal_native.dll"
    Delete "$OUTDIR\jspWin.dll"
    Delete "$OUTDIR\jython.jar"
    Delete "$OUTDIR\LibusbJava.dll"
    Delete "$OUTDIR\log4j.jar"
    Delete "$OUTDIR\mailapi.jar"
    Delete "$OUTDIR\MRJAdapter.jar"
    Delete "$OUTDIR\security.policy"
    Delete "$OUTDIR\Serialio.jar"
    Delete "$OUTDIR\servlet.jar"
    Delete "$OUTDIR\smtp.jar"
    Delete "$OUTDIR\vecmath.jar"
    Delete "$OUTDIR\win32com.dll"
    Delete "$OUTDIR\xercesImpl.jar"

    ; -- Delete old plug-ins from program folder
    Delete "$OUTDIR\WiThrottle.jar"

    ; -- Delete old log files from program folder
    Delete "$OUTDIR\messages.log"
    Delete "$OUTDIR\uninstal.log" ; from InstallerVise installer

    ; -- Delete obsolete .bat files from program folder
    Delete "$OUTDIR\CornwallRR.bat"
    Delete "$OUTDIR\DecoderPro.bat"
    Delete "$OUTDIR\JmriDemo.bat"
    Delete "$OUTDIR\LocoTools.bat"
    Delete "$OUTDIR\PacketPro.bat"
    Delete "$OUTDIR\PanelPro.bat"
    Delete "$OUTDIR\SoundPro.bat"

    ; -- Delete obsolete resource files
    Delete "$OUTDIR\resources\GreenPowerLED.gif"
    Delete "$OUTDIR\resources\RedPowerLED.gif"
    Delete "$OUTDIR\resources\YellowPowerLED.gif"
        

    ; -- If the current install Start Menu folder exists, remove any
    ; --        predictably-named JMRI-related contents.

    !insertmacro MUI_STARTMENU_GETFOLDER JMRIStartMenu $0

    ; -- Change file attributes early so they have time to propagate on systems
    ; --        with unexpected delays in the filesystem.
    SetFileAttributes "$SMPROGRAMS\$0\Tools\Preferences.lnk" NORMAL

    Delete "$SMPROGRAMS\$0\DecoderPro.lnk"
    Delete "$SMPROGRAMS\$0\DecoderPro3.lnk"
    Delete "$SMPROGRAMS\$0\PanelPro.lnk"
    Delete "$SMPROGRAMS\$0\SoundPro.lnk"
    Delete "$SMPROGRAMS\$0\Tools and Demos\JmriDemo.lnk"
    Delete "$SMPROGRAMS\$0\Tools and Demos\LocoTools.lnk"
    Delete "$SMPROGRAMS\$0\Tools and Demos\CornwallRR.lnk"
    Delete "$SMPROGRAMS\$0\Tools and Demos\InstallTest.lnk"
    Delete "$SMPROGRAMS\$0\Tools and Demos\InstallTest.pif" ; -- for Win98
    Delete "$SMPROGRAMS\$0\Tools and Demos\DecoderPro3.lnk"
    Delete "$SMPROGRAMS\$0\Tools and Demos\Preferences.lnk"
    Delete "$SMPROGRAMS\$0\Tools\InstallTest.lnk"
    Delete "$SMPROGRAMS\$0\Tools\Preferences.lnk"
    Delete "$SMPROGRAMS\$0\Uninstall.lnk"
    RMDir "$SMPROGRAMS\$0\Tools and Demos\"
    RMDir "$SMPROGRAMS\$0\Tools\"
    RMDir "$SMPROGRAMS\$0\"

    ; -- Remove any predictably-named JMRI shortcuts from the Desktop

    Delete "$DESKTOP\DecoderPro.lnk"
    Delete "$DESKTOP\DecoderPro3.lnk"
    Delete "$DESKTOP\PanelPro.lnk"
    Delete "$DESKTOP\SoundPro.lnk"

  SectionEnd ; SEC_CLEANUP

  Section "Main" SEC_MAIN
    SectionIn RO  ; This section always selected
    ; -- Check for JRE
    Call CheckJRE
    ; -- Main JMRI files
    SetOutPath "$INSTDIR"

    ; -- Install main JMRI files
    ; -- Library & Support Files now moved from here
    File /a "${SRCDIR}\*.jar"
    File /a "${SRCDIR}\COPYING"
    File /a "${SRCDIR}\jmri.conf"
    File /a "${SRCDIR}\LaunchJMRI.exe"
    File /a "${SRCDIR}\*.bat"
    File /a "${SRCDIR}\default.lcf"
    File /a "${SRCDIR}\*.ico"
    File /a "${SRCDIR}\lib\security.policy"
    File /a "${SRCDIR}\python.properties"

  SectionEnd ; SEC_MAIN

  Section "COM Library" SEC_COMLIB
    SectionIn RO  ; This section always selected

    ; -- If we're upgrading, we need to make sure that
    ; -- any previously loaded library files in the JRE
    ; -- are removed

    StrCmp $UPGRADING "1" 0 InstallComLib
      Delete "$JAVADIR\lib\javax.comm.properties"
      Delete "$JAVADIR\lib\ext\Serialio.jar"
      Delete "$JAVADIR\bin\jspWin.dll"
      Delete "$JAVADIR\bin\win32com.dll"

    InstallComLib:
      SetOutPath "$INSTDIR\lib"

      ; -- SerialIO native library
      File /a "${SRCDIR}\jspWin.dll"

  SectionEnd ; SEC_COMLIB

  Section "Help" SEC_HELP
    SectionIn RO  ; This section always selected
    ; -- Help files installed here
    SetOutPath "$INSTDIR\help"
    File /a /r "${SRCDIR}\help\*.*"
  SectionEnd ; SEC_HELP

  Section "Library files" SEC_LIB
    SectionIn RO  ; This section always selected
    ; -- Library files installed here
    SetOutPath "$INSTDIR\lib"

    ; -- Match all files in 'lib' but do not recurse into sub-directories
    File /a "${SRCDIR}\lib\*.*"

    ; -- Install x86 library files
    SetOutPath "$INSTDIR\lib\x86"

    ; -- Match all files in 'lib\windows\x86' but do not recurse into sub-directories
    File /a "${SRCDIR}\lib\windows\x86\*.*"

    ; -- Install x64 library files
    SetOutPath "$INSTDIR\lib\x64"

    ; -- Match all files in 'lib\windows\x64' but do not recurse into sub-directories
    File /a "${SRCDIR}\lib\windows\x64\*.*"

    ; -- Extract and run OpenAL library installer in silent mode
    ; [Ignored for now]
    ;SetOutPath "$TEMP"
    ;File /a /r "${SRCDIR}\oalinst.exe"
    ;ExecWait `"$TEMP\oalinst.exe" -s`
    ;Delete "$TEMP\oalinst.exe"
  SectionEnd ; SEC_LIB

  Section "Jython files" SEC_JYTHON
    SectionIn RO  ; This section always selected
    ; -- Jython script files here
    SetOutPath "$INSTDIR\jython"
    File /a /r "${SRCDIR}\jython\*.*"
  SectionEnd ; SEC_JYTHON

  Section "Resource files" SEC_RES
    SectionIn RO  ; This section always selected
    ; -- Resource files here
    SetOutPath "$INSTDIR\resources"
    File /a /r "${SRCDIR}\resources\*.*"
  SectionEnd ; SEC_RES

  Section "XML files" SEC_XML
    SectionIn RO  ; This section always selected
    ; -- Check to see if we've been previously installed with the new installer
    ; -- and if so, remove obsolete decoder definitions
    StrCmp $REMOVEOLDJMRI.BACKUPONLY "1" RemoveObsolete InstallXML

    RemoveObsolete:
      Call RemoveObsoleteDecoderDefinitions

    InstallXML:
      ; -- XML files here
      SetOutPath "$INSTDIR\xml"
      File /a /r "${SRCDIR}\xml\*.*"
  SectionEnd ; SEC_XML

  Section "Web files" SEC_WEB
    SectionIn RO  ; This section always selected
    ; -- Web files here
    SetOutPath "$INSTDIR\web"
    File /a /r "${SRCDIR}\web\*.*"
  SectionEnd ; SEC_WEB
SectionGroupEnd ; SEC_CORE

SectionGroup "Start menu shortcuts" SEC_SMSC
  ; -- Create Start menu shortcuts
  Section "Standard Components" SEC_SCSMSC
    SectionIn RO  ; This section always selected
    !insertmacro MUI_STARTMENU_WRITE_BEGIN JMRIStartMenu
    SetOutPath "$INSTDIR"
    CreateDirectory "$SMPROGRAMS\$SMFOLDER"
    ; -- Remove any shortcuts to deprecated components
    Delete "$SMPROGRAMS\$SMFOLDER\Tools and Demos\LocoTools.lnk"
    Delete "$SMPROGRAMS\$SMFOLDER\Tools and Demos\DecoderPro3.lnk"
    ; -- Create shortcuts for standard JMRI components
    CreateShortcut "$SMPROGRAMS\$SMFOLDER\DecoderPro.lnk" \
                   "$INSTDIR\LaunchJMRI.exe" \
                   "apps.gui3.dp3.DecoderPro3" \
                   "$INSTDIR\decpro5.ico" 0 "" "" \
                   "Start DecoderPro"
    CreateShortcut "$SMPROGRAMS\$SMFOLDER\PanelPro.lnk" \
                   "$INSTDIR\LaunchJMRI.exe" \
                   "apps.PanelPro.PanelPro" \
                   "$INSTDIR\PanelPro80x80.ico" 0 "" "" \
                   "Start PanelPro"
    CreateShortcut "$SMPROGRAMS\$SMFOLDER\SoundPro.lnk" \
                   "$INSTDIR\LaunchJMRI.exe" \
                   "apps.SoundPro.SoundPro" \
                   "$INSTDIR\SoundPro80x80.ico" 0 "" "" \
                   "Start SoundPro"
    CreateDirectory "$SMPROGRAMS\$SMFOLDER\Tools"
    CreateShortcut "$SMPROGRAMS\$SMFOLDER\Tools\InstallTest.lnk" \
                   "$INSTDIR\InstallTest.bat" \
                   "" \
                   "$INSTDIR\InstallTest80x80.ico" 0 "" "" \
                   "Start JMRI Install Test"
    ; -- Create a preferences directory for this user
    IfFileExists "$PROFILE\JMRI\*.*" +2
      CreateDirectory "$PROFILE\JMRI"
      ; -- Now create a shortcut to it
      CreateShortcut "$SMPROGRAMS\$SMFOLDER\Tools\Preferences.lnk" \
                   "%HOMEDRIVE%%HOMEPATH%\JMRI" \
                   "" \
                   "" "" "" "" \
                   "Open JMRI Preferences Folder"
    SetFileAttributes "$SMPROGRAMS\$SMFOLDER\Tools\Preferences.lnk" READONLY
    CreateShortcut "$SMPROGRAMS\$SMFOLDER\Uninstall.lnk" \
                   "$INSTDIR\Uninstall.exe" \
                   "/$MultiUser.InstallMode"
    !insertmacro MUI_STARTMENU_WRITE_END
  SectionEnd ; SEC_SCSMSC

SectionGroupEnd ; SEC_SMSC

SectionGroup "Desktop Shortcuts" SEC_DTSC
  ; -- Create Desktop shortcuts
  Section "DecoderPro" SEC_DPDTSC
    SectionIn 1 2
    CreateShortcut "$DESKTOP\DecoderPro.lnk" \
                   "$INSTDIR\LaunchJMRI.exe" \
                   "apps.gui3.dp3.DecoderPro3" \
                   "$INSTDIR\decpro5.ico" 0 "" "" \
                   "Start DecoderPro"
  SectionEnd ; SEC_DPDTSC

  Section "PanelPro" SEC_PPDTSC
    SectionIn 1 2
    CreateShortcut "$DESKTOP\PanelPro.lnk" \
                   "$INSTDIR\LaunchJMRI.exe" \
                   "apps.PanelPro.PanelPro" \
                   "$INSTDIR\PanelPro80x80.ico" 0 "" "" \
                   "Start PanelPro"
  SectionEnd ; SEC_PPDTSC

  Section /o "SoundPro" SEC_SPDTSC
    SectionIn 2
    CreateShortcut "$DESKTOP\SoundPro.lnk" \
                   "$INSTDIR\LaunchJMRI.exe" \
                   "apps.SoundPro.SoundPro" \
                   "$INSTDIR\SoundPro80x80.ico" 0 "" "" \
                   "Start SoundPro"
  SectionEnd ; SEC_SPDTSC

SectionGroupEnd ; SEC_DTSC

Section "-Create Uninstaller" SEC_CRUNINST
  SectionIn RO  ; This section always selected
  ; -- Create Uninstaller
  WriteUninstaller "$INSTDIR\Uninstall.exe"
SectionEnd ; SEC_CRUNINST

Section "-PostProcessing" SEC_POST
  SectionIn RO  ; This section always selected
  ; -- Register with Windows Add/Remove Programs
  WriteRegStr SHCTX "Software\Microsoft\Windows\CurrentVersion\Uninstall\JMRI" \
                 "DisplayName" "JMRI - Java Model Railroad Interface"
  WriteRegStr SHCTX "Software\Microsoft\Windows\CurrentVersion\Uninstall\JMRI" \
                 "UninstallString" `"$INSTDIR\Uninstall.exe" /$MultiUser.InstallMode`
  WriteRegStr SHCTX "Software\Microsoft\Windows\CurrentVersion\Uninstall\JMRI" \
                 "InstallLocation" "$INSTDIR"
  WriteRegStr SHCTX "Software\Microsoft\Windows\CurrentVersion\Uninstall\JMRI" \
                 "DisplayVersion" "${JMRI_VER}"
  WriteRegStr SHCTX "Software\Microsoft\Windows\CurrentVersion\Uninstall\JMRI" \
                 "Publisher" "JMRI Community"
  WriteRegStr SHCTX "Software\Microsoft\Windows\CurrentVersion\Uninstall\JMRI" \
                 "URLInfoAbout" "https://jmri.org/"
  WriteRegDWORD SHCTX "Software\Microsoft\Windows\CurrentVersion\Uninstall\JMRI" \
                 "NoModify" 1
  WriteRegDWORD SHCTX "Software\Microsoft\Windows\CurrentVersion\Uninstall\JMRI" \
                 "NoRepair" 1
  ; -- Register task to create JMRI Preferences directory with Active Setup
  ; -- to ensure created for each new user (for All Users on Win2k+ only)
  StrCmp $MultiUser.InstallMode "CurrentUser" Done
  ; -- Write the Local Machine registry entries
  WriteRegStr HKLM "Software\Microsoft\Active Setup\Installed Components\JMRI" \
              "" "JMRI Customizations"
  WriteRegStr HKLM "Software\Microsoft\Active Setup\Installed Components\JMRI" \
              "ComponentID" "JMRI"
  WriteRegDWORD HKLM "Software\Microsoft\Active Setup\Installed Components\JMRI" \
              "IsInstalled" 1
  WriteRegStr HKLM "Software\Microsoft\Active Setup\Installed Components\JMRI" \
              "Locale" "*"
  WriteRegStr HKLM "Software\Microsoft\Active Setup\Installed Components\JMRI" \
              "StubPath" "$INSTDIR\CreatePrefs.bat"
  WriteRegStr HKLM "Software\Microsoft\Active Setup\Installed Components\JMRI" \
              "Version" "0,0,0,1"
  ; -- Write the Current User registry entries
  WriteRegStr HKCU "Software\Microsoft\Active Setup\Installed Components\JMRI" \
              "" ""
  WriteRegStr HKCU "Software\Microsoft\Active Setup\Installed Components\JMRI" \
              "Locale" "*"
  WriteRegStr HKCU "Software\Microsoft\Active Setup\Installed Components\JMRI" \
              "Version" "0,0,0,1"
  Done:
    ; -- Save the log
    StrCpy $0 "$INSTDIR\install.log"
    Push $0
    Call SaveLog

SectionEnd ; SEC_POST

Section "Uninstall" ; SEC_CRUNINST

  ; -- Remove all program files
  StrCpy $0 "$INSTDIR\install.log"
  Push $0
  Call un.DeleteFromLog

  ; -- Remove all shortcuts
  !insertmacro MUI_STARTMENU_GETFOLDER JMRIStartMenu $0

    ; -- Change file attributes early so they have time to propagate on systems
    ; --        with unexpected delays in the filesystem.
    SetFileAttributes "$SMPROGRAMS\$0\Tools\Preferences.lnk" NORMAL

  Delete "$SMPROGRAMS\$0\DecoderPro.lnk"
  Delete "$SMPROGRAMS\$0\DecoderPro3.lnk"
  Delete "$SMPROGRAMS\$0\PanelPro.lnk"
  Delete "$SMPROGRAMS\$0\SoundPro.lnk"
  Delete "$SMPROGRAMS\$0\Tools and Demos\JmriDemo.lnk"
  Delete "$SMPROGRAMS\$0\Tools and Demos\LocoTools.lnk"
  Delete "$SMPROGRAMS\$0\Tools and Demos\CornwallRR.lnk"
  Delete "$SMPROGRAMS\$0\Tools and Demos\InstallTest.lnk"
  Delete "$SMPROGRAMS\$0\Tools and Demos\InstallTest.pif" ; -- for Win98
  Delete "$SMPROGRAMS\$0\Tools and Demos\DecoderPro3.lnk"
  Delete "$SMPROGRAMS\$0\Tools and Demos\Preferences.lnk"
  Delete "$SMPROGRAMS\$0\Tools\Preferences.lnk"
  Delete "$SMPROGRAMS\$0\Tools\InstallTest.lnk"
  Delete "$SMPROGRAMS\$0\Uninstall.lnk"
  RMDir "$SMPROGRAMS\$0\Tools and Demos\"
  RMDir "$SMPROGRAMS\$0\Tools\"
  RMDir "$SMPROGRAMS\$0\"
  Delete "$DESKTOP\DecoderPro.lnk"
  Delete "$DESKTOP\PanelPro.lnk"
  Delete "$DESKTOP\SoundPro.lnk"
  Delete "$DESKTOP\DecoderPro3.lnk"

  ; -- Remove registry entries
  DeleteRegKey SHCTX "Software\Microsoft\Windows\CurrentVersion\Uninstall\JMRI"
  StrCmp $MultiUser.InstallMode "CurrentUser" Done
  DeleteRegKey HKLM "Software\Microsoft\Active Setup\Installed Components\JMRI"

  Done:
    ; -- Remove log file
    Delete "$INSTDIR\install.log"
    ; -- Remove the uninstaller
    Delete "$INSTDIR\Uninstall.exe"
    ; -- Delete install directory if empty
    RmDir "$INSTDIR"

SectionEnd

; -------------------------------------------------------------------------
; - Section descriptions
; -------------------------------------------------------------------------

LangString DESC_SEC_CORE ${LANG_ENGLISH} "Core ${APP} files; these are all required for a functional ${APP} install"
LangString DESC_SEC_MAIN ${LANG_ENGLISH} "The main ${APP} program and essential resources"
LangString DESC_SEC_COMLIB ${LANG_ENGLISH} "Library files for Java COM port access"
LangString DESC_SEC_HELP ${LANG_ENGLISH} "${APP} Help files"
LangString DESC_SEC_LIB ${LANG_ENGLISH} "General ${APP} Library files"
LangString DESC_SEC_JYTHON ${LANG_ENGLISH} "Jython example script files"
LangString DESC_SEC_RES ${LANG_ENGLISH} "Additional ${APP} resource files (sounds, icons, etc.)"
LangString DESC_SEC_XML ${LANG_ENGLISH} "XML files (Decoder definitions, etc.)"
LangString DESC_SEC_WEB ${LANG_ENGLISH} "Web files"
LangString DESC_SEC_SMSC ${LANG_ENGLISH} "Select Start Menu Shortcuts to create"
LangString DESC_SEC_SCSMSC ${LANG_ENGLISH} "Creates Start menu shortcuts for DecoderPro, PanelPro and InstallTest"
LangString DESC_SEC_DTSC ${LANG_ENGLISH} "Select Desktop Shortcuts to create."
LangString DESC_SEC_DPDTSC ${LANG_ENGLISH} "Creates a Desktop shortcut for DecoderPro"
LangString DESC_SEC_PPDTSC ${LANG_ENGLISH} "Creates a Desktop shortcut for PanelPro"
LangString DESC_SEC_SPDTSC ${LANG_ENGLISH} "Creates a Desktop shortcut for SoundPro"
LangString DESC_SEC_CRUNINST ${LANG_ENGLISH} "Creates an Uninstaller for ${APP}"
LangString MESSAGE_INVALID_DIRECTORY ${LANG_ENGLISH} "This not a valid installation directory. Please reselect"
LangString MESSAGE_WIN2K_OR_LATER ${LANG_ENGLISH} "${APP} version ${JMRI_VER} is not supported on this version of Windows. Installation cannot continue."

!insertmacro MUI_FUNCTION_DESCRIPTION_BEGIN
  !insertmacro MUI_DESCRIPTION_TEXT ${SEC_CORE} $(DESC_SEC_CORE)
  !insertmacro MUI_DESCRIPTION_TEXT ${SEC_MAIN} $(DESC_SEC_MAIN)
  !insertmacro MUI_DESCRIPTION_TEXT ${SEC_COMLIB} $(DESC_SEC_COMLIB)
  !insertmacro MUI_DESCRIPTION_TEXT ${SEC_HELP} $(DESC_SEC_HELP)
  !insertmacro MUI_DESCRIPTION_TEXT ${SEC_LIB} $(DESC_SEC_LIB)
  !insertmacro MUI_DESCRIPTION_TEXT ${SEC_JYTHON} $(DESC_SEC_JYTHON)
  !insertmacro MUI_DESCRIPTION_TEXT ${SEC_RES} $(DESC_SEC_RES)
  !insertmacro MUI_DESCRIPTION_TEXT ${SEC_XML} $(DESC_SEC_XML)
  !insertmacro MUI_DESCRIPTION_TEXT ${SEC_WEB} $(DESC_SEC_WEB)
  !insertmacro MUI_DESCRIPTION_TEXT ${SEC_SMSC} $(DESC_SEC_SMSC)
  !insertmacro MUI_DESCRIPTION_TEXT ${SEC_SCSMSC} $(DESC_SEC_SCSMSC)
  !insertmacro MUI_DESCRIPTION_TEXT ${SEC_DTSC} $(DESC_SEC_DTSC)
  !insertmacro MUI_DESCRIPTION_TEXT ${SEC_DPDTSC} $(DESC_SEC_DPDTSC)
  !insertmacro MUI_DESCRIPTION_TEXT ${SEC_PPDTSC} $(DESC_SEC_PPDTSC)
  !insertmacro MUI_DESCRIPTION_TEXT ${SEC_SPDTSC} $(DESC_SEC_SPDTSC)
  !insertmacro MUI_DESCRIPTION_TEXT ${SEC_CRUNINST} $(DESC_SEC_CRUNINST)
!insertmacro MUI_FUNCTION_DESCRIPTION_END

; -------------------------------------------------------------------------
; - Additional Functions
; -------------------------------------------------------------------------

Function .onInit
; -------------------------------------------------------------------------
; - On installer initialisation, initialise MultiUser header, check OS
; - architecture and check for running on Win2k or later
; -------------------------------------------------------------------------

  !insertmacro MULTIUSER_INIT

  ; -- Determine if we're running on Windows 98 or ME
  ; -- If so, show a message and then abort
  StrCmp $PROFILE "" 0 Check64 ; -- prior to Win2k this is blank
  ;MessageBox MB_OK|MB_ICONSTOP "${MESSAGE_WIN2K_OR_LATER}"
  Abort "${MESSAGE_WIN2K_OR_LATER}"

  Check64:
  ; -- Determine OS architecture
  Call CheckIf64bit
  Pop $x64

FunctionEnd

Function un.onInit
; -------------------------------------------------------------------------
; - On uninstaller initialisation, initialise MultiUser header and check
; - InstallMode
; -------------------------------------------------------------------------

  !insertmacro MULTIUSER_UNINIT

  ; -- Check if InstallMode is the same as the command-line
  ${un.GetParameters} $0
  StrCmp $0 "/$MultiUser.InstallMode" +2
    Abort

FunctionEnd

Function DirectoryLeave
; -------------------------------------------------------------------------
; - Check that the user has chosen a valid location
; -------------------------------------------------------------------------

  ; -- Save variables to the stack
  Push $0

  ; -- Check to see if Install Directory is set to 'Program Files'
  StrCmp $INSTDIR $PROGRAMFILES Invalid Valid

  Invalid:
    ; -- If so, display a message and ask user to re-select
    MessageBox MB_OK|MB_ICONEXCLAMATION "$(MESSAGE_INVALID_DIRECTORY)"

    ; -- Restore variables from the stack
    Pop $0
    ; -- Abort the movement to the next page
    Abort

  Valid:
    ; -- Restore variables from the stack
    Pop $0

FunctionEnd

#Function InstallValidationWizard
#; -------------------------------------------------------------------------
#; - Launches the JMRI InstallValidationWizard
#; - input:  none
#; - output: none
#; -------------------------------------------------------------------------
#  Exec "$INSTDIR/LaunchJMRI.exe apps.wizard.installvalidation.InstallValidation"
#FunctionEnd

Function CheckJRE
; -------------------------------------------------------------------------
; - Check for Java Runtime Environment
; - input:  none
; - output: none
; -------------------------------------------------------------------------

  ; -- Save variables to the stack
  Push $0
  Push $1
  Push $2
  Push $3

  ; -- Initialise JRE architecture variable
  StrCpy $x64JRE 0

  ; -- If we're running x64, first check for 64-bit JRE
  StrCmp 0 $x64 JRESearch
    DetailPrint "Setting x64 registry view..."
    SetRegView 64
    StrCpy $x64JRE 1

  ; -- Read from host machine registry
  JRESearch:
    IntOp $JREINSTALLCOUNT $JREINSTALLCOUNT + 1
    ClearErrors
    ReadRegStr $1 HKLM "SOFTWARE\JavaSoft\JRE" "CurrentVersion"
    ReadRegStr $0 HKLM "SOFTWARE\JavaSoft\JRE\$1" "JavaHome"
    IfErrors 0 JRECheck
    ReadRegStr $1 HKLM "SOFTWARE\JavaSoft\Java Runtime Environment" "CurrentVersion"
    ReadRegStr $0 HKLM "SOFTWARE\JavaSoft\Java Runtime Environment\$1" "JavaHome"
    IfErrors 0 JRECheck
    ReadRegStr $1 HKLM "SOFTWARE\JavaSoft\JDK" "CurrentVersion"
    ReadRegStr $0 HKLM "SOFTWARE\JavaSoft\JDK\$1" "JavaHome"
    IfErrors 0 JRECheck
    ReadRegStr $1 HKLM "SOFTWARE\JavaSoft\Java Development Kit" "CurrentVersion"
    ReadRegStr $0 HKLM "SOFTWARE\JavaSoft\Java Development Kit\$1" "JavaHome"

    ; -- Not found
    IfErrors 0 JRECheck
      ; -- If we've got an error here on x64, switch to the 32-bit registry,
      ; -- decrease the counter and then re-try
      StrCmp 0 $x64JRE JREInitInstall
        SetRegView 32
        DetailPrint "Setting x86 registry view..."
        StrCpy $x64JRE 0
        IntOp $JREINSTALLCOUNT $JREINSTALLCOUNT - 1
        Goto JRESearch

  JREInitInstall:
      StrCpy $3 "No JAVA installation found"
      ; -- If this is the first time around the loop then try to run/download a JRE
      ; -- If this is a subsequent time, something went wrong with the JRE install
      StrCmp $JREINSTALLCOUNT 1 JREInstall NoJRE

  JRECheck:
    StrCpy "$JAVADIR" "$0"
    ; -- Check we have the required JRE version
    ; -- If so, jump to the end of this section
    ${VersionCompare} "$1" "${JRE_VER}" $0
    StrCmp $0 "2" JREVerCheck JREFound

  JREVerCheck:
    StrCpy $3 "Found JAVA version $1 - ${APP} requires version ${JRE_VER} or later"

  JREInstall:
    ; -- First, check to see if a suitable installer exists in the JRE sub-directory
    ; -- below that of the installer. It needs to be of the format jre*.exe
    ; -- (This is to allow for automatic off-line installation
    ; -- and creation of turn-key distribution CD's)

    FindFirst $2 $JREINSTALLER "$EXEDIR\JRE\jre*.exe"

    OfflineJREInstall:
    StrCmp $JREINSTALLER "" DownloadJREQuery
      StrCpy $JREINSTALLER "$EXEDIR\JRE\$JREINSTALLER"
      StrCpy $OFFLINEINSTALL "1"
      Goto StartJREInstall

  DownloadJREQuery:
    ; -- Now check to see if we have an Internet Connection
    ; -- If so, then ask the user to download the latest JRE.
    Call CheckInternetConnection
    Pop $0 ; Get the return value
    StrCmp $0 "offline" NoJRE
;    MessageBox MB_YESNO|MB_ICONQUESTION "$3$\nWould you like to download JAVA from the internet?" IDYES DownloadJRE IDNO NoJRE

  NoJRE:
    MessageBox MB_ICONSTOP "$3$\nYou need to install JAVA ${JRE_VER} or later$\nThis can be downloaded from ${JRE_URL}$\nInstallation of ${APP} ${JMRI_VER} cannot continue"
    Quit

;  DownloadJRE:
;    StrCpy $JREINSTALLER "$TEMP\JRE.exe"
;    nsisDL::Download /TIMEOUT=30000 ${JRE_URL} $JREINSTALLER
;    Pop $0 ; Get the return value
;    StrCmp $0 "success" DownloadOK
;      MessageBox MB_ICONSTOP "Failure downloading JAVA$\nPlease try manually from ${JRE_URL}$\nInstallation of ${APP} ${JMRI_VER} cannot continue"
;      Quit
;
;  DownloadOK:
;    StrCpy $OFFLINEINSTALL "0"

  StartJREInstall:
    ExecWait $JREINSTALLER ; Run the JRE installer
    StrCmp $OFFLINEINSTALL "1" JREInstallComplete
    Delete $JREINSTALLER ; If downloaded, delete the temporary downloaded file

  JREInstallComplete:
    Goto JRESearch

  JREFound:
    ; -- We've successfully located a suitable JRE version.
    ; -- If this was found within the x64 registry view, reset to x86
    ; -- registry view so that our entries are placed in the expected place.
    StrCmp 0 $x64JRE JREDone
      DetailPrint "Reverting to x86 registry view..."
      SetRegView 32

  JREDone:
    ; -- Restore variables from the stack
    Pop $3
    Pop $2
    Pop $1
    Pop $0

FunctionEnd

Function CheckInternetConnection
; -------------------------------------------------------------------------
; - Check for a valid Internet connection
; - input:  none
; - output: top of stack ("online" or "offline")
; -------------------------------------------------------------------------

  ; -- Save variables to the stack
  Push $0
  Push $1
  Push $2

  ; -- Determine the status of the Internet connection
  DetailPrint "Checking Internet Connection Status..."
  System::Call 'wininet.dll::InternetGetConnectedState(*l .r2, i 0) i.r0'
  StrCmp $0 "1" 0 +3
    StrCpy $0 "online"
    Goto +2
  StrCpy $0 "offline"
  IntOp $1 $2 & ${INTERNET_CONNECTION_CONFIGURED}
  StrCmp $1 ${INTERNET_CONNECTION_CONFIGURED} 0 +2
    DetailPrint "System has a valid Internet configuration, but it may not be connected"
  IntOp $1 $2 & ${INTERNET_CONNECTION_LAN}
  StrCmp $1 ${INTERNET_CONNECTION_LAN} 0 +2
    DetailPrint "System uses a local area network to connect to the Internet"
  IntOp $1 $2 & ${INTERNET_CONNECTION_MODEM}
  StrCmp $1 ${INTERNET_CONNECTION_MODEM} 0 +2
    DetailPrint "System uses a modem to connect to the Internet"
  IntOp $1 $2 & ${INTERNET_CONNECTION_PROXY}
  StrCmp $1 ${INTERNET_CONNECTION_PROXY} 0 +2
    DetailPrint "System uses a proxy server to connect to the Internet"
  IntOp $1 $2 & ${INTERNET_RAS_INSTALLED}
  StrCmp $1 ${INTERNET_RAS_INSTALLED} 0 +2
    DetailPrint "System has RAS installed"
  IntOp $1 $2 & ${INTERNET_CONNECTION_OFFLINE}
  StrCmp $1 ${INTERNET_CONNECTION_OFFLINE} 0 +2
    DetailPrint "System is in offline mode"

  DetailPrint "...done. Internet Connection is $0"

  ; -- Restore variables from the stack
  Pop $2
  Pop $1
  Exch $0

FunctionEnd

Function nsDialogRemoveOldJMRI
; -------------------------------------------------------------------------
; - Identifies install created by old InstallVise installer and prompts for
; - removal
; - input:  none
; - output: none
; -------------------------------------------------------------------------

  ; -- Save variables to the stack
  Push $0
  Push $1
  Push $2
  Push $3
  Push $4

  ; -- Default to not upgrading
  StrCpy $UPGRADING 0

  ; -- First check if JMRI has been installed (Current User first, then All Users)
  ReadRegStr $0 HKCU "Software\Microsoft\Windows\CurrentVersion\Uninstall\JMRI" "DisplayName"
  StrCmp $0 "" 0 CheckOld
  ReadRegStr $0 HKLM "Software\Microsoft\Windows\CurrentVersion\Uninstall\JMRI" "DisplayName"
  StrCmp $0 "" Done

  CheckOld:
    ; -- If we get to here, then an old JMRI installation exists
    StrCpy $UPGRADING 1

    ; -- Default to uninstall and backup
    StrCpy $REMOVEOLDJMRI.BACKUPONLY 0
    StrCpy $2 "This previous installation should be removed.$\r$\nThis wizard will backup any existing roster files and settings."
    StrCpy $3 "Remove old ${APP} installation and backup existing files"

    ; -- Now check if installed via old InstallVise installer
    ; -- by checking if the 'DisplayVersion' registry key exists
    ; -- (this key is not created by the old installer)
    ReadRegStr $4 HKCU "Software\Microsoft\Windows\CurrentVersion\Uninstall\JMRI" "DisplayVersion"
    StrCmp $4 "" 0 Backup
    ReadRegStr $4 HKLM "Software\Microsoft\Windows\CurrentVersion\Uninstall\JMRI" "DisplayVersion"
    StrCmp $4 "" Remove Backup

  Backup:
    ; -- If we get to here, we've been previously installed by the new installer
    ; -- so, we can read the install location and prompt for backup

    ; -- As we've not yet set the installation context (i.e. All Users or Current User)
    ; -- first attempt to get the registry string from 'Current User'
    ReadRegStr $0 HKCU "Software\Microsoft\Windows\CurrentVersion\Uninstall\JMRI" "InstallLocation"
    StrCmp $0 "" 0 CopyToInstDir
    ; -- Location wasn't in 'Current User' - attempt to retrieve from 'All Users'
    ReadRegStr $0 HKLM "Software\Microsoft\Windows\CurrentVersion\Uninstall\JMRI" "InstallLocation"
    StrCmp $0 "" PrepareBackup CopyToInstDir

  CopyToInstDir:
    StrCpy $INSTDIR $0

  PrepareBackup:
    StrCpy $REMOVEOLDJMRI.BACKUPONLY 1
    StrCpy $2 "This wizard will backup any existing roster files and settings."
    StrCpy $3 "Backup existing files"

  Remove:
    ; -- If we've got this far, we need to create the page
    Var /GLOBAL REMOVEOLDJMRI.CHECKBOX

    !insertmacro MUI_HEADER_TEXT "Check for previous version" "Check for a previous installation of ${APP}."

    ; -- Return the HWND of this dialog
    nsDialogs::Create 1018
    Pop $0

    ; -- Create the controls and assign call-back functions
    ${NSD_CreateLabel} 0u 0u 100% 12u "${APP} setup has detected a previous installation of ${APP}."
    Pop $0
    ${NSD_CreateLabel} 0u 14u 100% 20u "$2"
    Pop $0
    ${NSD_CreateLabel} 0u 36u 100% 12u "Backup files will be stored in the following location:"
    Pop $0
    ${NSD_CreateText} 0u 50u 100% 12u "$PROFILE\JMRI_backup"
    Pop $0
    SendMessage $0 ${EM_SETREADONLY} 1 0

    ${NSD_CreateLabel} 0u 70u 100% 12u "Any existing backup will be moved to the following location:"
    Pop $0
    ${NSD_CreateText} 0u 84u 100% 12u "$PROFILE\JMRI_backup_old"
    Pop $0
    SendMessage $0 ${EM_SETREADONLY} 1 0

    ${NSD_CreateCheckBox} 0u 120u 100% 8u "$3"
    Pop $REMOVEOLDJMRI.CHECKBOX
    ${NSD_OnClick} $REMOVEOLDJMRI.CHECKBOX RemoveOldJMRICheckboxChange
    ; -- If this is a backup only install, select the checkbox if installed version is older
    StrCmp $REMOVEOLDJMRI.BACKUPONLY "0" ShowDialog
      ${VersionCompare} "${JMRI_VER}" "$4" $0
      StrCmp $0 "1" 0 ShowDialog
      ${NSD_SetState} $REMOVEOLDJMRI.CHECKBOX ${BST_CHECKED}

  ShowDialog:
    Call RemoveOldJMRICheckboxChange

    ; -- Show the dialog
    nsDialogs::Show

  Done:
    ; -- Restore variables from the stack
    Pop $4
    Pop $3
    Pop $2
    Pop $1
    Pop $0

FunctionEnd

Function RemoveOldJMRICheckboxChange
; -------------------------------------------------------------------------
; - Enable or disable the 'Next >' button whenever the checkbox is changed
; - input:  none
; - output: none
; -------------------------------------------------------------------------

  ; -- Save variables to the stack
  Push $0
  Push $1

  ; -- Get pointer to the 'Next >' button
  GetDlgItem $0 $HWNDPARENT 1

  ; -- Get current state
  ${NSD_GetState} $REMOVEOLDJMRI.CHECKBOX $1
  StrCpy $REMOVEOLDINSTALL $1

  ; -- Check to see if this is a backup only install which means that we
  ; -- don't need to disable the 'Next >' button
  StrCmp $REMOVEOLDJMRI.BACKUPONLY "1" Done

  ; -- If we get here, we need to consider disabling the 'Next >' button
  StrCmp $1 ${BST_CHECKED} Enable

  EnableWindow $0 0
  Goto Done

  Enable:
    EnableWindow $0 1

  Done:
    ; -- Restore variables from the stack
    Pop $1
    Pop $0

FunctionEnd

Function RemoveOldJMRI
; -------------------------------------------------------------------------
; - Backup existing preferences and roster files etc. and if required
; - removes install created by old InstallVise installer.
; - input:  none
; - output: none
; -------------------------------------------------------------------------

  ; -- Save variables to the stack
  Push $0

  StrCmp $REMOVEOLDINSTALL ${BST_UNCHECKED} Done

  ; -- Get pointer to the 'Next >' button
  GetDlgItem $0 $HWNDPARENT 1
  EnableWindow $0 0

  ; -- Perform backup
  RMDir /r "$PROFILE\JMRI_backup_old"
  Rename "$PROFILE\JMRI_backup" "$PROFILE\JMRI_backup_old"
  CreateDirectory "$PROFILE\JMRI_backup"
  CopyFiles "$PROFILE\JMRI\*.*" "$PROFILE\JMRI_backup"
  CopyFiles "$INSTDIR\classes" "$PROFILE\JMRI_backup"
  CopyFiles "$INSTDIR\lib" "$PROFILE\JMRI_backup"

  ; -- Check if uninstall required
  StrCmp $REMOVEOLDJMRI.BACKUPONLY "1" Done

  ; -- Retrieve the InstallVise uninstall string and run the uninstaller
  ReadRegStr $0 HKLM "Software\Microsoft\Windows\CurrentVersion\Uninstall\JMRI" "UninstallString"
  HideWindow
  ExecWait "$0"
  BringToFront

  ; -- Check if InstallerVise uninstaller has run
  ReadRegStr $0 HKLM "Software\Microsoft\Windows\CurrentVersion\Uninstall\JMRI" "DisplayName"
  StrCmp $0 "" Done

  MessageBox MB_OK|MB_ICONSTOP "The previous installation of ${APP} was not successfully removed. This installation cannot continue."
  Quit

  Done:
    ; -- Restore variables from the stack
    Pop $0

FunctionEnd

Function SaveLog
; -------------------------------------------------------------------------
; - Saves the log to specified file
; - input:  filename to store at top of stack
; - output: none
; -------------------------------------------------------------------------

  ; -- Save variables to the stack
  Exch $5
  Push $0
  Push $1
  Push $2
  Push $3
  Push $4
  Push $6

  ; -- Find the log SysListView32 control
  FindWindow $0 "#32770" "" $HWNDPARENT
  GetDlgItem $0 $0 1016
  StrCmp $0 0 Exit

  ; -- Create the file
  FileOpen $5 $5 "w"
  StrCmp $5 "" Exit

    ; -- Retrieve number of items in the log
    SendMessage $0 ${LVM_GETITEMCOUNT} 0 0 $6

    ; -- Allocate memory for LVITEM structure
    System::Alloc ${NSIS_MAX_STRLEN}
    Pop $3
    StrCpy $2 0
    System::Call "*(i, i, i, i, i, i, i, i, i) i \
      (0, 0, 0, 0, 0, r3, ${NSIS_MAX_STRLEN}) .r1"

    ; -- Loop through the log
    Loop:
      ; -- Check if at end of log
      StrCmp $2 $6 Done
      ; -- Retrieve log item
      System::Call "User32::SendMessageA(i, i, i, i) i \
        ($0, ${LVM_GETITEMTEXT}, $2, r1)"
      System::Call "*$3(&t${NSIS_MAX_STRLEN} .r4)"
      ; -- Write it to the file
      FileWrite $5 "$4$\r$\n"
      IntOp $2 $2 + 1
      Goto Loop

    Done:
      ; -- Close the file and free memory
      FileClose $5
      System::Free $1
      System::Free $3

  Exit:
    ; -- Restore variables from the stack
    Pop $6
    Pop $4
    Pop $3
    Pop $2
    Pop $1
    Pop $0
    Exch $5

FunctionEnd

Function un.DeleteFromLog
; -------------------------------------------------------------------------
; - Deletes installed files based on the specified log file
; - input:  log filename on top of stack
; - output: none
; -------------------------------------------------------------------------

  ; -- Save variables to the stack
  Exch $0 ; -- Logfile filename
  Push $1 ; -- Current Directory
  Push $2 ; -- Current File
  Push $3 ; -- File handle
  Push $4 ; -- Current line
  Push $5 ; -- Temporary variable
  Push $6 ; -- Temporary variable

  ; -- Open the log file readonly
  FileOpen $3 "$0" "r"

  NextLogEntry:
    ; -- Read the next line of the file
    FileRead $3 $4

    ; -- Determine the log entry type
    ; -- Check if this entry is for a directory
    StrCpy $5 $4 15
    StrCmp $5 "Output folder: " RemoveDir

    ; -- Check if this entry is for a file
    StrCpy $5 $4 9
    StrCmp $5 "Extract: " RemoveFile

    ; -- Check if at end of log
    StrCmp $4 "" Done

    ; -- Don't care about this log entry type - retrieve next log entry
    Goto NextLogEntry

  RemoveDir:
    ; -- Try to remove this directory (only if empty)
    RMDir $1
    StrCpy $5 $1

  DeleteParents:
    ; -- Will attempt to delete parent directorys until it runs out.
    ; -- Not aggressive, just removes empty directories recursively
    ; -- before moving onto a new directory to delete files from
    Push $5
    Call un.GetParent
    Pop $5
    StrCmp $5 "" +2
    RMDir $5
    StrCmp $5 "" 0 DeleteParents

    ; -- Get the directory name
    StrCpy $1 $4 1024 15
    StrLen $5 $1
    ; -- trim off the newline
    IntOp $5 $5 - "2"
    StrCpy $1 $1 $5
    Goto NextLogEntry

  RemoveFile:
    ; -- Get the filename
    StrCpy $2 $4 1024 9
    StrLen $5 $2
    ; -- trim off the newline
    IntOp $5 $5 - "2"
    StrCpy $2 $2 $5
    ; -- check if ends with "... 100%"
    StrCpy $6 $2 8 -8
    StrCmp $6 "... 100%" 0 DeleteFile
    ; -- trim off the "... 100%"
    IntOp $5 $5 - "8"
    StrCpy $2 $2 $5

  DeleteFile:
    Delete "$1\$2" ; Try to delete the new file
    Goto NextLogEntry

  Done:
    ; -- Close the file
    FileClose $3

    ; -- Restore variables from the stack
    Pop $6
    Pop $5
    Pop $4
    Pop $3
    Pop $2
    Pop $1
    Exch $0

FunctionEnd

Function un.GetParent
; -------------------------------------------------------------------------
; - Retrieve Parent directory of specified child directory
; - input:  Child directory name on top of stack
; - output: Parent directory name on top of stack
; -------------------------------------------------------------------------

  ; -- Save variables to the stack
  Exch $0 ; -- Child directory
  Push $1 ; -- Counter
  Push $2 ; -- String length
  Push $3 ; -- Temporary storage

  ; -- Initialise counter
  StrCpy $1 0

  ; -- Retrieve length of string
  StrLen $2 $0

  Loop:
    ; -- Increment counter
    IntOp $1 $1 + 1
    ; -- Check if we're at end of string
    IntCmp $1 $2 Get 0 Get
    ; -- Get the n'th character from the right
    StrCpy $3 $0 1 -$1
    ; -- Check if it's a directory separator
    StrCmp $3 "\" Get
  Goto Loop

  Get:
    ; -- Remove n characters from the end of the string
    StrCpy $0 $0 -$1

    ; -- Restore variables from the stack
    Pop $3
    Pop $2
    Pop $1
    Exch $0

FunctionEnd

Function CheckIf64bit
; -------------------------------------------------------------------------
; - Check if this installer is running on a 64-bit system
; - input:  none
; - output: result on top of stack (0 if 32-bit; 1 if 64-bit)
; -------------------------------------------------------------------------

  ; -- Save variables to the stack
  Push $0

  ; -- Determine if we're running on x64
  System::Call kernel32::GetCurrentProcess()i.s
  System::Call kernel32::IsWow64Process(is,*i.s)
  Pop $0

  ; -- Restore variables from the stack
  Exch $0

FunctionEnd

Function RemoveObsoleteDecoderDefinitions
; -------------------------------------------------------------------------
; - Remove obsolete decoder definition files
; - input:  none
; - output: none
; -------------------------------------------------------------------------
  ; -- For now, doing this the 'quick & dirty way (TM)'
  Delete "$INSTDIR\xml\decoders\SoundTraxx_Tsu_1Diesel.xml"
  Delete "$INSTDIR\xml\decoders\SoundTraxx_Tsu_1EMD567.xml"
  Delete "$INSTDIR\xml\decoders\SoundTraxx_Tsu_1EMD645.xml"
  Delete "$INSTDIR\xml\decoders\SoundTraxx_Tsu_Diesel_ALCO1.xml"
  Delete "$INSTDIR\xml\decoders\SoundTraxx_Tsu_Diesel_ALCO2.xml"
  Delete "$INSTDIR\xml\decoders\SoundTraxx_Tsu_Diesel_EMD567.xml"
  Delete "$INSTDIR\xml\decoders\SoundTraxx_Tsu_Diesel_EMD645.xml"
  Delete "$INSTDIR\xml\decoders\SoundTraxx_Tsu_Diesel_EMD710.xml"
  Delete "$INSTDIR\xml\decoders\SoundTraxx_Tsu_Diesel_FM1.xml"
  Delete "$INSTDIR\xml\decoders\SoundTraxx_Tsu_Steam_1Hvy.xml"
  Delete "$INSTDIR\xml\decoders\SoundTraxx_Tsu_Steam_2Med.xml"
  Delete "$INSTDIR\xml\decoders\SoundTraxx_Tsu_Steam_3Light.xml"
  Delete "$INSTDIR\xml\decoders\SoundTraxx_Tsu_Steam_4Lt_Log.xml"
  Delete "$INSTDIR\xml\decoders\SoundTraxx_Tsu_Steam_DRGC.xml"
  Delete "$INSTDIR\xml\decoders\SoundTraxx_Tsu_Steam_DRGK.xml"
  Delete "$INSTDIR\xml\decoders\SoundTraxx_Tsu_Steam_Cab_Frwd.xml"
FunctionEnd<|MERGE_RESOLUTION|>--- conflicted
+++ resolved
@@ -50,13 +50,11 @@
 ; -------------------------------------------------------------------------
 ; - Version History
 ; -------------------------------------------------------------------------
-<<<<<<< HEAD
+; - Version 0.1.27.0
+; - Updated "-CleanUp" so that old/error files are removed before installation in jython directory
+; -------------------------------------------------------------------------
 ; - Version 0.1.26.2
 ; - Update Java-install message URL
-=======
-; - Version 0.1.27.0
-; - Updated "-CleanUp" so that old/error files are removed before installation in jython directory
->>>>>>> c9a5228c
 ; -------------------------------------------------------------------------
 ; - Version 0.1.26.1
 ; - Remove Tools start menu items
@@ -324,11 +322,7 @@
   ; -- usually, this will be determined by the build.xml ant script
   !define JRE_VER   "1.8"                       ; Required JRE version
 !endif
-<<<<<<< HEAD
-!define INST_VER  "0.1.26.2"                    ; Installer version
-=======
 !define INST_VER  "0.1.27.0"                    ; Installer version
->>>>>>> c9a5228c
 !define PNAME     "${APP}.${JMRI_VER}"          ; Name of installer.exe
 !define SRCDIR    "."                           ; Path to head of sources
 InstallDir        "$PROGRAMFILES\JMRI"          ; Default install directory
@@ -519,17 +513,14 @@
     Delete "$OUTDIR\jh.1.1.2.jar"
     Delete "$OUTDIR\jh.jar"
     Delete "$OUTDIR\jdom-jdk11.jar"
-<<<<<<< HEAD
-=======
- 
+
     ; -- Delete certain jython files that have been moved, or were entered erroneously, as of JMRI 4.21.3
     Delete "$OUTDIR\jython\SetMqttOptions.py"
     Delete "$OUTDIR\jython\SetMqttParser.py"
     Delete "$OUTDIR\jython\SetMqttPrefix.py"
     Delete "$OUTDIR\jython\ReceiveMqttMessage.py"
     Delete "$OUTDIR\jython\SendMqttMessage.py"
-    Delete "$OUTDIR\jython\CmriBitsToBytes.jy"    
->>>>>>> c9a5228c
+    Delete "$OUTDIR\jython\CmriBitsToBytes.jy"
 
     ; -- Delete XmlIO-related files, as of JMRI 3.11.3
     Delete "$OUTDIR\help\en\package\jmri\jmrit\inControl\images\2Throttles.png"
@@ -632,7 +623,7 @@
     Delete "$OUTDIR\resources\GreenPowerLED.gif"
     Delete "$OUTDIR\resources\RedPowerLED.gif"
     Delete "$OUTDIR\resources\YellowPowerLED.gif"
-        
+
 
     ; -- If the current install Start Menu folder exists, remove any
     ; --        predictably-named JMRI-related contents.

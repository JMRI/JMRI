#!/bin/bash

# be verbose and exit on any non-zero exit code
# see https://docs.travis-ci.com/user/customizing-the-build/#Implementing-Complex-Build-Steps
set -ev

# set defaults if not already set
PRINT_SUMMARY=${PRINT_SUMMARY:-true}
RUN_ORDER=${RUN_ORDER:-filesystem}
HEADLESS=${HEADLESS:-false}

export MAVEN_OPTS=-Xmx1536m

if [[ "${HEADLESS}" == "true" ]] ; then
    if [[ "${STATIC}" == "true" ]] ; then
        # compile with ECJ for warnings or errors
        mvn antrun:run -Danttarget=tests-warnings-check
        # run SpotBugs only on headless, failing build if bugs are found
        # SpotBugs configuration is in pom.xml
        mvn clean test -U -P travis-spotbugs --batch-mode
        # run Javadoc
        mvn javadoc:javadoc -U --batch-mode
        # check html
        mvn antrun:run -Danttarget=scanhelp
    else
        # run headless tests
        mvn test -U -P travis-headless --batch-mode \
            -Dsurefire.printSummary=${PRINT_SUMMARY} \
            -Dsurefire.runOrder=${RUN_ORDER} \
            -Dant.jvm.args="-Djava.awt.headless=${HEADLESS}" \
            -Djava.awt.headless=${HEADLESS} \
<<<<<<< HEAD
            -Dcucumber.options="--tags 'not @Ignore' --tags 'not @firefox' --tags 'not @headed'"
=======
            -Dcucumber.options="--tags 'not @Ignore' --tags 'not @firefox' --tags 'not @chrome'"
>>>>>>> 9bfb11ca
    fi
else
    # run full GUI test suite and fail on coverage issues
    mvn verify -U -P travis-coverage --batch-mode \
        -Dsurefire.printSummary=${PRINT_SUMMARY} \
        -Dsurefire.runOrder=${RUN_ORDER} \
        -Dant.jvm.args="-Djava.awt.headless=${HEADLESS}" \
        -Djava.awt.headless=${HEADLESS} \
        -Dcucumber.options="--tags 'not @Ignore' --tags 'not @chrome'"
fi<|MERGE_RESOLUTION|>--- conflicted
+++ resolved
@@ -29,11 +29,8 @@
             -Dsurefire.runOrder=${RUN_ORDER} \
             -Dant.jvm.args="-Djava.awt.headless=${HEADLESS}" \
             -Djava.awt.headless=${HEADLESS} \
-<<<<<<< HEAD
+            -Dcucumber.options="--tags 'not @Ignore' --tags 'not @firefox' --tags 'not @chrome'"
             -Dcucumber.options="--tags 'not @Ignore' --tags 'not @firefox' --tags 'not @headed'"
-=======
-            -Dcucumber.options="--tags 'not @Ignore' --tags 'not @firefox' --tags 'not @chrome'"
->>>>>>> 9bfb11ca
     fi
 else
     # run full GUI test suite and fail on coverage issues

#!/bin/bash

# be verbose and exit on any non-zero exit code
# see https://docs.travis-ci.com/user/customizing-the-build/#Implementing-Complex-Build-Steps
set -ev

export MAVEN_OPTS=-Xmx1536m

if [[ "$HEADLESS" == "true" ]] ; then
    # run FindBugs only on headless, failing build if bugs are found
    # FindBugs configuration is in pom.xml
    mvn test -U -P travis-findbugs --batch-mode
    # run headless tests
<<<<<<< HEAD
    mvn test -U -P travis-headless --batch-mode -Dsurefire.printSummary=${PRINT_SUMMARY} -Dsurefire.runOrder=${RUN_ORDER} -Dant.jvm.args="-Djava.awt.headless=${HEADLESS}" -Djava.awt.headless=${HEADLESS} -Dcucumber.options="--tags ~@Ignore ~@firefox" 
=======
    mvn test -U -P travis-headless --batch-mode -Dsurefire.printSummary=${PRINT_SUMMARY} -Dsurefire.runOrder=${RUN_ORDER} -Dant.jvm.args="-Djava.awt.headless=${HEADLESS}" -Djava.awt.headless=${HEADLESS} -Dcucumber.options="--tags ~@Ignore --tags ~@firefox" 
>>>>>>> d55f6922
else
    # run full GUI test suite and fail on coverage issues
    mvn javadoc:javadoc verify -U -P travis-coverage --batch-mode -Dsurefire.printSummary=${PRINT_SUMMARY} -Dsurefire.runOrder=${RUN_ORDER} -Dant.jvm.args="-Djava.awt.headless=${HEADLESS}" -Djava.awt.headless=${HEADLESS} -Dcucumber.options="--tags ~@Ignore" 
fi<|MERGE_RESOLUTION|>--- conflicted
+++ resolved
@@ -11,11 +11,7 @@
     # FindBugs configuration is in pom.xml
     mvn test -U -P travis-findbugs --batch-mode
     # run headless tests
-<<<<<<< HEAD
-    mvn test -U -P travis-headless --batch-mode -Dsurefire.printSummary=${PRINT_SUMMARY} -Dsurefire.runOrder=${RUN_ORDER} -Dant.jvm.args="-Djava.awt.headless=${HEADLESS}" -Djava.awt.headless=${HEADLESS} -Dcucumber.options="--tags ~@Ignore ~@firefox" 
-=======
     mvn test -U -P travis-headless --batch-mode -Dsurefire.printSummary=${PRINT_SUMMARY} -Dsurefire.runOrder=${RUN_ORDER} -Dant.jvm.args="-Djava.awt.headless=${HEADLESS}" -Djava.awt.headless=${HEADLESS} -Dcucumber.options="--tags ~@Ignore --tags ~@firefox" 
->>>>>>> d55f6922
 else
     # run full GUI test suite and fail on coverage issues
     mvn javadoc:javadoc verify -U -P travis-coverage --batch-mode -Dsurefire.printSummary=${PRINT_SUMMARY} -Dsurefire.runOrder=${RUN_ORDER} -Dant.jvm.args="-Djava.awt.headless=${HEADLESS}" -Djava.awt.headless=${HEADLESS} -Dcucumber.options="--tags ~@Ignore" 

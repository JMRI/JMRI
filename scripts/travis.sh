--- conflicted
+++ resolved
@@ -18,13 +18,12 @@
     # FindBugs configuration is in pom.xml
     mvn clean test -U -P travis-findbugs --batch-mode
     # run headless tests
-<<<<<<< HEAD
     mvn test -U -P travis-headless --batch-mode \
         -Dsurefire.printSummary=${PRINT_SUMMARY} \
         -Dsurefire.runOrder=${RUN_ORDER} \
         -Dant.jvm.args="-Djava.awt.headless=${HEADLESS}" \
         -Djava.awt.headless=${HEADLESS} \
-        -Dcucumber.options="--tags ~@Ignore --tags ~@firefox"
+        -Dcucumber.options="--tags 'not @Ignore' --tags 'not @firefox'"
 else
     # run full GUI test suite and fail on coverage issues
     mvn javadoc:javadoc verify -U -P travis-coverage --batch-mode \
@@ -32,11 +31,5 @@
         -Dsurefire.runOrder=${RUN_ORDER} \
         -Dant.jvm.args="-Djava.awt.headless=${HEADLESS}" \
         -Djava.awt.headless=${HEADLESS} \
-        -Dcucumber.options="--tags ~@Ignore"
-=======
-    mvn test -U -P travis-headless --batch-mode -Dsurefire.printSummary=${PRINT_SUMMARY} -Dsurefire.runOrder=${RUN_ORDER} -Dant.jvm.args="-Djava.awt.headless=${HEADLESS}" -Djava.awt.headless=${HEADLESS} -Dcucumber.options="--tags 'not @Ignore' --tags 'not @firefox'" 
-else
-    # run full GUI test suite and fail on coverage issues
-    mvn javadoc:javadoc verify -U -P travis-coverage --batch-mode -Dsurefire.printSummary=${PRINT_SUMMARY} -Dsurefire.runOrder=${RUN_ORDER} -Dant.jvm.args="-Djava.awt.headless=${HEADLESS}" -Djava.awt.headless=${HEADLESS} -Dcucumber.options="--tags 'not @Ignore'" 
->>>>>>> d5adfda5
+        -Dcucumber.options="--tags 'not @Ignore'"
 fi
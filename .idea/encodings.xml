--- conflicted
+++ resolved
@@ -1,9 +1,5 @@
 <?xml version="1.0" encoding="UTF-8"?>
-<<<<<<< HEAD
-<project version="4">
-=======
 <project version="5">
->>>>>>> 1f7a5ba1
   <component name="Encoding" defaultCharsetForPropertiesFiles="UTF-8">
     <file url="PROJECT" charset="UTF-8" />
   </component>

--- conflicted
+++ resolved
@@ -704,7 +704,6 @@
                 <xs:annotation><xs:documentation>
                     Qualifies whether this variable will appear in the interface, depending
                     on the value in other variables.
-<<<<<<< HEAD
                 </xs:documentation></xs:annotation>
               </xs:element>
               <xs:choice minOccurs="1" maxOccurs="1">
@@ -791,10 +790,10 @@
                 </xs:element>
                 <xs:element name="splitVal" >
                   <xs:annotation><xs:documentation>
-                      A decimal value, but stored across two CVs using some simple calculations
+                      A decimal value, but stored across multiple CVs using some simple calculations
                   </xs:documentation></xs:annotation>
                   <xs:complexType>
-                    <xs:attribute name="highCV" type="cvNameType" use="required" />
+                      <xs:attribute name="highCV" type="cvNameType" />
                     <xs:attribute name="min" type="xs:int" default="0"/>
                     <xs:attribute name="max" type="xs:int" default="255"/>
                     <xs:attribute name="default" type="xs:int"/>
@@ -804,145 +803,6 @@
                     <xs:attribute name="upperMask" type="maskType" default="VVVVVVVV" />
                   </xs:complexType>
                 </xs:element>
-                <xs:element name="compositeVal" >
-                  <xs:annotation><xs:documentation>
-                      A value made up of references to others
-                  </xs:documentation></xs:annotation>
-                  <xs:complexType>
-                    <xs:sequence minOccurs="0" maxOccurs="unbounded">
-                      <xs:element name="compositeChoice" >
-                        <xs:complexType>
-                          <xs:sequence minOccurs="0" maxOccurs="unbounded">
-                            <xs:element name="compositeSetting" >
-                              <xs:complexType>
-                                <xs:attribute name="label" type="xs:string" use="required"/>
-                                <xs:attribute name="value" type="xs:int" use="required" />
-                              </xs:complexType>
-                            </xs:element>
-                          </xs:sequence>
-                          <xs:attribute name="choice" type="xs:string" use="required"/>
-                          <xs:attribute name="comment" type="xs:string"/>
-                        </xs:complexType>
-                      </xs:element>
-                    </xs:sequence>
-                    <xs:attribute name="comment" type="xs:string"/>
-                  </xs:complexType>
-                </xs:element>
-                <xs:element ref="xi:include" minOccurs="0" maxOccurs="1" />
-              </xs:choice>
-              <xs:sequence minOccurs="0" maxOccurs="unbounded">
-                <xs:element name="label" minOccurs="0" maxOccurs="unbounded">
-                  <xs:annotation><xs:documentation>Multiple elements provide internationalized label text</xs:documentation></xs:annotation>
-                  <xs:complexType mixed="true">
-                    <xs:attribute ref="xml:lang" default=""/>
-                  </xs:complexType>
-                </xs:element>
-                <xs:element name="comment" minOccurs="0" maxOccurs="unbounded">
-                  <xs:annotation><xs:documentation>Multiple elements provide internationalized comment text</xs:documentation></xs:annotation>
-                </xs:element>
-                <xs:element name="tooltip" minOccurs="0" maxOccurs="unbounded">
-                  <xs:annotation><xs:documentation>Multiple elements provide internationalized tooltip text</xs:documentation></xs:annotation>
-                </xs:element>
-=======
-                    </xs:documentation></xs:annotation>
-                  </xs:element>
-                <xs:choice minOccurs="1" maxOccurs="1">
-                  <xs:element name="enumVal" type="EnumValType">
-                    <xs:annotation><xs:documentation>
-                    A fixed set of choices is defined, each corresponding to a specific value
-                    </xs:documentation></xs:annotation>
-                  </xs:element>
-                  <xs:element name="decVal" >
-                    <xs:annotation><xs:documentation>
-                    A decimal value is used, subject to mask and limit requirements
-                    </xs:documentation></xs:annotation>
-                    <xs:complexType>
-                      <xs:attribute name="min" type="xs:int" default="0"/>
-                      <xs:attribute name="max" type="xs:int" default="255"/>
-                      <xs:attribute name="comment" type="xs:string"/>
-                    </xs:complexType>
-                  </xs:element>
-                  <xs:element name="hexVal" >
-                    <xs:annotation><xs:documentation>
-                    A hexadecimal value is used, subject to mask and limit requirements
-                    </xs:documentation></xs:annotation>
-                    <xs:complexType>
-                      <xs:attribute name="min" type="xs:string" default="0"/>
-                      <xs:attribute name="max" type="xs:string" default="ff"/>
-                      <xs:attribute name="comment" type="xs:string"/>
-                    </xs:complexType>
-                  </xs:element>
-                  <xs:element name="speedTableVal" >
-                    <xs:annotation><xs:documentation>
-                    NMRA speed table
-                    </xs:documentation></xs:annotation>
-                    <xs:complexType>
-                      <xs:sequence minOccurs="0" maxOccurs="unbounded">
-                        <xs:element name="speedTableEntry" >
-                          <xs:complexType>
-                            <xs:attribute name="step" type="xs:int" use="required" />
-                            <xs:attribute name="value" type="xs:int" use="required"  />
-                            <xs:attribute name="comment" type="xs:string"/>
-                          </xs:complexType>
-                        </xs:element>
-                      </xs:sequence>
-                      <xs:attribute name="entries" type="xs:int" default="28" />
-                      <xs:attribute name="min" type="xs:int" default="0">
-                        <xs:annotation><xs:documentation>
-                        Smallest allowable value for the CVs in the table
-                        </xs:documentation></xs:annotation>
-                      </xs:attribute>
-                      <xs:attribute name="max" type="xs:int" default="255">
-                        <xs:annotation><xs:documentation>
-                        Largest allowable value for the CVs in the table
-                        </xs:documentation></xs:annotation>
-                      </xs:attribute>
-                      <xs:attribute name="mfx" type="trueFalseType" default="false">
-                        <xs:annotation><xs:documentation>
-                        False, the default, is a NMRA speed table; true is a MFX speed table ala Markin, with fixed end points.
-                        </xs:documentation></xs:annotation>
-                      </xs:attribute>
-                      <xs:attribute name="comment" type="xs:string"/>
-                    </xs:complexType>
-                  </xs:element>
-                  <xs:element name="longAddressVal" >
-                    <xs:annotation><xs:documentation>
-                    NMRA long address, including its unique behaviors
-                    </xs:documentation></xs:annotation>
-                    <xs:complexType>
-                      <xs:attribute name="comment" type="xs:string"/>
-                    </xs:complexType>
-                  </xs:element>
-                  <xs:element name="shortAddressVal" >
-                    <xs:annotation><xs:documentation>
-                    NMRA short address, including its unique behaviors
-                    </xs:documentation></xs:annotation>
-                    <xs:complexType>
-                      <xs:sequence minOccurs="0" maxOccurs="unbounded">
-                        <xs:element name="shortAddressChanges" >
-                          <xs:complexType>
-                            <xs:attribute name="cv" type="cvNameType" use="required" />
-                          </xs:complexType>
-                        </xs:element>
-                      </xs:sequence>
-                      <xs:attribute name="comment" type="xs:string"/>
-                    </xs:complexType>
-                  </xs:element>
-                  <xs:element name="splitVal" >
-                    <xs:annotation><xs:documentation>
-                    A decimal value, but stored across multiple CVs using some simple calculations
-                    </xs:documentation></xs:annotation>
-                    <xs:complexType>
-                      <xs:attribute name="highCV" type="cvNameType" />
-                      <xs:attribute name="min" type="xs:int" default="0"/>
-                      <xs:attribute name="max" type="xs:int" default="255"/>
-                      <xs:attribute name="default" type="xs:int"/>
-                      <xs:attribute name="factor" type="xs:int" default="1"/>
-                      <xs:attribute name="offset" type="xs:int" default="0"/>
-                      <xs:attribute name="comment" type="xs:string"/>
-                      <xs:attribute name="upperMask" type="maskType" default="VVVVVVVV" />
-                    </xs:complexType>
-                  </xs:element>
                   <xs:element name="splitHexVal" >
                     <xs:annotation><xs:documentation>
                     A hexidecimal value, but stored across four CVs using some simple calculations
@@ -996,47 +856,45 @@
                       <xs:attribute name="display" type="temporalDisplayType" default="default"/>
                     </xs:complexType>
                   </xs:element>
-                  <xs:element name="compositeVal" >
-                    <xs:annotation><xs:documentation>
-                    A value made up of references to others
-                    </xs:documentation></xs:annotation>
-                    <xs:complexType>
-                      <xs:sequence minOccurs="0" maxOccurs="unbounded">
-                        <xs:element name="compositeChoice" >
-                          <xs:complexType>
-                            <xs:sequence minOccurs="0" maxOccurs="unbounded">
-                              <xs:element name="compositeSetting" >
-                                <xs:complexType>
-                                  <xs:attribute name="label" type="xs:string" use="required"/>
-                                  <xs:attribute name="value" type="xs:int" use="required" />
-                                </xs:complexType>
-                              </xs:element>
-                            </xs:sequence>
-                            <xs:attribute name="choice" type="xs:string" use="required"/>
-                            <xs:attribute name="comment" type="xs:string"/>
-                          </xs:complexType>
-                        </xs:element>
-                      </xs:sequence>
-                      <xs:attribute name="comment" type="xs:string"/>
-                    </xs:complexType>
-                  </xs:element>
-                  <xs:element ref="xi:include" minOccurs="0" maxOccurs="1" />
-                </xs:choice>
-                <xs:sequence minOccurs="0" maxOccurs="unbounded">
-                  <xs:element name="label" minOccurs="0" maxOccurs="unbounded">
-                    <xs:annotation><xs:documentation>Multiple elements provide internationalized label text</xs:documentation></xs:annotation>
-                    <xs:complexType mixed="true">
-                        <xs:attribute ref="xml:lang" default=""/>
-                    </xs:complexType>
-                  </xs:element>
-                  <xs:element name="comment" minOccurs="0" maxOccurs="unbounded">
-                    <xs:annotation><xs:documentation>Multiple elements provide internationalized comment text</xs:documentation></xs:annotation>
-                  </xs:element>
-                  <xs:element name="tooltip" minOccurs="0" maxOccurs="unbounded">
-                    <xs:annotation><xs:documentation>Multiple elements provide internationalized tooltip text</xs:documentation></xs:annotation>
-                  </xs:element>
-                </xs:sequence>
->>>>>>> 90bab575
+                <xs:element name="compositeVal" >
+                  <xs:annotation><xs:documentation>
+                      A value made up of references to others
+                  </xs:documentation></xs:annotation>
+                  <xs:complexType>
+                    <xs:sequence minOccurs="0" maxOccurs="unbounded">
+                      <xs:element name="compositeChoice" >
+                        <xs:complexType>
+                          <xs:sequence minOccurs="0" maxOccurs="unbounded">
+                            <xs:element name="compositeSetting" >
+                              <xs:complexType>
+                                <xs:attribute name="label" type="xs:string" use="required"/>
+                                <xs:attribute name="value" type="xs:int" use="required" />
+                              </xs:complexType>
+                            </xs:element>
+                          </xs:sequence>
+                          <xs:attribute name="choice" type="xs:string" use="required"/>
+                          <xs:attribute name="comment" type="xs:string"/>
+                        </xs:complexType>
+                      </xs:element>
+                    </xs:sequence>
+                    <xs:attribute name="comment" type="xs:string"/>
+                  </xs:complexType>
+                </xs:element>
+                <xs:element ref="xi:include" minOccurs="0" maxOccurs="1" />
+              </xs:choice>
+              <xs:sequence minOccurs="0" maxOccurs="unbounded">
+                <xs:element name="label" minOccurs="0" maxOccurs="unbounded">
+                  <xs:annotation><xs:documentation>Multiple elements provide internationalized label text</xs:documentation></xs:annotation>
+                  <xs:complexType mixed="true">
+                    <xs:attribute ref="xml:lang" default=""/>
+                  </xs:complexType>
+                </xs:element>
+                <xs:element name="comment" minOccurs="0" maxOccurs="unbounded">
+                  <xs:annotation><xs:documentation>Multiple elements provide internationalized comment text</xs:documentation></xs:annotation>
+                </xs:element>
+                <xs:element name="tooltip" minOccurs="0" maxOccurs="unbounded">
+                  <xs:annotation><xs:documentation>Multiple elements provide internationalized tooltip text</xs:documentation></xs:annotation>
+                </xs:element>
               </xs:sequence>
             </xs:sequence>
             <xs:attribute name="label" type="xs:string">

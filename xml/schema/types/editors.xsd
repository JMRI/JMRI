<?xml version="1.0" encoding="UTF-8"?>
<?xml-stylesheet href="../schema2xhtml.xsl" type="text/xsl"?>
<!-- $Id$ -->
<!-- This schema is part of JMRI. Copyright 2009, 2010.                     -->
<!--                                                                        -->
<!-- JMRI is free software; you can redistribute it and/or modify it under  -->
<!-- the terms of version 2 of the GNU General Public License as published  -->
<!-- by the Free Software Foundation. See the "COPYING" file for a copy     -->
<!-- of this license.                                                       -->
<!--                                                                        -->
<!-- JMRI is distributed in the hope that it will be useful, but WITHOUT    -->
<!-- ANY WARRANTY; without even the implied warranty of MERCHANTABILITY or  -->
<!-- FITNESS FOR A PARTICULAR PURPOSE.  See the GNU General Public License  -->
<!-- for more details.                                                      -->
<xs:schema xmlns:xs="http://www.w3.org/2001/XMLSchema" xmlns:xsi="http://www.w3.org/2001/XMLSchema-instance" xmlns:docbook="http://docbook.org/ns/docbook" xmlns:jmri="http://jmri.org/xml/schema/JMRIschema" xsi:schemaLocation="
                http://jmri.org/xml/schema/JMRIschema http://jmri.org/xml/schema/JMRIschema.xsd
                http://docbook.org/ns/docbook http://jmri.org/xml/schema/docbook/docbook.xsd
            ">
  <xs:annotation>
    <xs:documentation>
      Defines XML stuctures common to Layout Editor and Panel Editor
    </xs:documentation>
  </xs:annotation>

    <xs:complexType name="EditorIconType">
      <xs:annotation>
        <xs:documentation>
          Define the XML stucture for storing an icon reference
        </xs:documentation>
        <xs:appinfo>
          jmri.jmrit.display.configurexml.PositionableLabelXml#storeIcon
        </xs:appinfo>
      </xs:annotation>
      <xs:sequence>
        <xs:element name="rotation" type="xs:integer" minOccurs="0" maxOccurs="1">
          <xs:annotation><xs:documentation>
            Rotation in 90-degree steps, including scaled icons;
            added in JMRI 2.9.4 as replacement for &amp;rotate&amp; attribute
          </xs:documentation></xs:annotation>
        </xs:element>
      </xs:sequence>
      <xs:attribute name="url" type="urlType"></xs:attribute>
      <xs:attribute name="rotate" type="xs:string">
        <xs:annotation><xs:documentation>        
          Deprecated in JMRI 2.9.4 in favor of &amp;rotation&amp; element;
          was rotation in 90-degree steps, but skipped rotating scaled icons.
        </xs:documentation></xs:annotation>
      </xs:attribute>
      <xs:attribute name="degrees" type="xs:float"></xs:attribute>
      <xs:attribute name="scale" type="xs:float"></xs:attribute>
    </xs:complexType>

    <xs:complexType name="EditorTextInfoType">
      <xs:annotation>
        <xs:documentation>
          Define the XML stucture for storing text information
        </xs:documentation>
        <xs:appinfo>
          jmri.jmrit.display.configurexml.PositionableLabelXml#storeTextInfo
        </xs:appinfo>
      </xs:annotation>
      <xs:attribute name="text" type="xs:string"></xs:attribute>
      <xs:attribute name="red" type="xs:unsignedByte"></xs:attribute>
      <xs:attribute name="green" type="xs:unsignedByte"></xs:attribute>
      <xs:attribute name="blue" type="xs:int"></xs:attribute>
      <xs:attribute name="redBack" type="xs:int"></xs:attribute>
      <xs:attribute name="greenBack" type="xs:int"></xs:attribute>
      <xs:attribute name="blueBack" type="xs:int"></xs:attribute>
      <!-- following are in code, not in 2.9.4 DTD -->
      <xs:attribute name="size" type="xs:int"></xs:attribute>
      <xs:attribute name="style" type="xs:string"></xs:attribute>
      <xs:attribute name="margin" type="xs:int"></xs:attribute>
      <xs:attribute name="borderSize" type="xs:int"></xs:attribute>
      <xs:attribute name="redBorder" type="xs:int"></xs:attribute>
      <xs:attribute name="greenBorder" type="xs:int"></xs:attribute>
      <xs:attribute name="blueBorder" type="xs:int"></xs:attribute>
      <xs:attribute name="fixedWidth" type="xs:string"></xs:attribute>
      <xs:attribute name="fixedHeight" type="xs:string"></xs:attribute>
      
    </xs:complexType>

  
    <xs:attributeGroup name="EditorCommonAttributesGroup">
      <xs:annotation>
        <xs:documentation>
          Define the XML stucture for storing common PositionableLabel child attributes
        </xs:documentation>
        <xs:appinfo>
          jmri.jmrit.display.configurexml.PositionableLabelXml#storeCommonAttributes
        </xs:appinfo>
      </xs:annotation>
      <xs:attribute name="x" type="xs:int" use="required"></xs:attribute>
      <xs:attribute name="y" type="xs:int" use="required"></xs:attribute>
      <xs:attribute name="level" type="xs:int"></xs:attribute>
      <xs:attribute name="forcecontroloff" type="trueFalseType" default="false"></xs:attribute>
      <xs:attribute name="hidden" type="yesNoType" default="no"></xs:attribute>
      <xs:attribute name="positionable" type="trueFalseType"></xs:attribute>
      <xs:attribute name="showtooltip" type="trueFalseType" default="true"></xs:attribute>
      <xs:attribute name="editable" type="trueFalseType" default="true"></xs:attribute>
    </xs:attributeGroup>

    <xs:complexType name="EditorIconsType">
      <xs:annotation>
        <xs:documentation>
          Define the XML stucture for storing icon information in a paneleditor element
        </xs:documentation>
        <xs:appinfo>
          jmri.jmrit.display.configurexml.PanelEditor
        </xs:appinfo>
      </xs:annotation>
      <xs:sequence>
        <xs:element name="visible" minOccurs="0" maxOccurs="1">
          <xs:complexType><xs:sequence><xs:element name="url" type="urlType" minOccurs="1" maxOccurs="1"></xs:element></xs:sequence></xs:complexType>
        </xs:element>
        <xs:element name="path_edit" minOccurs="0" maxOccurs="1">
          <xs:complexType><xs:sequence><xs:element name="url" type="urlType" minOccurs="1" maxOccurs="1"></xs:element></xs:sequence></xs:complexType>
        </xs:element>
        <xs:element name="hidden" minOccurs="0" maxOccurs="1">
          <xs:complexType><xs:sequence><xs:element name="url" type="urlType" minOccurs="1" maxOccurs="1"></xs:element></xs:sequence></xs:complexType>
        </xs:element>
        <xs:element name="to_arrow" minOccurs="0" maxOccurs="1">
          <xs:complexType><xs:sequence><xs:element name="url" type="urlType" minOccurs="1" maxOccurs="1"></xs:element></xs:sequence></xs:complexType>
        </xs:element>
        <xs:element name="from_arrow" minOccurs="0" maxOccurs="1">
          <xs:complexType><xs:sequence><xs:element name="url" type="urlType" minOccurs="1" maxOccurs="1"></xs:element></xs:sequence></xs:complexType>
        </xs:element>
      </xs:sequence>
    </xs:complexType>


    <xs:complexType name="EditorPositionableLabelType">
      <xs:annotation>
        <xs:documentation>
          Define the XML stucture for storing a PositionableLabel
        </xs:documentation>
        <xs:appinfo>
          jmri.jmrit.display.configurexml.PositionableLabelXml
        </xs:appinfo>
      </xs:annotation>
      <xs:sequence>
        <xs:element name="tooltip" type="xs:string" minOccurs="0" maxOccurs="1"></xs:element>
        <xs:element name="toolTip" type="xs:string" minOccurs="0" maxOccurs="1">
            <xs:annotation><xs:documentation>Deprecated since JMRI 3.5.2</xs:documentation></xs:annotation>
        </xs:element>
        <xs:element name="icon" type="EditorIconType" minOccurs="0" maxOccurs="unbounded"></xs:element>
      </xs:sequence>

      <xs:attributeGroup ref="EditorCommonAttributesGroup"></xs:attributeGroup>

      <xs:attribute name="class" type="classType" use="required"></xs:attribute>
      <xs:attribute name="fixedWidth" type="xs:string"></xs:attribute>
      <xs:attribute name="fixedHeight" type="xs:string"></xs:attribute>
      <xs:attribute name="rotate" type="xs:string"></xs:attribute>
      <xs:attribute name="degrees" type="xs:string"></xs:attribute>
      <xs:attribute name="icon" type="xs:string"></xs:attribute>
      <xs:attribute name="text" type="xs:string"></xs:attribute>
      <xs:attribute name="size" type="xs:string"></xs:attribute>
      <xs:attribute name="style" type="xs:string"></xs:attribute>
      <xs:attribute name="margin" type="xs:int"></xs:attribute>
      <xs:attribute name="red" type="xs:unsignedByte"></xs:attribute>
      <xs:attribute name="green" type="xs:unsignedByte"></xs:attribute>
      <xs:attribute name="blue" type="xs:unsignedByte"></xs:attribute>
      <xs:attribute name="hasBackground" type="yesNoType"></xs:attribute>
      <xs:attribute name="redBack" type="xs:int"></xs:attribute>
      <xs:attribute name="greenBack" type="xs:int"></xs:attribute>
      <xs:attribute name="blueBack" type="xs:int"></xs:attribute>
      <xs:attribute name="borderSize" type="xs:int"></xs:attribute>
      <xs:attribute name="redBorder" type="xs:int"></xs:attribute>
      <xs:attribute name="greenBorder" type="xs:int"></xs:attribute>
      <xs:attribute name="blueBorder" type="xs:int"></xs:attribute>
      <xs:attribute name="justification" default="left">
        <xs:simpleType>
          <xs:restriction base="xs:token">
            <xs:enumeration value="left"></xs:enumeration>
            <xs:enumeration value="centre"></xs:enumeration>
            <xs:enumeration value="right"></xs:enumeration>
          </xs:restriction>
        </xs:simpleType>
      </xs:attribute>
      <xs:attribute name="orientation" default="horizontal">
        <xs:simpleType>
          <xs:restriction base="xs:token">
            <xs:enumeration value="horizontal"></xs:enumeration>
            <xs:enumeration value="vertical_up"></xs:enumeration>
            <xs:enumeration value="vertical_down"></xs:enumeration>
          </xs:restriction>
        </xs:simpleType>
      </xs:attribute>
      <xs:attribute name="fixed" type="trueFalseType"></xs:attribute>

      <xs:attribute name="height" type="xs:integer">
        <xs:annotation><xs:documentation>
          Deprecated since JMRI 2.2
        </xs:documentation></xs:annotation>
      </xs:attribute>
      <xs:attribute name="width" type="xs:integer">
        <xs:annotation><xs:documentation>
          Deprecated since JMRI 2.2
        </xs:documentation></xs:annotation>
      </xs:attribute>
    </xs:complexType>
 
    <xs:complexType name="EditorPositionablePointType">
      <xs:annotation>
        <xs:documentation>
          Define the XML stucture for storing a PositionablePoint
        </xs:documentation>
        <xs:appinfo>
          jmri.jmrit.display.configurexml.PositionablePointXml
        </xs:appinfo>
      </xs:annotation>

      <xs:attribute name="class" type="classType" use="required"></xs:attribute>
      <xs:attribute name="ident" type="beanNameType" use="required">
        <xs:annotation><xs:documentation>Identify this element, for reference in connect* attributes elsewhere</xs:documentation></xs:annotation>
      </xs:attribute>
      <xs:attribute name="type" type="xs:int" use="required"></xs:attribute>
      <xs:attribute name="x" type="xs:float" use="required"></xs:attribute>
      <xs:attribute name="y" type="xs:float" use="required"></xs:attribute>
      <xs:attribute name="connect1name" type="xs:string"></xs:attribute>
      <xs:attribute name="connect2name" type="xs:string"></xs:attribute>
      <xs:attribute name="linkedpanel" type="xs:string"></xs:attribute>
      <xs:attribute name="
pointid" type="xs:string"></xs:attribute>
      <xs:attribute name="eastboundsignal" type="xs:string"></xs:attribute>
      <xs:attribute name="westboundsignal" type="xs:string"></xs:attribute>
      <xs:attribute name="eastboundsignalmast" type="xs:string"></xs:attribute>
      <xs:attribute name="westboundsignalmast" type="xs:string"></xs:attribute>
      <xs:attribute name="eastboundsensor" type="xs:string"></xs:attribute>
      <xs:attribute name="westboundsensor" type="xs:string"></xs:attribute>
    </xs:complexType>


    <xs:complexType name="ShapeColorType">
      <xs:annotation>
        <xs:documentation>
          Define the XML stucture for storing a Shape's color
        </xs:documentation>
        <xs:appinfo>
          jmri.jmrit.display.controlPanelEditor.shape.configurexml.PositionableShapeXml
        </xs:appinfo>
      </xs:annotation>
            <xs:simpleContent>
              <xs:extension base="xs:string">
                <xs:attribute name="red" type="xs:unsignedByte"></xs:attribute>
                <xs:attribute name="green" type="xs:unsignedByte"></xs:attribute>
                <xs:attribute name="blue" type="xs:unsignedByte"></xs:attribute>
                <xs:attribute name="alpha" type="xs:unsignedByte"></xs:attribute>
              </xs:extension>
            </xs:simpleContent>
    </xs:complexType>

     <xs:attributeGroup name="ShapeCommonAttributesGroup">
      <xs:annotation>
        <xs:documentation>
          Define the XML stucture for storing a Shape's attributes
        </xs:documentation>
        <xs:appinfo>
          jmri.jmrit.display.controlPanelEditor.shape.configurexml.PositionableShapeXml#storeCommonAttributes
        </xs:appinfo>
      </xs:annotation>
      <xs:attribute name="degrees" type="xs:int"></xs:attribute>
      <xs:attribute name="changeLevelOnSensor" type="xs:int"></xs:attribute>
      <xs:attribute name="hideOnSensor" type="trueFalseType"></xs:attribute>
      <xs:attribute name="controlSensor" type="xs:string"></xs:attribute>
      <xs:attribute name="alpha" type="xs:int">
        <xs:annotation><xs:documentation>Deprecated since JMRI 4.6</xs:documentation></xs:annotation>
      </xs:attribute>
      <xs:attribute name="lineWidth" type="xs:int" use="required"></xs:attribute>
    </xs:attributeGroup>


    <xs:complexType name="EditorPositionableRectangleType">
      <xs:annotation>
        <xs:documentation>
          Define the XML stucture for storing a PositionableRectangle
        </xs:documentation>
        <xs:appinfo>
          jmri.jmrit.display.configurexml.PositionableRectangleXml
        </xs:appinfo>
      </xs:annotation>

      <xs:all minOccurs="0" maxOccurs="1">
        <xs:element name="toolTip" type="xs:string" minOccurs="0" maxOccurs="1"></xs:element>
        <xs:element name="lineColor" type="ShapeColorType" minOccurs="0" maxOccurs="1"></xs:element>
        <xs:element name="fillColor" type="ShapeColorType" minOccurs="0" maxOccurs="1"></xs:element>
        <xs:element name="size" minOccurs="0" maxOccurs="1">
          <xs:complexType>
            <xs:simpleContent>
              <xs:extension base="xs:string">
                <xs:attribute name="width" type="xs:int"></xs:attribute>
                <xs:attribute name="height" type="xs:int"></xs:attribute>
              </xs:extension>
            </xs:simpleContent>
          </xs:complexType>
        </xs:element>
      </xs:all>

      <xs:attribute name="class" type="classType" use="required"></xs:attribute>
      <xs:attributeGroup ref="ShapeCommonAttributesGroup"></xs:attributeGroup>
      <xs:attributeGroup ref="EditorCommonAttributesGroup"></xs:attributeGroup>
    </xs:complexType>

    <xs:complexType name="EditorPositionableRoundRectType">
      <xs:annotation>
        <xs:documentation>
          Define the XML stucture for storing a PositionableRoundRectangle
        </xs:documentation>
        <xs:appinfo>
          jmri.jmrit.display.configurexml.PositionableRoundRectXml
        </xs:appinfo>
      </xs:annotation>

      <xs:all minOccurs="0" maxOccurs="1">
        <xs:element name="toolTip" type="xs:string" minOccurs="0" maxOccurs="1"></xs:element>
        <xs:element name="lineColor" type="ShapeColorType" minOccurs="0" maxOccurs="1"></xs:element>
        <xs:element name="fillColor" type="ShapeColorType" minOccurs="0" maxOccurs="1"></xs:element>
        <xs:element name="size" minOccurs="0" maxOccurs="1">
          <xs:complexType>
            <xs:simpleContent>
              <xs:extension base="xs:string">
                <xs:attribute name="width" type="xs:int"></xs:attribute>
                <xs:attribute name="height" type="xs:int"></xs:attribute>
                <xs:attribute name="cornerRadius" type="xs:int"></xs:attribute>
              </xs:extension>
            </xs:simpleContent>
          </xs:complexType>
        </xs:element>
      </xs:all>

      <xs:attribute name="class" type="classType" use="required"></xs:attribute>
      <xs:attributeGroup ref="ShapeCommonAttributesGroup"></xs:attributeGroup>
      <xs:attributeGroup ref="EditorCommonAttributesGroup"></xs:attributeGroup>
    </xs:complexType>

    <xs:complexType name="EditorPositionableCircleType">
      <xs:annotation>
        <xs:documentation>
          Define the XML stucture for storing a Positionablecircle
        </xs:documentation>
        <xs:appinfo>
          jmri.jmrit.display.configurexml.PositionableCircleXml
        </xs:appinfo>
      </xs:annotation>

      <xs:all minOccurs="0" maxOccurs="1">
        <xs:element name="toolTip" type="xs:string" minOccurs="0" maxOccurs="1"></xs:element>
        <xs:element name="lineColor" type="ShapeColorType" minOccurs="0" maxOccurs="1"></xs:element>
        <xs:element name="fillColor" type="ShapeColorType" minOccurs="0" maxOccurs="1"></xs:element>
        <xs:element name="size" minOccurs="0" maxOccurs="1">
          <xs:complexType>
            <xs:simpleContent>
              <xs:extension base="xs:string">
                <xs:attribute name="radius" type="xs:int"></xs:attribute>
              </xs:extension>
            </xs:simpleContent>
          </xs:complexType>
        </xs:element>
      </xs:all>

      <xs:attribute name="class" type="classType" use="required"></xs:attribute>
      <xs:attributeGroup ref="ShapeCommonAttributesGroup"></xs:attributeGroup>
      <xs:attributeGroup ref="EditorCommonAttributesGroup"></xs:attributeGroup>
    </xs:complexType>

    <xs:complexType name="EditorPositionableEllipseType">
      <xs:annotation>
        <xs:documentation>
          Define the XML stucture for storing a PositionableEllipse
        </xs:documentation>
        <xs:appinfo>
          jmri.jmrit.display.configurexml.PositionableEllipseXml
        </xs:appinfo>
      </xs:annotation>

      <xs:all minOccurs="0" maxOccurs="1">
        <xs:element name="toolTip" type="xs:string" minOccurs="0" maxOccurs="1"></xs:element>
        <xs:element name="lineColor" type="ShapeColorType" minOccurs="0" maxOccurs="1"></xs:element>
        <xs:element name="fillColor" type="ShapeColorType" minOccurs="0" maxOccurs="1"></xs:element>
        <xs:element name="size" minOccurs="0" maxOccurs="1">
          <xs:complexType>
            <xs:simpleContent>
              <xs:extension base="xs:string">
                <xs:attribute name="width" type="xs:int"></xs:attribute>
                <xs:attribute name="height" type="xs:int"></xs:attribute>
              </xs:extension>
            </xs:simpleContent>
          </xs:complexType>
        </xs:element>
      </xs:all>

      <xs:attribute name="class" type="classType" use="required"></xs:attribute>
      <xs:attributeGroup ref="ShapeCommonAttributesGroup"></xs:attributeGroup>
      <xs:attributeGroup ref="EditorCommonAttributesGroup"></xs:attributeGroup>
    </xs:complexType>

    <xs:complexType name="EditorPositionablePolygonType">
      <xs:annotation>
        <xs:documentation>
          Define the XML stucture for storing a PositionablePolygon
        </xs:documentation>
        <xs:appinfo>
          jmri.jmrit.display.configurexml.PositionablePolygonXml
        </xs:appinfo>
      </xs:annotation>

      <xs:all minOccurs="0" maxOccurs="1">
        <xs:element name="toolTip" type="xs:string" minOccurs="0" maxOccurs="1"></xs:element>
        <xs:element name="lineColor" type="ShapeColorType" minOccurs="0" maxOccurs="1"></xs:element>
        <xs:element name="fillColor" type="ShapeColorType" minOccurs="0" maxOccurs="1"></xs:element>
        <xs:element name="path" minOccurs="1" maxOccurs="1">
          <xs:complexType>
            <xs:sequence>
              <xs:element name="vertex" minOccurs="2" maxOccurs="unbounded">
                <xs:complexType>
                  <xs:simpleContent>
                    <xs:extension base="xs:string">
                    <xs:attribute name="type" type="xs:int"></xs:attribute>
                    <xs:attribute name="idx0" type="xs:float"></xs:attribute>
                    <xs:attribute name="idx1" type="xs:float"></xs:attribute>
                    <xs:attribute name="idx2" type="xs:float"></xs:attribute>
                    <xs:attribute name="idx3" type="xs:float"></xs:attribute>
                    <xs:attribute name="idx4" type="xs:float"></xs:attribute>
                    <xs:attribute name="idx5" type="xs:float"></xs:attribute>
                    </xs:extension>
                  </xs:simpleContent>
                </xs:complexType>
              </xs:element>
            </xs:sequence>
          </xs:complexType>
        </xs:element>
      </xs:all>

      <xs:attribute name="class" type="classType" use="required"></xs:attribute>
      <xs:attributeGroup ref="ShapeCommonAttributesGroup"></xs:attributeGroup>
      <xs:attributeGroup ref="EditorCommonAttributesGroup"></xs:attributeGroup>
    </xs:complexType>

    <xs:complexType name="EditorSensorIconType">
      <xs:annotation>
        <xs:documentation>
          Define the XML stucture for storing a SensorIcon
        </xs:documentation>
        <xs:appinfo>
          jmri.jmrit.display.configurexml.SensorIconXml
        </xs:appinfo>
      </xs:annotation>
      <xs:sequence minOccurs="0" maxOccurs="unbounded">
        <xs:element name="tooltip" type="xs:string" minOccurs="0" maxOccurs="1"></xs:element>
        <xs:element name="toolTip" type="xs:string" minOccurs="0" maxOccurs="1">
            <xs:annotation><xs:documentation>Deprecated since JMRI 3.5.2</xs:documentation></xs:annotation>
        </xs:element>
        <xs:element name="icon" type="EditorIconType" minOccurs="0" maxOccurs="unbounded"></xs:element>
        <xs:element name="active" type="EditorIconType" minOccurs="0" maxOccurs="unbounded"></xs:element>
        <xs:element name="inactive" type="EditorIconType" minOccurs="0" maxOccurs="unbounded"></xs:element>
        <xs:element name="inconsistent" type="EditorIconType" minOccurs="0" maxOccurs="unbounded"></xs:element>
        <xs:element name="unknown" type="EditorIconType" minOccurs="0" maxOccurs="unbounded"></xs:element>
        <xs:element name="error" type="EditorIconType" minOccurs="0" maxOccurs="unbounded"></xs:element>
        <xs:element name="iconmaps" minOccurs="0" maxOccurs="1">
          <xs:complexType>
            <xs:simpleContent>
              <xs:extension base="xs:string">
                <xs:attribute name="family" type="xs:string"></xs:attribute>
              </xs:extension>
            </xs:simpleContent>
          </xs:complexType>
        </xs:element>
        <xs:element name="activeText" type="EditorTextInfoType" minOccurs="0" maxOccurs="unbounded"></xs:element>
        <xs:element name="inactiveText" type="EditorTextInfoType" minOccurs="0" maxOccurs="unbounded"></xs:element>
        <xs:element name="unknownText" type="EditorTextInfoType" minOccurs="0" maxOccurs="unbounded"></xs:element>
        <xs:element name="inconsistentText" type="EditorTextInfoType" minOccurs="0" maxOccurs="unbounded"></xs:element>
      </xs:sequence>

      <xs:attributeGroup ref="EditorCommonAttributesGroup"></xs:attributeGroup>
      <xs:attribute name="degrees" type="xs:int"></xs:attribute>
      <xs:attribute name="class" type="classType" use="required"></xs:attribute>
      <xs:attribute name="sensor" type="beanNameType"></xs:attribute>
      <xs:attribute name="momentary" type="trueFalseType"></xs:attribute>
      <xs:attribute name="icon" type="xs:string"></xs:attribute>
      <xs:attribute name="text" type="xs:string"></xs:attribute>
      <xs:attribute name="rotate" type="xs:string"></xs:attribute>
      <xs:attribute name="sxscale" type="xs:string"></xs:attribute>
      <xs:attribute name="sxorigin" type="xs:string"></xs:attribute>
      <xs:attribute name="syscale" type="xs:string"></xs:attribute>
      <xs:attribute name="syorigin" type="xs:string"></xs:attribute>
      <xs:attribute name="filter" type="xs:string"></xs:attribute>
      <xs:attribute name="showid" type="trueFalseType"></xs:attribute>
      <xs:attribute name="fixed" type="trueFalseType"></xs:attribute>
      <xs:attribute name="borderSize" type="xs:string"></xs:attribute>
      <xs:attribute name="redBorder" type="xs:int"></xs:attribute>
      <xs:attribute name="greenBorder" type="xs:int"></xs:attribute>
      <xs:attribute name="blueBorder" type="xs:int"></xs:attribute>
      <xs:attribute name="hasBackground" type="yesNoType"></xs:attribute>
      <xs:attribute name="size" type="xs:string"></xs:attribute>
      <xs:attribute name="style" type="xs:string"></xs:attribute>
      <xs:attribute name="margin" type="xs:int"></xs:attribute>
      <xs:attribute name="fixedWidth" type="xs:string"></xs:attribute>
      <xs:attribute name="fixedHeight" type="xs:string"></xs:attribute>
      <xs:attribute name="selectable" type="xs:string"></xs:attribute>
      <xs:attribute name="defaulticon" type="xs:string"></xs:attribute>
      
      <xs:attribute name="justification" default="left">
        <xs:simpleType>
          <xs:restriction base="xs:token">
            <xs:enumeration value="left"></xs:enumeration>
            <xs:enumeration value="centre"></xs:enumeration>
            <xs:enumeration value="right"></xs:enumeration>
          </xs:restriction>
        </xs:simpleType>
      </xs:attribute>
      <xs:attribute name="orientation" default="horizontal">
        <xs:simpleType>
          <xs:restriction base="xs:token">
            <xs:enumeration value="horizontal"></xs:enumeration>
            <xs:enumeration value="vertical_up"></xs:enumeration>
            <xs:enumeration value="vertical_down"></xs:enumeration>
          </xs:restriction>
        </xs:simpleType>
      </xs:attribute>
      
      <xs:attribute name="red" type="xs:unsignedByte">
        <xs:annotation><xs:documentation>Deprecated since JMRI 2.8</xs:documentation></xs:annotation>
      </xs:attribute>
      <xs:attribute name="green" type="xs:unsignedByte">
        <xs:annotation><xs:documentation>Deprecated since JMRI 2.8</xs:documentation></xs:annotation>
      </xs:attribute>
      <xs:attribute name="blue" type="xs:unsignedByte">
        <xs:annotation><xs:documentation>Deprecated since JMRI 2.8</xs:documentation></xs:annotation>
      </xs:attribute>

      <xs:attribute name="height" type="xs:integer">
        <xs:annotation><xs:documentation>Deprecated since JMRI 2.8</xs:documentation></xs:annotation>
      </xs:attribute>
      <xs:attribute name="width" type="xs:integer">
        <xs:annotation><xs:documentation>Deprecated since JMRI 2.8</xs:documentation></xs:annotation>
      </xs:attribute>
      <xs:attribute name="active" type="xs:string">
        <xs:annotation><xs:documentation>Deprecated since JMRI 2.8</xs:documentation></xs:annotation>
      </xs:attribute>
      <xs:attribute name="inactive" type="xs:string">
        <xs:annotation><xs:documentation>Deprecated since JMRI 2.8</xs:documentation></xs:annotation>
      </xs:attribute>
      <xs:attribute name="unknown" type="xs:string">
        <xs:annotation><xs:documentation>Deprecated since JMRI 2.8</xs:documentation></xs:annotation>
      </xs:attribute>
      <xs:attribute name="error" type="xs:string">
        <xs:annotation><xs:documentation>Deprecated since JMRI 2.8</xs:documentation></xs:annotation>
      </xs:attribute>
      <xs:attribute name="inconsistent" type="xs:string">
        <xs:annotation><xs:documentation>Deprecated since JMRI 2.8</xs:documentation></xs:annotation>
      </xs:attribute>
      <xs:attribute name="activeText" type="xs:string">
        <xs:annotation><xs:documentation>Deprecated since JMRI 2.8</xs:documentation></xs:annotation>
      </xs:attribute>
      <xs:attribute name="inactiveText" type="xs:string">
        <xs:annotation><xs:documentation>Deprecated since JMRI 2.8</xs:documentation></xs:annotation>
      </xs:attribute>
      <xs:attribute name="unknownText" type="xs:string">
        <xs:annotation><xs:documentation>Deprecated since JMRI 2.8</xs:documentation></xs:annotation>
      </xs:attribute>
      <xs:attribute name="inconsistentText" type="xs:string">
        <xs:annotation><xs:documentation>Deprecated since JMRI 2.8</xs:documentation></xs:annotation>
      </xs:attribute>

      <xs:attribute name="redBack" type="xs:integer">
        <xs:annotation><xs:documentation>Deprecated since JMRI 2.8</xs:documentation></xs:annotation>
      </xs:attribute>
      <xs:attribute name="greenBack" type="xs:integer">
        <xs:annotation><xs:documentation>Deprecated since JMRI 2.8</xs:documentation></xs:annotation>
      </xs:attribute>
      <xs:attribute name="blueBack" type="xs:integer">
        <xs:annotation><xs:documentation>Deprecated since JMRI 2.8</xs:documentation></xs:annotation>
      </xs:attribute>
        
      <xs:attribute name="redActiveBack" type="xs:integer">
        <xs:annotation><xs:documentation>Deprecated since JMRI 2.8</xs:documentation></xs:annotation>
      </xs:attribute>
      <xs:attribute name="greenActiveBack" type="xs:integer">
        <xs:annotation><xs:documentation>Deprecated since JMRI 2.8</xs:documentation></xs:annotation>
      </xs:attribute>
      <xs:attribute name="blueActiveBack" type="xs:integer">
        <xs:annotation><xs:documentation>Deprecated since JMRI 2.8</xs:documentation></xs:annotation>
      </xs:attribute>
        
      <xs:attribute name="redInActiveBack" type="xs:integer">
        <xs:annotation><xs:documentation>Deprecated since JMRI 2.8</xs:documentation></xs:annotation>
      </xs:attribute>
      <xs:attribute name="greenInActiveBack" type="xs:integer">
        <xs:annotation><xs:documentation>Deprecated since JMRI 2.8</xs:documentation></xs:annotation>
      </xs:attribute>
      <xs:attribute name="blueInActiveBack" type="xs:integer">
        <xs:annotation><xs:documentation>Deprecated since JMRI 2.8</xs:documentation></xs:annotation>
      </xs:attribute>
        
      <xs:attribute name="redUnknownBack" type="xs:integer">
        <xs:annotation><xs:documentation>Deprecated since JMRI 2.8</xs:documentation></xs:annotation>
      </xs:attribute>
      <xs:attribute name="greenUnknownBack" type="xs:integer">
        <xs:annotation><xs:documentation>Deprecated since JMRI 2.8</xs:documentation></xs:annotation>
      </xs:attribute>
      <xs:attribute name="blueUnknownBack" type="xs:integer">
        <xs:annotation><xs:documentation>Deprecated since JMRI 2.8</xs:documentation></xs:annotation>
      </xs:attribute>
        
      <xs:attribute name="redInconsistentBack" type="xs:integer">
        <xs:annotation><xs:documentation>Deprecated since JMRI 2.8</xs:documentation></xs:annotation>
      </xs:attribute>
      <xs:attribute name="greenInconsistentBack" type="xs:integer">
        <xs:annotation><xs:documentation>Deprecated since JMRI 2.8</xs:documentation></xs:annotation>
      </xs:attribute>
      <xs:attribute name="blueInconsistentBack" type="xs:integer">
        <xs:annotation><xs:documentation>Deprecated since JMRI 2.8</xs:documentation></xs:annotation>
      </xs:attribute>
        
      <xs:attribute name="redActive" type="xs:integer">
        <xs:annotation><xs:documentation>Deprecated since JMRI 2.8</xs:documentation></xs:annotation>
      </xs:attribute>
      <xs:attribute name="greenActive" type="xs:integer">
        <xs:annotation><xs:documentation>Deprecated since JMRI 2.8</xs:documentation></xs:annotation>
      </xs:attribute>
      <xs:attribute name="blueActive" type="xs:integer">
        <xs:annotation><xs:documentation>Deprecated since JMRI 2.8</xs:documentation></xs:annotation>
      </xs:attribute>
        
      <xs:attribute name="redInActive" type="xs:integer">
        <xs:annotation><xs:documentation>Deprecated since JMRI 2.8</xs:documentation></xs:annotation>
      </xs:attribute>
      <xs:attribute name="greenInActive" type="xs:integer">
        <xs:annotation><xs:documentation>Deprecated since JMRI 2.8</xs:documentation></xs:annotation>
      </xs:attribute>
      <xs:attribute name="blueInActive" type="xs:integer">
        <xs:annotation><xs:documentation>Deprecated since JMRI 2.8</xs:documentation></xs:annotation>
      </xs:attribute>
        
      <xs:attribute name="redUnknown" type="xs:integer">
        <xs:annotation><xs:documentation>Deprecated since JMRI 2.8</xs:documentation></xs:annotation>
      </xs:attribute>
      <xs:attribute name="greenUnknown" type="xs:integer">
        <xs:annotation><xs:documentation>Deprecated since JMRI 2.8</xs:documentation></xs:annotation>
      </xs:attribute>
      <xs:attribute name="blueUnknown" type="xs:integer">
        <xs:annotation><xs:documentation>Deprecated since JMRI 2.8</xs:documentation></xs:annotation>
      </xs:attribute>
        
      <xs:attribute name="redInconsistent" type="xs:integer">
        <xs:annotation><xs:documentation>Deprecated since JMRI 2.8</xs:documentation></xs:annotation>
      </xs:attribute>
      <xs:attribute name="greenInconsistent" type="xs:integer">
        <xs:annotation><xs:documentation>Deprecated since JMRI 2.8</xs:documentation></xs:annotation>
      </xs:attribute>
      <xs:attribute name="blueInconsistent" type="xs:integer">
        <xs:annotation><xs:documentation>Deprecated since JMRI 2.8</xs:documentation></xs:annotation>
      </xs:attribute>        

    </xs:complexType>

    <xs:complexType name="EditorReporterIconType">
      <xs:annotation>
        <xs:documentation>
          Define the XML stucture for storing a ReporterIcon
        </xs:documentation>
        <xs:appinfo>
          jmri.jmrit.display.configurexml.ReporterIconXml
        </xs:appinfo>
      </xs:annotation>

      <xs:attributeGroup ref="EditorCommonAttributesGroup"></xs:attributeGroup>

      <xs:attribute name="class" type="classType" use="required"></xs:attribute>
      
      <xs:attribute name="rotate" type="xs:string"></xs:attribute>
      <xs:attribute name="text" type="xs:string"></xs:attribute>
      <xs:attribute name="size" type="xs:string"></xs:attribute>
      <xs:attribute name="style" type="xs:string"></xs:attribute>
      <xs:attribute name="red" type="xs:unsignedByte"></xs:attribute>
      <xs:attribute name="green" type="xs:unsignedByte"></xs:attribute>
      <xs:attribute name="blue" type="xs:unsignedByte"></xs:attribute>
      <xs:attribute name="reporter" type="beanNameType"></xs:attribute>

      <xs:attribute name="height" type="xs:integer">
        <xs:annotation><xs:documentation>Deprecated since JMRI 2.8</xs:documentation></xs:annotation>
      </xs:attribute>
      <xs:attribute name="width" type="xs:integer">
        <xs:annotation><xs:documentation>Deprecated since JMRI 2.8</xs:documentation></xs:annotation>
      </xs:attribute>
      <xs:attribute name="justification" default="left">
        <xs:simpleType>
          <xs:restriction base="xs:token">
            <xs:enumeration value="left"></xs:enumeration>
            <xs:enumeration value="centre"></xs:enumeration>
            <xs:enumeration value="right"></xs:enumeration>
          </xs:restriction>
        </xs:simpleType>
      </xs:attribute>

    </xs:complexType>

    <xs:complexType name="EditorMemoryIconType">
      <xs:annotation>
        <xs:documentation>
          Define the XML stucture for storing a MemoryIcon
        </xs:documentation>
        <xs:appinfo>
          jmri.jmrit.display.configurexml.MemoryIconXml
        </xs:appinfo>
      </xs:annotation>

      <xs:sequence minOccurs="0" maxOccurs="unbounded">
        <xs:element name="tooltip" type="xs:string" minOccurs="0" maxOccurs="1"></xs:element>
        <xs:element name="toolTip" type="xs:string" minOccurs="0" maxOccurs="1">
            <xs:annotation><xs:documentation>Deprecated since JMRI 3.5.2</xs:documentation></xs:annotation>
        </xs:element>
        <xs:element name="memorystate" minOccurs="0" maxOccurs="unbounded">
          <xs:complexType>
            <xs:attribute name="value" type="xs:string" use="required"></xs:attribute>
            <xs:attribute name="icon" type="xs:string" use="required"></xs:attribute>
          </xs:complexType>
        </xs:element>
      </xs:sequence>

      <xs:attributeGroup ref="EditorCommonAttributesGroup"></xs:attributeGroup>

      <xs:attribute name="class" type="classType" use="required"></xs:attribute>
      <xs:attribute name="size" type="xs:string"></xs:attribute>
      <xs:attribute name="style" type="xs:string"></xs:attribute>
      <xs:attribute name="red" type="xs:unsignedByte"></xs:attribute>
      <xs:attribute name="green" type="xs:unsignedByte"></xs:attribute>
      <xs:attribute name="blue" type="xs:unsignedByte"></xs:attribute>
      <xs:attribute name="rotate" type="xs:string"></xs:attribute>
      <xs:attribute name="memory" type="beanNameType"></xs:attribute>
      <xs:attribute name="defaulticon" type="xs:string"></xs:attribute>
      <xs:attribute name="selectable" type="yesNoType"></xs:attribute>
      <xs:attribute name="updateBlockValue" type="yesNoType"></xs:attribute>
      <xs:attribute name="fixedHeight" type="xs:string"></xs:attribute>
      <xs:attribute name="fixedWidth" type="xs:string"></xs:attribute>
      <xs:attribute name="margin" type="xs:int"></xs:attribute>
      <xs:attribute name="hasBackground" type="yesNoType"></xs:attribute>
      <xs:attribute name="redBack" type="xs:int"></xs:attribute>
      <xs:attribute name="greenBack" type="xs:int"></xs:attribute>
      <xs:attribute name="blueBack" type="xs:int"></xs:attribute>
      <xs:attribute name="borderSize" type="xs:string"></xs:attribute>
      <xs:attribute name="redBorder" type="xs:int"></xs:attribute>
      <xs:attribute name="greenBorder" type="xs:int"></xs:attribute>
      <xs:attribute name="blueBorder" type="xs:int"></xs:attribute>
      <xs:attribute name="colWidth" type="xs:int"></xs:attribute>
      <xs:attribute name="justification" default="left">
        <xs:simpleType>
          <xs:restriction base="xs:token">
            <xs:enumeration value="left"></xs:enumeration>
            <xs:enumeration value="centre"></xs:enumeration>
            <xs:enumeration value="right"></xs:enumeration>
          </xs:restriction>
        </xs:simpleType>
      </xs:attribute>
      <xs:attribute name="orientation" default="horizontal">
        <xs:simpleType>
          <xs:restriction base="xs:token">
            <xs:enumeration value="horizontal"></xs:enumeration>
            <xs:enumeration value="vertical_up"></xs:enumeration>
            <xs:enumeration value="vertical_down"></xs:enumeration>
          </xs:restriction>
        </xs:simpleType>
      </xs:attribute>

      <xs:attribute name="height" type="xs:integer">
        <xs:annotation><xs:documentation>Deprecated since JMRI 2.8</xs:documentation></xs:annotation>
      </xs:attribute>
      <xs:attribute name="width" type="xs:integer">
        <xs:annotation><xs:documentation>Deprecated since JMRI 2.8</xs:documentation></xs:annotation>
      </xs:attribute>

    </xs:complexType>

    <xs:complexType name="EditorMemoryInputIconType">
      <xs:annotation>
        <xs:documentation>
          Define the XML stucture for storing a MemoryInputIcon
        </xs:documentation>
        <xs:appinfo>
          jmri.jmrit.display.configurexml.MemoryInputIconXml
        </xs:appinfo>
      </xs:annotation>

      <xs:sequence minOccurs="0" maxOccurs="unbounded">
        <xs:element name="tooltip" type="xs:string" minOccurs="0" maxOccurs="1"></xs:element>
        <xs:element name="toolTip" type="xs:string" minOccurs="0" maxOccurs="1">
            <xs:annotation><xs:documentation>Deprecated since JMRI 3.5.2</xs:documentation></xs:annotation>
        </xs:element>
        <xs:element name="memorystate" minOccurs="0" maxOccurs="unbounded">
          <xs:complexType>
            <xs:attribute name="value" type="xs:string" use="required"></xs:attribute>
            <xs:attribute name="icon" type="xs:string" use="required"></xs:attribute>
          </xs:complexType>
        </xs:element>
      </xs:sequence>

      <xs:attributeGroup ref="EditorCommonAttributesGroup"></xs:attributeGroup>

      <xs:attribute name="class" type="classType" use="required"></xs:attribute>
      <xs:attribute name="memory" type="beanNameType"></xs:attribute>
      <xs:attribute name="justification" default="left">
        <xs:simpleType>
          <xs:restriction base="xs:token">
            <xs:enumeration value="left"></xs:enumeration>
            <xs:enumeration value="centre"></xs:enumeration>
            <xs:enumeration value="right"></xs:enumeration>
          </xs:restriction>
        </xs:simpleType>
      </xs:attribute>
      <xs:attribute name="colWidth" type="xs:string"></xs:attribute>
      <xs:attribute name="size" type="xs:int"></xs:attribute>
      <xs:attribute name="style" type="xs:int"></xs:attribute>
      <xs:attribute name="red" type="xs:unsignedByte"></xs:attribute>
      <xs:attribute name="green" type="xs:unsignedByte"></xs:attribute>
      <xs:attribute name="blue" type="xs:unsignedByte"></xs:attribute>
      <xs:attribute name="redBorder" type="xs:int"></xs:attribute>
      <xs:attribute name="greenBorder" type="xs:int"></xs:attribute>
      <xs:attribute name="blueBorder" type="xs:int"></xs:attribute>
      <xs:attribute name="hasBackground" type="yesNoType"></xs:attribute>
      <xs:attribute name="redBack" type="xs:int"></xs:attribute>
      <xs:attribute name="greenBack" type="xs:int"></xs:attribute>
      <xs:attribute name="blueBack" type="xs:int"></xs:attribute>
      <xs:attribute name="margin" type="xs:int"></xs:attribute>
      <xs:attribute name="borderSize" type="xs:int"></xs:attribute>

    </xs:complexType>

    <xs:complexType name="EditorFastClockIconType">
      <xs:annotation>
        <xs:documentation>
          Define the XML stucture for storing a FastClock
        </xs:documentation>
        <xs:appinfo>
          jmri.jmrit.display.configurexml.FastClockXml
        </xs:appinfo>
      </xs:annotation>

<<<<<<< HEAD
      <xs:attribute name="class" type="classType" use="required"></xs:attribute>
      <xs:attribute name="x" type="xs:int" use="required"></xs:attribute>
      <xs:attribute name="y" type="xs:int" use="required"></xs:attribute>
      <xs:attribute name="scale" type="xs:float" use="required"></xs:attribute>
      <xs:attribute name="color" type="screenColorType"></xs:attribute>
      <xs:attribute name="link" type="xs:string"></xs:attribute>
=======
      <xs:attribute name="class" type="classType" use="required" />
      <xs:attribute name="x" type="xs:int" use="required" />
      <xs:attribute name="y" type="xs:int" use="required" />
      <xs:attribute name="scale" type="xs:float" use="required" />
      <xs:attribute name="color" type="screenColorType" />
      <xs:attribute name="link" type="xs:string" />
>>>>>>> 841d4a3e
 
    </xs:complexType>

    <xs:complexType name="EditorMultiSensorIconType">
      <xs:annotation>
        <xs:documentation>
          Define the XML stucture for storing a MultiSensorIcon
        </xs:documentation>
        <xs:appinfo>
          jmri.jmrit.display.configurexml.MultiSensorIconXml
        </xs:appinfo>
      </xs:annotation>

      <xs:sequence minOccurs="0" maxOccurs="unbounded">
        <xs:element name="tooltip" type="xs:string" minOccurs="0" maxOccurs="1"></xs:element>
        <xs:element name="toolTip" type="xs:string" minOccurs="0" maxOccurs="1">
            <xs:annotation><xs:documentation>Deprecated since JMRI 3.5.2</xs:documentation></xs:annotation>
        </xs:element>
        <xs:element name="multisensoriconentry" minOccurs="0" maxOccurs="unbounded">
          <xs:complexType>
            <xs:attribute name="sensor" type="beanNameType" use="required"></xs:attribute>
            <xs:attribute name="icon" type="xs:string" use="required"></xs:attribute>
          </xs:complexType>
        </xs:element>
        <xs:element name="active" minOccurs="0" maxOccurs="unbounded">
          <xs:complexType>
          <xs:complexContent>
            <xs:extension base="EditorIconType">
              <xs:attribute name="sensor" type="beanNameType"></xs:attribute>
            </xs:extension>
          </xs:complexContent>
          </xs:complexType>
        </xs:element>
        <xs:element name="inactive" type="EditorIconType" minOccurs="0" maxOccurs="unbounded"></xs:element>
        <xs:element name="inconsistent" type="EditorIconType" minOccurs="0" maxOccurs="unbounded"></xs:element>
        <xs:element name="unknown" type="EditorIconType" minOccurs="0" maxOccurs="unbounded"></xs:element>
      </xs:sequence>

      <xs:attributeGroup ref="EditorCommonAttributesGroup"></xs:attributeGroup>

      <xs:attribute name="class" type="classType" use="required"></xs:attribute>
      <xs:attribute name="updown" type="xs:string"></xs:attribute>

      <xs:attribute name="active" type="xs:string">
        <xs:annotation><xs:documentation>Deprecated since JMRI 2.8</xs:documentation></xs:annotation>
      </xs:attribute>
      <xs:attribute name="inactive" type="xs:string">
        <xs:annotation><xs:documentation>Deprecated since JMRI 2.8</xs:documentation></xs:annotation>
      </xs:attribute>
      <xs:attribute name="unknown" type="xs:string">
        <xs:annotation><xs:documentation>Deprecated since JMRI 2.8</xs:documentation></xs:annotation>
      </xs:attribute>
      <xs:attribute name="inconsistent" type="xs:string">
        <xs:annotation><xs:documentation>Deprecated since JMRI 2.8</xs:documentation></xs:annotation>
      </xs:attribute>
      <xs:attribute name="rotate" type="xs:integer">
        <xs:annotation><xs:documentation>Deprecated since JMRI 2.8</xs:documentation></xs:annotation>
      </xs:attribute>
    </xs:complexType>

    <xs:complexType name="EditorSignalHeadIconType">
      <xs:annotation>
        <xs:documentation>
          Define the XML stucture for storing a SignalHeadIcon
        </xs:documentation>
        <xs:appinfo>
          jmri.jmrit.display.configurexml.SignalHeadIconXml
        </xs:appinfo>
      </xs:annotation>

      <xs:sequence minOccurs="0" maxOccurs="unbounded">
        <xs:element name="tooltip" type="xs:string" minOccurs="0" maxOccurs="1"></xs:element>
        <xs:element name="toolTip" type="xs:string" minOccurs="0" maxOccurs="1">
            <xs:annotation><xs:documentation>Deprecated since JMRI 3.5.2</xs:documentation></xs:annotation>
        </xs:element>
        <xs:element name="icons" minOccurs="0" maxOccurs="1">
          <xs:complexType>
            <xs:all>
                <xs:element name="held" type="EditorIconType" minOccurs="0" maxOccurs="1"></xs:element>
                <xs:element name="dark" type="EditorIconType" minOccurs="0" maxOccurs="1"></xs:element>
                <xs:element name="red" type="EditorIconType" minOccurs="0" maxOccurs="1"></xs:element>
                <xs:element name="yellow" type="EditorIconType" minOccurs="0" maxOccurs="1"></xs:element>
                <xs:element name="green" type="EditorIconType" minOccurs="0" maxOccurs="1"></xs:element>
                <xs:element name="lunar" type="EditorIconType" minOccurs="0" maxOccurs="1"></xs:element>
                <xs:element name="flashred" type="EditorIconType" minOccurs="0" maxOccurs="1"></xs:element>
                <xs:element name="flashyellow" type="EditorIconType" minOccurs="0" maxOccurs="1"></xs:element>
                <xs:element name="flashgreen" type="EditorIconType" minOccurs="0" maxOccurs="1"></xs:element>
                <xs:element name="flashlunar" type="EditorIconType" minOccurs="0" maxOccurs="1"></xs:element>
            </xs:all>
           </xs:complexType>
        </xs:element>
        <xs:element name="iconmaps" minOccurs="0" maxOccurs="1">
        <xs:complexType>
       		<xs:attribute name="family" type="xs:string"></xs:attribute>
        </xs:complexType>
        </xs:element>
        <xs:element name="held" type="EditorIconType" minOccurs="0" maxOccurs="unbounded">
            <xs:annotation><xs:documentation>Deprecated</xs:documentation></xs:annotation>
        </xs:element>
        <xs:element name="dark" type="EditorIconType" minOccurs="0" maxOccurs="unbounded">
            <xs:annotation><xs:documentation>Deprecated</xs:documentation></xs:annotation>
        </xs:element>
        <xs:element name="red" type="EditorIconType" minOccurs="0" maxOccurs="unbounded">
            <xs:annotation><xs:documentation>Deprecated</xs:documentation></xs:annotation>
        </xs:element>
        <xs:element name="yellow" type="EditorIconType" minOccurs="0" maxOccurs="unbounded">
            <xs:annotation><xs:documentation>Deprecated</xs:documentation></xs:annotation>
        </xs:element>
        <xs:element name="green" type="EditorIconType" minOccurs="0" maxOccurs="unbounded">
            <xs:annotation><xs:documentation>Deprecated</xs:documentation></xs:annotation>
        </xs:element>
        <xs:element name="lunar" type="EditorIconType" minOccurs="0" maxOccurs="unbounded">
            <xs:annotation><xs:documentation>Deprecated</xs:documentation></xs:annotation>
        </xs:element>
        <xs:element name="flashred" type="EditorIconType" minOccurs="0" maxOccurs="unbounded">
            <xs:annotation><xs:documentation>Deprecated</xs:documentation></xs:annotation>
        </xs:element>
        <xs:element name="flashyellow" type="EditorIconType" minOccurs="0" maxOccurs="unbounded">
            <xs:annotation><xs:documentation>Deprecated</xs:documentation></xs:annotation>
        </xs:element>
        <xs:element name="flashgreen" type="EditorIconType" minOccurs="0" maxOccurs="unbounded">
            <xs:annotation><xs:documentation>Deprecated</xs:documentation></xs:annotation>
        </xs:element>
        <xs:element name="flashlunar" type="EditorIconType" minOccurs="0" maxOccurs="unbounded">
            <xs:annotation><xs:documentation>Deprecated</xs:documentation></xs:annotation>
        </xs:element>
      </xs:sequence>

      <xs:attributeGroup ref="EditorCommonAttributesGroup"></xs:attributeGroup>

      <xs:attribute name="class" type="classType" use="required"></xs:attribute>
      <xs:attribute name="rotate" type="xs:string"></xs:attribute>
      <xs:attribute name="degrees" type="xs:string"></xs:attribute>
      <xs:attribute name="signalhead" type="beanNameType"></xs:attribute>
      <xs:attribute name="clickmode" type="xs:string"></xs:attribute>
      <xs:attribute name="litmode" type="xs:string"></xs:attribute>

      <xs:attribute name="held" type="xs:string">
        <xs:annotation><xs:documentation>Deprecated since JMRI 2.8</xs:documentation></xs:annotation>
      </xs:attribute>
      <xs:attribute name="dark" type="xs:string">
        <xs:annotation><xs:documentation>Deprecated since JMRI 2.8</xs:documentation></xs:annotation>
      </xs:attribute>
      <xs:attribute name="red" type="xs:string">
        <xs:annotation><xs:documentation>Deprecated since JMRI 2.8</xs:documentation></xs:annotation>
      </xs:attribute>
      <xs:attribute name="flashred" type="xs:string">
        <xs:annotation><xs:documentation>Deprecated since JMRI 2.8</xs:documentation></xs:annotation>
      </xs:attribute>
      <xs:attribute name="yellow" type="xs:string">
        <xs:annotation><xs:documentation>Deprecated since JMRI 2.8</xs:documentation></xs:annotation>
      </xs:attribute>
      <xs:attribute name="flashyellow" type="xs:string">
        <xs:annotation><xs:documentation>Deprecated since JMRI 2.8</xs:documentation></xs:annotation>
      </xs:attribute>
      <xs:attribute name="green" type="xs:string">
        <xs:annotation><xs:documentation>Deprecated since JMRI 2.8</xs:documentation></xs:annotation>
      </xs:attribute>
      <xs:attribute name="flashgreen" type="xs:string">
        <xs:annotation><xs:documentation>Deprecated since JMRI 2.8</xs:documentation></xs:annotation>
      </xs:attribute>
      <xs:attribute name="lunar" type="xs:string">
        <xs:annotation><xs:documentation>Deprecated since JMRI 2.8</xs:documentation></xs:annotation>
      </xs:attribute>
      <xs:attribute name="flashlunar" type="xs:string">
        <xs:annotation><xs:documentation>Deprecated since JMRI 2.8</xs:documentation></xs:annotation>
      </xs:attribute>
      <xs:attribute name="heldicon" type="xs:string">
        <xs:annotation><xs:documentation>Deprecated since JMRI 2.8</xs:documentation></xs:annotation>
      </xs:attribute>

      <xs:attribute name="height" type="xs:integer">
        <xs:annotation><xs:documentation>Deprecated since JMRI 2.8</xs:documentation></xs:annotation>
      </xs:attribute>
      <xs:attribute name="width" type="xs:integer">
        <xs:annotation><xs:documentation>Deprecated since JMRI 2.8</xs:documentation></xs:annotation>
      </xs:attribute>
    </xs:complexType>

    <xs:complexType name="EditorSignalMastIconType">
      <xs:annotation>
        <xs:documentation>
          Define the XML stucture for storing a SignalMastIcon
        </xs:documentation>
        <xs:appinfo>
          jmri.jmrit.display.configurexml.SignalMastIconXml
        </xs:appinfo>
      </xs:annotation>

      <xs:sequence minOccurs="0" maxOccurs="unbounded">
        <xs:element name="tooltip" type="xs:string" minOccurs="0" maxOccurs="1"></xs:element>
        <xs:element name="toolTip" type="xs:string" minOccurs="0" maxOccurs="1">
            <xs:annotation><xs:documentation>Deprecated since JMRI 3.5.2</xs:documentation></xs:annotation>
        </xs:element>
      </xs:sequence>

      <xs:attributeGroup ref="EditorCommonAttributesGroup"></xs:attributeGroup>

      <xs:attribute name="class" type="classType" use="required"></xs:attribute>
      <xs:attribute name="signalmast" type="xs:string"></xs:attribute>
      <xs:attribute name="rotate" type="xs:string"></xs:attribute>
      <xs:attribute name="rotation" type="xs:string"></xs:attribute>
      <xs:attribute name="degrees" type="xs:string"></xs:attribute>
      <xs:attribute name="scale" type="xs:string"></xs:attribute>
      <xs:attribute name="clickmode" type="xs:string"></xs:attribute>
      <xs:attribute name="litmode" type="xs:string"></xs:attribute>
      <xs:attribute name="imageset" type="xs:string"></xs:attribute>

    </xs:complexType>
    
    <xs:complexType name="EditorTurnoutIconType">
      <xs:annotation>
        <xs:documentation>
          Define the XML stucture for storing a TurnoutIcon
        </xs:documentation>
        <xs:appinfo>
          jmri.jmrit.display.configurexml.TurnoutIconXml
        </xs:appinfo>
      </xs:annotation>

      <xs:sequence minOccurs="0" maxOccurs="unbounded">
        <xs:element name="tooltip" type="xs:string" minOccurs="0" maxOccurs="1"></xs:element>
        <xs:element name="toolTip" type="xs:string" minOccurs="0" maxOccurs="1">
            <xs:annotation><xs:documentation>Deprecated since JMRI 3.5.2</xs:documentation></xs:annotation>
        </xs:element>
        <xs:element name="icons" minOccurs="0" maxOccurs="unbounded">
          <xs:complexType>
            <xs:sequence>
              <xs:element name="closed" minOccurs="0" maxOccurs="1">
                <xs:complexType>
                  <xs:sequence>
                    <xs:element name="rotation" type="xs:string"></xs:element>
                  </xs:sequence>
                  <xs:attribute name="url" type="xs:string"></xs:attribute>
                  <xs:attribute name="degrees" type="xs:string"></xs:attribute>
                  <xs:attribute name="scale" type="xs:string"></xs:attribute>
                </xs:complexType>
              </xs:element>
              <xs:element name="thrown" minOccurs="0" maxOccurs="1">
                <xs:complexType>
                  <xs:sequence>
                    <xs:element name="rotation" type="xs:string"></xs:element>
                  </xs:sequence>
                  <xs:attribute name="url" type="xs:string"></xs:attribute>
                  <xs:attribute name="degrees" type="xs:string"></xs:attribute>
                  <xs:attribute name="scale" type="xs:string"></xs:attribute>
                </xs:complexType>
              </xs:element>
              <xs:element name="unknown" minOccurs="0" maxOccurs="1">
                <xs:complexType>
                  <xs:sequence>
                    <xs:element name="rotation" type="xs:string"></xs:element>
                  </xs:sequence>
                  <xs:attribute name="url" type="xs:string"></xs:attribute>
                  <xs:attribute name="degrees" type="xs:string"></xs:attribute>
                  <xs:attribute name="scale" type="xs:string"></xs:attribute>
                </xs:complexType>
              </xs:element>
              <xs:element name="inconsistent" minOccurs="0" maxOccurs="1">
                <xs:complexType>
                  <xs:sequence>
                    <xs:element name="rotation" type="xs:string"></xs:element>
                  </xs:sequence>
                  <xs:attribute name="url" type="xs:string"></xs:attribute>
                  <xs:attribute name="degrees" type="xs:string"></xs:attribute>
                  <xs:attribute name="scale" type="xs:string"></xs:attribute>
                </xs:complexType>
              </xs:element>
            </xs:sequence>
          </xs:complexType>
        </xs:element>
        <xs:element name="iconmaps" minOccurs="0" maxOccurs="1">
          <xs:complexType>
             <xs:attribute name="family" type="xs:string"></xs:attribute>
          </xs:complexType>
        </xs:element>
        <xs:element name="closed" type="EditorIconType" minOccurs="0" maxOccurs="unbounded"></xs:element>
        <xs:element name="thrown" type="EditorIconType" minOccurs="0" maxOccurs="unbounded"></xs:element>
        <xs:element name="unknown" type="EditorIconType" minOccurs="0" maxOccurs="unbounded"></xs:element>
        <xs:element name="inconsistent" type="EditorIconType" minOccurs="0" maxOccurs="unbounded"></xs:element>
      </xs:sequence>

      <xs:attributeGroup ref="EditorCommonAttributesGroup"></xs:attributeGroup>

      <xs:attribute name="class" type="classType" use="required"></xs:attribute>
      <xs:attribute name="momentary" type="trueFalseType"></xs:attribute>
      <xs:attribute name="turnout" type="beanNameType"></xs:attribute>
      <xs:attribute name="rotate" type="xs:string"></xs:attribute>
      <xs:attribute name="tristate" type="trueFalseType"></xs:attribute>
      <xs:attribute name="degrees" type="xs:string"></xs:attribute>
     
      <xs:attribute name="directControl" type="trueFalseType"></xs:attribute>

      <xs:attribute name="height" type="xs:integer">
        <xs:annotation><xs:documentation>Deprecated since JMRI 2.8</xs:documentation></xs:annotation>
      </xs:attribute>
      <xs:attribute name="width" type="xs:integer">
        <xs:annotation><xs:documentation>Deprecated since JMRI 2.8</xs:documentation></xs:annotation>
      </xs:attribute>
      <xs:attribute name="closed" type="xs:string">
        <xs:annotation><xs:documentation>Deprecated since JMRI 2.8</xs:documentation></xs:annotation>
      </xs:attribute>
      <xs:attribute name="thrown" type="xs:string">
        <xs:annotation><xs:documentation>Deprecated since JMRI 2.8</xs:documentation></xs:annotation>
      </xs:attribute>
      <xs:attribute name="unknown" type="xs:string">
        <xs:annotation><xs:documentation>Deprecated since JMRI 2.8</xs:documentation></xs:annotation>
      </xs:attribute>
      <xs:attribute name="inconsistent" type="xs:string">
        <xs:annotation><xs:documentation>Deprecated since JMRI 2.8</xs:documentation></xs:annotation>
      </xs:attribute>

    </xs:complexType>

    <xs:complexType name="EditorLayoutTurnoutType">
      <xs:annotation>
        <xs:documentation>
          Define the XML stucture for storing a LayoutTurnout
        </xs:documentation>
        <xs:appinfo>
          jmri.jmrit.display.configurexml.LayoutTurnoutXml
        </xs:appinfo>
      </xs:annotation>
      
      <xs:sequence minOccurs="0" maxOccurs="unbounded">
        <xs:element name="signalAMast" type="xs:string" minOccurs="0" maxOccurs="1"></xs:element>
        <xs:element name="signalBMast" type="xs:string" minOccurs="0" maxOccurs="1"></xs:element>
        <xs:element name="signalCMast" type="xs:string" minOccurs="0" maxOccurs="1"></xs:element>
        <xs:element name="signalDMast" type="xs:string" minOccurs="0" maxOccurs="1"></xs:element>
        <xs:element name="sensorA" type="xs:string" minOccurs="0" maxOccurs="1"></xs:element>
        <xs:element name="sensorB" type="xs:string" minOccurs="0" maxOccurs="1"></xs:element>
        <xs:element name="sensorC" type="xs:string" minOccurs="0" maxOccurs="1"></xs:element>
      </xs:sequence>

      <xs:attribute name="class" type="classType" use="required"></xs:attribute>
      <xs:attribute name="ident" type="beanNameType" use="required">
        <xs:annotation><xs:documentation>Identify this element, for reference in connect* attributes elsewhere</xs:documentation></xs:annotation>
      </xs:attribute>
      <xs:attribute name="type" type="xs:int" use="required"></xs:attribute>
      <xs:attribute name="continuing" type="xs:string" use="required"></xs:attribute>

      <xs:attribute name="xa" type="xs:float"></xs:attribute>
      <xs:attribute name="xb" type="xs:float" use="required"></xs:attribute>
      <xs:attribute name="xc" type="xs:float" use="required"></xs:attribute>
      <xs:attribute name="xd" type="xs:float"></xs:attribute>
      <xs:attribute name="xcen" type="xs:float" use="required"></xs:attribute>
      <xs:attribute name="ya" type="xs:float"></xs:attribute>
      <xs:attribute name="yb" type="xs:float" use="required"></xs:attribute>
      <xs:attribute name="yc" type="xs:float" use="required"></xs:attribute>
      <xs:attribute name="yd" type="xs:float"></xs:attribute>
      <xs:attribute name="ycen" type="xs:float" use="required"></xs:attribute>
      <xs:attribute name="ver" type="xs:integer"></xs:attribute>

      <xs:attribute name="disabled" type="yesNoType"></xs:attribute>
      <xs:attribute name="disableWhenOccupied" type="yesNoType"></xs:attribute>

      <xs:attribute name="turnoutname" type="beanNameType"></xs:attribute>
      <xs:attribute name="blockname" type="beanNameType"></xs:attribute>
      <xs:attribute name="blockbname" type="beanNameType"></xs:attribute>
      <xs:attribute name="blockcname" type="beanNameType"></xs:attribute>
      <xs:attribute name="blockdname" type="beanNameType"></xs:attribute>
      <xs:attribute name="connectaname" type="beanNameType"></xs:attribute>
      <xs:attribute name="connectbname" type="beanNameType"></xs:attribute>
      <xs:attribute name="connectcname" type="beanNameType"></xs:attribute>
      <xs:attribute name="connectdname" type="beanNameType"></xs:attribute>
      <xs:attribute name="signala1name" type="beanNameType"></xs:attribute>
      <xs:attribute name="signala2name" type="beanNameType"></xs:attribute>
      <xs:attribute name="signala3name" type="beanNameType"></xs:attribute>
      <xs:attribute name="signalb1name" type="beanNameType"></xs:attribute>
      <xs:attribute name="signalb2name" type="beanNameType"></xs:attribute>
      <xs:attribute name="signalc1name" type="beanNameType"></xs:attribute>
      <xs:attribute name="signalc2name" type="beanNameType"></xs:attribute>
      <xs:attribute name="signald1name" type="beanNameType"></xs:attribute>
      <xs:attribute name="signald2name" type="beanNameType"></xs:attribute>
      <xs:attribute name="linkedturnoutname" type="beanNameType"></xs:attribute>
      <xs:attribute name="secondturnoutname" type="beanNameType"></xs:attribute>
      <xs:attribute name="linktype" type="xs:string"></xs:attribute>

    </xs:complexType>
    
    <xs:complexType name="EditorLayoutSlipType">
      <xs:annotation>
        <xs:documentation>
          Define the XML stucture for storing a SlipLayout
        </xs:documentation>
        <xs:appinfo>
          jmri.jmrit.display.layouteditor.configurexml.LayoutSlipXml
        </xs:appinfo>
      </xs:annotation>
      
      <xs:sequence minOccurs="0" maxOccurs="unbounded">
        <xs:element name="signalAMast" type="xs:string" minOccurs="0" maxOccurs="1"></xs:element>
        <xs:element name="signalBMast" type="xs:string" minOccurs="0" maxOccurs="1"></xs:element>
        <xs:element name="signalCMast" type="xs:string" minOccurs="0" maxOccurs="1"></xs:element>
        <xs:element name="signalDMast" type="xs:string" minOccurs="0" maxOccurs="1"></xs:element>
        <xs:element name="sensorA" type="xs:string" minOccurs="0" maxOccurs="1"></xs:element>
        <xs:element name="sensorB" type="xs:string" minOccurs="0" maxOccurs="1"></xs:element>
        <xs:element name="sensorC" type="xs:string" minOccurs="0" maxOccurs="1"></xs:element>
        <xs:element name="sensorD" type="xs:string" minOccurs="0" maxOccurs="1"></xs:element>
        <xs:element name="signala1name" type="xs:string" minOccurs="0" maxOccurs="1"></xs:element>
        <xs:element name="signalb1name" type="xs:string" minOccurs="0" maxOccurs="1"></xs:element>
        <xs:element name="signalc1name" type="xs:string" minOccurs="0" maxOccurs="1"></xs:element>
        <xs:element name="signald1name" type="xs:string" minOccurs="0" maxOccurs="1"></xs:element>
        <xs:element name="signala2name" type="xs:string" minOccurs="0" maxOccurs="1"></xs:element>
        <xs:element name="signalb2name" type="xs:string" minOccurs="0" maxOccurs="1"></xs:element>
        <xs:element name="signalc2name" type="xs:string" minOccurs="0" maxOccurs="1"></xs:element>
        <xs:element name="signald2name" type="xs:string" minOccurs="0" maxOccurs="1"></xs:element>
        <xs:element name="turnout" type="xs:string" minOccurs="0" maxOccurs="1"></xs:element>
        <xs:element name="turnoutB" type="xs:string" minOccurs="0" maxOccurs="1"></xs:element>
        <xs:element name="states" minOccurs="0" maxOccurs="1">
            <xs:complexType>
              <xs:sequence>
                <xs:element name="A-C" minOccurs="0" maxOccurs="1">
                    <xs:complexType>
                      <xs:sequence>
                        <xs:element name="turnout" type="xs:string"></xs:element>
                        <xs:element name="turnoutB" type="xs:string"></xs:element>
                      </xs:sequence>
                    </xs:complexType>
                </xs:element>
                <xs:element name="A-D" minOccurs="0" maxOccurs="1">
                    <xs:complexType>
                      <xs:sequence>
                        <xs:element name="turnout" type="xs:string"></xs:element>
                        <xs:element name="turnoutB" type="xs:string"></xs:element>
                      </xs:sequence>
                    </xs:complexType>
                </xs:element>
                <xs:element name="B-D" minOccurs="0" maxOccurs="1">
                    <xs:complexType>
                      <xs:sequence>
                        <xs:element name="turnout" type="xs:string"></xs:element>
                        <xs:element name="turnoutB" type="xs:string"></xs:element>
                      </xs:sequence>
                    </xs:complexType>
                </xs:element>
                <xs:element name="B-C" minOccurs="0" maxOccurs="1">
                    <xs:complexType>
                      <xs:sequence>
                        <xs:element name="turnout" type="xs:string"></xs:element>
                        <xs:element name="turnoutB" type="xs:string"></xs:element>
                      </xs:sequence>
                    </xs:complexType>
                </xs:element>
              </xs:sequence>
            </xs:complexType>
        </xs:element>
      </xs:sequence>

      <xs:attribute name="class" type="classType" use="required"></xs:attribute>
      <xs:attribute name="ident" type="beanNameType" use="required">
        <xs:annotation><xs:documentation>Identify this element, for reference in connect* attributes elsewhere</xs:documentation></xs:annotation>
      </xs:attribute>
      <xs:attribute name="slipType" type="xs:string" use="required"></xs:attribute>
      
      <xs:attribute name="xa" type="xs:float" use="required"></xs:attribute>
      <xs:attribute name="ya" type="xs:float" use="required"></xs:attribute>
      <xs:attribute name="xcen" type="xs:float" use="required"></xs:attribute>
      <xs:attribute name="yb" type="xs:float" use="required"></xs:attribute>
      <xs:attribute name="xb" type="xs:float" use="required"></xs:attribute>
      <xs:attribute name="ycen" type="xs:float" use="required"></xs:attribute>

      <xs:attribute name="disabled" type="yesNoType"></xs:attribute>
      <xs:attribute name="disableWhenOccupied" type="yesNoType"></xs:attribute>

      <xs:attribute name="blockname" type="beanNameType"></xs:attribute>
      <xs:attribute name="connectaname" type="beanNameType"></xs:attribute>
      <xs:attribute name="connectbname" type="beanNameType"></xs:attribute>
      <xs:attribute name="connectcname" type="beanNameType"></xs:attribute>
      <xs:attribute name="connectdname" type="beanNameType"></xs:attribute>

    </xs:complexType>

    <xs:complexType name="EditorLocoIconType">
      <xs:annotation>
        <xs:documentation>
          Define the XML stucture for storing a LocoIcon
        </xs:documentation>
        <xs:appinfo>
          jmri.jmrit.display.configurexml.LocoIconXML??
        </xs:appinfo>
      </xs:annotation>
      <xs:sequence>
        <xs:element name="icon" type="EditorIconType" minOccurs="0" maxOccurs="unbounded"></xs:element>
      </xs:sequence>

      <xs:attributeGroup ref="EditorCommonAttributesGroup"></xs:attributeGroup>

      <xs:attribute name="class" type="classType" use="required"></xs:attribute>
      <xs:attribute name="icon" type="xs:string"></xs:attribute>
      <xs:attribute name="dockX" type="xs:string"></xs:attribute>
      <xs:attribute name="dockY" type="xs:string"></xs:attribute>
      <xs:attribute name="text" type="xs:string"></xs:attribute>
      <xs:attribute name="size" type="xs:string"></xs:attribute>
      <xs:attribute name="style" type="xs:string"></xs:attribute>
      <xs:attribute name="red" type="xs:unsignedByte"></xs:attribute>
      <xs:attribute name="green" type="xs:unsignedByte"></xs:attribute>
      <xs:attribute name="blue" type="xs:unsignedByte"></xs:attribute>
      <xs:attribute name="hasBackground" type="xs:string"></xs:attribute>
      <xs:attribute name="justification" default="left">
        <xs:simpleType>
          <xs:restriction base="xs:token">
            <xs:enumeration value="left"></xs:enumeration>
            <xs:enumeration value="centre"></xs:enumeration>
            <xs:enumeration value="right"></xs:enumeration>
          </xs:restriction>
        </xs:simpleType>
      </xs:attribute>
      <xs:attribute name="rosterentry" type="xs:string"></xs:attribute>
      <xs:attribute name="degrees" type="xs:string"></xs:attribute>

    </xs:complexType>
    <xs:complexType name="EditorBlockContentsIconType">
      <xs:annotation>
        <xs:documentation>
          Define the XML stucture for storing a BlockContentsIcon
        </xs:documentation>
        <xs:appinfo>
          jmri.jmrit.display.configurexml.LocoIconXML??
        </xs:appinfo>
      </xs:annotation>
      <xs:sequence>
        <xs:element name="icon" type="EditorIconType" minOccurs="0" maxOccurs="unbounded"></xs:element>
       	<xs:element name="tooltip" type="xs:string" minOccurs="0" maxOccurs="1"></xs:element>
      </xs:sequence>
      
<<<<<<< HEAD
      <xs:attributeGroup ref="EditorCommonAttributesGroup"></xs:attributeGroup>

      <xs:attribute name="class" type="classType" use="required"></xs:attribute>
      <xs:attribute name="blockcontents" type="xs:string"></xs:attribute>
      <xs:attribute name="size" type="xs:string"></xs:attribute>
      <xs:attribute name="style" type="xs:string"></xs:attribute>
      <xs:attribute name="red" type="xs:unsignedByte"></xs:attribute>
      <xs:attribute name="green" type="xs:unsignedByte"></xs:attribute>
      <xs:attribute name="blue" type="xs:unsignedByte"></xs:attribute>
      <xs:attribute name="hasBackground" type="xs:string"></xs:attribute>
      <xs:attribute name="justification" default="left">
=======
      <xs:attributeGroup ref="EditorCommonAttributesGroup" />

      <xs:attribute name="class" type="classType" use="required" />
      <xs:attribute name="blockcontents" type="xs:string" />
      <xs:attribute name="size" type="xs:string" />
      <xs:attribute name="style" type="xs:string" />
      <xs:attribute name="red" type="xs:unsignedByte" />
      <xs:attribute name="green" type="xs:unsignedByte" />
      <xs:attribute name="blue" type="xs:unsignedByte" />
      <xs:attribute name="hasBackground" type="yesNoType" />
      <xs:attribute name="redBack" type="xs:int" />
      <xs:attribute name="greenBack" type="xs:int" />
      <xs:attribute name="blueBack" type="xs:int" />
      <xs:attribute name="justification" default="left" >
>>>>>>> 841d4a3e
      
        <xs:simpleType>
          <xs:restriction base="xs:token">
            <xs:enumeration value="left"></xs:enumeration>
            <xs:enumeration value="centre"></xs:enumeration>
            <xs:enumeration value="right"></xs:enumeration>
          </xs:restriction>
        </xs:simpleType>
      </xs:attribute>
<<<<<<< HEAD
      <xs:attribute name="margin" type="xs:int"></xs:attribute>
      <xs:attribute name="borderSize" type="xs:int"></xs:attribute>
      <xs:attribute name="redBorder" type="xs:int"></xs:attribute>
      <xs:attribute name="greenBorder" type="xs:int"></xs:attribute>
      <xs:attribute name="blueBorder" type="xs:int"></xs:attribute>
      <xs:attribute name="fixedWidth" type="xs:string"></xs:attribute>
      <xs:attribute name="fixedHeight" type="xs:string"></xs:attribute>
      <xs:attribute name="selectable" type="xs:string"></xs:attribute>
      <xs:attribute name="rosterentry" type="xs:string"></xs:attribute>
      <xs:attribute name="degrees" type="xs:string"></xs:attribute>
=======
      <xs:attribute name="orientation" default="horizontal" >
        <xs:simpleType>
          <xs:restriction base="xs:token">
            <xs:enumeration value="horizontal"/>
            <xs:enumeration value="vertical_up"/>
            <xs:enumeration value="vertical_down"/>
          </xs:restriction>
        </xs:simpleType>
      </xs:attribute>
      <xs:attribute name="fixed" type="trueFalseType" />
      <xs:attribute name="margin" type="xs:int" />
      <xs:attribute name="borderSize" type="xs:int" />
      <xs:attribute name="redBorder" type="xs:int" />
      <xs:attribute name="greenBorder" type="xs:int" />
      <xs:attribute name="blueBorder" type="xs:int" />
      <xs:attribute name="fixedWidth" type="xs:string" />
      <xs:attribute name="fixedHeight" type="xs:string" />
      <xs:attribute name="selectable" type="xs:string" />
      <xs:attribute name="rosterentry" type="xs:string" />
      <xs:attribute name="degrees" type="xs:string" />
>>>>>>> 841d4a3e

     </xs:complexType>

    <xs:complexType name="EditorTrackSegmentType">
      <xs:annotation>
        <xs:documentation>
          Define the XML stucture for storing a TrackSegment
        </xs:documentation>
        <xs:appinfo>
          jmri.jmrit.display.configurexml.TrackSegmentXml
        </xs:appinfo>
      </xs:annotation>

      <xs:attribute name="class" type="classType" use="required"></xs:attribute>
      <xs:attribute name="ident" type="beanNameType" use="required">
        <xs:annotation><xs:documentation>Identify this element, for reference in connect* attributes elsewhere</xs:documentation></xs:annotation>
      </xs:attribute>
      <xs:attribute name="blockname" type="beanNameType"></xs:attribute>  <!-- required in DTD, missing from some files -->
      <xs:attribute name="connect1name" type="beanNameType" use="required"></xs:attribute>
      <xs:attribute name="type1" type="xs:int" use="required"></xs:attribute>
      <xs:attribute name="connect2name" type="beanNameType" use="required"></xs:attribute>
      <xs:attribute name="type2" type="xs:int" use="required"></xs:attribute>
      <xs:attribute name="dashed" type="yesNoType"></xs:attribute>
      <xs:attribute name="mainline" type="yesNoType"></xs:attribute>
      <xs:attribute name="hidden" type="yesNoType"></xs:attribute>
      <xs:attribute name="arc" type="yesNoType"></xs:attribute>
      <xs:attribute name="flip" type="yesNoType"></xs:attribute>
      <xs:attribute name="circle" type="yesNoType"></xs:attribute>
      <xs:attribute name="angle" type="xs:float"></xs:attribute>
      <xs:attribute name="hideConLines" type="yesNoType"></xs:attribute>

    </xs:complexType>

    <xs:complexType name="EditorLevelXingType">
      <xs:annotation>
        <xs:documentation>
          Define the XML stucture for storing a LevelXing
        </xs:documentation>
        <xs:appinfo>
          jmri.jmrit.display.configurexml.LevelXingXml
        </xs:appinfo>
      </xs:annotation>

      <xs:sequence minOccurs="0" maxOccurs="unbounded">
        <xs:element name="signalAMast" type="xs:string" minOccurs="0" maxOccurs="1"></xs:element>
        <xs:element name="signalBMast" type="xs:string" minOccurs="0" maxOccurs="1"></xs:element>
        <xs:element name="signalCMast" type="xs:string" minOccurs="0" maxOccurs="1"></xs:element>
        <xs:element name="signalDMast" type="xs:string" minOccurs="0" maxOccurs="1"></xs:element>
        <xs:element name="sensorA" type="xs:string" minOccurs="0" maxOccurs="1"></xs:element>
        <xs:element name="sensorB" type="xs:string" minOccurs="0" maxOccurs="1"></xs:element>
        <xs:element name="sensorC" type="xs:string" minOccurs="0" maxOccurs="1"></xs:element>
        <xs:element name="sensorD" type="xs:string" minOccurs="0" maxOccurs="1"></xs:element>
      </xs:sequence>
      <xs:attribute name="class" type="classType" use="required"></xs:attribute>
      <xs:attribute name="ident" type="beanNameType" use="required">
        <xs:annotation><xs:documentation>Identify this element, for reference in connect* attributes elsewhere</xs:documentation></xs:annotation>
      </xs:attribute>

      <xs:attribute name="blocknameac" type="beanNameType"></xs:attribute>
      <xs:attribute name="blocknamebd" type="beanNameType"></xs:attribute>
      <xs:attribute name="signal1aname" type="beanNameType"></xs:attribute>
      <xs:attribute name="signal1bname" type="beanNameType"></xs:attribute>
      <xs:attribute name="signal1cname" type="beanNameType"></xs:attribute>
      <xs:attribute name="signal1dname" type="beanNameType"></xs:attribute>
      <xs:attribute name="connectaname" type="beanNameType"></xs:attribute>
      <xs:attribute name="connectbname" type="beanNameType"></xs:attribute>
      <xs:attribute name="connectcname" type="beanNameType"></xs:attribute>
      <xs:attribute name="connectdname" type="beanNameType"></xs:attribute>
      <xs:attribute name="xb" type="xs:float" use="required"></xs:attribute>
      <xs:attribute name="xc" type="xs:float"></xs:attribute>    <!-- required in DTD, missing from some files -->
      <xs:attribute name="xcen" type="xs:float" use="required"></xs:attribute>
      <xs:attribute name="yb" type="xs:float" use="required"></xs:attribute>
      <xs:attribute name="yc" type="xs:float"></xs:attribute>    <!-- required in DTD, missing from some files -->
      <xs:attribute name="ycen" type="xs:float" use="required"></xs:attribute>

      <xs:attribute name="signalaname" type="beanNameType"></xs:attribute> <!-- not in DTD, found in files -->
      <xs:attribute name="signalbname" type="beanNameType"></xs:attribute> <!-- not in DTD, found in files -->
      <xs:attribute name="signalcname" type="beanNameType"></xs:attribute> <!-- not in DTD, found in files -->
      <xs:attribute name="signaldname" type="beanNameType"></xs:attribute> <!-- not in DTD, found in files -->
      <xs:attribute name="xa" type="xs:float"></xs:attribute>              <!-- not in DTD, found in files -->
      <xs:attribute name="ya" type="xs:float"></xs:attribute>              <!-- not in DTD, found in files -->

    </xs:complexType>

    <xs:complexType name="EditorLayoutTurntableType">
      <xs:annotation>
        <xs:documentation>
          Define the XML stucture for storing a LayoutTurntable.
          (Not present in 2.9.3 DTD, done by observation)
        </xs:documentation>
        <xs:appinfo>
          jmri.jmrit.display.configurexml.??
        </xs:appinfo>
      </xs:annotation>

      <xs:sequence minOccurs="0" maxOccurs="unbounded">
        <xs:element name="raytrack" minOccurs="0" maxOccurs="unbounded">
          <xs:complexType>
            <xs:attribute name="connectname" type="xs:string"></xs:attribute>
            <xs:attribute name="angle" type="xs:string"></xs:attribute>
            <xs:attribute name="index" type="xs:string"></xs:attribute>
            <xs:attribute name="turnout" type="beanNameType"></xs:attribute>
            <xs:attribute name="turnoutstate" type="xs:string"></xs:attribute><!-- THROWN/CLOSED -->
          </xs:complexType>
        </xs:element>
      </xs:sequence>

      <xs:attribute name="class" type="classType" use="required"></xs:attribute>
      <xs:attribute name="ident" type="beanNameType" use="required">
        <xs:annotation><xs:documentation>Identify this element, for reference in connect* attributes elsewhere</xs:documentation></xs:annotation>
      </xs:attribute>
      <xs:attribute name="radius" type="xs:float" use="required"></xs:attribute>
      <xs:attribute name="xcen" type="xs:float" use="required"></xs:attribute>
      <xs:attribute name="ycen" type="xs:float" use="required"></xs:attribute>
      <xs:attribute name="turnoutControlled" type="yesNoType"></xs:attribute>

    </xs:complexType>
    
    <xs:complexType name="EditorLinkingLabelType">
      <xs:annotation>
        <xs:documentation>
          Define the XML stucture for storing a LinkingLabel
        </xs:documentation>
        <xs:appinfo>
          jmri.jmrit.display.configurexml.LinkingLabelXml
        </xs:appinfo>
      </xs:annotation>
      <xs:all>
        <xs:element name="tooltip" type="xs:string" minOccurs="0" maxOccurs="1"></xs:element>
        <xs:element name="toolTip" type="xs:string" minOccurs="0" maxOccurs="1">
            <xs:annotation><xs:documentation>Deprecated since JMRI 3.5.2</xs:documentation></xs:annotation>
        </xs:element>
<<<<<<< HEAD
        <xs:element name="url" type="xs:string" minOccurs="0" maxOccurs="1"></xs:element>
        <xs:element name="icon" type="EditorIconType" minOccurs="0" maxOccurs="1"></xs:element>
      </xs:all>

      <xs:attributeGroup ref="EditorCommonAttributesGroup"></xs:attributeGroup>

      <xs:attribute name="class" type="classType" use="required"></xs:attribute>
      <xs:attribute name="fixedWidth" type="xs:string"></xs:attribute>
      <xs:attribute name="fixedHeight" type="xs:string"></xs:attribute>
      <xs:attribute name="rotate" type="xs:string"></xs:attribute>
      <xs:attribute name="degrees" type="xs:string"></xs:attribute>
      <xs:attribute name="icon" type="xs:string"></xs:attribute>
      <xs:attribute name="text" type="xs:string"></xs:attribute>
      <xs:attribute name="size" type="xs:string"></xs:attribute>
      <xs:attribute name="style" type="xs:string"></xs:attribute>
      <xs:attribute name="margin" type="xs:int"></xs:attribute>
      <xs:attribute name="red" type="xs:unsignedByte"></xs:attribute>
      <xs:attribute name="green" type="xs:unsignedByte"></xs:attribute>
      <xs:attribute name="blue" type="xs:unsignedByte"></xs:attribute>
      <xs:attribute name="hasBackground" type="yesNoType"></xs:attribute>
      <xs:attribute name="redBack" type="xs:int"></xs:attribute>
      <xs:attribute name="greenBack" type="xs:int"></xs:attribute>
      <xs:attribute name="blueBack" type="xs:int"></xs:attribute>
      <xs:attribute name="borderSize" type="xs:int"></xs:attribute>
      <xs:attribute name="redBorder" type="xs:int"></xs:attribute>
      <xs:attribute name="greenBorder" type="xs:int"></xs:attribute>
      <xs:attribute name="blueBorder" type="xs:int"></xs:attribute>
      <xs:attribute name="justification" default="left">
=======
        <xs:element name="icon" type="EditorIconType" minOccurs="0" maxOccurs="unbounded" />
        <xs:element name="url" type="xs:string" minOccurs="0" maxOccurs="1" />
      </xs:sequence>

      <xs:attributeGroup ref="EditorCommonAttributesGroup" />

      <xs:attribute name="class" type="classType" use="required" />
      <xs:attribute name="fixedWidth" type="xs:string" />
      <xs:attribute name="fixedHeight" type="xs:string" />
      <xs:attribute name="rotate" type="xs:string" />
      <xs:attribute name="degrees" type="xs:string" />
      <xs:attribute name="icon" type="xs:string" />
      <xs:attribute name="text" type="xs:string" />
      <xs:attribute name="size" type="xs:string" />
      <xs:attribute name="style" type="xs:string" />
      <xs:attribute name="margin" type="xs:int" />
      <xs:attribute name="red" type="xs:unsignedByte" />
      <xs:attribute name="green" type="xs:unsignedByte" />
      <xs:attribute name="blue" type="xs:unsignedByte" />
      <xs:attribute name="hasBackground" type="yesNoType" />
      <xs:attribute name="redBack" type="xs:int" />
      <xs:attribute name="greenBack" type="xs:int" />
      <xs:attribute name="blueBack" type="xs:int" />
      <xs:attribute name="borderSize" type="xs:int" />
      <xs:attribute name="redBorder" type="xs:int" />
      <xs:attribute name="greenBorder" type="xs:int" />
      <xs:attribute name="blueBorder" type="xs:int" />
      <xs:attribute name="justification" default="left" >
>>>>>>> 841d4a3e
        <xs:simpleType>
          <xs:restriction base="xs:token">
            <xs:enumeration value="left"></xs:enumeration>
            <xs:enumeration value="centre"></xs:enumeration>
            <xs:enumeration value="right"></xs:enumeration>
          </xs:restriction>
        </xs:simpleType>
      </xs:attribute>
      <xs:attribute name="orientation" default="horizontal">
        <xs:simpleType>
          <xs:restriction base="xs:token">
            <xs:enumeration value="horizontal"></xs:enumeration>
            <xs:enumeration value="vertical_up"></xs:enumeration>
            <xs:enumeration value="vertical_down"></xs:enumeration>
          </xs:restriction>
        </xs:simpleType>
      </xs:attribute>
      <xs:attribute name="fixed" type="trueFalseType"></xs:attribute>

      <xs:attribute name="height" type="xs:integer">
        <xs:annotation><xs:documentation>
          Deprecated since JMRI 2.2
        </xs:documentation></xs:annotation>
      </xs:attribute>
      <xs:attribute name="width" type="xs:integer">
        <xs:annotation><xs:documentation>
          Deprecated since JMRI 2.2
        </xs:documentation></xs:annotation>
      </xs:attribute>
    </xs:complexType>


    <xs:complexType name="EditorIndicatorTrackIconType">
      <xs:annotation>
        <xs:documentation>
          Define the XML stucture for storing a MultiSensorIcon
        </xs:documentation>
        <xs:appinfo>
          jmri.jmrit.display.configurexml.IndicatorTrackIconXml
        </xs:appinfo>
      </xs:annotation>

      <xs:sequence minOccurs="0" maxOccurs="unbounded">
        <xs:element name="tooltip" type="xs:string" minOccurs="0" maxOccurs="1"></xs:element>
        <xs:element name="toolTip" type="xs:string" minOccurs="0" maxOccurs="1">
            <xs:annotation><xs:documentation>Deprecated since JMRI 3.5.2</xs:documentation></xs:annotation>
        </xs:element>
        <xs:element name="occupancyblock" type="xs:string" minOccurs="0" maxOccurs="1"></xs:element>
        <xs:element name="showTrainName" type="yesNoType" minOccurs="0" maxOccurs="1"></xs:element>
               
        <xs:element name="iconmap" minOccurs="0" maxOccurs="1">
          <xs:complexType>
            <xs:all>
 			<xs:element name="AllocatedTrack" type="EditorIconType" minOccurs="0" maxOccurs="1"></xs:element>
        	<xs:element name="PositionTrack" type="EditorIconType" minOccurs="0" maxOccurs="1"></xs:element>
        	<xs:element name="ClearTrack" type="EditorIconType" minOccurs="0" maxOccurs="1"></xs:element>
			<xs:element name="DontUseTrack" type="EditorIconType" minOccurs="0" maxOccurs="1"></xs:element>
        	<xs:element name="ErrorTrack" type="EditorIconType" minOccurs="0" maxOccurs="1"></xs:element>
        	<xs:element name="OccupiedTrack" type="EditorIconType" minOccurs="0" maxOccurs="1"></xs:element>
            </xs:all>
         	
      		<xs:attribute name="family" type="xs:string"></xs:attribute>
          </xs:complexType>
        </xs:element>
        
        <xs:element name="paths" minOccurs="0" maxOccurs="1">
          <xs:complexType>
          	<xs:sequence>
        	<xs:element name="path" type="xs:string" minOccurs="0" maxOccurs="unbounded"></xs:element>
        	</xs:sequence>
          </xs:complexType>
        </xs:element>
      </xs:sequence>
      
      <xs:attribute name="degrees" type="xs:integer"></xs:attribute>
      <xs:attribute name="class" type="classType" use="required"></xs:attribute>
      
       <xs:attributeGroup ref="EditorCommonAttributesGroup"></xs:attributeGroup>
    </xs:complexType>

    <xs:complexType name="EditorIndicatorTurnoutIconType">
      <xs:annotation>
        <xs:documentation>
          Define the XML stucture for storing a MultiSensorIcon
        </xs:documentation>
        <xs:appinfo>
          jmri.jmrit.display.configurexml.IndicatorTurnoutIconXml
        </xs:appinfo>
      </xs:annotation>

      <xs:sequence minOccurs="0" maxOccurs="unbounded">
        <xs:element name="tooltip" type="xs:string" minOccurs="0" maxOccurs="1"></xs:element>
        <xs:element name="toolTip" type="xs:string" minOccurs="0" maxOccurs="1">
            <xs:annotation><xs:documentation>Deprecated since JMRI 3.5.2</xs:documentation></xs:annotation>
        </xs:element>
        <xs:element name="turnout" type="xs:string" minOccurs="0" maxOccurs="1"></xs:element>
        <xs:element name="occupancyblock" type="xs:string" minOccurs="0" maxOccurs="1"></xs:element>
        <xs:element name="showTrainName" type="yesNoType" minOccurs="0" maxOccurs="1"></xs:element>
               
        <xs:element name="iconmaps" minOccurs="0" maxOccurs="1">
          <xs:complexType>
            <xs:all>
 			<xs:element name="AllocatedTrack">
          	  <xs:complexType>
              <xs:all>
        		<xs:element name="BeanStateUnknown" type="EditorIconType" minOccurs="0" maxOccurs="1"></xs:element>
        		<xs:element name="TurnoutStateClosed" type="EditorIconType" minOccurs="0" maxOccurs="1"></xs:element>
        		<xs:element name="TurnoutStateThrown" type="EditorIconType" minOccurs="0" maxOccurs="1"></xs:element>
        		<xs:element name="BeanStateInconsistent" type="EditorIconType" minOccurs="0" maxOccurs="1"></xs:element>
          	  </xs:all>
          	  </xs:complexType>
 			</xs:element>
        	<xs:element name="PositionTrack">
          	  <xs:complexType>
              <xs:all>
        		<xs:element name="BeanStateUnknown" type="EditorIconType" minOccurs="0" maxOccurs="1"></xs:element>
        		<xs:element name="TurnoutStateClosed" type="EditorIconType" minOccurs="0" maxOccurs="1"></xs:element>
        		<xs:element name="TurnoutStateThrown" type="EditorIconType" minOccurs="0" maxOccurs="1"></xs:element>
        		<xs:element name="BeanStateInconsistent" type="EditorIconType" minOccurs="0" maxOccurs="1"></xs:element>
          	  </xs:all>
          	  </xs:complexType>
 			</xs:element>
        	<xs:element name="ClearTrack">
          	  <xs:complexType>
              <xs:all>
        		<xs:element name="BeanStateUnknown" type="EditorIconType" minOccurs="0" maxOccurs="1"></xs:element>
        		<xs:element name="TurnoutStateClosed" type="EditorIconType" minOccurs="0" maxOccurs="1"></xs:element>
        		<xs:element name="TurnoutStateThrown" type="EditorIconType" minOccurs="0" maxOccurs="1"></xs:element>
        		<xs:element name="BeanStateInconsistent" type="EditorIconType" minOccurs="0" maxOccurs="1"></xs:element>
          	  </xs:all>
          	  </xs:complexType>
 			</xs:element>
			<xs:element name="DontUseTrack">
          	  <xs:complexType>
              <xs:all>
        		<xs:element name="BeanStateUnknown" type="EditorIconType" minOccurs="0" maxOccurs="1"></xs:element>
        		<xs:element name="TurnoutStateClosed" type="EditorIconType" minOccurs="0" maxOccurs="1"></xs:element>
        		<xs:element name="TurnoutStateThrown" type="EditorIconType" minOccurs="0" maxOccurs="1"></xs:element>
        		<xs:element name="BeanStateInconsistent" type="EditorIconType" minOccurs="0" maxOccurs="1"></xs:element>
          	  </xs:all>
          	  </xs:complexType>
 			</xs:element>
        	<xs:element name="ErrorTrack">
          	  <xs:complexType>
              <xs:all>
        		<xs:element name="BeanStateUnknown" type="EditorIconType" minOccurs="0" maxOccurs="1"></xs:element>
        		<xs:element name="TurnoutStateClosed" type="EditorIconType" minOccurs="0" maxOccurs="1"></xs:element>
        		<xs:element name="TurnoutStateThrown" type="EditorIconType" minOccurs="0" maxOccurs="1"></xs:element>
        		<xs:element name="BeanStateInconsistent" type="EditorIconType" minOccurs="0" maxOccurs="1"></xs:element>
          	  </xs:all>
          	  </xs:complexType>
 			</xs:element>
        	<xs:element name="OccupiedTrack">
          	  <xs:complexType>
              <xs:all>
        		<xs:element name="BeanStateUnknown" type="EditorIconType" minOccurs="0" maxOccurs="1"></xs:element>
        		<xs:element name="TurnoutStateClosed" type="EditorIconType" minOccurs="0" maxOccurs="1"></xs:element>
        		<xs:element name="TurnoutStateThrown" type="EditorIconType" minOccurs="0" maxOccurs="1"></xs:element>
        		<xs:element name="BeanStateInconsistent" type="EditorIconType" minOccurs="0" maxOccurs="1"></xs:element>
          	  </xs:all>
          	  </xs:complexType>
 			</xs:element>
            </xs:all>
         	
      		<xs:attribute name="family" type="xs:string"></xs:attribute>
          </xs:complexType>
        </xs:element>
        
        <xs:element name="paths" minOccurs="0" maxOccurs="1">
          <xs:complexType>
          	<xs:sequence>
        	<xs:element name="path" type="xs:string" minOccurs="0" maxOccurs="unbounded"></xs:element>
        	</xs:sequence>
          </xs:complexType>
        </xs:element>
      </xs:sequence>
      
      <xs:attribute name="degrees" type="xs:integer"></xs:attribute>
      <xs:attribute name="class" type="classType" use="required"></xs:attribute>
      
       <xs:attributeGroup ref="EditorCommonAttributesGroup"></xs:attributeGroup>
    </xs:complexType>

    <xs:complexType name="EditorPortalIconType">
      <xs:annotation>
        <xs:documentation>
          Define the XML stucture for storing a PortalIcon
        </xs:documentation>
        <xs:appinfo>
          jmri.jmrit.display.controlPanelEditor.configurexml.PortalIconXml
        </xs:appinfo>
      </xs:annotation>

      <xs:sequence minOccurs="0" maxOccurs="unbounded">
        <xs:element name="tooltip" type="xs:string" minOccurs="0" maxOccurs="1"></xs:element>
        <xs:element name="toolTip" type="xs:string" minOccurs="0" maxOccurs="1">
            <xs:annotation><xs:documentation>Deprecated since JMRI 3.5.2</xs:documentation></xs:annotation>
        </xs:element>
      </xs:sequence>

      <xs:attributeGroup ref="EditorCommonAttributesGroup"></xs:attributeGroup>

      <xs:attribute name="class" type="classType" use="required"></xs:attribute>
      <xs:attribute name="portalName" type="xs:string"></xs:attribute>
      <xs:attribute name="toBlockName" type="xs:string"></xs:attribute>
      <xs:attribute name="fromBlockName" type="xs:string"></xs:attribute>
      <xs:attribute name="degrees" type="xs:string"></xs:attribute>
      <xs:attribute name="scale" type="xs:string"></xs:attribute>
      <xs:attribute name="arrowSwitch" type="yesNoType"></xs:attribute>
      <xs:attribute name="arrowHide" type="yesNoType"></xs:attribute>
      <xs:attribute name="rotate" type="xs:integer"></xs:attribute>

    </xs:complexType>

</xs:schema><|MERGE_RESOLUTION|>--- conflicted
+++ resolved
@@ -835,21 +835,12 @@
         </xs:appinfo>
       </xs:annotation>
 
-<<<<<<< HEAD
       <xs:attribute name="class" type="classType" use="required"></xs:attribute>
       <xs:attribute name="x" type="xs:int" use="required"></xs:attribute>
       <xs:attribute name="y" type="xs:int" use="required"></xs:attribute>
       <xs:attribute name="scale" type="xs:float" use="required"></xs:attribute>
       <xs:attribute name="color" type="screenColorType"></xs:attribute>
       <xs:attribute name="link" type="xs:string"></xs:attribute>
-=======
-      <xs:attribute name="class" type="classType" use="required" />
-      <xs:attribute name="x" type="xs:int" use="required" />
-      <xs:attribute name="y" type="xs:int" use="required" />
-      <xs:attribute name="scale" type="xs:float" use="required" />
-      <xs:attribute name="color" type="screenColorType" />
-      <xs:attribute name="link" type="xs:string" />
->>>>>>> 841d4a3e
  
     </xs:complexType>
 
@@ -1376,7 +1367,6 @@
        	<xs:element name="tooltip" type="xs:string" minOccurs="0" maxOccurs="1"></xs:element>
       </xs:sequence>
       
-<<<<<<< HEAD
       <xs:attributeGroup ref="EditorCommonAttributesGroup"></xs:attributeGroup>
 
       <xs:attribute name="class" type="classType" use="required"></xs:attribute>
@@ -1386,24 +1376,11 @@
       <xs:attribute name="red" type="xs:unsignedByte"></xs:attribute>
       <xs:attribute name="green" type="xs:unsignedByte"></xs:attribute>
       <xs:attribute name="blue" type="xs:unsignedByte"></xs:attribute>
-      <xs:attribute name="hasBackground" type="xs:string"></xs:attribute>
+      <xs:attribute name="hasBackground" type="yesNoType"></xs:attribute>
+      <xs:attribute name="redBack" type="xs:int"></xs:attribute>
+      <xs:attribute name="greenBack" type="xs:int"></xs:attribute>
+      <xs:attribute name="blueBack" type="xs:int"></xs:attribute>
       <xs:attribute name="justification" default="left">
-=======
-      <xs:attributeGroup ref="EditorCommonAttributesGroup" />
-
-      <xs:attribute name="class" type="classType" use="required" />
-      <xs:attribute name="blockcontents" type="xs:string" />
-      <xs:attribute name="size" type="xs:string" />
-      <xs:attribute name="style" type="xs:string" />
-      <xs:attribute name="red" type="xs:unsignedByte" />
-      <xs:attribute name="green" type="xs:unsignedByte" />
-      <xs:attribute name="blue" type="xs:unsignedByte" />
-      <xs:attribute name="hasBackground" type="yesNoType" />
-      <xs:attribute name="redBack" type="xs:int" />
-      <xs:attribute name="greenBack" type="xs:int" />
-      <xs:attribute name="blueBack" type="xs:int" />
-      <xs:attribute name="justification" default="left" >
->>>>>>> 841d4a3e
       
         <xs:simpleType>
           <xs:restriction base="xs:token">
@@ -1413,7 +1390,16 @@
           </xs:restriction>
         </xs:simpleType>
       </xs:attribute>
-<<<<<<< HEAD
+      <xs:attribute name="orientation" default="horizontal">
+        <xs:simpleType>
+          <xs:restriction base="xs:token">
+            <xs:enumeration value="horizontal"></xs:enumeration>
+            <xs:enumeration value="vertical_up"></xs:enumeration>
+            <xs:enumeration value="vertical_down"></xs:enumeration>
+          </xs:restriction>
+        </xs:simpleType>
+      </xs:attribute>
+      <xs:attribute name="fixed" type="trueFalseType"></xs:attribute>
       <xs:attribute name="margin" type="xs:int"></xs:attribute>
       <xs:attribute name="borderSize" type="xs:int"></xs:attribute>
       <xs:attribute name="redBorder" type="xs:int"></xs:attribute>
@@ -1424,29 +1410,6 @@
       <xs:attribute name="selectable" type="xs:string"></xs:attribute>
       <xs:attribute name="rosterentry" type="xs:string"></xs:attribute>
       <xs:attribute name="degrees" type="xs:string"></xs:attribute>
-=======
-      <xs:attribute name="orientation" default="horizontal" >
-        <xs:simpleType>
-          <xs:restriction base="xs:token">
-            <xs:enumeration value="horizontal"/>
-            <xs:enumeration value="vertical_up"/>
-            <xs:enumeration value="vertical_down"/>
-          </xs:restriction>
-        </xs:simpleType>
-      </xs:attribute>
-      <xs:attribute name="fixed" type="trueFalseType" />
-      <xs:attribute name="margin" type="xs:int" />
-      <xs:attribute name="borderSize" type="xs:int" />
-      <xs:attribute name="redBorder" type="xs:int" />
-      <xs:attribute name="greenBorder" type="xs:int" />
-      <xs:attribute name="blueBorder" type="xs:int" />
-      <xs:attribute name="fixedWidth" type="xs:string" />
-      <xs:attribute name="fixedHeight" type="xs:string" />
-      <xs:attribute name="selectable" type="xs:string" />
-      <xs:attribute name="rosterentry" type="xs:string" />
-      <xs:attribute name="degrees" type="xs:string" />
->>>>>>> 841d4a3e
-
      </xs:complexType>
 
     <xs:complexType name="EditorTrackSegmentType">
@@ -1578,9 +1541,8 @@
         <xs:element name="toolTip" type="xs:string" minOccurs="0" maxOccurs="1">
             <xs:annotation><xs:documentation>Deprecated since JMRI 3.5.2</xs:documentation></xs:annotation>
         </xs:element>
-<<<<<<< HEAD
+        <xs:element name="icon" type="EditorIconType" minOccurs="0" maxOccurs="1"></xs:element>
         <xs:element name="url" type="xs:string" minOccurs="0" maxOccurs="1"></xs:element>
-        <xs:element name="icon" type="EditorIconType" minOccurs="0" maxOccurs="1"></xs:element>
       </xs:all>
 
       <xs:attributeGroup ref="EditorCommonAttributesGroup"></xs:attributeGroup>
@@ -1607,36 +1569,6 @@
       <xs:attribute name="greenBorder" type="xs:int"></xs:attribute>
       <xs:attribute name="blueBorder" type="xs:int"></xs:attribute>
       <xs:attribute name="justification" default="left">
-=======
-        <xs:element name="icon" type="EditorIconType" minOccurs="0" maxOccurs="unbounded" />
-        <xs:element name="url" type="xs:string" minOccurs="0" maxOccurs="1" />
-      </xs:sequence>
-
-      <xs:attributeGroup ref="EditorCommonAttributesGroup" />
-
-      <xs:attribute name="class" type="classType" use="required" />
-      <xs:attribute name="fixedWidth" type="xs:string" />
-      <xs:attribute name="fixedHeight" type="xs:string" />
-      <xs:attribute name="rotate" type="xs:string" />
-      <xs:attribute name="degrees" type="xs:string" />
-      <xs:attribute name="icon" type="xs:string" />
-      <xs:attribute name="text" type="xs:string" />
-      <xs:attribute name="size" type="xs:string" />
-      <xs:attribute name="style" type="xs:string" />
-      <xs:attribute name="margin" type="xs:int" />
-      <xs:attribute name="red" type="xs:unsignedByte" />
-      <xs:attribute name="green" type="xs:unsignedByte" />
-      <xs:attribute name="blue" type="xs:unsignedByte" />
-      <xs:attribute name="hasBackground" type="yesNoType" />
-      <xs:attribute name="redBack" type="xs:int" />
-      <xs:attribute name="greenBack" type="xs:int" />
-      <xs:attribute name="blueBack" type="xs:int" />
-      <xs:attribute name="borderSize" type="xs:int" />
-      <xs:attribute name="redBorder" type="xs:int" />
-      <xs:attribute name="greenBorder" type="xs:int" />
-      <xs:attribute name="blueBorder" type="xs:int" />
-      <xs:attribute name="justification" default="left" >
->>>>>>> 841d4a3e
         <xs:simpleType>
           <xs:restriction base="xs:token">
             <xs:enumeration value="left"></xs:enumeration>

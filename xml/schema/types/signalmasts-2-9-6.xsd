--- conflicted
+++ resolved
@@ -404,28 +404,15 @@
           </xs:attribute>
         </xs:complexType>
       </xs:element>
-<<<<<<< HEAD
-      <xs:element name="delay" minOccurs="0" maxOccurs="1" >
-        <xs:complexType>
-          <xs:attribute name="duration" use="required">
-            <xs:annotation>
-              <xs:documentation>Specifies mast-specific delay before each separate output command</xs:documentation>
-            </xs:annotation>
-          </xs:attribute>
-        </xs:complexType>
-      </xs:element>
-=======
         <xs:element name="delay" minOccurs="0" maxOccurs="1">
             <xs:complexType>
                 <xs:attribute name="duration" use="required">
                     <xs:annotation>
-                        <xs:documentation>Specifies mast-specific delay before each separate output command
-                        </xs:documentation>
+                        <xs:documentation>Specifies mast-specific delay before each separate output command</xs:documentation>
                     </xs:annotation>
                 </xs:attribute>
             </xs:complexType>
         </xs:element>
->>>>>>> d7673634
       <xs:element name="outputs" minOccurs="1" maxOccurs="1" >
         <xs:complexType>
           <xs:sequence>

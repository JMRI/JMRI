--- conflicted
+++ resolved
@@ -140,20 +140,12 @@
             <date>2020-09-17</date>
             <authorinitials>MJM</authorinitials>
             <revremark>Fix sound select for PNP8 and 21PNEM8 decoders</revremark>
-        </revision>
-<<<<<<< HEAD
-		<revision>
+        </revision> 
+		    <revision>
             <revnumber>13</revnumber>
             <date>2021-03-19</date>
             <authorinitials>MFO</authorinitials>
-            <revremark>Added TSU-KN1Fix sound select for PNP8 and 21PNEM8 decoders</revremark>
-=======
-        <revision>
-            <revnumber>12</revnumber>
-            <date>2021-02-08</date>
-            <authorinitials>MJM</authorinitials>
-            <revremark>Fix ID for PNP8 and 21PNEM8 decoders</revremark>
->>>>>>> ee2032ec
+            <revremark>Added TSU-KN1 decoder</revremark>
         </revision>
     </revhistory>
     <!-- Decoder Model information follows -->
@@ -1094,16 +1086,10 @@
                         GTEL and GenSet only after Sept 2017 (SW version 1.2)&lt;br&gt;
                         &lt;/html&gt;</tooltip>
             </variable>
-<<<<<<< HEAD
-            <variable CV="124" mask="XXXXXXVV" item="Sound Option 10" include="276,280,284,288,292,310,311,312,313,314,319,323,325,329,373" default="3" tooltip="Select one of air compressor sound effects">
-                <xi:include href="http://jmri.org/xml/decoders/soundtraxx/TSU2enumDieselComp.xml"/>
-                <label>Air Compressor Select</label>
-            </variable>
-            <variable CV="124" mask="XXXXXXVV" item="Sound Option 10" include="277,281,285,289,293,320,326" default="1" tooltip="Select one of air compressor sound effects">
-                <xi:include href="http://jmri.org/xml/decoders/soundtraxx/TSU2enumDieselComp.xml"/>
-                <label>Air Compressor Select</label>
-            </variable>
-            <variable CV="124" mask="XXXXXXVV" item="Sound Option 10" include="278,279,282,283,286,287,290,291,294,295,321,322,327,328" default="0" tooltip="Select one of air compressor sound effects">
+            <variable CV="124" mask="XXXXXXVV" item="Sound Option 10" default="3" tooltip="Select one of air compressor sound effects">
+                <defaultItem default="3" include="276,280,284,288,292,310,311,312,313,314,319,323,325,329,373"/>       <!-- EMD & EMD-2 -->
+                <defaultItem default="1" include="277,281,285,289,293,320,326"/>                                   <!-- GE -->
+                <defaultItem default="0" include="278,279,282,283,286,287,290,291,294,295,321,322,327,328"/>       <!-- Alco & Baldwin -->
                 <xi:include href="http://jmri.org/xml/decoders/soundtraxx/TSU2enumDieselComp.xml"/>
                 <label>Air Compressor Select</label>
             </variable>
@@ -1126,19 +1112,7 @@
                         will be much slower than the poppet valve effect.
                         &lt;/html&gt;</tooltip>
             </variable>
-			
-			<variable CV="125" mask="XXXXXVVV" item="Sound Option 16" default="1" include="373" tooltip="Select one of Poppet Valves sound effects, for decoders built after Sept 2017">
-=======
-            <variable CV="124" mask="XXXXXXVV" item="Sound Option 10" default="3" tooltip="Select one of air compressor sound effects">
-                <defaultItem default="3" include="276,280,284,288,292,310,311,312,313,314,319,323,325,329"/>       <!-- EMD & EMD-2 -->
-                <defaultItem default="1" include="277,281,285,289,293,320,326"/>                                   <!-- GE -->
-                <defaultItem default="0" include="278,279,282,283,286,287,290,291,294,295,321,322,327,328"/>       <!-- Alco & Baldwin -->
-                <xi:include href="http://jmri.org/xml/decoders/soundtraxx/TSU2enumDieselComp.xml"/>
-                <label>Air Compressor Select</label>
-            </variable>
-
-            <variable CV="125" mask="XXXXXVVV" item="Sound Option 16" default="0" tooltip="Select one of Poppet Valves sound effects, for decoders built after Sept 2017">
->>>>>>> ee2032ec
+						<variable CV="125" mask="XXXXXVVV" item="Sound Option 16" default="1" include="373" tooltip="Select one of Poppet Valves sound effects, for decoders built after Sept 2017">
                 <enumVal>
                     <enumChoice>
                         <choice>Poppet Valve</choice>

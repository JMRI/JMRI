--- conflicted
+++ resolved
@@ -15,13 +15,7 @@
                 xmlns:xsi="http://www.w3.org/2001/XMLSchema-instance"
                 xsi:noNamespaceSchemaLocation="http://jmri.org/xml/schema/decoder.xsd"
                 showEmptyPanes="no">
-<<<<<<< HEAD
     <version author="Bob Milhaupt" version="1" lastUpdated="20180106" />
-=======
-
-    <version author="Bob Milhaupt" version="1" lastUpdated="20180102" />
-
->>>>>>> 3a21ded5
     <decoder>
         <family name="Command Stations" mfg="Digitrax">
             <model model="DB150"/>
@@ -106,19 +100,11 @@
                 <label>OpSw12</label>
                 <tooltip>OpSw12</tooltip>
             </variable>
-<<<<<<< HEAD
-=======
-
->>>>>>> 3a21ded5
             <variable CV="csOpSw.14" item="OpSw 14" default="0">
                 <xi:include href="http://jmri.org/xml/decoders/digitrax/enum-enabledStarDisabled.xml"/>
                 <label>Command Station Slot "Purge"</label>
                 <tooltip>OpSw14</tooltip>
             </variable>
-<<<<<<< HEAD
-=======
-
->>>>>>> 3a21ded5
             <variable CV="csOpSw.13" item="OpSw 13" default="0">
                 <qualifier>
                     <variableref>OpSw 14</variableref>
@@ -136,10 +122,6 @@
                 <label>Command Station Slot "Purge" Time</label>
                 <tooltip>OpSw13</tooltip>
             </variable>
-<<<<<<< HEAD
-=======
-
->>>>>>> 3a21ded5
             <variable CV="csOpSw.15" item="OpSw 15" default="0">
                 <qualifier>
                     <variableref>OpSw 14</variableref>
@@ -263,10 +245,6 @@
                 <label>OpSw24</label>
                 <tooltip>OpSw24</tooltip>
             </variable>
-<<<<<<< HEAD
-=======
-
->>>>>>> 3a21ded5
             <variable CV="csOpSw.25" item="OpSw 25" default="1" readOnly="yes">
                 <xi:include href="http://jmri.org/xml/decoders/digitrax/enum-normalReservedStar.xml"/>
                 <label>OpSw25</label>
@@ -444,7 +422,6 @@
                 <label>External voltage on track can restart the booster</label>
                 <tooltip>OpSw51</tooltip>
             </variable>
-<<<<<<< HEAD
             <variable CV="csOpSw.52" item="OpSw 52" default="0" readOnly="yes">
                 <xi:include href="http://jmri.org/xml/decoders/digitrax/enum-normalStarReserved.xml"/>
                 <label>OpSw52</label>
@@ -462,57 +439,6 @@
             </variable>
             <variable CV="csOpSw.55" item="OpSw 55" default="0" readOnly="yes">
                 <xi:include href="http://jmri.org/xml/decoders/digitrax/enum-normalStarReserved.xml"/>
-=======
-
-            <variable CV="csOpSw.52" item="OpSw 52" default="0" readOnly="yes">
-                <enumVal>
-                    <enumChoice>
-                        <choice>Normal *</choice>
-                    </enumChoice>
-                    <enumChoice>
-                        <choice>Reserved</choice>
-                    </enumChoice>
-                </enumVal>
-                <label>OpSw52</label>
-                <tooltip>OpSw52</tooltip>
-            </variable>
-
-            <variable CV="csOpSw.53" item="OpSw 53" default="0" readOnly="yes">
-                <enumVal>
-                    <enumChoice>
-                        <choice>Normal *</choice>
-                    </enumChoice>
-                    <enumChoice>
-                        <choice>Reserved</choice>
-                    </enumChoice>
-                </enumVal>
-                <label>OpSw53</label>
-                <tooltip>OpSw53</tooltip>
-            </variable>
-
-            <variable CV="csOpSw.54" item="OpSw 54" default="0" readOnly="yes">
-                <enumVal>
-                    <enumChoice>
-                        <choice>Normal *</choice>
-                    </enumChoice>
-                    <enumChoice>
-                        <choice>Reserved</choice>
-                    </enumChoice>
-                </enumVal>
-                <label>OpSw54</label>
-                <tooltip>OpSw54</tooltip>
-            </variable>
-
-            <variable CV="csOpSw.55" item="OpSw 55" default="0" readOnly="yes">
-                <enumVal>
-                    <enumChoice>
-                        <choice>Normal *</choice>
-                    </enumChoice>
-                    <enumChoice>
-                        <choice>Reserved</choice>
-                    </enumChoice>
-                </enumVal>
->>>>>>> 3a21ded5
                 <label>OpSw55</label>
                 <tooltip>OpSw55</tooltip>
             </variable>
@@ -521,7 +447,6 @@
                 <label>OpSw56</label>
                 <tooltip>OpSw56</tooltip>
             </variable>
-<<<<<<< HEAD
             <variable CV="csOpSw.57" item="OpSw 57" default="0" readOnly="yes">
                 <xi:include href="http://jmri.org/xml/decoders/digitrax/enum-normalStarReserved.xml"/>
                 <label>OpSw57</label>
@@ -554,96 +479,6 @@
             </variable>
             <variable CV="csOpSw.63" item="OpSw 63" default="0" readOnly="yes">
                 <xi:include href="http://jmri.org/xml/decoders/digitrax/enum-normalStarReserved.xml"/>
-=======
-
-            <variable CV="csOpSw.57" item="OpSw 57" default="0" readOnly="yes">
-                <enumVal>
-                    <enumChoice>
-                        <choice>Normal *</choice>
-                    </enumChoice>
-                    <enumChoice>
-                        <choice>Reserved</choice>
-                    </enumChoice>
-                </enumVal>
-                <label>OpSw57</label>
-                <tooltip>OpSw57</tooltip>
-            </variable>
-
-            <variable CV="csOpSw.58" item="OpSw 58" default="0" readOnly="yes">
-                <enumVal>
-                    <enumChoice>
-                        <choice>Normal *</choice>
-                    </enumChoice>
-                    <enumChoice>
-                        <choice>Reserved</choice>
-                    </enumChoice>
-                </enumVal>
-                <label>OpSw58</label>
-                <tooltip>OpSw58</tooltip>
-            </variable>
-
-            <variable CV="csOpSw.59" item="OpSw 59" default="0" readOnly="yes">
-                <enumVal>
-                    <enumChoice>
-                        <choice>Normal *</choice>
-                    </enumChoice>
-                    <enumChoice>
-                        <choice>Reserved</choice>
-                    </enumChoice>
-                </enumVal>
-                <label>OpSw59</label>
-                <tooltip>OpSw59</tooltip>
-            </variable>
-
-            <variable CV="csOpSw.60" item="OpSw 60" default="0" readOnly="yes">
-                <enumVal>
-                    <enumChoice>
-                        <choice>Normal *</choice>
-                    </enumChoice>
-                    <enumChoice>
-                        <choice>Reserved</choice>
-                    </enumChoice>
-                </enumVal>
-                <label>OpSw60</label>
-                <tooltip>OpSw60</tooltip>
-            </variable>
-
-            <variable CV="csOpSw.61" item="OpSw 61" default="1" readOnly="yes">
-                <enumVal>
-                    <enumChoice>
-                        <choice>Normal *</choice>
-                    </enumChoice>
-                    <enumChoice>
-                        <choice>Reserved</choice>
-                    </enumChoice>
-                </enumVal>
-                <label>OpSw61</label>
-                <tooltip>OpSw61</tooltip>
-            </variable>
-
-            <variable CV="csOpSw.62" item="OpSw 62" default="0" readOnly="yes">
-                <enumVal>
-                    <enumChoice>
-                        <choice>Normal *</choice>
-                    </enumChoice>
-                    <enumChoice>
-                        <choice>Reserved</choice>
-                    </enumChoice>
-                </enumVal>
-                <label>OpSw62</label>
-                <tooltip>OpSw62</tooltip>
-            </variable>
-
-            <variable CV="csOpSw.63" item="OpSw 63" default="0" readOnly="yes">
-                <enumVal>
-                    <enumChoice>
-                        <choice>Normal *</choice>
-                    </enumChoice>
-                    <enumChoice>
-                        <choice>Reserved</choice>
-                    </enumChoice>
-                </enumVal>
->>>>>>> 3a21ded5
                 <label>OpSw63</label>
                 <tooltip>OpSw63</tooltip>
             </variable>
@@ -654,39 +489,6 @@
             </variable>
         </variables>
     </decoder>
-<<<<<<< HEAD
-=======
-    <pane xmlns:xi="http://www.w3.org/2001/XInclude" xmlns:xsi="http://www.w3.org/2001/XMLSchema-instance" xsi:noNamespaceSchemaLocation="http://jmri.org/xml/schema/programmer.xsd">
-        <name>OpSws</name>
-        <column>
-            <row>
-                <cvtable/>
-            </row>
-            <row>
-                <column>
-                    <label>
-                        <text>&lt;html&gt;The "CV" column in the table above shows "OpSw"
-                            numbers, where the value "csOpSw." &lt;p&gt;is pre-pended to
-                            the OpSw Number.
-                        </text>
-                    </label>
-                    <label>
-                        <text> </text>
-                    </label>
-                </column>
-            </row>
-            <row>
-                <label>
-                    <text>&lt;html&gt;
-        &lt;p&gt;&lt;p&gt;OpSw value 0 = "T"hrown.  OpSw value 1 = "C"losed.&lt;p&gt;
-        &lt;/html&gt;&lt;/html&gt;
-                    </text>
-                </label>
-            </row>
-        </column>
-
-    </pane>
->>>>>>> 3a21ded5
     <pane>
         <name>Basic</name>
         <column>
@@ -702,10 +504,6 @@
                 <text>&lt;html&gt;&lt;span style=&quot;color: black;&quot;&gt;&lt;h3&gt;&lt;strong&gt;
                     Slot "Purging" Management&lt;/strong&gt;&lt;/h3&gt;&lt;/html&gt;</text>
             </label>
-<<<<<<< HEAD
-=======
-
->>>>>>> 3a21ded5
             <display item="OpSw 14"/>
             <display item="OpSw 13"/>
             <display item="OpSw 15"/>

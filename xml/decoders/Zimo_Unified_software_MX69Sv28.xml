<?xml version="1.0" encoding="ISO-8859-1"?>
<?xml-stylesheet type="text/xsl" href="../XSLT/decoder.xsl"?>
<!-- Copyright (C) JMRI 2002, 2005, 2006, 2007 All rights reserved -->
<!-- $Id: Zimo_MX69S_v28.xml,v 1.0 2010/05/10 03:38:52 jacobsen Exp $ -->
<!--                                                                        -->
<!-- JMRI is free software; you can redistribute it and/or modify it under  -->
<!-- the terms of version 2 of the GNU General Public License as published  -->
<!-- by the Free Software Foundation. See the "COPYING" file for a copy     -->
<!-- of this license.                                                       -->
<!--                                                                        -->
<!-- JMRI is distributed in the hope that it will be useful, but WITHOUT    -->
<!-- ANY WARRANTY; without even the implied warranty of MERCHANTABILITY or  -->
<!-- FITNESS FOR A PARTICULAR PURPOSE.  See the GNU General Public License  -->
<!-- for more details.                                                      -->
<decoder-config xmlns:xi="http://www.w3.org/2001/XInclude" xmlns:xsi="http://www.w3.org/2001/XMLSchema-instance" xsi:noNamespaceSchemaLocation="http://jmri.org/xml/schema/decoder.xsd">
  <version author="Mark Waters mark16w-jmri@yahoo.co.uk" version="1" lastUpdated="20110530"/>
  <version author="Mark Waters mark16w-jmri@yahoo.co.uk" version="1.0" lastUpdated="20121202"/>
<<<<<<< HEAD

<!-- This decoder configuration file is based on the Zimo_MX640_v9.xml                     -->
<!-- V 1 file, dated 20090222. With the Sound tabs from Jeff Schmaltz' MX69/MX690 file.    -->
<!--                                                                                       -->
<!-- Based on the "2010 03 01" English version of the ZIMO MX640						   -->
<!-- decoder manual (with thanks to Art Luescher of ZIMO Agency of North America           -->
<!-- for the translations!)with updates from "2010 10 15" German version				   --> 
<!-- and the decoder software update page of the Zimo website.							   -->
<!--                                                                                       -->
<!-- This decoder XML is meant to be used with the "Comprehensive" programmer format.      -->
<!-- Continued the practice of using unrelated "item" names to place Zimo unique           -->
<!-- variables on the proper pane of the Comprehensive programmer.                         -->
<!-- V 1 new file -->
<!-- V 1.1 updated file  highVersionID increased to 30 -->
  <decoder>
    <family name="Zimo Unified software (version 25+)" mfg="Zimo">
      <model model="MX69S version 28+" lowVersionID="28" highVersionID="30" maxInputVolts="24 V" maxMotorCurrent="3 A (peak 8 A)" maxTotalCurrent="3 A (peak 8 A)"
 numOuts="8" numFns="14" formFactor="G" connector="other" productID="209">
=======
  <!-- This decoder configuration file is based on the Zimo_MX640_v9.xml                     -->
  <!-- V 1 file, dated 20090222. With the Sound tabs from Jeff Schmaltz' MX69/MX690 file.    -->
  <!--                                                                                       -->
  <!-- Based on the "2010 03 01" English version of the ZIMO MX640						   -->
  <!-- decoder manual (with thanks to Art Luescher of ZIMO Agency of North America           -->
  <!-- for the translations!)with updates from "2010 10 15" German version				   -->
  <!-- and the decoder software update page of the Zimo website.							   -->
  <!--                                                                                       -->
  <!-- This decoder XML is meant to be used with the "Comprehensive" programmer format.      -->
  <!-- Continued the practice of using unrelated "item" names to place Zimo unique           -->
  <!-- variables on the proper pane of the Comprehensive programmer.                         -->
  <!-- V 1 new file -->
  <!-- V 1.1 updated file  highVersionID increased to 30 -->
  <decoder>
    <family name="Zimo Unified software (version 25+)" mfg="Zimo">
      <model model="MX69S version 28+" lowVersionID="28" highVersionID="30" maxInputVolts="24 V" maxMotorCurrent="3 A (peak 8 A)" maxTotalCurrent="3 A (peak 8 A)" numOuts="8" numFns="14" formFactor="G" connector="other" productID="209">
>>>>>>> 203c64ae
        <output name="1" label="Front light" comment="pin-6,  left" maxcurrent="1.5 A total per group" connection="plug"/>
        <output name="2" label="Rear light " comment="pin-11, left" maxcurrent="1.5 A total per group" connection="plug"/>
        <output name="3" label="   FO  1   " comment="pin-14, left" maxcurrent="1.5 A total per group" connection="plug"/>
        <output name="4" label="   FO  2   " comment="pin-7,  left" maxcurrent="1.5 A total per group" connection="plug"/>
        <output name="5" label="   FO  3   " comment="pin-13, left" maxcurrent="1.5 A total per group" connection="plug"/>
        <output name="6" label="   FO  4   " comment="pin-9,  left" maxcurrent="1.5 A total per group" connection="plug"/>
        <output name="7" label="   FO  5   " comment="pin-12, left" maxcurrent="1.5 A total per group" connection="plug"/>
        <output name="8" label="   FO  6   " comment="pin-8,  left" maxcurrent="1.5 A total per group" connection="plug"/>
        <size length="55" width="26" height="16" units="mm"/>
      </model>
    </family>
    <programming direct="yes" paged="yes" register="yes" ops="yes"/>
    <variables>
<<<<<<< HEAD

  <xi:include href="http://jmri.org/xml/decoders/zimo/CV1-CV99.xml"/>
  <xi:include href="http://jmri.org/xml/decoders/zimo/CV100-CV152.xml"/>
  <xi:include href="http://jmri.org/xml/decoders/zimo/CV153-CV157version28.xml"/>
  <xi:include href="http://jmri.org/xml/decoders/zimo/CV161-CV185Servo.xml"/>

		<variable label="Decoder ID 1" CV="250" default="209" readOnly="yes">
			<decVal/>
			<label>Decoder ID 1</label>
    	</variable>
    </variables>
    
    <resets>
      <factReset label="HARD RESET all CVs reset to default values" CV="8" default="8"/>
      <factReset label="HARD RESET all CVs reset to default for the current Sound Project or CVset" CV="8" default="0"/>
      <factReset label="HARD RESET for LGB operation (14 speed steps,pulse chain)" CV="8" default="9"/>
    </resets>
  </decoder>

=======
      <xi:include href="http://jmri.org/xml/decoders/zimo/CV1-CV99.xml"/>
      <xi:include href="http://jmri.org/xml/decoders/zimo/CV100-CV152.xml"/>
      <xi:include href="http://jmri.org/xml/decoders/zimo/CV153-CV157version28.xml"/>
      <xi:include href="http://jmri.org/xml/decoders/zimo/CV161-CV185Servo.xml"/>
      <variable label="Decoder ID 1" CV="250" default="209" readOnly="yes">
        <decVal/>
        <label>Decoder ID 1</label>
      </variable>
    </variables>
    <xi:include href="http://jmri.org/xml/decoders/zimo/factReset-v32.xml"/>
  </decoder>
>>>>>>> 203c64ae
  <xi:include href="http://jmri.org/xml/decoders/zimo/PaneAccelDecel.xml"/>
  <xi:include href="http://jmri.org/xml/decoders/zimo/PaneShuntUncouple.xml"/>
  <xi:include href="http://jmri.org/xml/decoders/zimo/PaneAltFunctionMap8.xml"/>
  <xi:include href="http://jmri.org/xml/decoders/zimo/PaneFunctionOutput.xml"/>
  <xi:include href="http://jmri.org/xml/decoders/zimo/PaneSmoke.xml"/>
<<<<<<< HEAD
  <xi:include href="http://jmri.org/xml/decoders/zimo/PaneZimoSpecific.xml"/>  
=======
  <xi:include href="http://jmri.org/xml/decoders/zimo/PaneZimoSpecific.xml"/>
>>>>>>> 203c64ae
  <xi:include href="http://jmri.org/xml/decoders/zimo/PaneRailcom.xml"/>
  <xi:include href="http://jmri.org/xml/decoders/zimo/PaneABC.xml"/>
  <xi:include href="http://jmri.org/xml/decoders/zimo/PaneSpeedRegulation.xml"/>
  <xi:include href="http://jmri.org/xml/decoders/zimo/PaneServos4.xml"/>
<<<<<<< HEAD
  <xi:include href="http://jmri.org/xml/decoders/zimo/PaneDecoderlock.xml"/> 
  <xi:include href="http://jmri.org/xml/decoders/zimo/PaneLoadCode.xml"/>
  
=======
  <xi:include href="http://jmri.org/xml/decoders/zimo/PaneDecoderlock.xml"/>
  <xi:include href="http://jmri.org/xml/decoders/zimo/PaneLoadCode.xml"/>
>>>>>>> 203c64ae
</decoder-config><|MERGE_RESOLUTION|>--- conflicted
+++ resolved
@@ -15,26 +15,6 @@
 <decoder-config xmlns:xi="http://www.w3.org/2001/XInclude" xmlns:xsi="http://www.w3.org/2001/XMLSchema-instance" xsi:noNamespaceSchemaLocation="http://jmri.org/xml/schema/decoder.xsd">
   <version author="Mark Waters mark16w-jmri@yahoo.co.uk" version="1" lastUpdated="20110530"/>
   <version author="Mark Waters mark16w-jmri@yahoo.co.uk" version="1.0" lastUpdated="20121202"/>
-<<<<<<< HEAD
-
-<!-- This decoder configuration file is based on the Zimo_MX640_v9.xml                     -->
-<!-- V 1 file, dated 20090222. With the Sound tabs from Jeff Schmaltz' MX69/MX690 file.    -->
-<!--                                                                                       -->
-<!-- Based on the "2010 03 01" English version of the ZIMO MX640						   -->
-<!-- decoder manual (with thanks to Art Luescher of ZIMO Agency of North America           -->
-<!-- for the translations!)with updates from "2010 10 15" German version				   --> 
-<!-- and the decoder software update page of the Zimo website.							   -->
-<!--                                                                                       -->
-<!-- This decoder XML is meant to be used with the "Comprehensive" programmer format.      -->
-<!-- Continued the practice of using unrelated "item" names to place Zimo unique           -->
-<!-- variables on the proper pane of the Comprehensive programmer.                         -->
-<!-- V 1 new file -->
-<!-- V 1.1 updated file  highVersionID increased to 30 -->
-  <decoder>
-    <family name="Zimo Unified software (version 25+)" mfg="Zimo">
-      <model model="MX69S version 28+" lowVersionID="28" highVersionID="30" maxInputVolts="24 V" maxMotorCurrent="3 A (peak 8 A)" maxTotalCurrent="3 A (peak 8 A)"
- numOuts="8" numFns="14" formFactor="G" connector="other" productID="209">
-=======
   <!-- This decoder configuration file is based on the Zimo_MX640_v9.xml                     -->
   <!-- V 1 file, dated 20090222. With the Sound tabs from Jeff Schmaltz' MX69/MX690 file.    -->
   <!--                                                                                       -->
@@ -51,7 +31,6 @@
   <decoder>
     <family name="Zimo Unified software (version 25+)" mfg="Zimo">
       <model model="MX69S version 28+" lowVersionID="28" highVersionID="30" maxInputVolts="24 V" maxMotorCurrent="3 A (peak 8 A)" maxTotalCurrent="3 A (peak 8 A)" numOuts="8" numFns="14" formFactor="G" connector="other" productID="209">
->>>>>>> 203c64ae
         <output name="1" label="Front light" comment="pin-6,  left" maxcurrent="1.5 A total per group" connection="plug"/>
         <output name="2" label="Rear light " comment="pin-11, left" maxcurrent="1.5 A total per group" connection="plug"/>
         <output name="3" label="   FO  1   " comment="pin-14, left" maxcurrent="1.5 A total per group" connection="plug"/>
@@ -65,27 +44,6 @@
     </family>
     <programming direct="yes" paged="yes" register="yes" ops="yes"/>
     <variables>
-<<<<<<< HEAD
-
-  <xi:include href="http://jmri.org/xml/decoders/zimo/CV1-CV99.xml"/>
-  <xi:include href="http://jmri.org/xml/decoders/zimo/CV100-CV152.xml"/>
-  <xi:include href="http://jmri.org/xml/decoders/zimo/CV153-CV157version28.xml"/>
-  <xi:include href="http://jmri.org/xml/decoders/zimo/CV161-CV185Servo.xml"/>
-
-		<variable label="Decoder ID 1" CV="250" default="209" readOnly="yes">
-			<decVal/>
-			<label>Decoder ID 1</label>
-    	</variable>
-    </variables>
-    
-    <resets>
-      <factReset label="HARD RESET all CVs reset to default values" CV="8" default="8"/>
-      <factReset label="HARD RESET all CVs reset to default for the current Sound Project or CVset" CV="8" default="0"/>
-      <factReset label="HARD RESET for LGB operation (14 speed steps,pulse chain)" CV="8" default="9"/>
-    </resets>
-  </decoder>
-
-=======
       <xi:include href="http://jmri.org/xml/decoders/zimo/CV1-CV99.xml"/>
       <xi:include href="http://jmri.org/xml/decoders/zimo/CV100-CV152.xml"/>
       <xi:include href="http://jmri.org/xml/decoders/zimo/CV153-CV157version28.xml"/>
@@ -97,27 +55,16 @@
     </variables>
     <xi:include href="http://jmri.org/xml/decoders/zimo/factReset-v32.xml"/>
   </decoder>
->>>>>>> 203c64ae
   <xi:include href="http://jmri.org/xml/decoders/zimo/PaneAccelDecel.xml"/>
   <xi:include href="http://jmri.org/xml/decoders/zimo/PaneShuntUncouple.xml"/>
   <xi:include href="http://jmri.org/xml/decoders/zimo/PaneAltFunctionMap8.xml"/>
   <xi:include href="http://jmri.org/xml/decoders/zimo/PaneFunctionOutput.xml"/>
   <xi:include href="http://jmri.org/xml/decoders/zimo/PaneSmoke.xml"/>
-<<<<<<< HEAD
-  <xi:include href="http://jmri.org/xml/decoders/zimo/PaneZimoSpecific.xml"/>  
-=======
   <xi:include href="http://jmri.org/xml/decoders/zimo/PaneZimoSpecific.xml"/>
->>>>>>> 203c64ae
   <xi:include href="http://jmri.org/xml/decoders/zimo/PaneRailcom.xml"/>
   <xi:include href="http://jmri.org/xml/decoders/zimo/PaneABC.xml"/>
   <xi:include href="http://jmri.org/xml/decoders/zimo/PaneSpeedRegulation.xml"/>
   <xi:include href="http://jmri.org/xml/decoders/zimo/PaneServos4.xml"/>
-<<<<<<< HEAD
-  <xi:include href="http://jmri.org/xml/decoders/zimo/PaneDecoderlock.xml"/> 
-  <xi:include href="http://jmri.org/xml/decoders/zimo/PaneLoadCode.xml"/>
-  
-=======
   <xi:include href="http://jmri.org/xml/decoders/zimo/PaneDecoderlock.xml"/>
   <xi:include href="http://jmri.org/xml/decoders/zimo/PaneLoadCode.xml"/>
->>>>>>> 203c64ae
 </decoder-config>
--- conflicted
+++ resolved
@@ -1597,11 +1597,7 @@
         <indexedPairVal highCVname="56.24.1"/>
       </ivariable>
 -->
-<<<<<<< HEAD
-      <variable label="Locomotive Scale" CV="56.25.0" include="3104">
-=======
       <variable label="Locomotive Scale" CV="56.25.0" include="">
->>>>>>> 66f5f94c
         <splitVal highCV="56.25.1"/>
       </variable>
       <variable label="Scale Wheel Diameter" CV="56.26.0" include="3104,3109">
@@ -1744,11 +1740,7 @@
       <variable label="Front Cab" CV="115.116.0" default="0" item="CV115.116.0">
         <decVal/>
       </variable>
-<<<<<<< HEAD
-      <variable label="Rear Cab" CV="115.118.0" default="0" item="CV115.118.0" include="1115,1123,1127,1130,1132,3109">
-=======
       <variable label="Rear Cab" CV="115.118.0" default="0" item="CV115.118.0" include="1115,1123,1127,1130,1132,3104,3109">
->>>>>>> 66f5f94c
         <decVal/>
       </variable>
       <variable label="Engine Room" CV="115.120.0" default="0" item="CV115.120.0" include="1115,1123,1127,1130,1132">
@@ -1860,7 +1852,12 @@
       <variable label="Cooling Fans  Balance Sign" CV="116.19" mask="VXXXXXXX" default="0" item="CV116.19 Sign" include="1115,1123,1127,1132,3109">
         <xi:include href="http://jmri.org/xml/decoders/qsi/enum-Speaker.xml"/>
       </variable>
-<<<<<<< HEAD
+      <variable label="Snifter Valve  Balance" CV="116.20" mask="XVVVVVVV" default="0" item="CV116.20 Value" include="3109">
+        <decVal max="127"/>
+      </variable>
+      <variable label="Snifter Valve Balance Sign" CV="116.20" mask="VXXXXXXX" default="0" item="CV116.20 Sign" include="3109">
+        <xi:include href="http://jmri.org/xml/decoders/qsi/enum-Speaker.xml"/>
+      </variable>
       <variable label="Long Air Letoff Balance" CV="116.21" mask="XVVVVVVV" default="0" item="CV116.21 Value" include="1115,1123,1127,1132,3109">
         <decVal max="127"/>
       </variable>
@@ -1882,35 +1879,6 @@
       <variable label="Steam Generator Balance" CV="116.26" mask="XVVVVVVV" default="0" item="CV116.26 Value" include="3100,3109">
         <decVal max="127"/>
       </variable>
-=======
-      <variable label="Snifter Valve  Balance" CV="116.20" mask="XVVVVVVV" default="0" item="CV116.20 Value" include="3109">
-        <decVal max="127"/>
-      </variable>
-      <variable label="Snifter Valve Balance Sign" CV="116.20" mask="VXXXXXXX" default="0" item="CV116.20 Sign" include="3109">
-        <xi:include href="http://jmri.org/xml/decoders/qsi/enum-Speaker.xml"/>
-      </variable>
-      <variable label="Long Air Letoff Balance" CV="116.21" mask="XVVVVVVV" default="0" item="CV116.21 Value" include="1115,1123,1127,1132,3109">
-        <decVal max="127"/>
-      </variable>
-      <variable label="Long Air Letoff Balance Sign" CV="116.21" mask="VXXXXXXX" default="0" item="CV116.21 Sign" include="1115,1123,1127,1132,3109">
-        <xi:include href="http://jmri.org/xml/decoders/qsi/enum-Speaker.xml"/>
-      </variable>
-      <variable label="Short Air Letoff Balance" CV="116.22" mask="XVVVVVVV" default="0" item="CV116.22 Value" include="1115,1123,1127,1132,3109">
-        <decVal max="127"/>
-      </variable>
-      <variable label="Short Air Letoff Balance Sign" CV="116.22" mask="VXXXXXXX" default="0" item="CV116.22 Sign" include="1115,1123,1127,1132,3109">
-        <xi:include href="http://jmri.org/xml/decoders/qsi/enum-Speaker.xml"/>
-      </variable>
-      <variable label="Squealing Brakes Balance" CV="116.24" mask="XVVVVVVV" default="0" item="CV116.24 Value" include="1115,1123,1127,1132,3109">
-        <decVal max="127"/>
-      </variable>
-      <variable label="Squealing Brakes Balance Sign" CV="116.24" mask="VXXXXXXX" default="0" item="CV116.24 Sign" include="1115,1123,1127,1132,3109">
-        <xi:include href="http://jmri.org/xml/decoders/qsi/enum-Speaker.xml"/>
-      </variable>
-      <variable label="Steam Generator Balance" CV="116.26" mask="XVVVVVVV" default="0" item="CV116.26 Value" include="3100,3109">
-        <decVal max="127"/>
-      </variable>
->>>>>>> 66f5f94c
       <variable label="Steam Generator Balance Sign" CV="116.26" mask="VXXXXXXX" default="0" item="CV116.26 Sign" include="3100,3109">
         <xi:include href="http://jmri.org/xml/decoders/qsi/enum-Speaker.xml"/>
       </variable>
@@ -1921,7 +1889,6 @@
         <xi:include href="http://jmri.org/xml/decoders/qsi/enum-Speaker.xml"/>
       </variable>
       <variable label="Boiler Popoff Balance" CV="116.29" mask="XVVVVVVV" default="0" item="CV116.29 Value" include="3100,3109">
-<<<<<<< HEAD
         <decVal max="127"/>
       </variable>
       <variable label="Boiler Popoff Balance Sign" CV="116.29" mask="VXXXXXXX" default="0" item="CV116.29 Sign" include="3100,3109">
@@ -1967,59 +1934,12 @@
         <decVal max="127"/>
       </variable>
       <variable label="Alt Horn Balance Sign" CV="116.40" mask="VXXXXXXX" default="0" item="CV116.40 Sign" include="1115,1123,1127,1132,3109">
-=======
-        <decVal max="127"/>
-      </variable>
-      <variable label="Boiler Popoff Balance Sign" CV="116.29" mask="VXXXXXXX" default="0" item="CV116.29 Sign" include="3100,3109">
-        <xi:include href="http://jmri.org/xml/decoders/qsi/enum-Speaker.xml"/>
-      </variable>
-      <variable label="Spitter Valve Balance" CV="116.29" mask="XVVVVVVV" default="0" item="CV116.29 Value" include="1115,1123,1127,1132,3109">
-        <decVal max="127"/>
-      </variable>
-      <variable label="Spitter Valve Balance Sign" CV="116.29" mask="VXXXXXXX" default="0" item="CV116.29 Sign" include="1115,1123,1127,1132,3109">
-        <xi:include href="http://jmri.org/xml/decoders/qsi/enum-Speaker.xml"/>
-      </variable>
-      <variable label="Blow Down Balance" CV="116.30" mask="XVVVVVVV" default="0" item="CV116.30 Value" include="3100,3109">
-        <decVal max="127"/>
-      </variable>
-      <variable label="Blow Down Balance Sign" CV="116.30" mask="VXXXXXXX" default="0" item="CV116.30 Sign" include="3100,3109">
-        <xi:include href="http://jmri.org/xml/decoders/qsi/enum-Speaker.xml"/>
-      </variable>
-      <variable label="Injector Balance" CV="116.31" mask="XVVVVVVV" default="0" item="CV116.31 Value" include="3100,3109">
-        <decVal max="127"/>
-      </variable>
-      <variable label="Injector Balance Sign" CV="116.31" mask="VXXXXXXX" default="0" item="CV116.31 Sign" include="3100,3109">
-        <xi:include href="http://jmri.org/xml/decoders/qsi/enum-Speaker.xml"/>
-      </variable>
-      <variable label="Fuel Balance" CV="116.32" mask="XVVVVVVV" default="0" item="CV116.32 Value" include="3100,3109">
-        <decVal max="127"/>
-      </variable>
-      <variable label="Fuel Balance Sign" CV="116.32" mask="VXXXXXXX" default="0" item="CV116.32 Sign" include="3100,3109">
-        <xi:include href="http://jmri.org/xml/decoders/qsi/enum-Speaker.xml"/>
-      </variable>
-      <variable label="Coupler Balance" CV="116.34" mask="XVVVVVVV" default="0" item="CV116.34 Value" include="1115,1123,1127,1132,3109">
-        <decVal max="127"/>
-      </variable>
-      <variable label="Coupler Balance Sign" CV="116.34" mask="VXXXXXXX" default="0" item="CV116.34 Sign" include="1115,1123,1127,1132,3109">
-        <xi:include href="http://jmri.org/xml/decoders/qsi/enum-Speaker.xml"/>
-      </variable>
-      <variable label="Air Brakes Balance" CV="116.37" mask="XVVVVVVV" default="0" item="CV116.37 Value" include="1115,1123,1127,1132,3109">
-        <decVal max="127"/>
-      </variable>
-      <variable label="Air Brakes Balance Sign" CV="116.37" mask="VXXXXXXX" default="0" item="CV116.37 Sign" include="1115,1123,1127,1132,3109">
-        <xi:include href="http://jmri.org/xml/decoders/qsi/enum-Speaker.xml"/>
-      </variable>
-      <variable label="Alt Horn Balance" CV="116.40" mask="XVVVVVVV" default="0" item="CV116.40 Value" include="1115,1123,1127,1132,3109">
-        <decVal max="127"/>
-      </variable>
-      <variable label="Alt Horn Balance Sign" CV="116.40" mask="VXXXXXXX" default="0" item="CV116.40 Sign" include="1115,1123,1127,1132,3109">
         <xi:include href="http://jmri.org/xml/decoders/qsi/enum-Speaker.xml"/>
       </variable>
       <variable label="Reverser Balance" CV="116.41" mask="XVVVVVVV" default="0" item="CV116.41 Value" include="3109">
         <decVal max="127"/>
       </variable>
       <variable label="Reverser Balance Sign" CV="116.41" mask="VXXXXXXX" default="0" item="CV116.41 Sign" include="3109">
->>>>>>> 66f5f94c
         <xi:include href="http://jmri.org/xml/decoders/qsi/enum-Speaker.xml"/>
       </variable>
       <variable label="User Sound Balance" CV="116.46" mask="XVVVVVVV" default="0" item="CV116.46 Value" include="1115,1123,1127,1132,3109">

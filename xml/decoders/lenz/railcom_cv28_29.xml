<?xml version="1.0" encoding="utf-8"?>
<?xml-stylesheet type="text/xsl" href="../XSLT/decoder.xsl"?>
<!-- Copyright (C) JMRI 2001, 2005, 2007, 2009, 2010, 2012 All rights reserved -->
<!-- $Id$ -->
<!--                                                                        -->
<!-- JMRI is free software; you can redistribute it and/or modify it under  -->
<!-- the terms of version 2 of the GNU General Public License as published  -->
<!-- by the Free Software Foundation. See the "COPYING" file for a copy     -->
<!-- of this license.                                                       -->
<!--                                                                        -->
<!-- JMRI is distributed in the hope that it will be useful, but WITHOUT    -->
<!-- ANY WARRANTY; without even the implied warranty of MERCHANTABILITY or  -->
<!-- FITNESS FOR A PARTICULAR PURPOSE.  See the GNU General Public License  -->
<!-- for more details.                                                      -->
<variables xmlns:xi="http://www.w3.org/2001/XInclude" xmlns:xsi="http://www.w3.org/2001/XMLSchema-instance" xsi:noNamespaceSchemaLocation="http://jmri.org/xml/schema/decoder.xsd">
  <copyright xmlns="http://docbook.org/ns/docbook">
    <year>2012</year>
    <holder>JMRI</holder>
  </copyright>
  <authorgroup xmlns="http://docbook.org/ns/docbook">
    <author>
      <personname>
        <firstname>Bob</firstname>
        <surname>Jacobsen</surname>
      </personname>
    </author>
  </authorgroup>
  <revhistory xmlns="http://docbook.org/ns/docbook">
     <revision>
      <revnumber>8</revnumber>
      <date>2016-12-22</date>
      <authorinitials>JCA</authorinitials>
      <revremark>Catalan translation</revremark>
    </revision>
    <revision>
      <revnumber>7</revnumber>
      <date>2016-10-22</date>
      <authorinitials>PS</authorinitials>
      <revremark>Czech translation</revremark>
    </revision>
    <revision>
      <revnumber>6</revnumber>
      <date>2012-12-27</date>
      <authorinitials>BJ</authorinitials>
      <revremark>Initial release as separate file</revremark>
    </revision>
    <revision>
      <revnumber>5</revnumber>
      <date>2005-08-14</date>
      <authorinitials>BJ</authorinitials>
      <revremark>Revision in original Lenz_Gold.xml file</revremark>
    </revision>
  </revhistory>
  <variable CV="28" mask="XXXXXXXV" item="RailCom Address" default="1">
    <xi:include href="http://jmri.org/xml/decoders/parts/enum-disabledEnabled.xml"/>
    <label>Ch. 1 for Address</label>
    <label xml:lang="it">Canale.1 per Indirizzo</label>
    <label xml:lang="de">Kanal 1 für Adressen</label>
    <label xml:lang="cs">Kanál 1 pro adresu</label>
<<<<<<< HEAD
    <label xml:lang="ca">Canal 1 per adreça</label>
=======
    <label xml:lang="ca">Canal 1 per a l'adreça</label>
>>>>>>> 8abdb3b1
  </variable>
  <variable CV="28" mask="XXXXXXVX" item="RailCom Data" default="1">
    <xi:include href="http://jmri.org/xml/decoders/parts/enum-disabledEnabled.xml"/>
    <label>Ch. 2 for Data</label>
    <label xml:lang="it">Canale.2 per Dati</label>
    <label xml:lang="de">Kanal 2 für Daten</label>
    <label xml:lang="cs">Kanál 2 pro data</label>
<<<<<<< HEAD
    <label xml:lang="ca">Canal 2 per dades</label>
=======
    <label xml:lang="ca">Canal 2 per a la informació</label>
>>>>>>> 8abdb3b1
  </variable>
  <variable CV="28" mask="XXXXXVXX" item="RailCom Command" default="0">
    <xi:include href="http://jmri.org/xml/decoders/parts/enum-disabledEnabled.xml"/>
    <label>Ch. 1 for Command Ack.</label>
    <label xml:lang="it">Canale.1 per Comando Ack.</label>
    <label xml:lang="de">Kanal 1 für Befehls-Ack.</label>
    <label xml:lang="cs">Kanál 1 pro potvrzení příkazu</label>
<<<<<<< HEAD
    <label xml:lang="ca">Canal 1 per Adreça ACK.</label>
=======
    <label xml:lang="ca">CAnal 1 per ACK de comandes</label>
>>>>>>> 8abdb3b1
  </variable>
  <variable CV="29" mask="XXXXVXXX" item="Enable RailCom" default="0">
    <xi:include href="http://jmri.org/xml/decoders/parts/enum-NoYes.xml"/>
    <label>Enable RailCom</label>
    <label xml:lang="it">Abilita RailCom</label>
    <label xml:lang="de">RailCom Ein/Aus</label>
    <label xml:lang="cs">Zpřístupnit RailCom</label>
<<<<<<< HEAD
    <label xml:lang="ca">Activa RailCom</label>
=======
    <label xml:lang="ca">Habilita RailCom</label>
>>>>>>> 8abdb3b1
  </variable>
</variables><|MERGE_RESOLUTION|>--- conflicted
+++ resolved
@@ -57,11 +57,7 @@
     <label xml:lang="it">Canale.1 per Indirizzo</label>
     <label xml:lang="de">Kanal 1 für Adressen</label>
     <label xml:lang="cs">Kanál 1 pro adresu</label>
-<<<<<<< HEAD
     <label xml:lang="ca">Canal 1 per adreça</label>
-=======
-    <label xml:lang="ca">Canal 1 per a l'adreça</label>
->>>>>>> 8abdb3b1
   </variable>
   <variable CV="28" mask="XXXXXXVX" item="RailCom Data" default="1">
     <xi:include href="http://jmri.org/xml/decoders/parts/enum-disabledEnabled.xml"/>
@@ -69,11 +65,7 @@
     <label xml:lang="it">Canale.2 per Dati</label>
     <label xml:lang="de">Kanal 2 für Daten</label>
     <label xml:lang="cs">Kanál 2 pro data</label>
-<<<<<<< HEAD
     <label xml:lang="ca">Canal 2 per dades</label>
-=======
-    <label xml:lang="ca">Canal 2 per a la informació</label>
->>>>>>> 8abdb3b1
   </variable>
   <variable CV="28" mask="XXXXXVXX" item="RailCom Command" default="0">
     <xi:include href="http://jmri.org/xml/decoders/parts/enum-disabledEnabled.xml"/>
@@ -81,11 +73,8 @@
     <label xml:lang="it">Canale.1 per Comando Ack.</label>
     <label xml:lang="de">Kanal 1 für Befehls-Ack.</label>
     <label xml:lang="cs">Kanál 1 pro potvrzení příkazu</label>
-<<<<<<< HEAD
-    <label xml:lang="ca">Canal 1 per Adreça ACK.</label>
-=======
-    <label xml:lang="ca">CAnal 1 per ACK de comandes</label>
->>>>>>> 8abdb3b1
+     <label xml:lang="ca">Canal 1 per Ordres ACK.</label>
+
   </variable>
   <variable CV="29" mask="XXXXVXXX" item="Enable RailCom" default="0">
     <xi:include href="http://jmri.org/xml/decoders/parts/enum-NoYes.xml"/>
@@ -93,10 +82,6 @@
     <label xml:lang="it">Abilita RailCom</label>
     <label xml:lang="de">RailCom Ein/Aus</label>
     <label xml:lang="cs">Zpřístupnit RailCom</label>
-<<<<<<< HEAD
-    <label xml:lang="ca">Activa RailCom</label>
-=======
     <label xml:lang="ca">Habilita RailCom</label>
->>>>>>> 8abdb3b1
   </variable>
 </variables>
--- conflicted
+++ resolved
@@ -73,12 +73,7 @@
     <label xml:lang="it">Canale.1 per Comando Ack.</label>
     <label xml:lang="de">Kanal 1 für Befehls-Ack.</label>
     <label xml:lang="cs">Kanál 1 pro potvrzení příkazu</label>
-<<<<<<< HEAD
-     <label xml:lang="ca">Canal 1 per Ordres ACK.</label>
-
-=======
     <label xml:lang="ca">Canal 1 per Adreça ACK.</label>
->>>>>>> 2e0662af
   </variable>
   <variable CV="29" mask="XXXXVXXX" item="Enable RailCom" default="0">
     <xi:include href="http://jmri.org/xml/decoders/parts/enum-NoYes.xml"/>

<?xml version="1.0" encoding="utf-8"?>
<?xml-stylesheet type="text/xsl" href="../XSLT/decoder.xsl"?>
<!-- Copyright (C) JMRI 2001, 2005, 2007, 2009, 2010, 2012 All rights reserved -->
<!-- $Id$ -->
<!--                                                                        -->
<!-- JMRI is free software; you can redistribute it and/or modify it under  -->
<!-- the terms of version 2 of the GNU General Public License as published  -->
<!-- by the Free Software Foundation. See the "COPYING" file for a copy     -->
<!-- of this license.                                                       -->
<!--                                                                        -->
<!-- JMRI is distributed in the hope that it will be useful, but WITHOUT    -->
<!-- ANY WARRANTY; without even the implied warranty of MERCHANTABILITY or  -->
<!-- FITNESS FOR A PARTICULAR PURPOSE.  See the GNU General Public License  -->
<!-- for more details.                                                      -->
<variables xmlns:xi="http://www.w3.org/2001/XInclude" xmlns:xsi="http://www.w3.org/2001/XMLSchema-instance" xsi:noNamespaceSchemaLocation="http://jmri.org/xml/schema/decoder.xsd">
  <copyright xmlns="http://docbook.org/ns/docbook">
    <year>2012</year>
    <holder>JMRI</holder>
  </copyright>
  <authorgroup xmlns="http://docbook.org/ns/docbook">
    <author>
      <personname>
        <firstname>Bob</firstname>
        <surname>Jacobsen</surname>
      </personname>
    </author>
  </authorgroup>
  <revhistory xmlns="http://docbook.org/ns/docbook">
    <revision>
      <revnumber>8</revnumber>
      <date>2016-12-22</date>
      <authorinitials>JCA</authorinitials>
      <revremark>Catalan translation</revremark>
    </revision>
    <revision>
      <revnumber>7</revnumber>
      <date>2016-10-22</date>
      <authorinitials>PS</authorinitials>
      <revremark>Czech translation</revremark>
    </revision>
    <revision>
      <revnumber>6</revnumber>
      <date>2012-12-27</date>
      <authorinitials>BJ</authorinitials>
      <revremark>Initial release as separate file</revremark>
    </revision>
    <revision>
      <revnumber>5</revnumber>
      <date>2005-08-14</date>
      <authorinitials>BJ</authorinitials>
      <revremark>Revision in original Lenz_Gold.xml file</revremark>
    </revision>
  </revhistory>
  <variable CV="30" mask="XXXXXXXV" item="Light Short">
    <enumVal>
      <enumChoice choice="Okay">
        <choice>Okay</choice>
        <choice xml:lang="it">OK</choice>
        <choice xml:lang="de">Okay</choice>
        <choice xml:lang="cs">V pořádku</choice>
<<<<<<< HEAD
        <choice xml:lang="ca">OK</choice>
=======
        <choice xml:lang="ca">Correcte</choice>
>>>>>>> 8abdb3b1
      </enumChoice>
      <enumChoice choice="Fault">
        <choice>Fault</choice>
        <choice xml:lang="it">Guasto</choice>
        <choice xml:lang="de">Fehler</choice>
        <choice xml:lang="cs">Závada</choice>
        <choice xml:lang="ca">Error</choice>
      </enumChoice>
    </enumVal>
    <label>Light short-circuit</label>
    <label xml:lang="it">Luce per corto-circuito</label>
    <label xml:lang="de">Lampen Kurzschluss</label>
    <label xml:lang="cs">Zkrat osvětlení</label>
<<<<<<< HEAD
    <label xml:lang="ca">Curt-Circuit als Llums</label>
=======
    <label xml:lang="ca">Curt-Circuit a les llums</label>
>>>>>>> 8abdb3b1
  </variable>
  <variable CV="30" mask="XXXXXXVX" item="Overheating" default="0">
    <enumVal>
      <enumChoice choice="Okay">
        <choice>Okay</choice>
        <choice xml:lang="it">OK</choice>
        <choice xml:lang="de">Okay</choice>
        <choice xml:lang="cs">V pořádku</choice>
<<<<<<< HEAD
        <choice xml:lang="ca">OK</choice>
=======
        <choice xml:lang="ca">Correcte</choice>
>>>>>>> 8abdb3b1
      </enumChoice>
      <enumChoice choice="Fault">
        <choice>Fault</choice>
        <choice xml:lang="it">Guasto</choice>
        <choice xml:lang="de">Fehler</choice>
        <choice xml:lang="cs">Závada</choice>
        <choice xml:lang="ca">Error</choice>
      </enumChoice>
    </enumVal>
    <label>Overheating</label>
    <label xml:lang="it">Sovratemperatura</label>
    <label xml:lang="de">Übertemperatur</label>
    <label xml:lang="cs">Přehřátí</label>
<<<<<<< HEAD
    <label xml:lang="ca">Sobre escalfament</label>
=======
    <label xml:lang="ca">Sobreescalfament</label>
>>>>>>> 8abdb3b1
  </variable>
  <variable CV="30" mask="XXXXXVXX" item="Motor Short" default="0">
    <enumVal>
      <enumChoice choice="Okay">
        <choice>Okay</choice>
        <choice xml:lang="it">OK</choice>
        <choice xml:lang="de">Okay</choice>
        <choice xml:lang="cs">V pořádku</choice>
<<<<<<< HEAD
        <choice xml:lang="ca">OK</choice>
=======
        <choice xml:lang="ca">Correcte</choice>
>>>>>>> 8abdb3b1
      </enumChoice>
      <enumChoice choice="Fault">
        <choice>Fault</choice>
        <choice xml:lang="it">Guasto</choice>
        <choice xml:lang="de">Fehler</choice>
        <choice xml:lang="cs">Závada</choice>
<<<<<<< HEAD
        <choice xml:lang="cs">Error</choice>
=======
        <choice xml:lang="ca">Error</choice>
>>>>>>> 8abdb3b1
      </enumChoice>
    </enumVal>
    <label>Motor short-circuit</label>
    <label xml:lang="it">Corto circuito Motore</label>
    <label xml:lang="de">Motor Kurzschluss</label>
    <label xml:lang="cs">Zkrat motoru</label>
<<<<<<< HEAD
    <label xml:lang="ca">Curt-Circuit al motor</label>
=======
    <choice xml:lang="ca">Cort-circuit al motor</choice>
>>>>>>> 8abdb3b1
  </variable>
</variables><|MERGE_RESOLUTION|>--- conflicted
+++ resolved
@@ -58,11 +58,7 @@
         <choice xml:lang="it">OK</choice>
         <choice xml:lang="de">Okay</choice>
         <choice xml:lang="cs">V pořádku</choice>
-<<<<<<< HEAD
-        <choice xml:lang="ca">OK</choice>
-=======
         <choice xml:lang="ca">Correcte</choice>
->>>>>>> 8abdb3b1
       </enumChoice>
       <enumChoice choice="Fault">
         <choice>Fault</choice>
@@ -76,11 +72,7 @@
     <label xml:lang="it">Luce per corto-circuito</label>
     <label xml:lang="de">Lampen Kurzschluss</label>
     <label xml:lang="cs">Zkrat osvětlení</label>
-<<<<<<< HEAD
     <label xml:lang="ca">Curt-Circuit als Llums</label>
-=======
-    <label xml:lang="ca">Curt-Circuit a les llums</label>
->>>>>>> 8abdb3b1
   </variable>
   <variable CV="30" mask="XXXXXXVX" item="Overheating" default="0">
     <enumVal>
@@ -89,11 +81,7 @@
         <choice xml:lang="it">OK</choice>
         <choice xml:lang="de">Okay</choice>
         <choice xml:lang="cs">V pořádku</choice>
-<<<<<<< HEAD
         <choice xml:lang="ca">OK</choice>
-=======
-        <choice xml:lang="ca">Correcte</choice>
->>>>>>> 8abdb3b1
       </enumChoice>
       <enumChoice choice="Fault">
         <choice>Fault</choice>
@@ -107,11 +95,7 @@
     <label xml:lang="it">Sovratemperatura</label>
     <label xml:lang="de">Übertemperatur</label>
     <label xml:lang="cs">Přehřátí</label>
-<<<<<<< HEAD
-    <label xml:lang="ca">Sobre escalfament</label>
-=======
     <label xml:lang="ca">Sobreescalfament</label>
->>>>>>> 8abdb3b1
   </variable>
   <variable CV="30" mask="XXXXXVXX" item="Motor Short" default="0">
     <enumVal>
@@ -120,32 +104,20 @@
         <choice xml:lang="it">OK</choice>
         <choice xml:lang="de">Okay</choice>
         <choice xml:lang="cs">V pořádku</choice>
-<<<<<<< HEAD
         <choice xml:lang="ca">OK</choice>
-=======
-        <choice xml:lang="ca">Correcte</choice>
->>>>>>> 8abdb3b1
       </enumChoice>
       <enumChoice choice="Fault">
         <choice>Fault</choice>
         <choice xml:lang="it">Guasto</choice>
         <choice xml:lang="de">Fehler</choice>
         <choice xml:lang="cs">Závada</choice>
-<<<<<<< HEAD
-        <choice xml:lang="cs">Error</choice>
-=======
-        <choice xml:lang="ca">Error</choice>
->>>>>>> 8abdb3b1
+         <choice xml:lang="ca">Error</choice>
       </enumChoice>
     </enumVal>
     <label>Motor short-circuit</label>
     <label xml:lang="it">Corto circuito Motore</label>
     <label xml:lang="de">Motor Kurzschluss</label>
     <label xml:lang="cs">Zkrat motoru</label>
-<<<<<<< HEAD
     <label xml:lang="ca">Curt-Circuit al motor</label>
-=======
-    <choice xml:lang="ca">Cort-circuit al motor</choice>
->>>>>>> 8abdb3b1
-  </variable>
+ </variable>
 </variables>
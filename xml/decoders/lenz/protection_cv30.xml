<?xml version="1.0" encoding="utf-8"?>
<?xml-stylesheet type="text/xsl" href="../XSLT/decoder.xsl"?>
<!-- Copyright (C) JMRI 2001, 2005, 2007, 2009, 2010, 2012 All rights reserved -->
<!-- $Id$ -->
<!--                                                                        -->
<!-- JMRI is free software; you can redistribute it and/or modify it under  -->
<!-- the terms of version 2 of the GNU General Public License as published  -->
<!-- by the Free Software Foundation. See the "COPYING" file for a copy     -->
<!-- of this license.                                                       -->
<!--                                                                        -->
<!-- JMRI is distributed in the hope that it will be useful, but WITHOUT    -->
<!-- ANY WARRANTY; without even the implied warranty of MERCHANTABILITY or  -->
<!-- FITNESS FOR A PARTICULAR PURPOSE.  See the GNU General Public License  -->
<!-- for more details.                                                      -->
<variables xmlns:xi="http://www.w3.org/2001/XInclude" xmlns:xsi="http://www.w3.org/2001/XMLSchema-instance" xsi:noNamespaceSchemaLocation="http://jmri.org/xml/schema/decoder.xsd">
  <copyright xmlns="http://docbook.org/ns/docbook">
    <year>2012</year>
    <holder>JMRI</holder>
  </copyright>
  <authorgroup xmlns="http://docbook.org/ns/docbook">
    <author>
      <personname>
        <firstname>Bob</firstname>
        <surname>Jacobsen</surname>
      </personname>
    </author>
  </authorgroup>
  <revhistory xmlns="http://docbook.org/ns/docbook">
    <revision>
      <revnumber>8</revnumber>
      <date>2016-12-22</date>
      <authorinitials>JCA</authorinitials>
      <revremark>Catalan translation</revremark>
    </revision>
    <revision>
      <revnumber>7</revnumber>
      <date>2016-10-22</date>
      <authorinitials>PS</authorinitials>
      <revremark>Czech translation</revremark>
    </revision>
    <revision>
      <revnumber>6</revnumber>
      <date>2012-12-27</date>
      <authorinitials>BJ</authorinitials>
      <revremark>Initial release as separate file</revremark>
    </revision>
    <revision>
      <revnumber>5</revnumber>
      <date>2005-08-14</date>
      <authorinitials>BJ</authorinitials>
      <revremark>Revision in original Lenz_Gold.xml file</revremark>
    </revision>
  </revhistory>
  <variable CV="30" mask="XXXXXXXV" item="Light Short">
    <enumVal>
      <enumChoice choice="Okay">
        <choice>Okay</choice>
        <choice xml:lang="it">OK</choice>
        <choice xml:lang="de">Okay</choice>
        <choice xml:lang="cs">V pořádku</choice>
        <choice xml:lang="ca">OK</choice>
      </enumChoice>
      <enumChoice choice="Fault">
        <choice>Fault</choice>
        <choice xml:lang="it">Guasto</choice>
        <choice xml:lang="de">Fehler</choice>
        <choice xml:lang="cs">Závada</choice>
        <choice xml:lang="ca">Error</choice>
      </enumChoice>
    </enumVal>
    <label>Light short-circuit</label>
    <label xml:lang="it">Luce per corto-circuito</label>
    <label xml:lang="de">Lampen Kurzschluss</label>
    <label xml:lang="cs">Zkrat osvětlení</label>
    <label xml:lang="ca">Curt-Circuit als Llums</label>
  </variable>
  <variable CV="30" mask="XXXXXXVX" item="Overheating" default="0">
    <enumVal>
      <enumChoice choice="Okay">
        <choice>Okay</choice>
        <choice xml:lang="it">OK</choice>
        <choice xml:lang="de">Okay</choice>
        <choice xml:lang="cs">V pořádku</choice>
        <choice xml:lang="ca">OK</choice>
      </enumChoice>
      <enumChoice choice="Fault">
        <choice>Fault</choice>
        <choice xml:lang="it">Guasto</choice>
        <choice xml:lang="de">Fehler</choice>
        <choice xml:lang="cs">Závada</choice>
        <choice xml:lang="ca">Error</choice>
      </enumChoice>
    </enumVal>
    <label>Overheating</label>
    <label xml:lang="it">Sovratemperatura</label>
    <label xml:lang="de">Übertemperatur</label>
    <label xml:lang="cs">Přehřátí</label>
    <label xml:lang="ca">Sobre escalfament</label>
  </variable>
  <variable CV="30" mask="XXXXXVXX" item="Motor Short" default="0">
    <enumVal>
      <enumChoice choice="Okay">
        <choice>Okay</choice>
        <choice xml:lang="it">OK</choice>
        <choice xml:lang="de">Okay</choice>
        <choice xml:lang="cs">V pořádku</choice>
        <choice xml:lang="ca">OK</choice>
      </enumChoice>
      <enumChoice choice="Fault">
        <choice>Fault</choice>
        <choice xml:lang="it">Guasto</choice>
        <choice xml:lang="de">Fehler</choice>
        <choice xml:lang="cs">Závada</choice>
         <choice xml:lang="ca">Error</choice>
      </enumChoice>
    </enumVal>
    <label>Motor short-circuit</label>
    <label xml:lang="it">Corto circuito Motore</label>
    <label xml:lang="de">Motor Kurzschluss</label>
    <label xml:lang="cs">Zkrat motoru</label>
    <label xml:lang="ca">Curt-Circuit al motor</label>
<<<<<<< HEAD
 </variable>
=======
  </variable>
>>>>>>> 2e0662af
</variables><|MERGE_RESOLUTION|>--- conflicted
+++ resolved
@@ -119,9 +119,6 @@
     <label xml:lang="de">Motor Kurzschluss</label>
     <label xml:lang="cs">Zkrat motoru</label>
     <label xml:lang="ca">Curt-Circuit al motor</label>
-<<<<<<< HEAD
- </variable>
-=======
   </variable>
->>>>>>> 2e0662af
+
 </variables>
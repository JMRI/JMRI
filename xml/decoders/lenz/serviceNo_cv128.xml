<?xml version="1.0" encoding="utf-8"?>
<?xml-stylesheet type="text/xsl" href="../XSLT/decoder.xsl"?>
<!-- Copyright (C) JMRI 2001, 2005, 2007, 2009, 2010, 2012 All rights reserved -->
<!-- $Id$ -->
<!--                                                                        -->
<!-- JMRI is free software; you can redistribute it and/or modify it under  -->
<!-- the terms of version 2 of the GNU General Public License as published  -->
<!-- by the Free Software Foundation. See the "COPYING" file for a copy     -->
<!-- of this license.                                                       -->
<!--                                                                        -->
<!-- JMRI is distributed in the hope that it will be useful, but WITHOUT    -->
<!-- ANY WARRANTY; without even the implied warranty of MERCHANTABILITY or  -->
<!-- FITNESS FOR A PARTICULAR PURPOSE.  See the GNU General Public License  -->
<!-- for more details.                                                      -->
<variables xmlns:xi="http://www.w3.org/2001/XInclude" xmlns:xsi="http://www.w3.org/2001/XMLSchema-instance" xsi:noNamespaceSchemaLocation="http://jmri.org/xml/schema/decoder.xsd">
  <copyright xmlns="http://docbook.org/ns/docbook">
    <year>2012</year>
    <holder>JMRI</holder>
  </copyright>
  <authorgroup xmlns="http://docbook.org/ns/docbook">
    <author>
      <personname>
        <firstname>Bob</firstname>
        <surname>Jacobsen</surname>
      </personname>
    </author>
	<author>
      <personname>
        <firstname>Bernd (Ba)</firstname>
        <surname>Wisotzki</surname>
      </personname>
    </author>
  </authorgroup>
  <revhistory xmlns="http://docbook.org/ns/docbook">
    <revision>
      <revnumber>8</revnumber>
      <date>2016-24-22</date>
      <authorinitials>PS</authorinitials>
      <revremark>Czech translation</revremark>
    </revision>
    <revision>
      <revnumber>7</revnumber>
      <date>2016-10-22</date>
      <authorinitials>PS</authorinitials>
      <revremark>Czech translation</revremark>
    </revision>
    <revision>
      <revnumber>6</revnumber>
      <date>2014-05-18</date>
      <authorinitials>Ba</authorinitials>
      <revremark>Initial release as separate file</revremark>
    </revision>
    <revision>
      <revnumber>5</revnumber>
      <date>2005-08-14</date>
      <authorinitials>BJ</authorinitials>
      <revremark>Revision in original Lenz_Gold.xml file</revremark>
    </revision>
  </revhistory>
  <!-- Add Your the "includes" here -->
  <variable CV="128" readOnly="yes" item="Product Number">
	<decVal/>
	<label>Decoder Software Version (read only): </label>
	<label xml:lang="it">Versione Software Decoder (sola lettura)</label>
	<label xml:lang="de">Softwareversion des Dekoders (nur lesen)</label>
	<label xml:lang="cs">Verze softwaru dekodéru (pouze pro čtení)</label>
	<label xml:lang="ca">Versió Software del Decoder (Només Lectura)</label>
<<<<<<< HEAD

=======
>>>>>>> 2e0662af
  </variable>
  
</variables><|MERGE_RESOLUTION|>--- conflicted
+++ resolved
@@ -65,10 +65,6 @@
 	<label xml:lang="de">Softwareversion des Dekoders (nur lesen)</label>
 	<label xml:lang="cs">Verze softwaru dekodéru (pouze pro čtení)</label>
 	<label xml:lang="ca">Versió Software del Decoder (Només Lectura)</label>
-<<<<<<< HEAD
-
-=======
->>>>>>> 2e0662af
   </variable>
   
 </variables>
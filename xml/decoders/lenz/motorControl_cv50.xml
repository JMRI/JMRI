--- conflicted
+++ resolved
@@ -136,23 +136,14 @@
 	  <enumChoice choice="On ">
 		<choice>On </choice>
 		<choice xml:lang="de">Ein </choice>
-<<<<<<< HEAD
-		<choice xml:lang="cs">Zapnuto</choice>
-		<choice xml:lang="ca">Actiu</choice>
-=======
                 <choice xml:lang="cs">Zapnuto</choice>
                 <choice xml:lang="ca">Actiu</choice>
->>>>>>> b3c12473
 	  </enumChoice>
 	  <enumChoice choice="Off">
 		<choice>Off</choice>
 		<choice xml:lang="de">Aus</choice>
                 <choice xml:lang="cs">Vypnuto</choice>
-<<<<<<< HEAD
-		<choice xml:lang="ca">Apagat</choice>
-=======
                 <choice xml:lang="ca">Apagat</choice>
->>>>>>> b3c12473
 	  </enumChoice>
 	</enumVal>
 	<label>BEMF Control</label>
@@ -168,33 +159,21 @@
 		<choice xml:lang="it">Alta</choice>
 		<choice xml:lang="de">Hoch </choice>
                 <choice xml:lang="cs">Vysoká </choice>
-<<<<<<< HEAD
-		<choice xml:lang="ca">Alta</choice>
-=======
                 <choice xml:lang="ca">Alta</choice>
->>>>>>> b3c12473
 	  </enumChoice>
 	  <enumChoice choice="Low ">
 		<choice>Low </choice>
 		<choice xml:lang="it">bassa</choice>
 		<choice xml:lang="de">Niedrig </choice>
                 <choice xml:lang="cs">Nízká </choice>
-<<<<<<< HEAD
-		<choice xml:lang="ca">Baixa</choice>
-=======
                 <choice xml:lang="ca">Baixa</choice>
->>>>>>> b3c12473
 	  </enumChoice>
 	</enumVal>
 	<label>Motor Drive Frequency</label>
 	<label xml:lang="it">Frequenza Pilotaggio Motore</label>
 	<label xml:lang="de">Frequenz zur Motoransteuerung</label>
         <label xml:lang="cs">Frekvence regulace motoru</label>
-<<<<<<< HEAD
-	<label xml:lang="ca">Freqüència de Control del Motor</label>
-=======
         <label xml:lang="ca">Freqüència de Control del Motor</label>
->>>>>>> b3c12473
   </variable>
   
 </variables>
--- conflicted
+++ resolved
@@ -62,11 +62,7 @@
 	<xi:include href="http://jmri.org/xml/decoders/parts/enum-NoYes.xml"/>
 	<label>Enable forward coupling with F1</label>
 	<label xml:lang="de">Entkuppeln vorwärts mit F1</label>
-<<<<<<< HEAD
-  	<label xml:lang="cs">Zpřístupnit přední spřáhlo s F1</label>
-=======
         <label xml:lang="cs">Zpřístupnit přední spřáhlo s F1</label>
->>>>>>> b3c12473
 	<label xml:lang="ca">Activa desenganxall davanter amb F1</label>
   </variable>
   <variable item="Enable forward coupling with F2" CV="145" mask="XXXXXXVX">
@@ -179,11 +175,7 @@
 	<label>Coupler kick duration</label>
 	<label xml:lang="de">Kickdauer</label>
 	<tooltip xml:lang="de">Wertebereich 0-255</tooltip>
-<<<<<<< HEAD
-	<label xml:lang="cs">    Doba pro spřahování</label>
-=======
         <label xml:lang="cs">Doba pro spřahování</label>
->>>>>>> b3c12473
 	<tooltip xml:lang="cs">Meze 0-255</tooltip>
 	<label xml:lang="ca">Duració del desenganxament</label>
 	<tooltip xml:lang="ca">rang 0-255</tooltip>
@@ -193,11 +185,7 @@
 	<label>Decoupling movement</label>
 	<label xml:lang="de">Verfahrweg</label>
 	<tooltip xml:lang="de">Wertebereich 0-255</tooltip>
-<<<<<<< HEAD
-	<label xml:lang="cs">    Poodjetí při rozpojení</label>
-=======
         <label xml:lang="cs">Poodjetí při rozpojení</label>
->>>>>>> b3c12473
 	<tooltip xml:lang="cs">Meze 0-255</tooltip>
 	<label xml:lang="ca">Moviment al desenganxar</label>
 	<tooltip xml:lang="ca">Rang 0-255</tooltip>

<?xml version="1.0" encoding="utf-8"?>
<?xml-stylesheet type="text/xsl" href="../XSLT/decoder.xsl"?>
<!-- Copyright (C) JMRI 2001, 2005, 2007, 2009, 2010, 2012 All rights reserved -->
<!-- $Id$ -->
<!--                                                                        -->
<!-- JMRI is free software; you can redistribute it and/or modify it under  -->
<!-- the terms of version 2 of the GNU General Public License as published  -->
<!-- by the Free Software Foundation. See the "COPYING" file for a copy     -->
<!-- of this license.                                                       -->
<!--                                                                        -->
<!-- JMRI is distributed in the hope that it will be useful, but WITHOUT    -->
<!-- ANY WARRANTY; without even the implied warranty of MERCHANTABILITY or  -->
<!-- FITNESS FOR A PARTICULAR PURPOSE.  See the GNU General Public License  -->
<!-- for more details.                                                      -->
<variables xmlns:xi="http://www.w3.org/2001/XInclude" xmlns:xsi="http://www.w3.org/2001/XMLSchema-instance" xsi:noNamespaceSchemaLocation="http://jmri.org/xml/schema/decoder.xsd">
  <copyright xmlns="http://docbook.org/ns/docbook">
    <year>2012</year>
    <holder>JMRI</holder>
  </copyright>
  <authorgroup xmlns="http://docbook.org/ns/docbook">
    <author>
      <personname>
        <firstname>Bob</firstname>
        <surname>Jacobsen</surname>
      </personname>
    </author>
	<author>
      <personname>
        <firstname>Bernd (Ba)</firstname>
        <surname>Wisotzki</surname>
      </personname>
    </author>
  </authorgroup>
  <revhistory xmlns="http://docbook.org/ns/docbook">
    <revision>
      <revnumber>8</revnumber>
      <date>2016-12-04</date>
      <authorinitials>JC</authorinitials>
      <revremark>Catalan translation</revremark>
    </revision>
    <revision>
      <revnumber>7</revnumber>
      <date>2016-10-09</date>
      <authorinitials>PS</authorinitials>
      <revremark>Czech translation</revremark>
    </revision>
    <revision>
      <revnumber>6</revnumber>
      <date>2014-05-20</date>
      <authorinitials>Ba</authorinitials>
      <revremark>Initial release as separate file</revremark>
    </revision>
    <revision>
      <revnumber>5</revnumber>
      <date>2005-08-14</date>
      <authorinitials>BJ</authorinitials>
      <revremark>Revision in original Lenz_Gold.xml file</revremark>
    </revision>
  </revhistory>
  <!-- Add Your "includes" here -->
  <variable item="Enable forward coupling with F1" CV="145" mask="XXXXXXXV">
	<xi:include href="http://jmri.org/xml/decoders/parts/enum-NoYes.xml"/>
	<label>Enable forward coupling with F1</label>
	<label xml:lang="de">Entkuppeln vorwärts mit F1</label>
	<label xml:lang="cs">Zpřístupnit přední spřáhlo s F1</label>
<<<<<<< HEAD
	<label xml:lang="ca">Activa desenganxall davanter amb F1</label>
=======
	<label xml:lang="ca">Activa enganxall davanter amb F1</label>
>>>>>>> 8abdb3b1
  </variable>
  <variable item="Enable forward coupling with F2" CV="145" mask="XXXXXXVX">
	<xi:include href="http://jmri.org/xml/decoders/parts/enum-NoYes.xml"/>
	<label>Enable forward coupling with F2</label>
	<label xml:lang="de">Entkuppeln vorwärts mit F2</label>
	<label xml:lang="cs">Zpřístupnit přední spřáhlo s F2</label>
<<<<<<< HEAD
	<label xml:lang="ca">Activa desenganxall davanter amb F2</label>
=======
	<label xml:lang="ca">Activa enganxall davanter amb F2</label>
>>>>>>> 8abdb3b1
  </variable>
  <variable item="Enable forward coupling with F3" CV="145" mask="XXXXXVXX">
	<xi:include href="http://jmri.org/xml/decoders/parts/enum-NoYes.xml"/>
	<label>Enable forward coupling with F3</label>
	<label xml:lang="de">Entkuppeln vorwärts mit F3</label>
	<label xml:lang="cs">Zpřístupnit přední spřáhlo s F3</label>
<<<<<<< HEAD
	<label xml:lang="ca">Activa desenganxall davanter amb F3</label>
=======
	<label xml:lang="ca">Activa enganxall davanter amb F3</label>
>>>>>>> 8abdb3b1
  </variable>
  <variable item="Enable forward coupling with F4" CV="145" mask="XXXXVXXX">
	<xi:include href="http://jmri.org/xml/decoders/parts/enum-NoYes.xml"/>
	<label>Enable forward coupling with F4</label>
	<label xml:lang="de">Entkuppeln vorwärts mit F4</label>
	<label xml:lang="cs">Zpřístupnit přední spřáhlo s F4</label>
<<<<<<< HEAD
	<label xml:lang="ca">Activa desenganxall davanter amb F4</label>
=======
	<label xml:lang="ca">Activa enganxall davanter amb F4</label>
>>>>>>> 8abdb3b1
  </variable>
  <variable item="Enable forward coupling with F5" CV="145" mask="XXXVXXXX">
	<xi:include href="http://jmri.org/xml/decoders/parts/enum-NoYes.xml"/>
	<label>Enable forward coupling with F5</label>
	<label xml:lang="de">Entkuppeln vorwärts mit F5</label>
	<label xml:lang="cs">Zpřístupnit přední spřáhlo s F5</label>
<<<<<<< HEAD
	<label xml:lang="ca">Activa desenganxall davanter amb F5</label>
=======
	<label xml:lang="ca">Activa enganxall davanter amb F5</label>
>>>>>>> 8abdb3b1
  </variable>
  <variable item="Enable forward coupling with F6" CV="145" mask="XXVXXXXX">
	<xi:include href="http://jmri.org/xml/decoders/parts/enum-NoYes.xml"/>
	<label>Enable forward coupling with F6</label>
	<label xml:lang="de">Entkuppeln vorwärts mit F6</label>
	<label xml:lang="cs">Zpřístupnit přední spřáhlo s F6</label>
<<<<<<< HEAD
	<label xml:lang="ca">Activa desenganxall davanter amb F6</label>
=======
	<label xml:lang="ca">Activa enganxall davanter amb F6</label>
>>>>>>> 8abdb3b1
  </variable>
  <variable item="Enable forward coupling with F7" CV="145" mask="XVXXXXXX">
	<xi:include href="http://jmri.org/xml/decoders/parts/enum-NoYes.xml"/>
	<label>Enable forward coupling with F7</label>
	<label xml:lang="de">Entkuppeln vorwärts mit F7</label>
	<label xml:lang="cs">Zpřístupnit přední spřáhlo s F7</label>
<<<<<<< HEAD
	<label xml:lang="ca">Activa desenganxall davanter amb F7</label>
=======
	<label xml:lang="ca">Activa enganxall davanter amb F7</label>
>>>>>>> 8abdb3b1
  </variable>
  <variable item="Enable forward coupling with F8" CV="145" mask="VXXXXXXX">
	<xi:include href="http://jmri.org/xml/decoders/parts/enum-NoYes.xml"/>
	<label>Enable forward coupling with F8</label>
	<label xml:lang="de">Entkuppeln vorwärts mit F8</label>
	<label xml:lang="cs">Zpřístupnit přední spřáhlo s F8</label>
<<<<<<< HEAD
	<label xml:lang="ca">Activa desenganxall davanter amb F8</label>
=======
	<label xml:lang="ca">Activa enganxall davanter amb F8</label>
>>>>>>> 8abdb3b1
  </variable>
  <variable item="Enable backward coupling with F1" CV="146" mask="XXXXXXXV">
	<xi:include href="http://jmri.org/xml/decoders/parts/enum-NoYes.xml"/>
	<label>Enable backward coupling with F1</label>
	<label xml:lang="de">Entkuppeln rückwärts mit F1</label>
	<label xml:lang="cs">Zpřístupnit zadní spřáhlo s F1</label>
<<<<<<< HEAD
	<label xml:lang="ca">Activa desenganxall posterior amb F1</label>
=======
	<label xml:lang="ca">Activa enganxall posterior amb F1</label>
>>>>>>> 8abdb3b1
  </variable>
  <variable item="Enable backward coupling with F2" CV="146" mask="XXXXXXVX">
	<xi:include href="http://jmri.org/xml/decoders/parts/enum-NoYes.xml"/>
	<label>Enable backward coupling with F2</label>
	<label xml:lang="de">Entkuppeln rückwärts mit F2</label>
	<label xml:lang="cs">Zpřístupnit zadní spřáhlo s F2</label>
<<<<<<< HEAD
	<label xml:lang="ca">Activa desenganxall posterior amb F2</label>
=======
	<label xml:lang="ca">Activa enganxall posterior amb F2</label>
>>>>>>> 8abdb3b1
  </variable>
  <variable item="Enable backward coupling with F3" CV="146" mask="XXXXXVXX">
	<xi:include href="http://jmri.org/xml/decoders/parts/enum-NoYes.xml"/>
	<label>Enable backward coupling with F3</label>
	<label xml:lang="de">Entkuppeln rückwärts mit F3</label>
	<label xml:lang="cs">Zpřístupnit zadní spřáhlo s F3</label>
<<<<<<< HEAD
	<label xml:lang="ca">Activa desenganxall posterior amb F3</label>
=======
	<label xml:lang="ca">Activa enganxall posterior amb F3</label>
>>>>>>> 8abdb3b1
  </variable>
  <variable item="Enable backward coupling with F4" CV="146" mask="XXXXVXXX">
	<xi:include href="http://jmri.org/xml/decoders/parts/enum-NoYes.xml"/>
	<label>Enable backward coupling with F4</label>
	<label xml:lang="de">Entkuppeln rückwärts mit F4</label>
	<label xml:lang="cs">Zpřístupnit zadní spřáhlo s F4</label>
<<<<<<< HEAD
	<label xml:lang="ca">Activa desenganxall posterior amb F4</label>
=======
	<label xml:lang="ca">Activa enganxall posterior amb F4</label>
>>>>>>> 8abdb3b1
  </variable>
  <variable item="Enable backward coupling with F5" CV="146" mask="XXXVXXXX">
	<xi:include href="http://jmri.org/xml/decoders/parts/enum-NoYes.xml"/>
	<label>Enable backward coupling with F5</label>
	<label xml:lang="de">Entkuppeln rückwärts mit F5</label>
	<label xml:lang="cs">Zpřístupnit zadní spřáhlo s F5</label>
<<<<<<< HEAD
	<label xml:lang="ca">Activa desenganxall posterior amb F5</label>
=======
	<label xml:lang="ca">Activa enganxall posterior amb F5</label>
>>>>>>> 8abdb3b1
  </variable>
  <variable item="Enable backward coupling with F6" CV="146" mask="XXVXXXXX">
	<xi:include href="http://jmri.org/xml/decoders/parts/enum-NoYes.xml"/>
	<label>Enable backward coupling with F6</label>
	<label xml:lang="de">Entkuppeln rückwärts mit F6</label>
	<label xml:lang="cs">Zpřístupnit zadní spřáhlo s F6</label>
<<<<<<< HEAD
	<label xml:lang="ca">Activa desenganxall posterior amb F6</label>
=======
	<label xml:lang="ca">Activa enganxall posterior amb F6</label>
>>>>>>> 8abdb3b1
  </variable>
  <variable item="Enable backward coupling with F7" CV="146" mask="XVXXXXXX">
	<xi:include href="http://jmri.org/xml/decoders/parts/enum-NoYes.xml"/>
	<label>Enable backward coupling with F7</label>
	<label xml:lang="de">Entkuppeln rückwärts mit F7</label>
	<label xml:lang="cs">Zpřístupnit zadní spřáhlo s F7</label>
<<<<<<< HEAD
	<label xml:lang="ca">Activa desenganxall posterior amb F7</label>
=======
	<label xml:lang="ca">Activa enganxall posterior amb F7</label>
>>>>>>> 8abdb3b1
  </variable>
  <variable item="Enable backward coupling with F8" CV="146" mask="VXXXXXXX">
	<xi:include href="http://jmri.org/xml/decoders/parts/enum-NoYes.xml"/>
	<label>Enable backward coupling with F8</label>
	<label xml:lang="de">Entkuppeln rückwärts mit F8</label>
	<label xml:lang="cs">Zpřístupnit zadní spřáhlo s F8</label>
<<<<<<< HEAD
	<label xml:lang="ca">Activa desenganxall posterior amb F8</label>
=======
	<label xml:lang="ca">Activa enganxall posterior amb F8</label>
>>>>>>> 8abdb3b1
  </variable>
  <variable CV="147" item="CKICK" default="30" tooltip="Range 0-255">
	<decVal min="0" max="255"/>
	<label>    Coupler kick duration</label>
	<label xml:lang="de">Kickdauer</label>
	<tooltip xml:lang="de">Wertebereich 0-255</tooltip>
    <label xml:lang="cs">    Doba pro spřahování</label>
	<tooltip xml:lang="cs">Meze 0-255</tooltip>
<<<<<<< HEAD
	<label xml:lang="ca">    Duració del desenganxament</label>
=======
	<label xml:lang="ca">Temps activació enganxall</label>
>>>>>>> 8abdb3b1
	<tooltip xml:lang="ca">rang 0-255</tooltip>
  </variable>
  <variable CV="148" item="CMOVE" default="80" tooltip="Range 0-255">
	<decVal min="0" max="255"/>
	<label>    Decoupling movement</label>
	<label xml:lang="de">Verfahrweg</label>
	<tooltip xml:lang="de">Wertebereich 0-255</tooltip>
    <label xml:lang="cs">    Poodjetí při rozpojení</label>
	<tooltip xml:lang="cs">Meze 0-255</tooltip>
<<<<<<< HEAD
	<label xml:lang="ca">    Moviment al desenganxar</label>
	<tooltip xml:lang="ca">Rang 0-255</tooltip>
=======
	<label xml:lang="ca">Moviment desenganxament</label>
	<tooltip xml:lang="ca">rang 0-255</tooltip>
>>>>>>> 8abdb3b1
  </variable>
  
</variables><|MERGE_RESOLUTION|>--- conflicted
+++ resolved
@@ -62,177 +62,114 @@
 	<xi:include href="http://jmri.org/xml/decoders/parts/enum-NoYes.xml"/>
 	<label>Enable forward coupling with F1</label>
 	<label xml:lang="de">Entkuppeln vorwärts mit F1</label>
-	<label xml:lang="cs">Zpřístupnit přední spřáhlo s F1</label>
-<<<<<<< HEAD
+  <label xml:lang="cs">Zpřístupnit přední spřáhlo s F1</label>
 	<label xml:lang="ca">Activa desenganxall davanter amb F1</label>
-=======
-	<label xml:lang="ca">Activa enganxall davanter amb F1</label>
->>>>>>> 8abdb3b1
   </variable>
   <variable item="Enable forward coupling with F2" CV="145" mask="XXXXXXVX">
 	<xi:include href="http://jmri.org/xml/decoders/parts/enum-NoYes.xml"/>
 	<label>Enable forward coupling with F2</label>
 	<label xml:lang="de">Entkuppeln vorwärts mit F2</label>
 	<label xml:lang="cs">Zpřístupnit přední spřáhlo s F2</label>
-<<<<<<< HEAD
 	<label xml:lang="ca">Activa desenganxall davanter amb F2</label>
-=======
-	<label xml:lang="ca">Activa enganxall davanter amb F2</label>
->>>>>>> 8abdb3b1
   </variable>
   <variable item="Enable forward coupling with F3" CV="145" mask="XXXXXVXX">
 	<xi:include href="http://jmri.org/xml/decoders/parts/enum-NoYes.xml"/>
 	<label>Enable forward coupling with F3</label>
 	<label xml:lang="de">Entkuppeln vorwärts mit F3</label>
 	<label xml:lang="cs">Zpřístupnit přední spřáhlo s F3</label>
-<<<<<<< HEAD
 	<label xml:lang="ca">Activa desenganxall davanter amb F3</label>
-=======
-	<label xml:lang="ca">Activa enganxall davanter amb F3</label>
->>>>>>> 8abdb3b1
   </variable>
   <variable item="Enable forward coupling with F4" CV="145" mask="XXXXVXXX">
 	<xi:include href="http://jmri.org/xml/decoders/parts/enum-NoYes.xml"/>
 	<label>Enable forward coupling with F4</label>
 	<label xml:lang="de">Entkuppeln vorwärts mit F4</label>
 	<label xml:lang="cs">Zpřístupnit přední spřáhlo s F4</label>
-<<<<<<< HEAD
 	<label xml:lang="ca">Activa desenganxall davanter amb F4</label>
-=======
-	<label xml:lang="ca">Activa enganxall davanter amb F4</label>
->>>>>>> 8abdb3b1
   </variable>
   <variable item="Enable forward coupling with F5" CV="145" mask="XXXVXXXX">
 	<xi:include href="http://jmri.org/xml/decoders/parts/enum-NoYes.xml"/>
 	<label>Enable forward coupling with F5</label>
 	<label xml:lang="de">Entkuppeln vorwärts mit F5</label>
 	<label xml:lang="cs">Zpřístupnit přední spřáhlo s F5</label>
-<<<<<<< HEAD
 	<label xml:lang="ca">Activa desenganxall davanter amb F5</label>
-=======
-	<label xml:lang="ca">Activa enganxall davanter amb F5</label>
->>>>>>> 8abdb3b1
   </variable>
   <variable item="Enable forward coupling with F6" CV="145" mask="XXVXXXXX">
 	<xi:include href="http://jmri.org/xml/decoders/parts/enum-NoYes.xml"/>
 	<label>Enable forward coupling with F6</label>
 	<label xml:lang="de">Entkuppeln vorwärts mit F6</label>
 	<label xml:lang="cs">Zpřístupnit přední spřáhlo s F6</label>
-<<<<<<< HEAD
 	<label xml:lang="ca">Activa desenganxall davanter amb F6</label>
-=======
-	<label xml:lang="ca">Activa enganxall davanter amb F6</label>
->>>>>>> 8abdb3b1
   </variable>
   <variable item="Enable forward coupling with F7" CV="145" mask="XVXXXXXX">
 	<xi:include href="http://jmri.org/xml/decoders/parts/enum-NoYes.xml"/>
 	<label>Enable forward coupling with F7</label>
 	<label xml:lang="de">Entkuppeln vorwärts mit F7</label>
 	<label xml:lang="cs">Zpřístupnit přední spřáhlo s F7</label>
-<<<<<<< HEAD
 	<label xml:lang="ca">Activa desenganxall davanter amb F7</label>
-=======
-	<label xml:lang="ca">Activa enganxall davanter amb F7</label>
->>>>>>> 8abdb3b1
   </variable>
   <variable item="Enable forward coupling with F8" CV="145" mask="VXXXXXXX">
 	<xi:include href="http://jmri.org/xml/decoders/parts/enum-NoYes.xml"/>
 	<label>Enable forward coupling with F8</label>
 	<label xml:lang="de">Entkuppeln vorwärts mit F8</label>
 	<label xml:lang="cs">Zpřístupnit přední spřáhlo s F8</label>
-<<<<<<< HEAD
 	<label xml:lang="ca">Activa desenganxall davanter amb F8</label>
-=======
-	<label xml:lang="ca">Activa enganxall davanter amb F8</label>
->>>>>>> 8abdb3b1
   </variable>
   <variable item="Enable backward coupling with F1" CV="146" mask="XXXXXXXV">
 	<xi:include href="http://jmri.org/xml/decoders/parts/enum-NoYes.xml"/>
 	<label>Enable backward coupling with F1</label>
 	<label xml:lang="de">Entkuppeln rückwärts mit F1</label>
 	<label xml:lang="cs">Zpřístupnit zadní spřáhlo s F1</label>
-<<<<<<< HEAD
 	<label xml:lang="ca">Activa desenganxall posterior amb F1</label>
-=======
 	<label xml:lang="ca">Activa enganxall posterior amb F1</label>
->>>>>>> 8abdb3b1
   </variable>
   <variable item="Enable backward coupling with F2" CV="146" mask="XXXXXXVX">
 	<xi:include href="http://jmri.org/xml/decoders/parts/enum-NoYes.xml"/>
 	<label>Enable backward coupling with F2</label>
 	<label xml:lang="de">Entkuppeln rückwärts mit F2</label>
 	<label xml:lang="cs">Zpřístupnit zadní spřáhlo s F2</label>
-<<<<<<< HEAD
 	<label xml:lang="ca">Activa desenganxall posterior amb F2</label>
-=======
-	<label xml:lang="ca">Activa enganxall posterior amb F2</label>
->>>>>>> 8abdb3b1
   </variable>
   <variable item="Enable backward coupling with F3" CV="146" mask="XXXXXVXX">
 	<xi:include href="http://jmri.org/xml/decoders/parts/enum-NoYes.xml"/>
 	<label>Enable backward coupling with F3</label>
 	<label xml:lang="de">Entkuppeln rückwärts mit F3</label>
 	<label xml:lang="cs">Zpřístupnit zadní spřáhlo s F3</label>
-<<<<<<< HEAD
 	<label xml:lang="ca">Activa desenganxall posterior amb F3</label>
-=======
-	<label xml:lang="ca">Activa enganxall posterior amb F3</label>
->>>>>>> 8abdb3b1
   </variable>
   <variable item="Enable backward coupling with F4" CV="146" mask="XXXXVXXX">
 	<xi:include href="http://jmri.org/xml/decoders/parts/enum-NoYes.xml"/>
 	<label>Enable backward coupling with F4</label>
 	<label xml:lang="de">Entkuppeln rückwärts mit F4</label>
 	<label xml:lang="cs">Zpřístupnit zadní spřáhlo s F4</label>
-<<<<<<< HEAD
 	<label xml:lang="ca">Activa desenganxall posterior amb F4</label>
-=======
-	<label xml:lang="ca">Activa enganxall posterior amb F4</label>
->>>>>>> 8abdb3b1
   </variable>
   <variable item="Enable backward coupling with F5" CV="146" mask="XXXVXXXX">
 	<xi:include href="http://jmri.org/xml/decoders/parts/enum-NoYes.xml"/>
 	<label>Enable backward coupling with F5</label>
 	<label xml:lang="de">Entkuppeln rückwärts mit F5</label>
 	<label xml:lang="cs">Zpřístupnit zadní spřáhlo s F5</label>
-<<<<<<< HEAD
 	<label xml:lang="ca">Activa desenganxall posterior amb F5</label>
-=======
-	<label xml:lang="ca">Activa enganxall posterior amb F5</label>
->>>>>>> 8abdb3b1
   </variable>
   <variable item="Enable backward coupling with F6" CV="146" mask="XXVXXXXX">
 	<xi:include href="http://jmri.org/xml/decoders/parts/enum-NoYes.xml"/>
 	<label>Enable backward coupling with F6</label>
 	<label xml:lang="de">Entkuppeln rückwärts mit F6</label>
 	<label xml:lang="cs">Zpřístupnit zadní spřáhlo s F6</label>
-<<<<<<< HEAD
 	<label xml:lang="ca">Activa desenganxall posterior amb F6</label>
-=======
-	<label xml:lang="ca">Activa enganxall posterior amb F6</label>
->>>>>>> 8abdb3b1
   </variable>
   <variable item="Enable backward coupling with F7" CV="146" mask="XVXXXXXX">
 	<xi:include href="http://jmri.org/xml/decoders/parts/enum-NoYes.xml"/>
 	<label>Enable backward coupling with F7</label>
 	<label xml:lang="de">Entkuppeln rückwärts mit F7</label>
 	<label xml:lang="cs">Zpřístupnit zadní spřáhlo s F7</label>
-<<<<<<< HEAD
 	<label xml:lang="ca">Activa desenganxall posterior amb F7</label>
-=======
-	<label xml:lang="ca">Activa enganxall posterior amb F7</label>
->>>>>>> 8abdb3b1
   </variable>
   <variable item="Enable backward coupling with F8" CV="146" mask="VXXXXXXX">
 	<xi:include href="http://jmri.org/xml/decoders/parts/enum-NoYes.xml"/>
 	<label>Enable backward coupling with F8</label>
 	<label xml:lang="de">Entkuppeln rückwärts mit F8</label>
 	<label xml:lang="cs">Zpřístupnit zadní spřáhlo s F8</label>
-<<<<<<< HEAD
 	<label xml:lang="ca">Activa desenganxall posterior amb F8</label>
-=======
-	<label xml:lang="ca">Activa enganxall posterior amb F8</label>
->>>>>>> 8abdb3b1
   </variable>
   <variable CV="147" item="CKICK" default="30" tooltip="Range 0-255">
 	<decVal min="0" max="255"/>
@@ -241,11 +178,7 @@
 	<tooltip xml:lang="de">Wertebereich 0-255</tooltip>
     <label xml:lang="cs">    Doba pro spřahování</label>
 	<tooltip xml:lang="cs">Meze 0-255</tooltip>
-<<<<<<< HEAD
 	<label xml:lang="ca">    Duració del desenganxament</label>
-=======
-	<label xml:lang="ca">Temps activació enganxall</label>
->>>>>>> 8abdb3b1
 	<tooltip xml:lang="ca">rang 0-255</tooltip>
   </variable>
   <variable CV="148" item="CMOVE" default="80" tooltip="Range 0-255">
@@ -253,15 +186,10 @@
 	<label>    Decoupling movement</label>
 	<label xml:lang="de">Verfahrweg</label>
 	<tooltip xml:lang="de">Wertebereich 0-255</tooltip>
-    <label xml:lang="cs">    Poodjetí při rozpojení</label>
+  <label xml:lang="cs">    Poodjetí při rozpojení</label>
 	<tooltip xml:lang="cs">Meze 0-255</tooltip>
-<<<<<<< HEAD
 	<label xml:lang="ca">    Moviment al desenganxar</label>
 	<tooltip xml:lang="ca">Rang 0-255</tooltip>
-=======
-	<label xml:lang="ca">Moviment desenganxament</label>
-	<tooltip xml:lang="ca">rang 0-255</tooltip>
->>>>>>> 8abdb3b1
   </variable>
   
 </variables>
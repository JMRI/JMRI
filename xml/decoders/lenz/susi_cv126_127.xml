<?xml version="1.0" encoding="utf-8"?>
<?xml-stylesheet type="text/xsl" href="../XSLT/decoder.xsl"?>
<!-- Copyright (C) JMRI 2001, 2005, 2007, 2009, 2010, 2012 All rights reserved -->
<!-- $Id$ -->
<!--                                                                        -->
<!-- JMRI is free software; you can redistribute it and/or modify it under  -->
<!-- the terms of version 2 of the GNU General Public License as published  -->
<!-- by the Free Software Foundation. See the "COPYING" file for a copy     -->
<!-- of this license.                                                       -->
<!--                                                                        -->
<!-- JMRI is distributed in the hope that it will be useful, but WITHOUT    -->
<!-- ANY WARRANTY; without even the implied warranty of MERCHANTABILITY or  -->
<!-- FITNESS FOR A PARTICULAR PURPOSE.  See the GNU General Public License  -->
<!-- for more details.                                                      -->
<variables xmlns:xi="http://www.w3.org/2001/XInclude" xmlns:xsi="http://www.w3.org/2001/XMLSchema-instance" xsi:noNamespaceSchemaLocation="http://jmri.org/xml/schema/decoder.xsd">
  <copyright xmlns="http://docbook.org/ns/docbook">
    <year>2012</year>
    <holder>JMRI</holder>
  </copyright>
  <authorgroup xmlns="http://docbook.org/ns/docbook">
    <author>
      <personname>
        <firstname>Bob</firstname>
        <surname>Jacobsen</surname>
      </personname>
    </author>
	<author>
      <personname>
        <firstname>Bernd (Ba)</firstname>
        <surname>Wisotzki</surname>
      </personname>
    </author>
  </authorgroup>
  <revhistory xmlns="http://docbook.org/ns/docbook">
    <revision>
      <revnumber>9</revnumber>
      <date>2016-12-22</date>
      <authorinitials>JCA</authorinitials>
      <revremark>Catalan translation</revremark>
    </revision>
    <revision>
      <revnumber>8</revnumber>
      <date>2016-10-22</date>
      <authorinitials>PS</authorinitials>
      <revremark>Czech translation</revremark>
    </revision>
    <revision>
    	<revnumber>7</revnumber>
    	<date>2014-07-25</date>
    	<authorinitials>Ba</authorinitials>
    	<revremark>There are Lenz-decoders, which have less then 4 outputs...</revremark>
    </revision><revision>
      <revnumber>6</revnumber>
      <date>2014-05-18</date>
      <authorinitials>Ba</authorinitials>
      <revremark>Initial release as separate file</revremark>
    </revision>
    <revision>
      <revnumber>5</revnumber>
      <date>2005-08-14</date>
      <authorinitials>BJ</authorinitials>
      <revremark>Revision in original Lenz_Gold.xml file</revremark>
    </revision>
    
  </revhistory>
  <!-- Add Your the "includes" here -->
  <variable CV="126" item="SUSI Indicator" default="102" comment="Range 0-255">
	<decVal min="0" max="255"/>
	<label>CV indicator for SUSI, offset 800</label>
	<label xml:lang="it">Indicatore Cv per SUSI, offset 800</label>
	<comment>Range 0-255</comment>
	<comment xml:lang="it">Valori da 0 a 255</comment>
	<label xml:lang="de">Zeiger-CV für SUSI, offset 800</label>
	<comment xml:lang="de">Wertebereich 0-255</comment>
	<label xml:lang="cs">CV ukazatel pro SUSI, offset 800</label>
	<comment xml:lang="cs">Meze 0-255</comment>
<<<<<<< HEAD
	<label xml:lang="ca">Adreça CV de SUSI, offset 800</label>
	<comment xml:lang="ca">RANG 0-255</comment>
=======
	<label xml:lang="ca">Indicador de CV per SUSI, offset 800</label>
	<comment xml:lang="ca">Rang 0-255</comment>
>>>>>>> 8abdb3b1
  </variable>
  <variable CV="127" item="SUSI transport" default="0" comment="Range 0-255">
	<decVal min="0" max="255"/>
	<label>CV transport device for SUSI</label>
	<label xml:lang="it">Dispositivo trasferimento SUSI</label>
	<comment>Range 0-255</comment>
	<comment xml:lang="it">Valori da 0 a 255</comment>
	<label xml:lang="de">Transport-CV für SUSI</label>
	<comment xml:lang="de">Wertebereich 0-255</comment>
	<label xml:lang="cs">CV transport pro SUSI</label>
	<comment xml:lang="cs">Meze 0-255</comment>
	<label xml:lang="ca">Dispositiu de transferència SUSI</label>
	<comment xml:lang="ca">Rang 0-255</comment>
  </variable>
  
</variables><|MERGE_RESOLUTION|>--- conflicted
+++ resolved
@@ -74,13 +74,8 @@
 	<comment xml:lang="de">Wertebereich 0-255</comment>
 	<label xml:lang="cs">CV ukazatel pro SUSI, offset 800</label>
 	<comment xml:lang="cs">Meze 0-255</comment>
-<<<<<<< HEAD
-	<label xml:lang="ca">Adreça CV de SUSI, offset 800</label>
-	<comment xml:lang="ca">RANG 0-255</comment>
-=======
 	<label xml:lang="ca">Indicador de CV per SUSI, offset 800</label>
 	<comment xml:lang="ca">Rang 0-255</comment>
->>>>>>> 8abdb3b1
   </variable>
   <variable CV="127" item="SUSI transport" default="0" comment="Range 0-255">
 	<decVal min="0" max="255"/>

<?xml version="1.0" encoding="utf-8"?>
<?xml-stylesheet type="text/xsl" href="../XSLT/decoder.xsl"?>
<!-- Copyright (C) JMRI 2002, 2005, 2006, 2007 All rights reserved -->
<!-- $Id$ -->
<!--                                                                        -->
<!-- JMRI is free software; you can redistribute it and/or modify it under  -->
<!-- the terms of version 2 of the GNU General Public License as published  -->
<!-- by the Free Software Foundation. See the "COPYING" file for a copy     -->
<!-- of this license.                                                       -->
<!--                                                                        -->
<!-- JMRI is distributed in the hope that it will be useful, but WITHOUT    -->
<!-- ANY WARRANTY; without even the implied warranty of MERCHANTABILITY or  -->
<!-- FITNESS FOR A PARTICULAR PURPOSE.  See the GNU General Public License  -->
<!-- for more details.                                                      -->
<decoder-config xmlns:xi="http://www.w3.org/2001/XInclude" xmlns:xsi="http://www.w3.org/2001/XMLSchema-instance" xsi:noNamespaceSchemaLocation="http://jmri.org/xml/schema/decoder.xsd">
  <version author="Mark Waters mark16jmri@mybtinternet.com" version="1.1" lastUpdated="20160123"/>
  <version author="Mark Waters mark16w-jmri@yahoo.co.uk" version="1" lastUpdated="20121202"/>
<<<<<<< HEAD

<!-- This decoder configuration file is based on the Zimo_MX640_v9.xml                     -->
<!-- V 1 file, dated 20090222. With the Sound tabs from Jeff Schmaltz' MX69/MX690 file.    -->
<!--                                                                                       -->
<!-- Based on the "2010 03 01" English version of the ZIMO MX640						   -->
<!-- decoder manual (with thanks to Art Luescher of ZIMO Agency of North America           -->
<!-- for the translations!)with updates from "2010 10 15" German version				   --> 
<!-- and the decoder software update page of the Zimo website.							   -->
<!--                                                                                       -->
<!-- This decoder XML is meant to be used with the "Comprehensive" programmer format.      -->
<!-- Continued the practice of using unrelated "item" names to place Zimo unique           -->
<!-- variables on the proper pane of the Comprehensive programmer.                         -->
<!-- V 1 new file -->
  <decoder>
    <family name="Zimo Unified software (version 25+)" mfg="Zimo">
      <model model="MX631C version 31" lowVersionID="31" highVersionID="31" maxInputVolts="30V" maxMotorCurrent="1.2A, peak=2.5A"
 maxTotalCurrent="1.2A" formFactor="HO" connector="21MTC" numOuts="8" numFns="14" productID="213">
=======
  <!-- This decoder configuration file is based on the Zimo_MX640_v9.xml                     -->
  <!-- V 1 file, dated 20090222. With the Sound tabs from Jeff Schmaltz' MX69/MX690 file.    -->
  <!--                                                                                       -->
  <!-- Based on the "2010 03 01" English version of the ZIMO MX640						   -->
  <!-- decoder manual (with thanks to Art Luescher of ZIMO Agency of North America           -->
  <!-- for the translations!)with updates from "2010 10 15" German version				   -->
  <!-- and the decoder software update page of the Zimo website.							   -->
  <!--                                                                                       -->
  <!-- This decoder XML is meant to be used with the "Comprehensive" programmer format.      -->
  <!-- Continued the practice of using unrelated "item" names to place Zimo unique           -->
  <!-- variables on the proper pane of the Comprehensive programmer.                         -->
  <!-- V 1 new file -->
  <!-- V 1.1 additional productID 219 -->
  <decoder>
    <family name="Zimo Unified software (version 25+)" mfg="Zimo">
      <model model="MX631C version 31" lowVersionID="31" highVersionID="31" maxInputVolts="30V" maxMotorCurrent="1.2A, peak=2.5A" maxTotalCurrent="1.2A" formFactor="HO" connector="21MTC" numOuts="8" numFns="14" productID="213,219">
>>>>>>> 91c31e8a
        <output name="1" label="Front Light"/>
        <output name="2" label="Rear Light"/>
        <output name="3" label="FO 1"/>
        <output name="4" label="FO 2"/>
        <output name="5" label="FO 3 (+5v)"/>
        <output name="6" label="FO 4 (+5v)"/>
        <output name="7" label="FO 5 (+5v)"/>
        <output name="8" label="FO 6 (+5v)"/>
        <size length="20.5" width="15.5" height="4" units="mm"/>
      </model>
    </family>
    <programming direct="yes" paged="yes" register="yes" ops="yes"/>
    <variables>
<<<<<<< HEAD

  <xi:include href="http://jmri.org/xml/decoders/zimo/CV1-CV99.xml"/>
  <xi:include href="http://jmri.org/xml/decoders/zimo/CV100-CV152version30.xml"/>
  <xi:include href="http://jmri.org/xml/decoders/zimo/CV153-CV157version28.xml"/>
  <xi:include href="http://jmri.org/xml/decoders/zimo/CV161-CV185Servo.xml"/>

		<variable label="Decoder ID 1" CV="213" readOnly="yes">
			<decVal/>
			<label>Decoder ID 1</label>
			</variable>
			
  <xi:include href="http://jmri.org/xml/decoders/zimo/CV400-CV428.xml"/>
  
=======
      <xi:include href="http://jmri.org/xml/decoders/zimo/CV1-CV99.xml"/>
      <xi:include href="http://jmri.org/xml/decoders/zimo/CV100-CV152version30.xml"/>
      <xi:include href="http://jmri.org/xml/decoders/zimo/CV153-CV157version28.xml"/>
      <xi:include href="http://jmri.org/xml/decoders/zimo/CV161-CV185Servo.xml"/>
      <variable item="Decoder ID 1" CV="213" readOnly="yes">
        <decVal/>
        <label>Decoder ID 1</label>
        <label xml:lang="it">ID 1 Decoder: </label>
      </variable>
      <xi:include href="http://jmri.org/xml/decoders/zimo/CV400-CV428.xml"/>
>>>>>>> 91c31e8a
    </variables>
    <resets>
      <factReset label="HARD RESET all CVs reset to default values" CV="8" default="8"/>
      <factReset label="HARD RESET all CVs reset to default for the current Sound Project or CVset" CV="8" default="0"/>
      <factReset label="HARD RESET for LGB operation (14 speed steps,pulse chain)" CV="8" default="9"/>
    </resets>
  </decoder>

  <xi:include href="http://jmri.org/xml/decoders/zimo/PaneAccelDecel.xml"/>
  <xi:include href="http://jmri.org/xml/decoders/zimo/PaneShuntUncouple.xml"/>
  <xi:include href="http://jmri.org/xml/decoders/zimo/PaneAltFunctionMap4+4.xml"/>
  <xi:include href="http://jmri.org/xml/decoders/zimo/PaneFunctionOutput.xml"/>
  <xi:include href="http://jmri.org/xml/decoders/zimo/PaneSmoke.xml"/>
  <xi:include href="http://jmri.org/xml/decoders/zimo/PaneZimoSpecific.xml"/>  
  <xi:include href="http://jmri.org/xml/decoders/zimo/PaneRailcom.xml"/>
  <xi:include href="http://jmri.org/xml/decoders/zimo/PaneABC.xml"/>
  <xi:include href="http://jmri.org/xml/decoders/zimo/PaneSpeedRegulation.xml"/>
  <xi:include href="http://jmri.org/xml/decoders/zimo/PaneServos2.xml"/>
  <xi:include href="http://jmri.org/xml/decoders/zimo/PaneDecoderlock.xml"/>
  <xi:include href="http://jmri.org/xml/decoders/zimo/PaneInputMapping.xml"/> 
  <xi:include href="http://jmri.org/xml/decoders/zimo/PaneLoadCode.xml"/>
  
</decoder-config><|MERGE_RESOLUTION|>--- conflicted
+++ resolved
@@ -15,25 +15,6 @@
 <decoder-config xmlns:xi="http://www.w3.org/2001/XInclude" xmlns:xsi="http://www.w3.org/2001/XMLSchema-instance" xsi:noNamespaceSchemaLocation="http://jmri.org/xml/schema/decoder.xsd">
   <version author="Mark Waters mark16jmri@mybtinternet.com" version="1.1" lastUpdated="20160123"/>
   <version author="Mark Waters mark16w-jmri@yahoo.co.uk" version="1" lastUpdated="20121202"/>
-<<<<<<< HEAD
-
-<!-- This decoder configuration file is based on the Zimo_MX640_v9.xml                     -->
-<!-- V 1 file, dated 20090222. With the Sound tabs from Jeff Schmaltz' MX69/MX690 file.    -->
-<!--                                                                                       -->
-<!-- Based on the "2010 03 01" English version of the ZIMO MX640						   -->
-<!-- decoder manual (with thanks to Art Luescher of ZIMO Agency of North America           -->
-<!-- for the translations!)with updates from "2010 10 15" German version				   --> 
-<!-- and the decoder software update page of the Zimo website.							   -->
-<!--                                                                                       -->
-<!-- This decoder XML is meant to be used with the "Comprehensive" programmer format.      -->
-<!-- Continued the practice of using unrelated "item" names to place Zimo unique           -->
-<!-- variables on the proper pane of the Comprehensive programmer.                         -->
-<!-- V 1 new file -->
-  <decoder>
-    <family name="Zimo Unified software (version 25+)" mfg="Zimo">
-      <model model="MX631C version 31" lowVersionID="31" highVersionID="31" maxInputVolts="30V" maxMotorCurrent="1.2A, peak=2.5A"
- maxTotalCurrent="1.2A" formFactor="HO" connector="21MTC" numOuts="8" numFns="14" productID="213">
-=======
   <!-- This decoder configuration file is based on the Zimo_MX640_v9.xml                     -->
   <!-- V 1 file, dated 20090222. With the Sound tabs from Jeff Schmaltz' MX69/MX690 file.    -->
   <!--                                                                                       -->
@@ -50,7 +31,6 @@
   <decoder>
     <family name="Zimo Unified software (version 25+)" mfg="Zimo">
       <model model="MX631C version 31" lowVersionID="31" highVersionID="31" maxInputVolts="30V" maxMotorCurrent="1.2A, peak=2.5A" maxTotalCurrent="1.2A" formFactor="HO" connector="21MTC" numOuts="8" numFns="14" productID="213,219">
->>>>>>> 91c31e8a
         <output name="1" label="Front Light"/>
         <output name="2" label="Rear Light"/>
         <output name="3" label="FO 1"/>
@@ -64,21 +44,6 @@
     </family>
     <programming direct="yes" paged="yes" register="yes" ops="yes"/>
     <variables>
-<<<<<<< HEAD
-
-  <xi:include href="http://jmri.org/xml/decoders/zimo/CV1-CV99.xml"/>
-  <xi:include href="http://jmri.org/xml/decoders/zimo/CV100-CV152version30.xml"/>
-  <xi:include href="http://jmri.org/xml/decoders/zimo/CV153-CV157version28.xml"/>
-  <xi:include href="http://jmri.org/xml/decoders/zimo/CV161-CV185Servo.xml"/>
-
-		<variable label="Decoder ID 1" CV="213" readOnly="yes">
-			<decVal/>
-			<label>Decoder ID 1</label>
-			</variable>
-			
-  <xi:include href="http://jmri.org/xml/decoders/zimo/CV400-CV428.xml"/>
-  
-=======
       <xi:include href="http://jmri.org/xml/decoders/zimo/CV1-CV99.xml"/>
       <xi:include href="http://jmri.org/xml/decoders/zimo/CV100-CV152version30.xml"/>
       <xi:include href="http://jmri.org/xml/decoders/zimo/CV153-CV157version28.xml"/>
@@ -89,27 +54,20 @@
         <label xml:lang="it">ID 1 Decoder: </label>
       </variable>
       <xi:include href="http://jmri.org/xml/decoders/zimo/CV400-CV428.xml"/>
->>>>>>> 91c31e8a
     </variables>
-    <resets>
-      <factReset label="HARD RESET all CVs reset to default values" CV="8" default="8"/>
-      <factReset label="HARD RESET all CVs reset to default for the current Sound Project or CVset" CV="8" default="0"/>
-      <factReset label="HARD RESET for LGB operation (14 speed steps,pulse chain)" CV="8" default="9"/>
-    </resets>
+    <xi:include href="http://jmri.org/xml/decoders/zimo/factReset-v32.xml"/>
   </decoder>
-
   <xi:include href="http://jmri.org/xml/decoders/zimo/PaneAccelDecel.xml"/>
   <xi:include href="http://jmri.org/xml/decoders/zimo/PaneShuntUncouple.xml"/>
   <xi:include href="http://jmri.org/xml/decoders/zimo/PaneAltFunctionMap4+4.xml"/>
   <xi:include href="http://jmri.org/xml/decoders/zimo/PaneFunctionOutput.xml"/>
   <xi:include href="http://jmri.org/xml/decoders/zimo/PaneSmoke.xml"/>
-  <xi:include href="http://jmri.org/xml/decoders/zimo/PaneZimoSpecific.xml"/>  
+  <xi:include href="http://jmri.org/xml/decoders/zimo/PaneZimoSpecific.xml"/>
   <xi:include href="http://jmri.org/xml/decoders/zimo/PaneRailcom.xml"/>
   <xi:include href="http://jmri.org/xml/decoders/zimo/PaneABC.xml"/>
   <xi:include href="http://jmri.org/xml/decoders/zimo/PaneSpeedRegulation.xml"/>
   <xi:include href="http://jmri.org/xml/decoders/zimo/PaneServos2.xml"/>
   <xi:include href="http://jmri.org/xml/decoders/zimo/PaneDecoderlock.xml"/>
-  <xi:include href="http://jmri.org/xml/decoders/zimo/PaneInputMapping.xml"/> 
+  <xi:include href="http://jmri.org/xml/decoders/zimo/PaneInputMapping.xml"/>
   <xi:include href="http://jmri.org/xml/decoders/zimo/PaneLoadCode.xml"/>
-  
 </decoder-config>
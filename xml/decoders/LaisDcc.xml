--- conflicted
+++ resolved
@@ -21,32 +21,16 @@
   <!--              Re-ordered by decoder reference increasing number                     -->
   <!--              Added 860020                                                          -->
   <decoder>
-<<<<<<< HEAD
-    <family name="LaisDcc" mfg="LaisDcc" comment="LaisDcc decoder range" lowVersionID="02" highVersionID="03">
-
-      <model model="860019" numOuts="4" numFns="14" maxMotorCurrent="1A (peak=2A)" productID="860019" formFactor="HO" connector="21MTC" comment="HO-scale, with 21MTC harness">
-        <output name="1" label="White|Pin 8" connection="plug" maxcurrent="100 mA"/>
-        <output name="2" label="Yellow|Pin 7" connection="plug" maxcurrent="100 mA"/>
-        <output name="3" label="Green|Pin 15" connection="plug" maxcurrent="100 mA"/>
-        <output name="4" label="Purple|Pin 14" connection="plug" maxcurrent="100 mA"/>
-=======
     <family name="Locomotive Decoders" mfg="LaisDCC" comment="LaisDCC decoder range" lowVersionID="02" highVersionID="03">
       <model model="860012" numOuts="2" numFns="14" maxMotorCurrent="1A (peak=2A)" productID="860012" formFactor="N" connector="Wires" comment="N scale, wires NEM651">
         <output name="1" label="White|Pin 5" connection="wire" maxcurrent="100 mA"/>
         <output name="2" label="Yellow|Pin 6" connection="wire" maxcurrent="100 mA"/>
->>>>>>> e71cc9ac
         <output name="7" label="Rule 17|Dimming"/>	<!-- virtual "output" -->
         <output name="8" label="Ditch|Blink"/>		<!-- virtual "output" -->
         <output name="9" label="Motor|Control"/>	<!-- virtual "output" -->
         <output name="10" label="BEMF|Control"/>	<!-- virtual "output" -->
         <size length="14.5" width="8.2" height="3" units="mm"/>
       </model>
-<<<<<<< HEAD
-      <model model="860018" numOuts="4" numFns="14" maxMotorCurrent="1A (peak=2A)" productID="860018" formFactor="HO" connector="NEM652" comment="HO-scale, direct NEM652">
-        <output name="1" label="White|Pin 6" connection="plug" maxcurrent="100 mA"/>
-        <output name="2" label="Yellow|Pin 2" connection="plug" maxcurrent="100 mA"/>
-        <output name="3" label="Green|Pin 3" connection="plug" maxcurrent="100 mA"/>
-=======
       <model model="860013" numOuts="2" numFns="14" maxMotorCurrent="1A (peak=2A)" productID="860013" formFactor="N" connector="NEM651" comment="N scale, 6-pin direct NEM651 plug">
         <output name="1" label="White|Pin 5" connection="plug" maxcurrent="100 mA"/>
         <output name="2" label="Yellow|Pin 6" connection="plug" maxcurrent="100 mA"/>
@@ -60,7 +44,6 @@
         <output name="1" label="White|Wire" connection="wire" maxcurrent="100 mA"/>
         <output name="2" label="Yellow|Wire" connection="wire" maxcurrent="100 mA"/>
 	<output name="3" label="Green|Wire" connection="wire" maxcurrent="100 mA"/>
->>>>>>> e71cc9ac
         <output name="4" label="Purple|Wire" connection="wire" maxcurrent="100 mA"/>
         <output name="7" label="Rule 17|Dimming"/>	<!-- virtual "output" -->
         <output name="8" label="Ditch|Blink"/>		<!-- virtual "output" -->
@@ -68,45 +51,29 @@
         <output name="10" label="BEMF|Control"/>	<!-- virtual "output" -->
         <size length="15" width="7" height="2.7" units="mm"/>
       </model>
-<<<<<<< HEAD
-      <model model="860013" numOuts="2" numFns="14" maxMotorCurrent="1A (peak=2A)" productID="860013" formFactor="N" connector="NEM651" comment="Nano 6-pin direct NEM651">
-        <output name="1" label="White|Pin 5" connection="plug" maxcurrent="100 mA"/>
-        <output name="2" label="Yellow|Pin 6" connection="plug" maxcurrent="100 mA"/>
-=======
       <model model="860018" numOuts="4" numFns="14" maxMotorCurrent="1A (peak=2A)" productID="860018" formFactor="HO" connector="NEM652" comment="HO-scale, direct NEM652 + wire for F2">
         <output name="1" label="White|Pin 6" connection="plug" maxcurrent="100 mA"/>
         <output name="2" label="Yellow|Pin 2" connection="plug" maxcurrent="100 mA"/>
         <output name="3" label="Green|Pin 3" connection="plug" maxcurrent="100 mA"/>
         <output name="4" label="Purple|Wire" connection="wire" maxcurrent="100 mA"/>
->>>>>>> e71cc9ac
         <output name="7" label="Rule 17|Dimming"/>	<!-- virtual "output" -->
         <output name="8" label="Ditch|Blink"/>		<!-- virtual "output" -->
         <output name="9" label="Motor|Control"/>	<!-- virtual "output" -->
         <output name="10" label="BEMF|Control"/>	<!-- virtual "output" -->
         <size length="14.2" width="12.5" height="3.5" units="mm"/>
       </model>
-<<<<<<< HEAD
-      <model model="860012" numOuts="2" numFns="14" maxMotorCurrent="1A (peak=2A)" productID="860012" formFactor="N" connector="NEM651" comment="NEM651 Wire">
-        <output name="1" label="White|Pin 5" connection="wire" maxcurrent="100 mA"/>
-        <output name="2" label="Yellow|Pin 6" connection="wire" maxcurrent="100 mA"/>
-=======
       <model model="860019" numOuts="4" numFns="14" maxMotorCurrent="1A (peak=2A)" productID="860019" formFactor="HO" connector="21MTC" comment="HO-scale, with 21MTC harness">
         <output name="1" label="White|Pin 8" connection="plug" maxcurrent="100 mA"/>
         <output name="2" label="Yellow|Pin 7" connection="plug" maxcurrent="100 mA"/>
         <output name="3" label="Green|Pin 15" connection="plug" maxcurrent="100 mA"/>
         <output name="4" label="Purple|Pin 14" connection="plug" maxcurrent="100 mA"/>
->>>>>>> e71cc9ac
         <output name="7" label="Rule 17|Dimming"/>	<!-- virtual "output" -->
         <output name="8" label="Ditch|Blink"/>		<!-- virtual "output" -->
         <output name="9" label="Motor|Control"/>	<!-- virtual "output" -->
         <output name="10" label="BEMF|Control"/>	<!-- virtual "output" -->
         <size length="17" width="16" height="3.5" units="mm"/>
       </model>
-<<<<<<< HEAD
-      <model model="860021" numOuts="4" numFns="14" maxMotorCurrent="1A (peak=2A)" productID="860021" formFactor="HO" connector="Wires/NEM652" comment="Wire and NEM652">
-=======
       <model model="860020" numOuts="4" numFns="14" maxMotorCurrent="1A (peak=2A)" productID="860020" formFactor="HO" connector="NEM652" comment="HO-scale, direct NEM652 + wire for F2">
->>>>>>> e71cc9ac
         <output name="1" label="White|Pin 6" connection="plug" maxcurrent="100 mA"/>
         <output name="2" label="Yellow|Pin 2" connection="plug" maxcurrent="100 mA"/>
         <output name="3" label="Green|Pin 3" connection="plug" maxcurrent="100 mA"/>
@@ -117,17 +84,10 @@
         <output name="10" label="BEMF|Control"/>	<!-- virtual "output" -->
         <size length="15.5" width="15" height="2" units="mm"/>
       </model>
-<<<<<<< HEAD
-      <model model="860014" numOuts="4" numFns="14" maxMotorCurrent="1A (peak=2A)" productID="860014" formFactor="HO" connector="Wires" comment="9 Wire">
-        <output name="1" label="White|Wire" connection="wire" maxcurrent="100 mA"/>
-        <output name="2" label="Yellow|Wire" connection="wire" maxcurrent="100 mA"/>
-	<output name="3" label="Green|Wire" connection="wire" maxcurrent="100 mA"/>
-=======
       <model model="860021" numOuts="4" numFns="14" maxMotorCurrent="1A (peak=2A)" productID="860021" formFactor="HO" connector="Wires/NEM652" comment="HO-scale, Wires and NEM652">
         <output name="1" label="White|Pin 6" connection="plug" maxcurrent="100 mA"/>
         <output name="2" label="Yellow|Pin 2" connection="plug" maxcurrent="100 mA"/>
         <output name="3" label="Green|Pin 3" connection="plug" maxcurrent="100 mA"/>
->>>>>>> e71cc9ac
         <output name="4" label="Purple|Wire" connection="wire" maxcurrent="100 mA"/>
         <output name="7" label="Rule 17|Dimming"/>	<!-- virtual "output" -->
         <output name="8" label="Ditch|Blink"/>		<!-- virtual "output" -->

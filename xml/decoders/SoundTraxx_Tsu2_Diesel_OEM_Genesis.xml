--- conflicted
+++ resolved
@@ -1575,82 +1575,17 @@
                 <xi:include href="http://jmri.org/xml/decoders/soundtraxx/TSUenumLightType.xml"/>
                 <label>FX3 Light Type</label>
             </variable>
-<<<<<<< HEAD
             <variable item="FX6 Effect Selection" CV="52" mask="XXXVVVVV" default="0" minOut="4" tooltip="Determines the effect generated from the FX4 light output">
-              <defaultItem default="0" include="802"/>
-              <defaultItem default="0" include="791"/>
-              <defaultItem default="0" include="815"/>
-              <defaultItem default="4" include="788"/>
-              <defaultItem default="4" include="787"/>
-              <defaultItem default="3" include="794"/>
-              <defaultItem default="3" include="786"/>
-              <defaultItem default="5" include="795"/>
-              <defaultItem default="5" include="796"/>
-              <defaultItem default="5" include="777"/>
-              <defaultItem default="8" include="824"/>
-              <defaultItem default="8" include="798"/>
-              <defaultItem default="8" include="799"/>
-              <defaultItem default="9" include="797"/>
-              <defaultItem default="9" include="800"/>
-              <defaultItem default="9" include="785"/>
-              <defaultItem default="9" include="803"/>
-              <defaultItem default="9" include="804"/>
-              <defaultItem default="9" include="779"/>
-              <defaultItem default="9" include="792"/>
-              <defaultItem default="9" include="816"/>
-              <defaultItem default="9" include="817"/>
-              <defaultItem default="15" include="782"/>
-              <defaultItem default="15" include="770"/>
-              <defaultItem default="15" include="771"/>
-              <defaultItem default="15" include="793"/>
-              <defaultItem default="15" include="772"/>
-              <defaultItem default="15" include="776"/>
-              <defaultItem default="15" include="784"/>
-              <defaultItem default="15" include="778"/>
-              <defaultItem default="19" include="813"/>
-              <defaultItem default="19" include="814"/>
-              <defaultItem default="21" include="783"/>
-              <defaultItem default="21" include="806"/>
-              <defaultItem default="25" include="805"/>
-=======
-            <variable item="FX6 Effect Selection" CV="52" mask="XXXVVVVV" default="0" minOut="4" include="802,791,815,836,828,831,832" tooltip="Determines the effect generated from the FX4 light output">
-              <xi:include href="http://jmri.org/xml/decoders/soundtraxx/TSU2enumEffect.xml"/>
-              <label>FX4 Effect Selection</label>
-            </variable>
-            <variable item="FX6 Effect Selection" CV="52" mask="XXXVVVVV" default="2" minOut="4" include="788,787" tooltip="Determines the effect generated from the FX4 light output">
-              <xi:include href="http://jmri.org/xml/decoders/soundtraxx/TSU2enumEffect.xml"/>
-              <label>FX4 Effect Selection</label>
-            </variable>
-            <variable item="FX6 Effect Selection" CV="52" mask="XXXVVVVV" default="3" minOut="4" include="794,786" tooltip="Determines the effect generated from the FX4 light output">
-              <xi:include href="http://jmri.org/xml/decoders/soundtraxx/TSU2enumEffect.xml"/>
-              <label>FX4 Effect Selection</label>
-            </variable>
-            <variable item="FX6 Effect Selection" CV="52" mask="XXXVVVVV" default="5" minOut="4" include="795,796,777" tooltip="Determines the effect generated from the FX4 light output">
-              <xi:include href="http://jmri.org/xml/decoders/soundtraxx/TSU2enumEffect.xml"/>
-              <label>FX4 Effect Selection</label>
-            </variable>
-            <variable item="FX6 Effect Selection" CV="52" mask="XXXVVVVV" default="8" minOut="4" include="824,798,799,829,830,820" tooltip="Determines the effect generated from the FX4 light output">
-              <xi:include href="http://jmri.org/xml/decoders/soundtraxx/TSU2enumEffect.xml"/>
-              <label>FX4 Effect Selection</label>
-            </variable>
-            <variable item="FX6 Effect Selection" CV="52" mask="XXXVVVVV" default="9" minOut="4" include="797,800,785,803,804,779,792,816,817" tooltip="Determines the effect generated from the FX4 light output">
-              <xi:include href="http://jmri.org/xml/decoders/soundtraxx/TSU2enumEffect.xml"/>
-              <label>FX4 Effect Selection</label>
-            </variable>
-            <variable item="FX6 Effect Selection" CV="52" mask="XXXVVVVV" default="15" minOut="4" include="782,770,771,793,772,776,784,778" tooltip="Determines the effect generated from the FX4 light output">
-              <xi:include href="http://jmri.org/xml/decoders/soundtraxx/TSU2enumEffect.xml"/>
-              <label>FX4 Effect Selection</label>
-            </variable>
-            <variable item="FX6 Effect Selection" CV="52" mask="XXXVVVVV" default="19" minOut="4" include="813,814" tooltip="Determines the effect generated from the FX4 light output">
-              <xi:include href="http://jmri.org/xml/decoders/soundtraxx/TSU2enumEffect.xml"/>
-              <label>FX4 Effect Selection</label>
-            </variable>
-            <variable item="FX6 Effect Selection" CV="52" mask="XXXVVVVV" default="21" minOut="4" include="783,806" tooltip="Determines the effect generated from the FX4 light output">
-              <xi:include href="http://jmri.org/xml/decoders/soundtraxx/TSU2enumEffect.xml"/>
-              <label>FX4 Effect Selection</label>
-            </variable>
-            <variable item="FX6 Effect Selection" CV="52" mask="XXXVVVVV" default="25" minOut="4" include="805" tooltip="Determines the effect generated from the FX4 light output">
->>>>>>> ba46d954
+              <defaultItem default="0" include="802,791,815,836,828,831,832"/>             
+              <defaultItem default="2" include="788,787"/>             
+              <defaultItem default="3" include="794,786"/>             
+              <defaultItem default="5" include="795,796,777"/>             
+              <defaultItem default="8" include="824,798,799,829,830,820"/>             
+              <defaultItem default="9" include="797,800,785,803,804,779,792,816,817"/>             
+              <defaultItem default="15" include="782,770,771,793,772,776,784,778"/>             
+              <defaultItem default="19" include="813,814"/>             
+              <defaultItem default="21" include="783,806"/>             
+              <defaultItem default="25" include="805"/>             
               <xi:include href="http://jmri.org/xml/decoders/soundtraxx/TSU2enumEffect.xml"/>
               <label>FX4 Effect Selection</label>
             </variable>

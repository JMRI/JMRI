--- conflicted
+++ resolved
@@ -18,37 +18,6 @@
   <version author="Michael Mosher" version="3" lastUpdated="20110202"/>
   <version author="Michael Mosher" version="4" lastUpdated="20111216"/>
   <version author="Michael Mosher" version="5" lastUpdated="20121205"/>
-<<<<<<< HEAD
-
-<!-- This file contains the Tsunami definitions for Genesis OEM diesel locomotives	-->
-
-<!-- version 1	Based on the "SoundTraxx_Tsu_Diesel.xml" Ver 7 file.						-->
-<!-- version 2	Add Rule 17 bit to CV51 & 52 and add CV 53, 54, 57, 58 and add N scale models -->
-<!-- version 3	Change SD70ACe model and add SD70M-2 model -->
-<!-- version 4	Add GP9 & fix GP15 model and use xi:includes to cleanup redundancy -->
-<!-- version 5	Add DDA40X & N F59PHI -->
-
-<!-- Decoder Model information follows -->
-
-  <decoder>
-    <family name="Tsunami Diesel Genesis OEM" mfg="Throttle-Up (SoundTraxx)" comment="These are OEM for Athearn Genesis Tsunami diesel decoders">
-      <model model="DDA40X" numOuts="4" numFns="14" connector="other" productID="DD" >
-        <versionCV lowVersionID="64"/>
-        <output name="Air Horn"/>
-        <output name="Bell"/>
-        <output name="3" label="  FX5  "/>
-        <output name="4" label="  FX6  "/>
-        <output name="Dynamics"/>
-        <output name="Short Horn"/>
-        <output name="Fans(+)"/>
-        <output name="Dimming"/>
-        <output name="Mute"/>
-        <output name="Comp(-)"/>
-        <output name="Brakes"/>
-        <output name="Coupler"/>
-      </model>
-      <model model="F2" numOuts="4" numFns="14" connector="other" productID="F2" >
-=======
   <version author="Michael Mosher" version="6" lastUpdated="20130220"/>
   <version author="Michael Mosher" version="7" lastUpdated="20130227"/>
   <!-- This file contains the Tsunami definitions for Genesis OEM diesel locomotives	-->
@@ -63,7 +32,6 @@
   <decoder>
     <family name="Tsunami Diesel Genesis OEM" mfg="Throttle-Up (SoundTraxx)" comment="These are OEM for Athearn Genesis Tsunami diesel decoders">
       <model model="DDA40X" numOuts="4" numFns="14" connector="other" productID="DD">
->>>>>>> 203c64ae
         <versionCV lowVersionID="64"/>
         <output name="Air Horn"/>
         <output name="Bell"/>
@@ -348,27 +316,21 @@
         <output name="Brakes"/>
         <output name="Coupler"/>
       </model>
-<<<<<<< HEAD
-      <model model="N F59PHI" numOuts="4" numFns="14" connector="other" productID="N_F45" >
-=======
       <model model="N F45" numOuts="4" numFns="14" connector="other" productID="N_F45">
->>>>>>> 203c64ae
-        <versionCV lowVersionID="64"/>
-        <output name="Air Horn"/>
-        <output name="Bell"/>
-        <output name="3" label="  FX5  "/>
-        <output name="4" label="  FX6  "/>
-        <output name="Dynamics"/>
-        <output name="Short Horn"/>
-        <output name="Fans(+)"/>
-        <output name="Dimming"/>
-        <output name="Mute"/>
-        <output name="Comp(-)"/>
-        <output name="Brakes"/>
-        <output name="Coupler"/>
-      </model>
-<<<<<<< HEAD
-=======
+        <versionCV lowVersionID="64"/>
+        <output name="Air Horn"/>
+        <output name="Bell"/>
+        <output name="3" label="  FX5  "/>
+        <output name="4" label="  FX6  "/>
+        <output name="Dynamics"/>
+        <output name="Short Horn"/>
+        <output name="Fans(+)"/>
+        <output name="Dimming"/>
+        <output name="Mute"/>
+        <output name="Comp(-)"/>
+        <output name="Brakes"/>
+        <output name="Coupler"/>
+      </model>
       <model model="N FP45" numOuts="4" numFns="14" connector="other" productID="N_F45">
         <versionCV lowVersionID="64"/>
         <output name="Air Horn"/>
@@ -414,7 +376,6 @@
         <functionlabel num="11" lockable="true">Brake Squeal</functionlabel>
         <functionlabel num="12" lockable="true">Coupler</functionlabel>
       </functionlabels>
->>>>>>> 203c64ae
     </family>
     <programming direct="yes" paged="yes" register="yes" ops="yes"/>
     <!-- Configuration Variable (CV) information follows -->
@@ -634,21 +595,9 @@
         <xi:include href="http://jmri.org/xml/decoders/soundtraxx/TSUenumReset.xml"/>
         <label>CV Clear (CVCLR)</label>
       </variable>
-<<<<<<< HEAD
-      <variable label="Function Group 2 and 3 Exchange" CV="30" mask="XXXXXVXX" item="Advanced Group 1 Option 5" default="0" include="DD,F2,GP9,GP15,MP15,SD60,SD70" tooltip="Function Group 2 (F5-F8) assignments are swapped with Function Group 3 (F9-F12)">
-        <enumVal>
-          <enumChoice choice="Normal">
-            <choice>Normal</choice>
-          </enumChoice>
-          <enumChoice choice="Exchange Group 2 (F5-F8) and Group 3 (F9-F12)">
-            <choice>Exchange Group 2 (F5-F8) and Group 3 (F9-F12)</choice>
-          </enumChoice>
-        </enumVal>
-=======
       <variable label="Function Group 2 and 3 Exchange" CV="30" mask="XXXXXVXX" item="Advanced Group 1 Option 5" default="0" tooltip="Function Group 2 (F5-F8) assignments are swapped with Function Group 3 (F9-F12)"
 		exclude="F45,N_F45">
         <xi:include href="http://jmri.org/xml/decoders/soundtraxx/TSUenumSwap.xml"/>
->>>>>>> 203c64ae
         <label>Function Group 2 and 3 Exchange</label>
       </variable>
       <variable label="Function Group 2 and 3 Exchange" CV="30" mask="XXXXXVXX" item="Advanced Group 1 Option 5" default="1" tooltip="Function Group 2 (F5-F8) assignments are swapped with Function Group 3 (F9-F12)"
@@ -829,13 +778,8 @@
         <xi:include href="http://jmri.org/xml/decoders/parts/enum-OffOn.xml"/>
         <label>F4 controls output Dynamics</label>
       </variable>
-<<<<<<< HEAD
-      <variable label="F4 controls output Dynamics" CV="38" mask="XXXXVXXX" default="1" include="DD,F2,F45,GP9,GP15,SD60,N_F45">
-			<xi:include href="http://jmri.org/xml/decoders/parts/enum-OffOn.xml"/>
-=======
       <variable label="F4 controls output Dynamics" CV="38" mask="XXXXVXXX" default="1" exclude="MP15">
         <xi:include href="http://jmri.org/xml/decoders/parts/enum-OffOn.xml"/>
->>>>>>> 203c64ae
         <label>F4 controls output Dynamics</label>
       </variable>
       <variable label="F4 controls output Short Horn" CV="38" mask="XXXVXXXX" default="0">
@@ -863,11 +807,7 @@
         <label>F5 controls output FX5</label>
       </variable>
       <variable label="F5 controls output FX6" CV="39" mask="XXXXXVXX" item="F5 controls output 4" minOut="2" default="0" include="DD,F2,GP15,MP15,F45,N_F45">
-<<<<<<< HEAD
-			<xi:include href="http://jmri.org/xml/decoders/parts/enum-OffOn.xml"/>
-=======
-        <xi:include href="http://jmri.org/xml/decoders/parts/enum-OffOn.xml"/>
->>>>>>> 203c64ae
+        <xi:include href="http://jmri.org/xml/decoders/parts/enum-OffOn.xml"/>
         <label>F5 controls output FX6</label>
       </variable>
       <variable label="F5 controls output FX6" CV="39" mask="XXXXXVXX" item="F5 controls output 4" minOut="2" default="1" include="GP9,GP38,SD60,SD70">
@@ -903,11 +843,7 @@
         <label>F6 controls output FX6</label>
       </variable>
       <variable label="F6 controls output FX6" CV="40" mask="XXXXXVXX" item="F6 controls output 4" minOut="2" default="1" include="DD,F2,GP15,MP15,F45">
-<<<<<<< HEAD
-			<xi:include href="http://jmri.org/xml/decoders/parts/enum-OffOn.xml"/>
-=======
-        <xi:include href="http://jmri.org/xml/decoders/parts/enum-OffOn.xml"/>
->>>>>>> 203c64ae
+        <xi:include href="http://jmri.org/xml/decoders/parts/enum-OffOn.xml"/>
         <label>F6 controls output FX6</label>
       </variable>
       <variable label="F6 controls output Dynamics" CV="40" mask="XXXXVXXX" default="0">
@@ -1178,28 +1114,12 @@
         <xi:include href="http://jmri.org/xml/decoders/soundtraxx/TSUenumEffect.xml"/>
         <label>FX5 Effect Selection</label>
       </variable>
-      <variable label="FX5 Effect Selection" CV="51" mask="XXXXVVVV" default="15" include="DD" minOut="3" tooltip="Determines the effect generated from the FX5 light output">
-			<xi:include href="http://jmri.org/xml/decoders/soundtraxx/TSUEffect.xml"/>
-        <label>FX5 Effect Selection</label>
-      </variable>
       <variable label="FX5 Phase Selection" CV="51" mask="XXXVXXXX" minOut="3" tooltip="Alters the timing of the effect so that it's 180 degrees out of phase with the other effects">
         <xi:include href="http://jmri.org/xml/decoders/soundtraxx/TSUenumPhase.xml"/>
         <label>FX5 Phase Selection</label>
       </variable>
-<<<<<<< HEAD
-      <variable label="FX5 Grade Crossing Logic" CV="51" mask="XXVXXXXX" minOut="3" default="0" include="DD,F2,MP15,F45,SD70" tooltip="Causes the lighting effect to become active only when the horn has been sounded">
-        <enumVal>
-          <enumChoice choice="Disabled">
-            <choice>Disabled</choice>
-          </enumChoice>
-          <enumChoice choice="Enabled when horn is ON">
-            <choice>Enabled when horn is ON</choice>
-          </enumChoice>
-        </enumVal>
-=======
       <variable label="FX5 Grade Crossing Logic" CV="51" mask="XXVXXXXX" minOut="3" default="0" exclude="SD60" tooltip="Causes the lighting effect to become active only when the horn has been sounded">
         <xi:include href="http://jmri.org/xml/decoders/parts/enum-disabledEnabled.xml"/>
->>>>>>> 203c64ae
         <label>FX5 Grade Crossing Logic</label>
       </variable>
       <variable label="FX5 Grade Crossing Logic" CV="51" mask="XXVXXXXX" minOut="3" default="1" include="SD60" tooltip="Causes the lighting effect to become active only when the horn has been sounded">
@@ -1230,10 +1150,6 @@
         <xi:include href="http://jmri.org/xml/decoders/soundtraxx/TSUenumEffect.xml"/>
         <label>FX6 Effect Selection</label>
       </variable>
-      <variable label="FX6 Effect Selection" CV="52" mask="XXXXVVVV" default="7" include="DD" minOut="4" tooltip="Determines the effect generated from the FX6 light output">
-			<xi:include href="http://jmri.org/xml/decoders/soundtraxx/TSUEffect.xml"/>
-        <label>FX6 Effect Selection</label>
-      </variable>
       <variable label="FX6 Effect Selection" CV="52" mask="XXXXVVVV" default="8" include="F45,GP15" minOut="4" tooltip="Determines the effect generated from the FX6 light output">
         <xi:include href="http://jmri.org/xml/decoders/soundtraxx/TSUenumEffect.xml"/>
         <label>FX6 Effect Selection</label>
@@ -1242,44 +1158,20 @@
         <xi:include href="http://jmri.org/xml/decoders/soundtraxx/TSUenumEffect.xml"/>
         <label>FX6 Effect Selection</label>
       </variable>
-<<<<<<< HEAD
-      <variable label="FX6 Phase Selection" CV="52" mask="XXXVXXXX" minOut="4" default="0" include="DD,F2,MP15,F45,SD70" tooltip="Alters the timing of the effect so that it's 180 degrees out of phase with the other effects">
-        <enumVal>
-          <enumChoice choice="Use phase A (normal)">
-            <choice>Use phase A (normal)</choice>
-          </enumChoice>
-          <enumChoice choice="Use phase B (opposite)">
-            <choice>Use phase B (opposite)</choice>
-          </enumChoice>
-        </enumVal>
-=======
       <variable label="FX6 Effect Selection" CV="52" mask="XXXXVVVV" default="15" include="N_F45" minOut="4" tooltip="Determines the effect generated from the FX6 light output">
         <xi:include href="http://jmri.org/xml/decoders/soundtraxx/TSUenumEffect.xml"/>
         <label>FX6 Effect Selection</label>
       </variable>
       <variable label="FX6 Phase Selection" CV="52" mask="XXXVXXXX" minOut="4" default="0" exclude="SD60" tooltip="Alters the timing of the effect so that it's 180 degrees out of phase with the other effects">
         <xi:include href="http://jmri.org/xml/decoders/soundtraxx/TSUenumPhase.xml"/>
->>>>>>> 203c64ae
         <label>FX6 Phase Selection</label>
       </variable>
       <variable label="FX6 Phase Selection" CV="52" mask="XXXVXXXX" minOut="4" default="1" include="SD60" tooltip="Alters the timing of the effect so that it's 180 degrees out of phase with the other effects">
         <xi:include href="http://jmri.org/xml/decoders/soundtraxx/TSUenumPhase.xml"/>
         <label>FX6 Phase Selection</label>
       </variable>
-<<<<<<< HEAD
-      <variable label="FX6 Grade Crossing Logic" CV="52" mask="XXVXXXXX" minOut="4" default="0" include="DD,F2,MP15,F45,SD70" tooltip="Causes the lighting effect to become active only when the horn has been sounded">
-        <enumVal>
-          <enumChoice choice="Disabled">
-            <choice>Disabled</choice>
-          </enumChoice>
-          <enumChoice choice="Enabled when horn is ON">
-            <choice>Enabled when horn is ON</choice>
-          </enumChoice>
-        </enumVal>
-=======
       <variable label="FX6 Grade Crossing Logic" CV="52" mask="XXVXXXXX" minOut="4" default="0" exclude="SD60" tooltip="Causes the lighting effect to become active only when the horn has been sounded">
         <xi:include href="http://jmri.org/xml/decoders/parts/enum-disabledEnabled.xml"/>
->>>>>>> 203c64ae
         <label>FX6 Grade Crossing Logic</label>
       </variable>
       <variable label="FX6 Grade Crossing Logic" CV="52" mask="XXVXXXXX" minOut="4" default="1" include="SD60" tooltip="Causes the lighting effect to become active only when the horn has been sounded">
@@ -1298,139 +1190,8 @@
         <xi:include href="http://jmri.org/xml/decoders/soundtraxx/TSUenumLightType.xml"/>
         <label>FX6 Light Type</label>
       </variable>
-<<<<<<< HEAD
-	  
-<!-- none of the default value files for Athearn show these CVs 
-      <variable label="FX5B Effect Selection" CV="53" mask="XXXXVVVV"
-			default="15" minOut="3" 
-			tooltip="Determines the second effect associated with the FX5B light output">
-			<xi:include href="http://jmri.org/xml/decoders/soundtraxx/TSUEffect.xml"/>
-        <label>FX5B Effect Selection</label>
-      </variable>
-
-      <variable label="FX5B Phase Selection" CV="53" mask="XXXVXXXX"
-			minOut="3"
-			tooltip="Alters the timing of the effect so that it's 180 degrees out of phase with the other effects">
-        <enumVal>
-          <enumChoice choice="Use phase A (normal)">
-            <choice>Use phase A (normal)</choice>
-          </enumChoice>
-          <enumChoice choice="Use phase B (opposite)">
-            <choice>Use phase B (opposite)</choice>
-          </enumChoice>
-        </enumVal>
-        <label>FX5B Phase Selection</label>
-      </variable>
-
-      <variable label="FX5B Grade Crossing Logic" CV="53" mask="XXVXXXXX"
-			minOut="3" 
-			tooltip="Causes the lighting effect to become active only when the horn has been sounded">
-        <enumVal>
-          <enumChoice choice="Disabled">
-            <choice>Disabled</choice>
-          </enumChoice>
-          <enumChoice choice="Enabled when horn is ON">
-            <choice>Enabled when horn is ON</choice>
-          </enumChoice>
-        </enumVal>
-        <label>FX5B Grade Crossing Logic</label>
-      </variable>
-
-      <variable label="FX5B Rule 17 Mode" CV="53" mask="XVXXXXXX" minOut="3" tooltip="Selects mapping for brown wire">
-        <enumVal>
-          <enumChoice choice="Disabled (FX5 mapping)">
-            <choice>Disabled (FX5 mapping)</choice>
-          </enumChoice>
-          <enumChoice choice="Enabled (Headlight mapping)">
-            <choice>Enabled (Headlight mapping)</choice>
-          </enumChoice>
-        </enumVal>
-        <label>FX5 Rule 17 Mode</label>
-      </variable>
-	  
-      <variable label="FX5B Light Type" CV="53" mask="VXXXXXXX"
-			minOut="3" 
-			tooltip="Provides special compensation for lighting effect contrast when using LEDs">
-        <enumVal>
-          <enumChoice choice="Incandescent lamp">
-            <choice>Incandescent lamp</choice>
-          </enumChoice>
-          <enumChoice choice="LED">
-            <choice>LED</choice>
-          </enumChoice>
-        </enumVal>
-        <label>FX5B Light Type</label>
-      </variable>
-
-      <variable label="FX6B Effect Selection" CV="54" mask="XXXXVVVV"
-			default="15" minOut="4" 
-			tooltip="Determines the second effect associated with the FX6B light output">
-			<xi:include href="http://jmri.org/xml/decoders/soundtraxx/TSUEffect.xml"/>
-        <label>FX6B Effect Selection</label>
-      </variable>
-
-      <variable label="FX6B Phase Selection" CV="54" mask="XXXVXXXX"
-			minOut="4" 
-			tooltip="Alters the timing of the effect so that it's 180 degrees out of phase with the other effects">
-        <enumVal>
-          <enumChoice choice="Use phase A (normal)">
-            <choice>Use phase A (normal)</choice>
-          </enumChoice>
-          <enumChoice choice="Use phase B (opposite)">
-            <choice>Use phase B (opposite)</choice>
-          </enumChoice>
-        </enumVal>
-        <label>FX6B Phase Selection</label>
-      </variable>
-
-      <variable label="FX6B Grade Crossing Logic" CV="54" mask="XXVXXXXX"
-			minOut="4"
-			tooltip="Causes the lighting effect to become active only when the horn has been sounded">
-        <enumVal>
-          <enumChoice choice="Disabled">
-            <choice>Disabled</choice>
-          </enumChoice>
-          <enumChoice choice="Enabled when horn is ON">
-            <choice>Enabled when horn is ON</choice>
-          </enumChoice>
-        </enumVal>
-        <label>FX6B Grade Crossing Logic</label>
-      </variable>
-
-      <variable label="FX6B Rule 17 Mode" CV="54" mask="XVXXXXXX" minOut="4" tooltip="Selects mapping for green wire">
-        <enumVal>
-          <enumChoice choice="Disabled (FX6 mapping)">
-            <choice>Disabled (FX6 mapping)</choice>
-          </enumChoice>
-          <enumChoice choice="Enabled (Backup Light mapping)">
-            <choice>Enabled (Backup Light mapping)</choice>
-          </enumChoice>
-        </enumVal>
-        <label>FX6 Rule 17 Mode</label>
-      </variable>
-	  
-      <variable label="FX6B Light Type" CV="54" mask="VXXXXXXX"
-			minOut="4" 
-			tooltip="Provides special compensation for lighting effect contrast when using LEDs">
-        <enumVal>
-          <enumChoice choice="Incandescent lamp">
-            <choice>Incandescent lamp</choice>
-          </enumChoice>
-          <enumChoice choice="LED">
-            <choice>LED</choice>
-          </enumChoice>
-        </enumVal>
-        <label>FX6B Light Type</label>
-      </variable>
-
-      <variable label="FX5 Forward Directional Control" CV="57" mask="XXXXXXXV"
-			minOut="4" default="1" 
-			tooltip="Used to configure the directionality of FX5A function output">
-			<xi:include href="http://jmri.org/xml/decoders/parts/enum-OffOn.xml"/>
-=======
       <variable label="FX5 Forward Directional Control" CV="57" mask="XXXXXXXV" default="1" minOut="4" include="GP38" tooltip="Check to enable FX5 function output in Forward direction">
         <xi:include href="http://jmri.org/xml/decoders/parts/enum-disabledEnabled.xml"/>
->>>>>>> 203c64ae
         <label>FX5 Forward Directional Control</label>
       </variable>
       <variable label="FX5 Reverse Directional Control" CV="57" mask="XXXXXXVX" default="0" minOut="4" include="GP38" tooltip="Check to enable FX5 function output in Reverse direction">
@@ -1453,20 +1214,12 @@
         <xi:include href="http://jmri.org/xml/decoders/soundtraxx/TSUenumOverideFX6.xml"/>
         <label>FX6 Lighting Overide</label>
       </variable>
-<<<<<<< HEAD
--->
-=======
->>>>>>> 203c64ae
       <variable label="Hyperlight Flash Rate (0-15)" CV="59" mask="XXXXVVVV" default="3" include="F45,GP15,N_F45" comment="0 is fast, 15 is slow, 4 is recommended for start" tooltip="Sets the overall flash rate of the Hyperlight effects">
         <decVal max="15"/>
         <label>Hyperlight Flash Rate (0-15)</label>
         <comment>0 is fast, 15 is slow, 4 is recommended for start</comment>
       </variable>
-<<<<<<< HEAD
-      <variable label="Hyperlight Flash Rate (0-15)" CV="59" mask="XXXXVVVV" default="4" include="DD,F2,GP9,MP15,SD70" comment="0 is fast, 15 is slow, 4 is recommended for start" tooltip="Sets the overall flash rate of the Hyperlight effects">
-=======
       <variable label="Hyperlight Flash Rate (0-15)" CV="59" mask="XXXXVVVV" default="4" include="DD,F2,GP9,GP38,MP15,SD70" comment="0 is fast, 15 is slow, 4 is recommended for start" tooltip="Sets the overall flash rate of the Hyperlight effects">
->>>>>>> 203c64ae
         <decVal max="15"/>
         <label>Hyperlight Flash Rate (0-15)</label>
         <comment>0 is fast, 15 is slow, 4 is recommended for start</comment>
@@ -1538,11 +1291,7 @@
         <decVal max="15"/>
         <label>Bell Ring Rate</label>
       </variable>
-<<<<<<< HEAD
-<!-- Airhorn Selection follows -->
-=======
       <!-- Airhorn Selection follows -->
->>>>>>> 203c64ae
       <variable label="Airhorn Select" CV="115" mask="XXXXVVVV" item="Sound Option 9" default="0" include="DD" tooltip="Selects which airhorn to use">
         <enumVal>
           <enumChoice choice="Leslie S5T">
@@ -1947,18 +1696,6 @@
          <xi:include href="http://jmri.org/xml/decoders/soundtraxx/TSUenumNotch.xml"/>
         <label>Engine Notch Rate</label>
       </variable>
-<<<<<<< HEAD
-<!-- Volume Controls follow -->
-      <variable label="Master Volume Control" CV="128" mask="VVVVVVVV" item="Sound Setting 1" default="192" exclude="DD,GP9,SD70"  tooltip="Sets the overall volume of all sound channels">
-        <decVal/>
-        <label>Master Volume Control</label>
-      </variable>
-      <variable label="Master Volume Control" CV="128" mask="VVVVVVVV" item="Sound Setting 1" default="230" include="DD,GP9,SD70" tooltip="Sets the overall volume of all sound channels">
-        <decVal/>
-        <label>Master Volume Control</label>
-      </variable>
-      <variable label="Airhorn Volume" CV="129" mask="VVVVVVVV" item="Sound Setting 13" default="225" exclude="DD,GP9,SD70"  tooltip="Sets the volume of the airhorn">
-=======
       <variable label="Motor Recovery Speed (0-255)" CV="118" item="Advanced Group 2 Option 6" default="204" include="GP38" tooltip="&lt;html&gt;Adjust the motor response following a momentary power glitch&lt;br&gt;      0 or 128 = Disabled&lt;br&gt;      1-127 = Absolute Limiting (will return to this speed step)&lt;br&gt;      129-255 = Proportional Limiting (a percentage of set speed)&lt;br&gt;      Note: This feature is not available in early decoders&lt;/html&gt;">
         <decVal/>
         <label>Motor Recovery Speed (0-255)</label>
@@ -1981,7 +1718,6 @@
         <label>Airhorn Volume</label>
       </variable>
       <variable label="Airhorn Volume" CV="129" mask="VVVVVVVV" item="Sound Setting 13" default="225" include="F2,F45,MP15,SD60,N_F45" tooltip="Sets the volume of the airhorn">
->>>>>>> 203c64ae
         <decVal/>
         <label>Airhorn Volume</label>
       </variable>
@@ -1993,35 +1729,23 @@
         <decVal/>
         <label>Airhorn Volume</label>
       </variable>
-<<<<<<< HEAD
-      <variable label="Bell Volume" CV="130" mask="VVVVVVVV" item="Sound Setting 14" default="128" exclude="DD,GP9,SD70"  tooltip="Sets the volume of the bell">
+      <variable label="Bell Volume" CV="130" mask="VVVVVVVV" item="Sound Setting 14" default="50" include="GP15" tooltip="Sets the volume of the bell">
         <decVal/>
         <label>Bell Volume</label>
       </variable>
-      <variable label="Bell Volume" CV="130" mask="VVVVVVVV" item="Sound Setting 14" default="80" include="DD,GP9,SD70" tooltip="Sets the volume of the bell">
+      <variable label="Bell Volume" CV="130" mask="VVVVVVVV" item="Sound Setting 14" default="80" include="DD,GP9,GP38,SD70" tooltip="Sets the volume of the bell">
         <decVal/>
         <label>Bell Volume</label>
       </variable>
-      <variable label="Engine Exhaust Volume" CV="131" mask="VVVVVVVV" item="Sound Setting 15" default="100" include="DD,F45,N_F45" tooltip="Sets the volume of the diesel engine exhaust">
-=======
-      <variable label="Bell Volume" CV="130" mask="VVVVVVVV" item="Sound Setting 14" default="50" include="GP15" tooltip="Sets the volume of the bell">
+      <variable label="Bell Volume" CV="130" mask="VVVVVVVV" item="Sound Setting 14" default="128" include="F2,F45,MP15,SD60,N_F45" tooltip="Sets the volume of the bell">
         <decVal/>
         <label>Bell Volume</label>
       </variable>
-      <variable label="Bell Volume" CV="130" mask="VVVVVVVV" item="Sound Setting 14" default="80" include="DD,GP9,GP38,SD70" tooltip="Sets the volume of the bell">
-        <decVal/>
-        <label>Bell Volume</label>
-      </variable>
-      <variable label="Bell Volume" CV="130" mask="VVVVVVVV" item="Sound Setting 14" default="128" include="F2,F45,MP15,SD60,N_F45" tooltip="Sets the volume of the bell">
-        <decVal/>
-        <label>Bell Volume</label>
-      </variable>
       <variable label="Engine Exhaust Volume" CV="131" mask="VVVVVVVV" item="Sound Setting 15" default="50" include="GP38" tooltip="Sets the volume of the diesel engine exhaust">
         <decVal/>
         <label>Engine Exhaust Volume</label>
       </variable>
       <variable label="Engine Exhaust Volume" CV="131" mask="VVVVVVVV" item="Sound Setting 15" default="100" include="DD,N_F45" tooltip="Sets the volume of the diesel engine exhaust">
->>>>>>> 203c64ae
         <decVal/>
         <label>Engine Exhaust Volume</label>
       </variable>
@@ -2069,76 +1793,6 @@
         <decVal/>
         <label>Brake Release Volume</label>
       </variable>
-<<<<<<< HEAD
-      <variable label="Air Tank Poppet Valve Volume" CV="143" mask="VVVVVVVV" item="Sound Setting 24" default="80" exclude="DD,SD70"  tooltip="Sets the volume of the air reservoir poppet valve releasing">
-        <decVal/>
-        <label>Air Tank Poppet Valve Volume</label>
-      </variable>
-      <variable label="Air Tank Poppet Valve Volume" CV="143" mask="VVVVVVVV" item="Sound Setting 24" default="50" include="DD,SD70"  tooltip="Sets the volume of the air reservoir poppet valve releasing">
-        <decVal/>
-        <label>Air Tank Poppet Valve Volume</label>
-      </variable>
-<!-- The following sounds CVs (currently) don't map to generic -->
-<!-- names, e.g. in the Comprehensive.xml programmer, so they  -->
-<!-- appear on pane definitions in this file -->
-<!-- Equalizer Controls follow -->
-      <variable label="Equalizer Control" CV="153" mask="XXXXXVVV" default="0" exclude="DD,GP9,SD70" tooltip="Selects one of six equalizer presets or selects a user adjustable profile">
-        <enumVal>
-          <enumChoice choice="Flat (off)">
-            <choice>Flat (off)</choice>
-          </enumChoice>
-          <enumChoice choice="Tiny Speaker (under 1 inch)">
-            <choice>Tiny Speaker (under 1 inch)</choice>
-          </enumChoice>
-          <enumChoice choice="Small Speaker (1-2 inches)">
-            <choice>Small Speaker (1-2 inches)</choice>
-          </enumChoice>
-          <enumChoice choice="Medium Speaker (2-4 inches)">
-            <choice>Medium Speaker (2-4 inches)</choice>
-          </enumChoice>
-          <enumChoice choice="Large Speaker (over 4 inches)">
-            <choice>Large Speaker (over 4 inches)</choice>
-          </enumChoice>
-          <enumChoice choice="Edgeport Speaker">
-            <choice>Edgeport Speaker</choice>
-          </enumChoice>
-          <enumChoice choice="Boom Box">
-            <choice>Boom Box</choice>
-          </enumChoice>
-          <enumChoice choice="User Adjustable">
-            <choice>User Adjustable</choice>
-          </enumChoice>
-        </enumVal>
-        <label>Equalizer Control</label>
-      </variable>
-      <variable label="Equalizer Control" CV="153" mask="XXXXXVVV" default="7" include="DD,GP9,SD70" tooltip="Selects one of six equalizer presets or selects a user adjustable profile">
-        <enumVal>
-          <enumChoice choice="Flat (off)">
-            <choice>Flat (off)</choice>
-          </enumChoice>
-          <enumChoice choice="Tiny Speaker (under 1 inch)">
-            <choice>Tiny Speaker (under 1 inch)</choice>
-          </enumChoice>
-          <enumChoice choice="Small Speaker (1-2 inches)">
-            <choice>Small Speaker (1-2 inches)</choice>
-          </enumChoice>
-          <enumChoice choice="Medium Speaker (2-4 inches)">
-            <choice>Medium Speaker (2-4 inches)</choice>
-          </enumChoice>
-          <enumChoice choice="Large Speaker (over 4 inches)">
-            <choice>Large Speaker (over 4 inches)</choice>
-          </enumChoice>
-          <enumChoice choice="Edgeport Speaker">
-            <choice>Edgeport Speaker</choice>
-          </enumChoice>
-          <enumChoice choice="Boom Box">
-            <choice>Boom Box</choice>
-          </enumChoice>
-          <enumChoice choice="User Adjustable">
-            <choice>User Adjustable</choice>
-          </enumChoice>
-        </enumVal>
-=======
       <variable label="Air Tank Poppet Valve Volume" CV="143" mask="VVVVVVVV" item="Sound Setting 24" default="80" exclude="DD,GP38,SD70" tooltip="Sets the volume of the air reservoir poppet valve releasing">
         <decVal/>
         <label>Air Tank Poppet Valve Volume</label>
@@ -2157,7 +1811,6 @@
       </variable>
       <variable label="Equalizer Control" CV="153" mask="XXXXXVVV" default="7" include="DD,GP9.GP38,SD70" tooltip="Selects one of six equalizer presets or selects a user adjustable profile">
          <xi:include href="http://jmri.org/xml/decoders/soundtraxx/TSUenumEQ.xml"/>
->>>>>>> 203c64ae
         <label>Equalizer Control</label>
       </variable>
       <!-- Individual Cut/Boost Controls follow -->
@@ -2169,83 +1822,43 @@
         <decVal/>
         <label>125 Hz Cut/Boost</label>
       </variable>
-<<<<<<< HEAD
-      <variable label="250 Hz Cut/Boost" CV="156" mask="VVVVVVVV" default="128" exclude="DD,GP9,SD70" tooltip="0 = -12dB (Cut) : 127 = 0dB (Flat) : 255 = +12dB (Boost)">
+      <variable label="250 Hz Cut/Boost" CV="156" mask="VVVVVVVV" default="128" exclude="DD,GP9.GP38,SD70" tooltip="0 = -12dB (Cut) : 127 = 0dB (Flat) : 255 = +12dB (Boost)">
         <decVal/>
         <label>250 Hz Cut/Boost</label>
       </variable>
-      <variable label="250 Hz Cut/Boost" CV="156" mask="VVVVVVVV" default="165" include="DD,GP9,SD70" tooltip="0 = -12dB (Cut) : 127 = 0dB (Flat) : 255 = +12dB (Boost)">
+      <variable label="250 Hz Cut/Boost" CV="156" mask="VVVVVVVV" default="165" include="DD,GP9.GP38,SD70" tooltip="0 = -12dB (Cut) : 127 = 0dB (Flat) : 255 = +12dB (Boost)">
         <decVal/>
         <label>250 Hz Cut/Boost</label>
       </variable>
-      <variable label="500 Hz Cut/Boost" CV="157" mask="VVVVVVVV" default="128" exclude="DD,P9,SD70" tooltip="0 = -12dB (Cut) : 127 = 0dB (Flat) : 255 = +12dB (Boost)">
+      <variable label="500 Hz Cut/Boost" CV="157" mask="VVVVVVVV" default="128" exclude="DD,GP9.GP38,SD70" tooltip="0 = -12dB (Cut) : 127 = 0dB (Flat) : 255 = +12dB (Boost)">
         <decVal/>
         <label>500 Hz Cut/Boost</label>
       </variable>
-      <variable label="500 Hz Cut/Boost" CV="157" mask="VVVVVVVV" default="140" include="DD,GP9,SD70" tooltip="0 = -12dB (Cut) : 127 = 0dB (Flat) : 255 = +12dB (Boost)">
+      <variable label="500 Hz Cut/Boost" CV="157" mask="VVVVVVVV" default="140" include="DD,GP9.GP38,SD70" tooltip="0 = -12dB (Cut) : 127 = 0dB (Flat) : 255 = +12dB (Boost)">
         <decVal/>
         <label>500 Hz Cut/Boost</label>
       </variable>
-      <variable label="1K Hz Cut/Boost" CV="158" mask="VVVVVVVV" default="128" exclude="DD,GP9,SD70" tooltip="0 = -12dB (Cut) : 127 = 0dB (Flat) : 255 = +12dB (Boost)">
+      <variable label="1K Hz Cut/Boost" CV="158" mask="VVVVVVVV" default="128" exclude="DD,GP9.GP38,SD70" tooltip="0 = -12dB (Cut) : 127 = 0dB (Flat) : 255 = +12dB (Boost)">
         <decVal/>
         <label>1K Hz Cut/Boost</label>
       </variable>
-      <variable label="1K Hz Cut/Boost" CV="158" mask="VVVVVVVV" default="160" include="DD,GP9,SD70" tooltip="0 = -12dB (Cut) : 127 = 0dB (Flat) : 255 = +12dB (Boost)">
+      <variable label="1K Hz Cut/Boost" CV="158" mask="VVVVVVVV" default="160" include="DD,GP9.GP38,SD70" tooltip="0 = -12dB (Cut) : 127 = 0dB (Flat) : 255 = +12dB (Boost)">
         <decVal/>
         <label>1K Hz Cut/Boost</label>
       </variable>
-      <variable label="2K Hz Cut/Boost" CV="159" mask="VVVVVVVV" default="128" exclude="DD,GP9,SD70" tooltip="0 = -12dB (Cut) : 127 = 0dB (Flat) : 255 = +12dB (Boost)">
+      <variable label="2K Hz Cut/Boost" CV="159" mask="VVVVVVVV" default="128" exclude="DD,GP9.GP38,SD70" tooltip="0 = -12dB (Cut) : 127 = 0dB (Flat) : 255 = +12dB (Boost)">
         <decVal/>
         <label>2K Hz Cut/Boost</label>
       </variable>
-      <variable label="2K Hz Cut/Boost" CV="159" mask="VVVVVVVV" default="145" include="DD,GP9,SD70" tooltip="0 = -12dB (Cut) : 127 = 0dB (Flat) : 255 = +12dB (Boost)">
+      <variable label="2K Hz Cut/Boost" CV="159" mask="VVVVVVVV" default="145" include="DD,GP9.GP38,SD70" tooltip="0 = -12dB (Cut) : 127 = 0dB (Flat) : 255 = +12dB (Boost)">
         <decVal/>
         <label>2K Hz Cut/Boost</label>
       </variable>
-      <variable label="4K Hz Cut/Boost" CV="160" mask="VVVVVVVV" default="128" exclude="DD,GP9,SD70" tooltip="0 = -12dB (Cut) : 127 = 0dB (Flat) : 255 = +12dB (Boost)">
+      <variable label="4K Hz Cut/Boost" CV="160" mask="VVVVVVVV" default="128" exclude="DD,GP9.GP38,SD70" tooltip="0 = -12dB (Cut) : 127 = 0dB (Flat) : 255 = +12dB (Boost)">
         <decVal/>
         <label>4K Hz Cut/Boost</label>
       </variable>
-      <variable label="4K Hz Cut/Boost" CV="160" mask="VVVVVVVV" default="200" include="DD,GP9,SD70" tooltip="0 = -12dB (Cut) : 127 = 0dB (Flat) : 255 = +12dB (Boost)">
-=======
-      <variable label="250 Hz Cut/Boost" CV="156" mask="VVVVVVVV" default="128" exclude="DD,GP9.GP38,SD70" tooltip="0 = -12dB (Cut) : 127 = 0dB (Flat) : 255 = +12dB (Boost)">
-        <decVal/>
-        <label>250 Hz Cut/Boost</label>
-      </variable>
-      <variable label="250 Hz Cut/Boost" CV="156" mask="VVVVVVVV" default="165" include="DD,GP9.GP38,SD70" tooltip="0 = -12dB (Cut) : 127 = 0dB (Flat) : 255 = +12dB (Boost)">
-        <decVal/>
-        <label>250 Hz Cut/Boost</label>
-      </variable>
-      <variable label="500 Hz Cut/Boost" CV="157" mask="VVVVVVVV" default="128" exclude="DD,GP9.GP38,SD70" tooltip="0 = -12dB (Cut) : 127 = 0dB (Flat) : 255 = +12dB (Boost)">
-        <decVal/>
-        <label>500 Hz Cut/Boost</label>
-      </variable>
-      <variable label="500 Hz Cut/Boost" CV="157" mask="VVVVVVVV" default="140" include="DD,GP9.GP38,SD70" tooltip="0 = -12dB (Cut) : 127 = 0dB (Flat) : 255 = +12dB (Boost)">
-        <decVal/>
-        <label>500 Hz Cut/Boost</label>
-      </variable>
-      <variable label="1K Hz Cut/Boost" CV="158" mask="VVVVVVVV" default="128" exclude="DD,GP9.GP38,SD70" tooltip="0 = -12dB (Cut) : 127 = 0dB (Flat) : 255 = +12dB (Boost)">
-        <decVal/>
-        <label>1K Hz Cut/Boost</label>
-      </variable>
-      <variable label="1K Hz Cut/Boost" CV="158" mask="VVVVVVVV" default="160" include="DD,GP9.GP38,SD70" tooltip="0 = -12dB (Cut) : 127 = 0dB (Flat) : 255 = +12dB (Boost)">
-        <decVal/>
-        <label>1K Hz Cut/Boost</label>
-      </variable>
-      <variable label="2K Hz Cut/Boost" CV="159" mask="VVVVVVVV" default="128" exclude="DD,GP9.GP38,SD70" tooltip="0 = -12dB (Cut) : 127 = 0dB (Flat) : 255 = +12dB (Boost)">
-        <decVal/>
-        <label>2K Hz Cut/Boost</label>
-      </variable>
-      <variable label="2K Hz Cut/Boost" CV="159" mask="VVVVVVVV" default="145" include="DD,GP9.GP38,SD70" tooltip="0 = -12dB (Cut) : 127 = 0dB (Flat) : 255 = +12dB (Boost)">
-        <decVal/>
-        <label>2K Hz Cut/Boost</label>
-      </variable>
-      <variable label="4K Hz Cut/Boost" CV="160" mask="VVVVVVVV" default="128" exclude="DD,GP9.GP38,SD70" tooltip="0 = -12dB (Cut) : 127 = 0dB (Flat) : 255 = +12dB (Boost)">
-        <decVal/>
-        <label>4K Hz Cut/Boost</label>
-      </variable>
       <variable label="4K Hz Cut/Boost" CV="160" mask="VVVVVVVV" default="200" include="DD,GP9.GP38,SD70" tooltip="0 = -12dB (Cut) : 127 = 0dB (Flat) : 255 = +12dB (Boost)">
->>>>>>> 203c64ae
         <decVal/>
         <label>4K Hz Cut/Boost</label>
       </variable>
@@ -2258,38 +1871,6 @@
          <xi:include href="http://jmri.org/xml/decoders/soundtraxx/TSUenumReverb.xml"/>
         <label>Reverb Control</label>
       </variable>
-<<<<<<< HEAD
-<!-- Individual Reverb Output Level Controls follow -->
-      <variable label="Reverb Output Level" CV="162" mask="VVVVVVVV" default="128" exclude="DD,GP9,SD70" tooltip="Specifies a percentage of the reverb output that is mixed back into the original audio signal">
-        <decVal/>
-        <label>Reverb Output Level</label>
-      </variable>
-      <variable label="Reverb Output Level" CV="162" mask="VVVVVVVV" default="180" include="DD,GP9,SD70" tooltip="Specifies a percentage of the reverb output that is mixed back into the original audio signal">
-        <decVal/>
-        <label>Reverb Output Level</label>
-      </variable>
-      <variable label="Reverb Delay" CV="163" mask="VVVVVVVV" default="255" exclude="DD,GP9,SD70" tooltip="Specifies the total reverb delay time from 0 to 64mS">
-        <decVal/>
-        <label>Reverb Delay</label>
-      </variable>
-      <variable label="Reverb Delay" CV="163" mask="VVVVVVVV" default="32" include="DD,GP9,SD70" tooltip="Specifies the total reverb delay time from 0 to 64mS">
-        <decVal/>
-        <label>Reverb Delay</label>
-      </variable>
-      <variable label="Reverb Gain" CV="164" mask="VVVVVVVV" default="64" exclude="DD,GP9,SD70" tooltip="Specifies a percentage of the reverb output that is mixed back into the delay line">
-        <decVal/>
-        <label>Reverb Gain</label>
-      </variable>
-      <variable label="Reverb Gain" CV="164" mask="VVVVVVVV" default="32" include="DD,GP9,SD70" tooltip="Specifies a percentage of the reverb output that is mixed back into the delay line">
-        <decVal/>
-        <label>Reverb Gain</label>
-      </variable>
-      <variable label="Horn Reverb Level" CV="169" mask="VVVVVVVV" default="0" exclude="DD,GP9,SD70" item="Whistle Reverb Level" tooltip="Sets the percentage of the horn signal level to mix into the reverb input">
-        <decVal/>
-        <label>Horn Reverb Level</label>
-      </variable>
-      <variable label="Horn Reverb Level" CV="169" mask="VVVVVVVV" default="10" include="DD,GP9,SD70" item="Whistle Reverb Level" tooltip="Sets the percentage of the horn signal level to mix into the reverb input">
-=======
       <!-- Individual Reverb Output Level Controls follow -->
       <variable label="Reverb Output Level" CV="162" mask="VVVVVVVV" default="128" exclude="DD,GP9.GP38,SD70" tooltip="Specifies a percentage of the reverb output that is mixed back into the original audio signal">
         <decVal/>
@@ -2320,7 +1901,6 @@
         <label>Horn Reverb Level</label>
       </variable>
       <variable label="Horn Reverb Level" CV="169" mask="VVVVVVVV" default="10" include="DD,GP9.GP38,SD70" item="Whistle Reverb Level" tooltip="Sets the percentage of the horn signal level to mix into the reverb input">
->>>>>>> 203c64ae
         <decVal/>
         <label>Horn Reverb Level</label>
       </variable>

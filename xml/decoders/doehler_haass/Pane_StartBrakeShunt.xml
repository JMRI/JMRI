--- conflicted
+++ resolved
@@ -1,9 +1,6 @@
 <?xml version="1.0" encoding="utf-8"?>
 <?xml-stylesheet type="text/xsl" href="../XSLT/decoder.xsl"?>
-<<<<<<< HEAD
 <!-- version 3 - 2020-04-30 - RK - Add CV160 to CV165, CV390, Cv391  -->
-=======
->>>>>>> 06cafb7f
 <!-- version 2 - 2019-07-28 - ALM - Add CV144 bits 3 & 4, CV154 and CV155"  -->
 <!-- version 2 - 2018-02-04 - ALM - Add CV65 "Max Speed Braking Section 2"  -->
 <!-- version 1 - 2015-03-05 - PB - Created  -->
@@ -87,11 +84,7 @@
 			  	<display item="Threshold for asymmetric behavior" label="" format="hslider"/>
 			</row>
 		</griditem>
-<<<<<<< HEAD
         <griditem gridx="0" gridy="2" gridwidth="1" anchor="LINE_END">
-=======
-		<griditem gridx="0" gridy="2" gridwidth="1" anchor="LINE_END">
->>>>>>> 06cafb7f
 			<row>
 			  	<display item="Deceleration forward backward"/>
 			  	<label>
@@ -100,11 +93,7 @@
 			  	<display item="Deceleration forward backward" label="" format="hslider"/>
 			</row>
 		</griditem>
-<<<<<<< HEAD
         <griditem gridx="0" gridy="3" gridwidth="1" anchor="LINE_END">
-=======
-		<griditem gridx="0" gridy="3" gridwidth="1" anchor="LINE_END">
->>>>>>> 06cafb7f
 			<row>
 			  	<display item="Deceleration backward"/>
 			  	<label>
@@ -113,22 +102,14 @@
 			  	<display item="Deceleration backward" label="" format="hslider"/>
 			</row>
 		</griditem>
-<<<<<<< HEAD
-        <griditem gridx="0" gridy="4" gridwidth="1" anchor="LINE_END">
-=======
 		<griditem gridx="0" gridy="4" gridwidth="1" anchor="LINE_END">
->>>>>>> 06cafb7f
-			<row>
-			  	<label>
-					<text> </text>
-			  	</label>
-			</row>
-		</griditem>
-<<<<<<< HEAD
+			<row>
+			  	<label>
+					<text> </text>
+			  	</label>
+			</row>
+		</griditem>
         <griditem gridx="0" gridy="5" gridwidth="1" anchor="LINE_END">
-=======
-		<griditem gridx="0" gridy="5" gridwidth="1" anchor="LINE_END">
->>>>>>> 06cafb7f
 			<row>
 			  	<display item="Brake Section Output"/>
 			  	<label>
@@ -137,13 +118,8 @@
 			  	<display item="Brake with GPIO"/>
 			</row>
 		</griditem>
-<<<<<<< HEAD
         <group>
           <qualifier>
-=======
-		<group>
-		  <qualifier>
->>>>>>> 06cafb7f
 			  <variableref>Nbr of braking sections</variableref>
 			  <relation>eq</relation>
 			  <value>1</value>

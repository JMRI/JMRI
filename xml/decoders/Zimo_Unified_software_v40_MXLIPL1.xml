<?xml version="1.0" encoding="utf-8"?>
<?xml-stylesheet type="text/xsl" href="../XSLT/decoder.xsl"?>
<!-- Copyright (C) JMRI 2002, 2005, 2006, 2007 All rights reserved -->
<!--                                                                        -->
<!-- JMRI is free software; you can redistribute it and/or modify it under  -->
<!-- the terms of version 2 of the GNU General Public License as published  -->
<!-- by the Free Software Foundation. See the "COPYING" file for a copy     -->
<!-- of this license.                                                       -->
<!--                                                                        -->
<!-- JMRI is distributed in the hope that it will be useful, but WITHOUT    -->
<!-- ANY WARRANTY; without even the implied warranty of MERCHANTABILITY or  -->
<!-- FITNESS FOR A PARTICULAR PURPOSE.  See the GNU General Public License  -->
<!-- for more details.                                                      -->
<decoder-config xmlns:xi="http://www.w3.org/2001/XInclude" xmlns:xsi="http://www.w3.org/2001/XMLSchema-instance" xsi:noNamespaceSchemaLocation="http://jmri.org/xml/schema/decoder-4-15-2.xsd">
  <version version="1" author="Pierre Billon, pierre.bln@me.com" lastUpdated="20240225"/>
  <!-- This decoder configuration file is based on the work of Ronald Kuhn on the            -->
  <!-- MX685 function decoder, for software 32+. Some CV definitions                         -->
  <!-- for Unified Software v40+ may not be present yet                                      -->
  <!--                                                                                       -->
  <!-- Tested on N scale light bar model LIPLDNW1 for N scale, and included defs             -->
  <!-- for other models as per Zimo official decoder ID list and manuals                     -->
  <!--                                                                                       -->
  <!-- New category "Zimo Light Boards" created", to conform to Zimo's own separate          -->
  <!-- listing of Light boards vs. function decoders present on their webpage at             -->
  <!-- http://www.zimo.at/web2010/documents/manuals.htm                                      -->
  <!--                                                                                       -->
  <decoder>
    <family name="Zimo Light Boards" mfg="Zimo">
      <model model="LIPLDNW1 version 40+" lowVersionID="40" highVersionID="40" maxInputVolts="10-35V" productID="184" formFactor="N" numOuts="10" numFns="14">
        <output name="1" label="Front Light">
          <label xml:lang="de">Lvor</label>
        </output>
        <output name="2" label="Rear Light">
          <label xml:lang="de">Lrück</label>
        </output>
        <output name="3" label="FO 1">
          <label xml:lang="de">FA1</label>
        </output>
        <output name="4" label="LED Gp1">
          <label xml:lang="de">LED Gp1</label>
        </output>
        <output name="5" label="LED Gp2">
          <label xml:lang="de">LED Gp2</label>
        </output>
        <output name="6" label="LED Gp3">
          <label xml:lang="de">LED Gp3</label>
        </output>
        <output name="7" label="LED Gp4">
          <label xml:lang="de">LED Gp4</label>
        </output>
        <output name="8" label="LED Gp5">
          <label xml:lang="de">LED Gp5</label>
        </output>
        <output name="9" label="LED Gp6">
          <label xml:lang="de">LED Gp6</label>
        </output>
        <output name="10" label="LED Gp7">
          <label xml:lang="de">LED Gp7</label>
        </output>
        <size length="166" width="8.2" height="2.8" units="mm"/>
      </model>
      <model model="LIPLDNY1 version 40+" lowVersionID="40" highVersionID="40" maxInputVolts="10-35V" productID="184" formFactor="N" numOuts="10" numFns="14">
        <output name="1" label="Front Light">
          <label xml:lang="de">Lvor</label>
        </output>
        <output name="2" label="Rear Light">
          <label xml:lang="de">Lrück</label>
        </output>
        <output name="3" label="FO 1">
          <label xml:lang="de">FA1</label>
        </output>
        <output name="4" label="LED Gp1">
          <label xml:lang="de">LED Gp1</label>
        </output>
        <output name="5" label="LED Gp2">
          <label xml:lang="de">LED Gp2</label>
        </output>
        <output name="6" label="LED Gp3">
          <label xml:lang="de">LED Gp3</label>
        </output>
        <output name="7" label="LED Gp4">
          <label xml:lang="de">LED Gp4</label>
        </output>
        <output name="8" label="LED Gp5">
          <label xml:lang="de">LED Gp5</label>
        </output>
        <output name="9" label="LED Gp6">
          <label xml:lang="de">LED Gp6</label>
        </output>
        <output name="10" label="LED Gp7">
          <label xml:lang="de">LED Gp7</label>
        </output>
        <size length="166" width="8.2" height="2.8" units="mm"/>
      </model>
      <model model="LIPLDHW1 version 40+" lowVersionID="40" highVersionID="40" maxInputVolts="10-35V" productID="184" formFactor="N" numOuts="10" numFns="14">
        <output name="1" label="Front Light">
          <label xml:lang="de">Lvor</label>
        </output>
        <output name="2" label="Rear Light">
          <label xml:lang="de">Lrück</label>
        </output>
        <output name="3" label="FO 1">
          <label xml:lang="de">FA1</label>
        </output>
        <output name="4" label="LED Gp1">
          <label xml:lang="de">LED Gp1</label>
        </output>
        <output name="5" label="LED Gp2">
          <label xml:lang="de">LED Gp2</label>
        </output>
        <output name="6" label="LED Gp3">
          <label xml:lang="de">LED Gp3</label>
        </output>
        <output name="7" label="LED Gp4">
          <label xml:lang="de">LED Gp4</label>
        </output>
        <output name="8" label="LED Gp5">
          <label xml:lang="de">LED Gp5</label>
        </output>
        <output name="9" label="LED Gp6">
          <label xml:lang="de">LED Gp6</label>
        </output>
        <output name="10" label="LED Gp7">
          <label xml:lang="de">LED Gp7</label>
        </output>
        <size length="296" width="8.2" height="2.8" units="mm"/>
      </model>
      <model model="LIPLDHY1 version 40+" lowVersionID="40" highVersionID="40" maxInputVolts="10-35V" productID="184" formFactor="N" numOuts="10" numFns="14">
        <output name="1" label="Front Light">
          <label xml:lang="de">Lvor</label>
        </output>
        <output name="2" label="Rear Light">
          <label xml:lang="de">Lrück</label>
        </output>
        <output name="3" label="FO 1">
          <label xml:lang="de">FA1</label>
        </output>
        <output name="4" label="LED Gp1">
          <label xml:lang="de">LED Gp1</label>
        </output>
        <output name="5" label="LED Gp2">
          <label xml:lang="de">LED Gp2</label>
        </output>
        <output name="6" label="LED Gp3">
          <label xml:lang="de">LED Gp3</label>
        </output>
        <output name="7" label="LED Gp4">
          <label xml:lang="de">LED Gp4</label>
        </output>
        <output name="8" label="LED Gp5">
          <label xml:lang="de">LED Gp5</label>
        </output>
        <output name="9" label="LED Gp6">
          <label xml:lang="de">LED Gp6</label>
        </output>
        <output name="10" label="LED Gp7">
          <label xml:lang="de">LED Gp7</label>
        </output>
        <size length="296" width="8.2" height="2.8" units="mm"/>
      </model>
    </family>
    <programming direct="yes" paged="yes" register="yes" ops="yes"/>
    <variables>
      <xi:include href="http://jmri.org/xml/decoders/zimo/CV1-CV99.xml"/>
      <xi:include href="http://jmri.org/xml/decoders/zimo/CV33-CV46_Lightboards_v40.xml"/>
<<<<<<< HEAD
      <xi:include href="http://jmri.org/xml/decoders/zimo/CV100-CV152version30.xml"/>
=======
      <xi:include href="http://jmri.org/xml/decoders/zimo/CV100-CV152_v40.xml"/>
>>>>>>> ee47e494
      <xi:include href="http://jmri.org/xml/decoders/zimo/CV153-CV157version28.xml"/>
      <xi:include href="http://jmri.org/xml/decoders/zimo/CV250-CV253.xml"/>
      <xi:include href="http://jmri.org/xml/decoders/zimo/CVSwissMapping_v40.xml"/>
      <xi:include href="http://jmri.org/xml/decoders/zimo/CV508-CV512.xml"/>
      <variable CV="64" default="0" item="Secondary Short Address">
        <shortAddressVal/>
        <label>Secondary Short Address</label>
        <label xml:lang="de">zweite Basisadresse</label>
        <tooltip>Sets the short (Primary) address</tooltip>
        <tooltip xml:lang="de">Setzt die zweite Basisadresse</tooltip>
        <comment>Short address</comment>
        <comment xml:lang="de">zweite Basisadresse</comment>
      </variable>
      <variable CV="67" item="Secondary Long Address">
        <decVal/>
        <!--longAddressVal/-->
        <label>Secondary Long Address, part 1</label>
        <label xml:lang="de">zweite Erweiterte Adresse, Teil 1</label>
        <tooltip>Sets the long (Extended) address</tooltip>
        <tooltip xml:lang="de">Wert aus CV#17 manuell übernehmen</tooltip>
        <comment>Long address (Range 0001-10239)</comment>
        <comment xml:lang="de">Lange Zweitadresse (Bereich 0001-10239)</comment>
      </variable>
      <variable CV="68" item="Secondary Long Address 2">
        <decVal/>
        <label>Secondary Long Address, part 2</label>
        <label xml:lang="de">zweite Erweiterte Adresse, Teil 2</label>
        <tooltip>Sets the long (Extended) address</tooltip>
        <tooltip xml:lang="de">Wert aus CV#18 manuell übernehmen</tooltip>
        <comment>Long address (Range 0001-10239)</comment>
        <comment xml:lang="de">Lange Zweitadresse (Bereich 0001-10239)</comment>
      </variable>
      <!--The following causes issues with the function mapping table for light boards, and is deactivated for now/>-->
      <!--<xi:include href="http://jmri.org/xml/decoders/zimo/CV69-CV83_alternative.xml"/>-->
      <variable CV="109" mask="XXXXVVVV" item="Function F0F option 3">
       <enumVal>
        <enumChoice choice="None">
        <choice>None</choice>
        <choice xml:lang="it">Nessuna</choice>
        <choice xml:lang="de">keine</choice>
      </enumChoice>
        <enumChoice choice="Function output 1">
        <choice>Function output 1</choice>
        <choice xml:lang="it">Uscita Funzione 1</choice>
        <choice xml:lang="de">FA1</choice>
      </enumChoice>
        <enumChoice choice="Function output 2">
        <choice>Function output 2</choice>
        <choice xml:lang="it">Uscita Funzione 2</choice>
        <choice xml:lang="de">FA2</choice>
      </enumChoice>
        <enumChoice choice="Function output 3">
        <choice>Function output 3</choice>
        <choice xml:lang="it">Uscita Funzione 3</choice>
        <choice xml:lang="de">FA3</choice>
      </enumChoice>
        <enumChoice choice="Function output 4">
        <choice>Function output 4</choice>
        <choice xml:lang="it">Uscita Funzione 4</choice>
        <choice xml:lang="de">FA4</choice>
      </enumChoice>
        <enumChoice choice="Function output 5">
        <choice>Function output 5</choice>
        <choice xml:lang="it">Uscita Funzione 5</choice>
        <choice xml:lang="de">FA5</choice>
      </enumChoice>
        <enumChoice choice="Function output 6">
        <choice>Function output 6</choice>
        <choice xml:lang="it">Uscita Funzione 6</choice>
        <choice xml:lang="de">FA6</choice>
      </enumChoice>
      </enumVal>
       <label>Loco front additional function 2 off</label>
       <label xml:lang="it">Funzione addizionale 2 Frontale Off</label>
       <label xml:lang="de">Lvor + Zusatz 2 aus</label>
      </variable>
      <variable CV="110" mask="XXXXVVVV" item="Function F0R option 3">
       <enumVal>
        <enumChoice choice="None">
        <choice>None</choice>
        <choice xml:lang="it">Nessuna</choice>
        <choice xml:lang="de">keine</choice>
        </enumChoice>
        <enumChoice choice="Function output 1">
        <choice>Function output 1</choice>
        <choice xml:lang="it">Uscita Funzione 1</choice>
        <choice xml:lang="de">FA1</choice>
        </enumChoice>
        <enumChoice choice="Function output 2">
        <choice>Function output 2</choice>
        <choice xml:lang="it">Uscita Funzione 2</choice>
        <choice xml:lang="de">FA2</choice>
        </enumChoice>
        <enumChoice choice="Function output 3">
        <choice>Function output 3</choice>
        <choice xml:lang="it">Uscita Funzione 3</choice>
        <choice xml:lang="de">FA3</choice>
        </enumChoice>
        <enumChoice choice="Function output 4">
        <choice>Function output 4</choice>
        <choice xml:lang="it">Uscita Funzione 4</choice>
        <choice xml:lang="de">FA4</choice>
        </enumChoice>
        <enumChoice choice="Function output 5">
        <choice>Function output 5</choice>
        <choice xml:lang="it">Uscita Funzione 5</choice>
        <choice xml:lang="de">FA5</choice>
        </enumChoice>
        <enumChoice choice="Function output 6">
        <choice>Function output 6</choice>
        <choice xml:lang="it">Uscita Funzione 6</choice>
        <choice xml:lang="de">FA6</choice>
       </enumChoice>
      </enumVal>
       <label>Loco rear additional function 2 off</label>
       <label xml:lang="it">Funzione addizionale 2 Posteriore Off</label>
       <label xml:lang="de">Lrück + Zusatz 2 aus</label>
      </variable>
    </variables>
    <xi:include href="http://jmri.org/xml/decoders/zimo/factResetLightboards_v40.xml"/>
  </decoder>
  <xi:include href="http://jmri.org/xml/decoders/zimo/PaneAccelDecel.xml"/>
  <xi:include href="http://jmri.org/xml/decoders/zimo/PaneSecondAddress.xml"/>
  <xi:include href="http://jmri.org/xml/decoders/zimo/PaneShuntUncouple.xml"/>
  <xi:include href="http://jmri.org/xml/decoders/zimo/PaneFunctionOutput.xml"/>
  <xi:include href="http://jmri.org/xml/decoders/zimo/PaneZimoSpecific.xml"/>
  <xi:include href="http://jmri.org/xml/decoders/zimo/PaneRailcom.xml"/>
  <xi:include href="http://jmri.org/xml/decoders/zimo/PaneABC.xml"/>
  <xi:include href="http://jmri.org/xml/decoders/zimo/PaneDecoderlock.xml"/>
  <xi:include href="http://jmri.org/xml/decoders/zimo/PaneLoadCode.xml"/>
  <xi:include href="http://jmri.org/xml/decoders/zimo/PaneSwissMapping_v40.xml"/>
</decoder-config><|MERGE_RESOLUTION|>--- conflicted
+++ resolved
@@ -163,11 +163,7 @@
     <variables>
       <xi:include href="http://jmri.org/xml/decoders/zimo/CV1-CV99.xml"/>
       <xi:include href="http://jmri.org/xml/decoders/zimo/CV33-CV46_Lightboards_v40.xml"/>
-<<<<<<< HEAD
-      <xi:include href="http://jmri.org/xml/decoders/zimo/CV100-CV152version30.xml"/>
-=======
       <xi:include href="http://jmri.org/xml/decoders/zimo/CV100-CV152_v40.xml"/>
->>>>>>> ee47e494
       <xi:include href="http://jmri.org/xml/decoders/zimo/CV153-CV157version28.xml"/>
       <xi:include href="http://jmri.org/xml/decoders/zimo/CV250-CV253.xml"/>
       <xi:include href="http://jmri.org/xml/decoders/zimo/CVSwissMapping_v40.xml"/>
@@ -200,8 +196,7 @@
         <comment>Long address (Range 0001-10239)</comment>
         <comment xml:lang="de">Lange Zweitadresse (Bereich 0001-10239)</comment>
       </variable>
-      <!--The following causes issues with the function mapping table for light boards, and is deactivated for now/>-->
-      <!--<xi:include href="http://jmri.org/xml/decoders/zimo/CV69-CV83_alternative.xml"/>-->
+      <xi:include href="http://jmri.org/xml/decoders/zimo/CV69-CV83_alternative.xml"/>
       <variable CV="109" mask="XXXXVVVV" item="Function F0F option 3">
        <enumVal>
         <enumChoice choice="None">

<?xml version="1.0" encoding="ISO-8859-1"?>
<?xml-stylesheet type="text/xsl" href="../XSLT/decoder.xsl"?>
<!-- Copyright (C) JMRI 2008 All rights reserved -->
<!-- $Id: SoundTraxx_MC_IMRC_OEM.xml 22121 2012-12-30 02:57:59Z jacobsen $ -->
<!--                                                                        -->
<!-- JMRI is free software; you can redistribute it and/or modify it under  -->
<!-- the terms of version 2 of the GNU General Public License as published  -->
<!-- by the Free Software Foundation. See the "COPYING" file for a copy     -->
<!-- of this license.                                                       -->
<!--                                                                        -->
<!-- JMRI is distributed in the hope that it will be useful, but WITHOUT    -->
<!-- ANY WARRANTY; without even the implied warranty of MERCHANTABILITY or  -->
<!-- FITNESS FOR A PARTICULAR PURPOSE.  See the GNU General Public License  -->
<!-- for more details.                                                      -->
<decoder-config xmlns:xi="http://www.w3.org/2001/XInclude" xmlns:xsi="http://www.w3.org/2001/XMLSchema-instance" xsi:noNamespaceSchemaLocation="http://jmri.org/xml/schema/decoder.xsd">
  <version author="Michael Mosher" version="1" lastUpdated="20110216"/>
  <version author="Michael Mosher" version="2" lastUpdated="20121205"/>
<<<<<<< HEAD

<!-- version 1	Based on the "Soundtraxx_MC by Michael Mosher 									-->
<!-- version 2	Add SD40-2W																		-->

<!-- Decoder Model information follows -->

=======
  <!-- version 1	Based on the "Soundtraxx_MC by Michael Mosher 									-->
  <!-- version 2	Add SD40-2W																		-->
  <!-- Decoder Model information follows -->
>>>>>>> 203c64ae
  <decoder>
    <family name="MC Intermountain OEM" mfg="Throttle-Up (SoundTraxx)">
      <model model="ES44AC" numOuts="4" numFns="14" connector="other" productID="ES">
        <versionCV lowVersionID="96"/>
        <output name="3" label="  FX5  "/>
        <output name="4" label="  FX6  "/>
        <output name="Brakes"/>
      </model>
      <model model="ES44DC" numOuts="4" numFns="14" connector="other" productID="ES">
        <versionCV lowVersionID="96"/>
        <output name="3" label="  FX5  "/>
        <output name="4" label="  FX6  "/>
        <output name="Brakes"/>
      </model>
      <model model="FT" numOuts="4" numFns="14" connector="other" productID="F">
        <versionCV lowVersionID="96"/>
        <output name="3" label="  FX5  "/>
        <output name="4" label="  FX6  "/>
        <output name="Brakes"/>
      </model>
      <model model="F3" numOuts="4" numFns="14" connector="other" productID="F">
        <versionCV lowVersionID="96"/>
        <output name="3" label="  FX5  "/>
        <output name="4" label="  FX6  "/>
        <output name="Brakes"/>
      </model>
      <model model="F7" numOuts="4" numFns="14" connector="other" productID="F">
        <versionCV lowVersionID="96"/>
        <output name="3" label="  FX5  "/>
        <output name="4" label="  FX6  "/>
        <output name="Brakes"/>
      </model>
      <model model="F9" numOuts="4" numFns="14" connector="other" productID="F">
        <versionCV lowVersionID="96"/>
        <output name="3" label="  FX5  "/>
        <output name="4" label="  FX6  "/>
        <output name="Brakes"/>
      </model>
      <model model="FP7" numOuts="4" numFns="14" connector="other" productID="F">
        <versionCV lowVersionID="96"/>
        <output name="3" label="  FX5  "/>
        <output name="4" label="  FX6  "/>
        <output name="Brakes"/>
      </model>
<<<<<<< HEAD
	  
=======
>>>>>>> 203c64ae
      <model model="SD40-2W" numOuts="4" numFns="14" connector="other" productID="SD40">
        <versionCV lowVersionID="96"/>
        <output name="3" label="  FX5  "/>
        <output name="4" label="  FX6  "/>
        <output name="Brakes"/>
      </model>
<<<<<<< HEAD
	  
=======
>>>>>>> 203c64ae
    </family>
    <programming direct="yes" paged="yes" register="yes" ops="yes"/>
    <!-- Configuration Variable (CV) information follows -->
    <variables>
      <variable label="Primary Address (1-127)" CV="1" item="Short Address" default="3" tooltip="Sets the Primary (short, 2 digit) address">
        <shortAddressVal/>
        <label>Primary Address (1-127)</label>
      </variable>
      <variable label="Start Voltage (0-255)" CV="2" item="Vstart" default="0" comment="A value of 255 corresponds to full voltage available" tooltip="Sets the starting voltage at throttle speed step 1">
        <decVal/>
        <label>Start Voltage (0-255)</label>
        <comment>A value of 255 corresponds to full voltage available</comment>
      </variable>
      <variable label="Acceleration Rate (0-255)" CV="3" item="Accel" default="0" tooltip="Sets the acceleration rate (delay).  Higher number = slower rate">
        <decVal/>
        <label>Acceleration Rate (0-255)</label>
      </variable>
      <variable label="Braking Rate (0-255)" CV="4" item="Decel" default="0" tooltip="Sets the deceleration rate (delay).  Higher number = slower rate">
        <decVal/>
        <label>Braking Rate (0-255)</label>
      </variable>
      <variable label="Manufacturer Version ID" CV="7" readOnly="yes" item="Decoder Version" tooltip="This is the decoder software version identifier (read only)">
        <decVal/>
        <label>Manufacturer Version ID</label>
      </variable>
      <variable label="Manufacturer ID" CV="8" readOnly="yes" item="Manufacturer">
        <decVal/>
        <label>Manufacturer ID</label>
      </variable>
      <variable label="BEMF Cutout (0-127 or 128-255)" CV="10" item="EMF Feedback Cutout" default="0" tooltip="&lt;html&gt;Up to 127, this sets the speed step above which the intensity of BEMF control will be reduced&lt;br&gt;      to zero.  Values over 127 cause the BEMF to decrease as a percentage (up to 50%).&lt;/html&gt;">
        <decVal/>
        <label>BEMF Cutout (0-127 or 128-255)</label>
      </variable>
      <variable label="Packet Time Out Value (0-255)" CV="11" item="Packet Time-out Value" default="0" tooltip="&lt;html&gt;Sets the time period that is allowed to elapse between receipts of a valid packet&lt;br&gt;      addressed to the decoder before a throttle shutdown occurs.  Enter zero to disable.&lt;/html&gt;">
        <decVal/>
        <label>Packet Time Out Value (0-255)</label>
      </variable>
      <variable label="Power Source Conversion Type" CV="12" mask="XXXXXXXV" item="Analog Power Conversion" default="1" include="852002,852003,852004" tooltip="&lt;html&gt;Defines the type of power source the decoder should&lt;br&gt;      switch to whenever a DCC signal is not present.&lt;br&gt;      (Tip: Alternate Power Source must be enabled)&lt;/html&gt;">
        <enumVal>
          <enumChoice choice="No alternate power source available">
            <choice>No alternate power source available</choice>
          </enumChoice>
          <enumChoice choice="Analog power supply">
            <choice>Analog power supply</choice>
          </enumChoice>
        </enumVal>
        <label>Power Source Conversion Type</label>
      </variable>
      <variable label="Analog Mode Function Status - F1" CV="13" mask="XXXXXXXV" default="0" include="852002,852003,852004" tooltip="Check to enable function F1 when the unit is operating in analog power mode">
        <xi:include href="http://jmri.org/xml/decoders/parts/enum-disabledEnabled.xml"/>
        <label>Analog Mode Function Status - F1</label>
      </variable>
      <variable label="Analog Mode Function Status - F2" CV="13" mask="XXXXXXVX" default="0" include="852002,852003,852004" tooltip="Check to enable function F2 when the unit is operating in analog power mode">
        <xi:include href="http://jmri.org/xml/decoders/parts/enum-disabledEnabled.xml"/>
        <label>Analog Mode Function Status - F2</label>
      </variable>
      <variable label="Analog Mode Function Status - F3" CV="13" mask="XXXXXVXX" default="0" include="852002,852003,852004" tooltip="Check to enable function F3 when the unit is operating in analog power mode">
        <xi:include href="http://jmri.org/xml/decoders/parts/enum-disabledEnabled.xml"/>
        <label>Analog Mode Function Status - F3</label>
      </variable>
      <variable label="Analog Mode Function Status - F4" CV="13" mask="XXXXVXXX" default="0" include="852002,852003,852004" tooltip="Check to enable function F4 when the unit is operating in analog power mode">
        <xi:include href="http://jmri.org/xml/decoders/parts/enum-disabledEnabled.xml"/>
        <label>Analog Mode Function Status - F4</label>
      </variable>
      <variable label="Analog Mode Function Status - F5" CV="13" mask="XXXVXXXX" default="1" include="852002,852003,852004" tooltip="Check to enable function F5 when the unit is operating in analog power mode">
        <xi:include href="http://jmri.org/xml/decoders/parts/enum-disabledEnabled.xml"/>
        <label>Analog Mode Function Status - F5</label>
      </variable>
      <variable label="Analog Mode Function Status - F6" CV="13" mask="XXVXXXXX" default="1" include="852002,852003,852004" tooltip="Check to enable function F6 when the unit is operating in analog power mode">
        <xi:include href="http://jmri.org/xml/decoders/parts/enum-disabledEnabled.xml"/>
        <label>Analog Mode Function Status - F6</label>
      </variable>
      <variable label="Analog Mode Function Status - F7" CV="13" mask="XVXXXXXX" default="0" include="852002,852003,852004" tooltip="Check to enable function F7 when the unit is operating in analog power mode">
        <xi:include href="http://jmri.org/xml/decoders/parts/enum-disabledEnabled.xml"/>
        <label>Analog Mode Function Status - F7</label>
      </variable>
      <variable label="Analog Mode Function Status - F8" CV="13" mask="VXXXXXXX" default="0" include="852002,852003,852004" tooltip="Check to enable function F8 when the unit is operating in analog power mode">
        <xi:include href="http://jmri.org/xml/decoders/parts/enum-disabledEnabled.xml"/>
        <label>Analog Mode Function Status - F8</label>
      </variable>
      <variable label="Analog Mode Function Status - F0(f)" CV="14" mask="XXXXXXXV" default="1" include="852002,852003,852004" tooltip="Check to enable function F0(f) when the unit is operating in analog power mode">
        <xi:include href="http://jmri.org/xml/decoders/parts/enum-disabledEnabled.xml"/>
        <label>Analog Mode Function Status - F0(f)</label>
      </variable>
      <variable label="Analog Mode Function Status - F0(r)" CV="14" mask="XXXXXXVX" default="1" include="852002,852003,852004" tooltip="Check to enable function F0(r) when the unit is operating in analog power mode">
        <xi:include href="http://jmri.org/xml/decoders/parts/enum-disabledEnabled.xml"/>
        <label>Analog Mode Function Status - F0(r)</label>
      </variable>
      <variable label="Analog Mode Function Status - F9" CV="14" mask="XXXXXVXX" default="0" include="852002,852003,852004" tooltip="Check to enable function F9 when the unit is operating in analog power mode">
        <xi:include href="http://jmri.org/xml/decoders/parts/enum-disabledEnabled.xml"/>
        <label>Analog Mode Function Status - F9</label>
      </variable>
      <variable label="Analog Mode Function Status - F10" CV="14" mask="XXXXVXXX" default="0" include="852002,852003,852004" tooltip="Check to enable function F10 when the unit is operating in analog power mode">
        <xi:include href="http://jmri.org/xml/decoders/parts/enum-disabledEnabled.xml"/>
        <label>Analog Mode Function Status - F10</label>
      </variable>
      <variable label="Analog Mode Function Status - F11" CV="14" mask="XXXVXXXX" default="0" include="852002,852003,852004" tooltip="Check to enable function F11 when the unit is operating in analog power mode">
        <xi:include href="http://jmri.org/xml/decoders/parts/enum-disabledEnabled.xml"/>
        <label>Analog Mode Function Status - F11</label>
      </variable>
      <variable label="Analog Mode Function Status - F12" CV="14" mask="XXVXXXXX" default="0" include="852002,852003,852004" tooltip="Check to enable function F12 when the unit is operating in analog power mode">
        <xi:include href="http://jmri.org/xml/decoders/parts/enum-disabledEnabled.xml"/>
        <label>Analog Mode Function Status - F12</label>
      </variable>
      <variable label="CV Unlock Register (0-7)" CV="15" mask="XXXXXVVV" item="Advanced Group 1 Option 1" default="0" tooltip="&lt;html&gt;Enter the Lock ID Code to unlock access to the decoder CVs.&lt;br&gt;      (Tip: Establish the unlock code with CV Lock ID Code)&lt;/html&gt;">
        <decVal/>
        <label>CV Unlock Register (0-7)</label>
      </variable>
      <variable label="CV Lock ID Code (0-7)" CV="16" mask="XXXXXVVV" item="Advanced Group 1 Option 2" default="0" tooltip="Sets the unlock code that must be entered into the CV Unlock Register in order to access the decoder CVs">
        <decVal/>
        <label>CV Lock ID Code (0-7)</label>
      </variable>
      <variable label="Extended Address (0001-9999)" CV="17" item="Long Address" tooltip="Sets the Extended (long, 4 digit) address">
        <longAddressVal/>
        <label>Extended Address (0001-9999)</label>
      </variable>
      <!-- Consisting Information follows -->
      <variable label="Consist Address (0-127)" CV="19" mask="XVVVVVVV" item="Consist Address" default="0" comment="Stores consist address. Range 0-127 (direction set in bit 7)">
        <decVal max="127"/>
        <label>Consist Address (0-127)</label>
        <comment>Stores consist address. Range 0-127 (direction set in bit 7)</comment>
      </variable>
      <variable label="Loco Direction In Consist" CV="19" mask="VXXXXXXX" item="Consist Direction" default="0" comment="A consist address over 127 will also set this bit">
        <enumVal>
          <enumChoice choice="Normal">
            <choice>Normal</choice>
          </enumChoice>
          <enumChoice choice="Reversed">
            <choice>Reversed</choice>
          </enumChoice>
        </enumVal>
        <label>Loco Direction In Consist</label>
        <comment>A consist address over 127 will also set this bit</comment>
      </variable>
      <variable label="Consist Address Activation for F1" CV="21" mask="XXXXXXXV" item="Consist Address Active For F1" default="0" minFn="1">
        <enumVal>
          <enumChoice choice="Respond to locomotive address only">
            <choice>Respond to locomotive address only</choice>
          </enumChoice>
          <enumChoice choice="Respond to consist address">
            <choice>Respond to consist address</choice>
          </enumChoice>
        </enumVal>
        <label>Consist Address Activation for F1</label>
      </variable>
      <variable label="Consist Address Activation for F2" CV="21" mask="XXXXXXVX" item="Consist Address Active For F2" default="0" minFn="2">
        <enumVal>
          <enumChoice choice="Respond to locomotive address only">
            <choice>Respond to locomotive address only</choice>
          </enumChoice>
          <enumChoice choice="Respond to consist address">
            <choice>Respond to consist address</choice>
          </enumChoice>
        </enumVal>
        <label>Consist Address Activation for F2</label>
      </variable>
      <variable label="Consist Address Activation for F3" CV="21" mask="XXXXXVXX" item="Consist Address Active For F3" default="0" minFn="3">
        <enumVal>
          <enumChoice choice="Respond to locomotive address only">
            <choice>Respond to locomotive address only</choice>
          </enumChoice>
          <enumChoice choice="Respond to consist address">
            <choice>Respond to consist address</choice>
          </enumChoice>
        </enumVal>
        <label>Consist Address Activation for F3</label>
      </variable>
      <variable label="Consist Address Activation for F4" CV="21" mask="XXXXVXXX" item="Consist Address Active For F4" default="0" minFn="4">
        <enumVal>
          <enumChoice choice="Respond to locomotive address only">
            <choice>Respond to locomotive address only</choice>
          </enumChoice>
          <enumChoice choice="Respond to consist address">
            <choice>Respond to consist address</choice>
          </enumChoice>
        </enumVal>
        <label>Consist Address Activation for F4</label>
      </variable>
      <variable label="Consist Address Activation for F5" CV="21" mask="XXXVXXXX" item="Consist Address Active For F5" default="0" minFn="5">
        <enumVal>
          <enumChoice choice="Respond to locomotive address only">
            <choice>Respond to locomotive address only</choice>
          </enumChoice>
          <enumChoice choice="Respond to consist address">
            <choice>Respond to consist address</choice>
          </enumChoice>
        </enumVal>
        <label>Consist Address Activation for F5</label>
      </variable>
      <variable label="Consist Address Activation for F6" CV="21" mask="XXVXXXXX" item="Consist Address Active For F6" default="0" minFn="6">
        <enumVal>
          <enumChoice choice="Respond to locomotive address only">
            <choice>Respond to locomotive address only</choice>
          </enumChoice>
          <enumChoice choice="Respond to consist address">
            <choice>Respond to consist address</choice>
          </enumChoice>
        </enumVal>
        <label>Consist Address Activation for F6</label>
      </variable>
      <variable label="Consist Address Activation for F7" CV="21" mask="XVXXXXXX" item="Consist Address Active For F7" default="0" minFn="7">
        <enumVal>
          <enumChoice choice="Respond to locomotive address only">
            <choice>Respond to locomotive address only</choice>
          </enumChoice>
          <enumChoice choice="Respond to consist address">
            <choice>Respond to consist address</choice>
          </enumChoice>
        </enumVal>
        <label>Consist Address Activation for F7</label>
      </variable>
      <variable label="Consist Address Activation for F8" CV="21" mask="VXXXXXXX" item="Consist Address Active For F8" default="0" minFn="8">
        <enumVal>
          <enumChoice choice="Respond to locomotive address only">
            <choice>Respond to locomotive address only</choice>
          </enumChoice>
          <enumChoice choice="Respond to consist address">
            <choice>Respond to consist address</choice>
          </enumChoice>
        </enumVal>
        <label>Consist Address Activation for F8</label>
      </variable>
      <variable label="Consist Address Activation for F0(f) in Forward" CV="22" mask="XXXXXXXV" item="Consist Address Active For FL in Forward" default="0">
        <enumVal>
          <enumChoice choice="Respond to locomotive address only">
            <choice>Respond to locomotive address only</choice>
          </enumChoice>
          <enumChoice choice="Respond to consist address">
            <choice>Respond to consist address</choice>
          </enumChoice>
        </enumVal>
        <label>Consist Address Activation for F0(f) in Forward</label>
      </variable>
      <variable label="Consist Address Activation for F0(r) in Reverse" CV="22" mask="XXXXXXVX" item="Consist Address Active For FL in Reverse" default="0">
        <enumVal>
          <enumChoice choice="Respond to locomotive address only">
            <choice>Respond to locomotive address only</choice>
          </enumChoice>
          <enumChoice choice="Respond to consist address">
            <choice>Respond to consist address</choice>
          </enumChoice>
        </enumVal>
        <label>Consist Address Activation for F0(r) in Reverse</label>
      </variable>
      <variable label="Consist Address Activation for F9" CV="22" mask="XXXXXVXX" item="Consist Address Active For F9" default="0" minFn="9">
        <enumVal>
          <enumChoice choice="Respond to locomotive address only">
            <choice>Respond to locomotive address only</choice>
          </enumChoice>
          <enumChoice choice="Respond to consist address">
            <choice>Respond to consist address</choice>
          </enumChoice>
        </enumVal>
        <label>Consist Address Activation for F9</label>
      </variable>
      <variable label="Consist Address Activation for F10" CV="22" mask="XXXXVXXX" item="Consist Address Active For F10" default="0" minFn="10">
        <enumVal>
          <enumChoice choice="Respond to locomotive address only">
            <choice>Respond to locomotive address only</choice>
          </enumChoice>
          <enumChoice choice="Respond to consist address">
            <choice>Respond to consist address</choice>
          </enumChoice>
        </enumVal>
        <label>Consist Address Activation for F10</label>
      </variable>
      <variable label="Consist Address Activation for F11" CV="22" mask="XXXVXXXX" item="Consist Address Active For F11" default="0" minFn="11">
        <enumVal>
          <enumChoice choice="Respond to locomotive address only">
            <choice>Respond to locomotive address only</choice>
          </enumChoice>
          <enumChoice choice="Respond to consist address">
            <choice>Respond to consist address</choice>
          </enumChoice>
        </enumVal>
        <label>Consist Address Activation for F11</label>
      </variable>
      <variable label="Consist Address Activation for F12" CV="22" mask="XXVXXXXX" item="Consist Address Active For F12" default="0" minFn="12">
        <enumVal>
          <enumChoice choice="Respond to locomotive address only">
            <choice>Respond to locomotive address only</choice>
          </enumChoice>
          <enumChoice choice="Respond to consist address">
            <choice>Respond to consist address</choice>
          </enumChoice>
        </enumVal>
        <label>Consist Address Activation for F12</label>
      </variable>
      <variable label="Consist Acceleration Rate (0-127)" CV="23" mask="XVVVVVVV" item="Consist Acceleration Adjustment" default="0" comment="Additional consist acceleration (combined with CV3)" tooltip="When loco is in a consist, it's base acceleration rate is modified by this amount">
        <decVal max="127"/>
        <label>Consist Acceleration Rate (0-127)</label>
        <comment>Additional consist acceleration (combined with CV3)</comment>
      </variable>
      <variable label="Consist Acceleration Sign" CV="23" mask="VXXXXXXX" item="Consist Acceleration Adjustment Sign" default="0">
        <enumVal>
          <enumChoice choice="Add value to base acceleration rate (increases acceleration delay)">
            <choice>Add value to base acceleration rate (increases acceleration delay)</choice>
          </enumChoice>
          <enumChoice choice="Subtract value from base acceleration rate (decreases acceleration delay)">
            <choice>Subtract value from base acceleration rate (decreases acceleration delay)</choice>
          </enumChoice>
        </enumVal>
        <label>Consist Acceleration Sign</label>
      </variable>
      <variable label="Consist Braking Rate (0-127)" CV="24" mask="XVVVVVVV" item="Consist Deceleration Adjustment" default="0" comment="Additional consist braking (combined with CV4)" tooltip="When loco is in a consist, it's baseline braking rate is modified by this amount">
        <decVal max="127"/>
        <label>Consist Braking Rate (0-127)</label>
        <comment>Additional consist braking (combined with CV4)</comment>
      </variable>
      <variable label="Consist Braking Sign" CV="24" mask="VXXXXXXX" item="Consist Deceleration Adjustment Sign" default="0" tooltip="Determines whether value is added to or subtracted from loco baseline braking rate">
        <enumVal>
          <enumChoice choice="Add value to baseline braking rate (increases braking delay)">
            <choice>Add value to baseline braking rate (increases braking delay)</choice>
          </enumChoice>
          <enumChoice choice="Subtract value from baseline braking rate (decreases braking delay)">
            <choice>Subtract value from baseline braking rate (decreases braking delay)</choice>
          </enumChoice>
        </enumVal>
        <label>Consist Braking Sign</label>
      </variable>
      <variable label="Speed Table Selection" CV="25" mask="XXXVVVVV" default="0" tooltip="Select a manufacturers speed curve, or use a curve you define yourself.">
        <enumVal>
          <enumChoice choice="Disabled, Speed Curves not used">
            <choice>Disabled, Speed Curves not used</choice>
          </enumChoice>
          <enumChoice choice="Disabled, Speed Curves not used">
            <choice>Disabled, Speed Curves not used</choice>
          </enumChoice>
          <enumChoice choice="Linear Speed Curve (Straight Line)">
            <choice>Linear Speed Curve (Straight Line)</choice>
          </enumChoice>
          <enumChoice choice="Logarithmic Curve 1">
            <choice>Logarithmic Curve 1</choice>
          </enumChoice>
          <enumChoice choice="Logarithmic Curve 2">
            <choice>Logarithmic Curve 2</choice>
          </enumChoice>
          <enumChoice choice="Logarithmic Curve 3">
            <choice>Logarithmic Curve 3</choice>
          </enumChoice>
          <enumChoice choice="Logarithmic Curve 4">
            <choice>Logarithmic Curve 4</choice>
          </enumChoice>
          <enumChoice choice="Logarithmic Curve 5">
            <choice>Logarithmic Curve 5</choice>
          </enumChoice>
          <enumChoice choice="Logarithmic Curve 6">
            <choice>Logarithmic Curve 6</choice>
          </enumChoice>
          <enumChoice choice="Logarithmic Curve 7">
            <choice>Logarithmic Curve 7</choice>
          </enumChoice>
          <enumChoice choice="Exponential Curve 1">
            <choice>Exponential Curve 1</choice>
          </enumChoice>
          <enumChoice choice="Exponential Curve 2">
            <choice>Exponential Curve 2</choice>
          </enumChoice>
          <enumChoice choice="Exponential Curve 3">
            <choice>Exponential Curve 3</choice>
          </enumChoice>
          <enumChoice choice="Exponential Curve 4">
            <choice>Exponential Curve 4</choice>
          </enumChoice>
          <enumChoice choice="Exponential Curve 5">
            <choice>Exponential Curve 5</choice>
          </enumChoice>
          <enumChoice choice="Exponential Curve 6">
            <choice>Exponential Curve 6</choice>
          </enumChoice>
          <enumChoice choice="User Defined Speed Table">
            <choice>User Defined Speed Table</choice>
          </enumChoice>
        </enumVal>
        <label>Speed Table Selection</label>
      </variable>
      <variable label="Locomotive's Normal Direction of Motion" CV="29" mask="XXXXXXXV" item="Locomotive Direction" default="0">
        <enumVal>
          <enumChoice choice="Forward">
            <choice>Forward</choice>
          </enumChoice>
          <enumChoice choice="Reverse">
            <choice>Reverse</choice>
          </enumChoice>
        </enumVal>
        <label>Locomotive's Normal Direction of Motion</label>
      </variable>
      <variable label="Speed Steps" CV="29" mask="XXXXXXVX" item="Speed Step Mode" default="1">
        <enumVal>
          <enumChoice choice="14">
            <choice>14</choice>
          </enumChoice>
          <enumChoice choice="28/128">
            <choice>28/128</choice>
          </enumChoice>
        </enumVal>
        <label>Speed Steps</label>
      </variable>
      <variable label="Alternate Power Source Enable" CV="29" mask="XXXXXVXX" item="Analog (DC) Operation" default="1">
        <enumVal>
          <enumChoice choice="NMRA Digital Only">
            <choice>NMRA Digital Only</choice>
          </enumChoice>
          <enumChoice choice="Alternate Power Source Enabled">
            <choice>Alternate Power Source Enabled</choice>
          </enumChoice>
        </enumVal>
        <label>Alternate Power Source Enable</label>
      </variable>
      <variable label="Use Speed Table" CV="29" mask="XXXVXXXX" item="Speed Table Definition" default="0">
        <enumVal>
          <enumChoice choice="Use Start Voltage (Vstart)">
            <choice>Use Start Voltage (Vstart)</choice>
          </enumChoice>
          <enumChoice choice="Use Speed Table">
            <choice>Use Speed Table</choice>
          </enumChoice>
        </enumVal>
        <label>Use Speed Table</label>
      </variable>
      <variable label="Extended Address Mode" CV="29" mask="XXVXXXXX" item="Address Format" default="0">
        <enumVal>
          <enumChoice choice="Use 2 digit address (primary address)">
            <choice>Use 2 digit address (primary address)</choice>
          </enumChoice>
          <enumChoice choice="Use 4 digit address (extended address)">
            <choice>Use 4 digit address (extended address)</choice>
          </enumChoice>
        </enumVal>
        <label>Extended Address Mode</label>
      </variable>
      <variable label="CV Lock Enable" CV="30" mask="XXXXXXXV" item="Advanced Group 1 Option 3" default="0" tooltip="Enable locking of CVs when decoder is used in a multi-decoder installation">
        <enumVal>
          <enumChoice choice="Normal operation (no locking)">
            <choice>Normal operation (no locking)</choice>
          </enumChoice>
          <enumChoice choice="Enable CV Lock as set in CVs 15 and 16">
            <choice>Enable CV Lock as set in CVs 15 and 16</choice>
          </enumChoice>
        </enumVal>
        <label>CV Lock Enable</label>
      </variable>
      <variable label="CV Clear (CVCLR)" CV="30" mask="XXXXXXVX" item="Advanced Group 1 Option 4" default="0" tooltip="Tip: To do a one-time decoder reset, use the menu [Reset] selection">
        <enumVal>
          <enumChoice choice="Normal operation">
            <choice>Normal operation</choice>
          </enumChoice>
          <enumChoice choice="Reset all CVs to default values at next power cycle">
            <choice>Reset all CVs to default values at next power cycle</choice>
          </enumChoice>
        </enumVal>
        <label>CV Clear (CVCLR)</label>
      </variable>
      <variable label="Function Group 2 and 3 Exchange" CV="30" mask="XXXXXVXX" item="Advanced Group 1 Option 5" default="0" tooltip="Function Group 2 (F5-F8) assignments are swapped with Function Group 3 (F9-F12)">
        <enumVal>
          <enumChoice choice="Normal">
            <choice>Normal</choice>
          </enumChoice>
          <enumChoice choice="Exchange Group 2 (F5-F8) and Group 3 (F9-F12)">
            <choice>Exchange Group 2 (F5-F8) and Group 3 (F9-F12)</choice>
          </enumChoice>
        </enumVal>
        <label>Function Group 2 and 3 Exchange</label>
      </variable>
      <!-- Function Mapping follows -->
      <variable label="FL(f) controls Headlight" CV="33" mask="XXXXXXXV" item="FL(f) controls output 1" minOut="1" default="1">
        <xi:include href="http://jmri.org/xml/decoders/parts/enum-NoYes.xml"/>
        <label>FL(f) controls Headlight</label>
      </variable>
      <variable label="FL(f) controls Backup Light" CV="33" mask="XXXXXXVX" item="FL(f) controls output 2" minOut="2" default="0">
        <xi:include href="http://jmri.org/xml/decoders/parts/enum-NoYes.xml"/>
        <label>FL(f) controls Backup Light</label>
      </variable>
      <variable label="FL(f) controls output FX5" CV="33" mask="XXXVXXXX" item="FL(f) controls output 3" minOut="1" default="0">
        <xi:include href="http://jmri.org/xml/decoders/parts/enum-NoYes.xml"/>
        <label>FL(f) controls output FX5</label>
      </variable>
      <variable label="FL(f) controls output FX6" CV="33" mask="XXVXXXXX" item="FL(f) controls output 4" minOut="2" default="0">
        <xi:include href="http://jmri.org/xml/decoders/parts/enum-NoYes.xml"/>
        <label>FL(f) controls output FX6</label>
      </variable>
      <variable label="FL(r) controls Headlight" CV="34" mask="XXXXXXXV" item="FL(r) controls output 1" minOut="1" default="0">
        <xi:include href="http://jmri.org/xml/decoders/parts/enum-NoYes.xml"/>
        <label>FL(r) controls Headlight</label>
      </variable>
      <variable label="FL(r) controls Backup Light" CV="34" mask="XXXXXXVX" item="FL(r) controls output 2" minOut="2" default="0" include="F">
        <xi:include href="http://jmri.org/xml/decoders/parts/enum-NoYes.xml"/>
        <label>FL(r) controls Backup Light</label>
      </variable>
<<<<<<< HEAD

      <variable label="FL(r) controls Backup Light" CV="34" mask="XXXXXXVX"
			item="FL(r) controls output 2" minOut="2" default="1" include="ES,SD40">
        <enumVal>
          <enumChoice choice="No">
            <choice>No</choice>
          </enumChoice>
          <enumChoice choice="Yes">
            <choice>Yes</choice>
          </enumChoice>
        </enumVal>
=======
      <variable label="FL(r) controls Backup Light" CV="34" mask="XXXXXXVX" item="FL(r) controls output 2" minOut="2" default="1" include="ES,SD40">
        <xi:include href="http://jmri.org/xml/decoders/parts/enum-NoYes.xml"/>
>>>>>>> 203c64ae
        <label>FL(r) controls Backup Light</label>
      </variable>
      <variable label="FL(r) controls output FX5" CV="34" mask="XXXVXXXX" item="FL(r) controls output 3" minOut="1" default="0">
        <xi:include href="http://jmri.org/xml/decoders/parts/enum-NoYes.xml"/>
        <label>FL(r) controls output FX5</label>
      </variable>
      <variable label="FL(r) controls output FX6" CV="34" mask="XXVXXXXX" item="FL(r) controls output 4" minOut="2" default="0">
        <xi:include href="http://jmri.org/xml/decoders/parts/enum-NoYes.xml"/>
        <label>FL(r) controls output FX6</label>
      </variable>
      <variable label="F1 controls Headlight" CV="35" mask="XXXXXXXV" item="F1 controls output 1" minOut="1" default="0">
        <xi:include href="http://jmri.org/xml/decoders/parts/enum-NoYes.xml"/>
        <label>F1 controls Headlight</label>
      </variable>
      <variable label="F1 controls Backup Light" CV="35" mask="XXXXXXVX" item="F1 controls output 2" minOut="2" default="0">
        <xi:include href="http://jmri.org/xml/decoders/parts/enum-NoYes.xml"/>
        <label>F1 controls Backup Light</label>
      </variable>
      <variable label="F1 controls output FX5" CV="35" mask="XXXVXXXX" item="F1 controls output 3" minOut="1" default="0">
        <xi:include href="http://jmri.org/xml/decoders/parts/enum-NoYes.xml"/>
        <label>F1 controls output FX5</label>
      </variable>
      <variable label="F1 controls output FX6" CV="35" mask="XXVXXXXX" item="F1 controls output 4" minOut="2" default="0">
        <xi:include href="http://jmri.org/xml/decoders/parts/enum-NoYes.xml"/>
        <label>F1 controls output FX6</label>
      </variable>
      <variable label="F2 controls Headlight" CV="36" mask="XXXXXXXV" item="F2 controls output 1" minOut="1" default="0">
        <xi:include href="http://jmri.org/xml/decoders/parts/enum-NoYes.xml"/>
        <label>F2 controls Headlight</label>
      </variable>
      <variable label="F2 controls Backup Light" CV="36" mask="XXXXXXVX" item="F2 controls output 2" minOut="2" default="0">
        <xi:include href="http://jmri.org/xml/decoders/parts/enum-NoYes.xml"/>
        <label>F2 controls Backup Light</label>
      </variable>
      <variable label="F2 controls output FX5" CV="36" mask="XXXVXXXX" item="F2 controls output 3" minOut="1" default="0">
        <xi:include href="http://jmri.org/xml/decoders/parts/enum-NoYes.xml"/>
        <label>F2 controls output FX5</label>
      </variable>
      <variable label="F2 controls output FX6" CV="36" mask="XXVXXXXX" item="F2 controls output 4" minOut="2" default="0">
        <xi:include href="http://jmri.org/xml/decoders/parts/enum-NoYes.xml"/>
        <label>F2 controls output FX6</label>
      </variable>
      <variable label="F3 controls output FX5" CV="37" mask="XXXXXXVX" item="F3 controls output 3" minOut="1" default="0">
        <xi:include href="http://jmri.org/xml/decoders/parts/enum-NoYes.xml"/>
        <label>F3 controls output FX5</label>
      </variable>
      <variable label="F3 controls output FX6" CV="37" mask="XXXXXVXX" item="F3 controls output 4" minOut="2" default="0">
        <xi:include href="http://jmri.org/xml/decoders/parts/enum-NoYes.xml"/>
        <label>F3 controls output FX6</label>
      </variable>
      <variable label="F4 controls output FX5" CV="38" mask="XXXXXXVX" item="F4 controls output 3" minOut="1" default="0">
        <xi:include href="http://jmri.org/xml/decoders/parts/enum-NoYes.xml"/>
        <label>F4 controls output FX5</label>
      </variable>
      <variable label="F4 controls output FX6" CV="38" mask="XXXXXVXX" item="F4 controls output 4" minOut="2" default="0">
        <xi:include href="http://jmri.org/xml/decoders/parts/enum-NoYes.xml"/>
        <label>F4 controls output FX6</label>
      </variable>
      <variable label="F5 controls output FX5" CV="39" mask="XXXXXXVX" item="F5 controls output 3" minOut="1" default="0" include="F">
        <xi:include href="http://jmri.org/xml/decoders/parts/enum-NoYes.xml"/>
        <label>F5 controls output FX5</label>
      </variable>
<<<<<<< HEAD

      <variable label="F5 controls output FX5" CV="39" mask="XXXXXXVX"
			item="F5 controls output 3" minOut="1" default="1" include="ES,SD40">
        <enumVal>
          <enumChoice choice="No">
            <choice>No</choice>
          </enumChoice>
          <enumChoice choice="Yes">
            <choice>Yes</choice>
          </enumChoice>
        </enumVal>
        <label>F5 controls output FX5</label>
      </variable>

      <variable label="F5 controls output FX6" CV="39" mask="XXXXXVXX"
			item="F5 controls output 4" minOut="2" default="0" include="ES,SD40">
        <enumVal>
          <enumChoice choice="No">
            <choice>No</choice>
          </enumChoice>
          <enumChoice choice="Yes">
            <choice>Yes</choice>
          </enumChoice>
        </enumVal>
=======
      <variable label="F5 controls output FX5" CV="39" mask="XXXXXXVX" item="F5 controls output 3" minOut="1" default="1" include="ES,SD40">
        <xi:include href="http://jmri.org/xml/decoders/parts/enum-NoYes.xml"/>
        <label>F5 controls output FX5</label>
      </variable>
      <variable label="F5 controls output FX6" CV="39" mask="XXXXXVXX" item="F5 controls output 4" minOut="2" default="0" include="ES,SD40">
        <xi:include href="http://jmri.org/xml/decoders/parts/enum-NoYes.xml"/>
>>>>>>> 203c64ae
        <label>F5 controls output FX6</label>
      </variable>
      <variable label="F5 controls output FX6" CV="39" mask="XXXXXVXX" item="F5 controls output 4" minOut="2" default="1" include="F">
        <xi:include href="http://jmri.org/xml/decoders/parts/enum-NoYes.xml"/>
        <label>F5 controls output FX6</label>
      </variable>
<<<<<<< HEAD

      <variable label="F6 controls output FX5" CV="40" mask="XXXXXXVX"
			item="F6 controls output 3" minOut="1" default="0" include="ES,SD40">
        <enumVal>
          <enumChoice choice="No">
            <choice>No</choice>
          </enumChoice>
          <enumChoice choice="Yes">
            <choice>Yes</choice>
          </enumChoice>
        </enumVal>
=======
      <variable label="F6 controls output FX5" CV="40" mask="XXXXXXVX" item="F6 controls output 3" minOut="1" default="0" include="ES,SD40">
        <xi:include href="http://jmri.org/xml/decoders/parts/enum-NoYes.xml"/>
>>>>>>> 203c64ae
        <label>F6 controls output FX5</label>
      </variable>
      <variable label="F6 controls output FX5" CV="40" mask="XXXXXXVX" item="F6 controls output 3" minOut="1" default="1" include="F">
        <xi:include href="http://jmri.org/xml/decoders/parts/enum-NoYes.xml"/>
        <label>F6 controls output FX5</label>
      </variable>
      <variable label="F6 controls output FX6" CV="40" mask="XXXXXVXX" item="F6 controls output 4" minOut="2" default="0" include="F">
        <xi:include href="http://jmri.org/xml/decoders/parts/enum-NoYes.xml"/>
        <label>F6 controls output FX6</label>
      </variable>
<<<<<<< HEAD

      <variable label="F6 controls output FX6" CV="40" mask="XXXXXVXX"
			item="F6 controls output 4" minOut="2" default="1" include="ES,SD40">
        <enumVal>
          <enumChoice choice="No">
            <choice>No</choice>
          </enumChoice>
          <enumChoice choice="Yes">
            <choice>Yes</choice>
          </enumChoice>
        </enumVal>
=======
      <variable label="F6 controls output FX6" CV="40" mask="XXXXXVXX" item="F6 controls output 4" minOut="2" default="1" include="ES,SD40">
        <xi:include href="http://jmri.org/xml/decoders/parts/enum-NoYes.xml"/>
>>>>>>> 203c64ae
        <label>F6 controls output FX6</label>
      </variable>
      <variable label="F7 controls output Brakes" CV="41" mask="VXXXXXXX" default="0">
        <xi:include href="http://jmri.org/xml/decoders/parts/enum-NoYes.xml"/>
        <label>F7 controls output Brakes</label>
      </variable>
      <variable label="F8 controls output Brakes" CV="42" mask="VXXXXXXX" default="0">
        <xi:include href="http://jmri.org/xml/decoders/parts/enum-NoYes.xml"/>
        <label>F8 controls output Brakes</label>
      </variable>
      <variable label="F9 controls output Brakes" CV="43" mask="VXXXXXXX" default="0" minFn="9">
        <xi:include href="http://jmri.org/xml/decoders/parts/enum-NoYes.xml"/>
        <label>F9 controls output Brakes</label>
      </variable>
      <variable label="F10 controls output Brakes" CV="44" mask="XVXXXXXX" default="0" minFn="10">
        <xi:include href="http://jmri.org/xml/decoders/parts/enum-NoYes.xml"/>
        <label>F10 controls output Brakes</label>
      </variable>
      <variable label="F11 controls output Brakes" CV="45" mask="XVXXXXXX" default="0" minFn="11">
        <xi:include href="http://jmri.org/xml/decoders/parts/enum-NoYes.xml"/>
        <label>F11 controls output Brakes</label>
      </variable>
      <variable label="F12 controls output Brakes" CV="46" mask="XVXXXXXX" default="0" minFn="12">
        <xi:include href="http://jmri.org/xml/decoders/parts/enum-NoYes.xml"/>
        <label>F12 controls output Brakes</label>
      </variable>
      <variable label="F11 Braking Rate (0-127)" CV="61" mask="XVVVVVVV" item="Advanced Group 1 Option 6" default="0" comment="Additional braking when Fll activated (combined with CV4)" tooltip="When F11 is pressed, locos baseline braking rate is modified by this amount">
        <decVal max="127"/>
        <label>F11 Braking Rate (0-127)</label>
        <comment>Additional braking when Fll activated (combined with CV4)</comment>
      </variable>
      <variable label="F11 Braking Sign" CV="61" mask="VXXXXXXX" item="Advanced Group 1 Option 7" default="0" tooltip="Determines whether value is added to or subtracted from loco baseline braking rate">
        <enumVal>
          <enumChoice choice="Add value to baseline (increases braking delay)">
            <choice>Add value to baseline (increases braking delay)</choice>
          </enumChoice>
          <enumChoice choice="Subtract value from baseline (decreases braking delay)">
            <choice>Subtract value from baseline (decreases braking delay)</choice>
          </enumChoice>
        </enumVal>
        <label>F11 Braking Sign</label>
      </variable>
      <variable label="Analog Mode Motor Start Voltage (0-255)" CV="63" item="Radio Power Conversion" default="20" include="852002,852003,852004" tooltip="Sets the voltage difference between when the decoder first powers up and when the locomotive starts to move">
        <decVal/>
        <label>Analog Mode Motor Start Voltage (0-255)</label>
      </variable>
      <variable label="Analog Mode Max Motor Voltage (0-255)" CV="64" item="Zero-1 Power Conversion" default="180" include="852002,852003,852004" tooltip="Sets the maximum average voltage applied to the motor when operating in analog mode">
        <decVal/>
        <label>Analog Mode Max Motor Voltage (0-255)</label>
      </variable>
      <variable label="Forward Trim (0-255)" CV="66" item="Forward Trim" default="128" tooltip="&lt;html&gt;Allows the decoders overall throttle response in the forward direction to be adjusted up or down.&lt;br&gt;      Values 1-127 will decrease motor voltage, 129-255 will increase it.  A value of zero will disable.&lt;br&gt;      Tip: this feature only active when speed tables are enabled.&lt;/html&gt;">
        <decVal/>
        <label>Forward Trim (0-255)</label>
      </variable>
      <variable label="Speed Table" CV="67">
        <speedTableVal/>
        <label>Speed Table</label>
      </variable>
      <variable label="Reverse Trim (0-255)" CV="95" item="Reverse Trim" default="128" tooltip="&lt;html&gt;Allows the decoders overall throttle response in the reverse direction to be adjusted up or down.&lt;br&gt;      Values 1-127 will decrease motor voltage, 129-255 will increase it.  A value of zero will disable.&lt;br&gt;      Tip: this feature only active when speed tables are enabled.&lt;/html&gt;">
        <decVal/>
        <label>Reverse Trim (0-255)</label>
      </variable>
      <variable label="User Identifier #1 (0-255)" CV="105" item="User Id #1" tooltip="&lt;html&gt;Use to set a custom user ID or number.  Note: when&lt;br&gt;      the decoder is reset to default values, this CV is&lt;br&gt;      preset to the softwares minor revision code.&lt;/html&gt;">
        <decVal/>
        <label>User Identifier #1 (0-255)</label>
      </variable>
      <variable label="User Identifier #2 (0-255)" CV="106" item="User Id #2" tooltip="&lt;html&gt;Use to set a custom user ID or number.  Note: when&lt;br&gt;      the decoder is reset to default values, this CV is&lt;br&gt;      preset to the softwares default CV value configuration.&lt;/html&gt;">
        <decVal/>
        <label>User Identifier #2 (0-255)</label>
      </variable>
      <!-- Advanced Motor Control Features follow -->
      <variable label="Motor Kp Coefficient (0-255)" CV="209" mask="VVVVVVVV" item="Advanced Group 2 Option 1" default="25" tooltip="Specifies a gain factor for the proportional part of the PID motor control equation">
        <decVal/>
        <label>Motor Kp Coefficient (0-255)</label>
      </variable>
      <variable label="Motor Ki Coefficient (0-255)" CV="210" mask="VVVVVVVV" item="Advanced Group 2 Option 2" default="20" tooltip="Specifies a gain factor for the integral part of the PID motor control equation">
        <decVal/>
        <label>Motor Ki Coefficient (0-255)</label>
      </variable>
      <variable label="Motor Control Intensity (0-255)" CV="212" mask="VVVVVVVV" item="Advanced Group 2 Option 3" default="255" tooltip="The CV value is interpreted as n/32 that is fed back from the control loop">
        <decVal/>
        <label>Motor Control Intensity (0-255)</label>
      </variable>
      <variable label="Motor Control Sample Period (0-31)" CV="213" mask="VVVVVVVV" item="Advanced Group 2 Option 4" default="24" tooltip="Specifies the time period in mS (milliseconds) between measurements">
        <decVal max="31"/>
        <label>Motor Control Sample Period (0-31)</label>
      </variable>
      <variable label="Motor Control Sample Aperture Time (0-255)" CV="214" mask="VVVVVVVV" item="Advanced Group 2 Option 5" default="7" tooltip="Specifies a gain factor for the derivative part of the PID motor control equation">
        <decVal/>
        <label>Motor Control Sample Aperture Time (0-255)</label>
      </variable>
      <!-- highest used so far: -->
      <!-- "Advanced Group 1 Option 8" -->
      <!-- "Advanced Group 2 Option 7" -->
    </variables>
    <resets>
      <factReset label="Reset all CVs to factory defaults" CV="8" default="8"/>
    </resets>
  </decoder>
  <!-- References to external Pane format definitions below -->
</decoder-config><|MERGE_RESOLUTION|>--- conflicted
+++ resolved
@@ -15,18 +15,9 @@
 <decoder-config xmlns:xi="http://www.w3.org/2001/XInclude" xmlns:xsi="http://www.w3.org/2001/XMLSchema-instance" xsi:noNamespaceSchemaLocation="http://jmri.org/xml/schema/decoder.xsd">
   <version author="Michael Mosher" version="1" lastUpdated="20110216"/>
   <version author="Michael Mosher" version="2" lastUpdated="20121205"/>
-<<<<<<< HEAD
-
-<!-- version 1	Based on the "Soundtraxx_MC by Michael Mosher 									-->
-<!-- version 2	Add SD40-2W																		-->
-
-<!-- Decoder Model information follows -->
-
-=======
   <!-- version 1	Based on the "Soundtraxx_MC by Michael Mosher 									-->
   <!-- version 2	Add SD40-2W																		-->
   <!-- Decoder Model information follows -->
->>>>>>> 203c64ae
   <decoder>
     <family name="MC Intermountain OEM" mfg="Throttle-Up (SoundTraxx)">
       <model model="ES44AC" numOuts="4" numFns="14" connector="other" productID="ES">
@@ -71,20 +62,13 @@
         <output name="4" label="  FX6  "/>
         <output name="Brakes"/>
       </model>
-<<<<<<< HEAD
 	  
-=======
->>>>>>> 203c64ae
       <model model="SD40-2W" numOuts="4" numFns="14" connector="other" productID="SD40">
         <versionCV lowVersionID="96"/>
         <output name="3" label="  FX5  "/>
         <output name="4" label="  FX6  "/>
         <output name="Brakes"/>
       </model>
-<<<<<<< HEAD
-	  
-=======
->>>>>>> 203c64ae
     </family>
     <programming direct="yes" paged="yes" register="yes" ops="yes"/>
     <!-- Configuration Variable (CV) information follows -->
@@ -574,22 +558,8 @@
         <xi:include href="http://jmri.org/xml/decoders/parts/enum-NoYes.xml"/>
         <label>FL(r) controls Backup Light</label>
       </variable>
-<<<<<<< HEAD
-
-      <variable label="FL(r) controls Backup Light" CV="34" mask="XXXXXXVX"
-			item="FL(r) controls output 2" minOut="2" default="1" include="ES,SD40">
-        <enumVal>
-          <enumChoice choice="No">
-            <choice>No</choice>
-          </enumChoice>
-          <enumChoice choice="Yes">
-            <choice>Yes</choice>
-          </enumChoice>
-        </enumVal>
-=======
       <variable label="FL(r) controls Backup Light" CV="34" mask="XXXXXXVX" item="FL(r) controls output 2" minOut="2" default="1" include="ES,SD40">
         <xi:include href="http://jmri.org/xml/decoders/parts/enum-NoYes.xml"/>
->>>>>>> 203c64ae
         <label>FL(r) controls Backup Light</label>
       </variable>
       <variable label="FL(r) controls output FX5" CV="34" mask="XXXVXXXX" item="FL(r) controls output 3" minOut="1" default="0">
@@ -652,61 +622,20 @@
         <xi:include href="http://jmri.org/xml/decoders/parts/enum-NoYes.xml"/>
         <label>F5 controls output FX5</label>
       </variable>
-<<<<<<< HEAD
-
-      <variable label="F5 controls output FX5" CV="39" mask="XXXXXXVX"
-			item="F5 controls output 3" minOut="1" default="1" include="ES,SD40">
-        <enumVal>
-          <enumChoice choice="No">
-            <choice>No</choice>
-          </enumChoice>
-          <enumChoice choice="Yes">
-            <choice>Yes</choice>
-          </enumChoice>
-        </enumVal>
+      <variable label="F5 controls output FX5" CV="39" mask="XXXXXXVX" item="F5 controls output 3" minOut="1" default="1" include="ES,SD40">
+        <xi:include href="http://jmri.org/xml/decoders/parts/enum-NoYes.xml"/>
         <label>F5 controls output FX5</label>
       </variable>
-
-      <variable label="F5 controls output FX6" CV="39" mask="XXXXXVXX"
-			item="F5 controls output 4" minOut="2" default="0" include="ES,SD40">
-        <enumVal>
-          <enumChoice choice="No">
-            <choice>No</choice>
-          </enumChoice>
-          <enumChoice choice="Yes">
-            <choice>Yes</choice>
-          </enumChoice>
-        </enumVal>
-=======
-      <variable label="F5 controls output FX5" CV="39" mask="XXXXXXVX" item="F5 controls output 3" minOut="1" default="1" include="ES,SD40">
-        <xi:include href="http://jmri.org/xml/decoders/parts/enum-NoYes.xml"/>
-        <label>F5 controls output FX5</label>
-      </variable>
       <variable label="F5 controls output FX6" CV="39" mask="XXXXXVXX" item="F5 controls output 4" minOut="2" default="0" include="ES,SD40">
         <xi:include href="http://jmri.org/xml/decoders/parts/enum-NoYes.xml"/>
->>>>>>> 203c64ae
         <label>F5 controls output FX6</label>
       </variable>
       <variable label="F5 controls output FX6" CV="39" mask="XXXXXVXX" item="F5 controls output 4" minOut="2" default="1" include="F">
         <xi:include href="http://jmri.org/xml/decoders/parts/enum-NoYes.xml"/>
         <label>F5 controls output FX6</label>
       </variable>
-<<<<<<< HEAD
-
-      <variable label="F6 controls output FX5" CV="40" mask="XXXXXXVX"
-			item="F6 controls output 3" minOut="1" default="0" include="ES,SD40">
-        <enumVal>
-          <enumChoice choice="No">
-            <choice>No</choice>
-          </enumChoice>
-          <enumChoice choice="Yes">
-            <choice>Yes</choice>
-          </enumChoice>
-        </enumVal>
-=======
       <variable label="F6 controls output FX5" CV="40" mask="XXXXXXVX" item="F6 controls output 3" minOut="1" default="0" include="ES,SD40">
         <xi:include href="http://jmri.org/xml/decoders/parts/enum-NoYes.xml"/>
->>>>>>> 203c64ae
         <label>F6 controls output FX5</label>
       </variable>
       <variable label="F6 controls output FX5" CV="40" mask="XXXXXXVX" item="F6 controls output 3" minOut="1" default="1" include="F">
@@ -717,22 +646,8 @@
         <xi:include href="http://jmri.org/xml/decoders/parts/enum-NoYes.xml"/>
         <label>F6 controls output FX6</label>
       </variable>
-<<<<<<< HEAD
-
-      <variable label="F6 controls output FX6" CV="40" mask="XXXXXVXX"
-			item="F6 controls output 4" minOut="2" default="1" include="ES,SD40">
-        <enumVal>
-          <enumChoice choice="No">
-            <choice>No</choice>
-          </enumChoice>
-          <enumChoice choice="Yes">
-            <choice>Yes</choice>
-          </enumChoice>
-        </enumVal>
-=======
       <variable label="F6 controls output FX6" CV="40" mask="XXXXXVXX" item="F6 controls output 4" minOut="2" default="1" include="ES,SD40">
         <xi:include href="http://jmri.org/xml/decoders/parts/enum-NoYes.xml"/>
->>>>>>> 203c64ae
         <label>F6 controls output FX6</label>
       </variable>
       <variable label="F7 controls output Brakes" CV="41" mask="VXXXXXXX" default="0">

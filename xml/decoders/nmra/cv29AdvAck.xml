--- conflicted
+++ resolved
@@ -13,55 +13,6 @@
 <!-- FITNESS FOR A PARTICULAR PURPOSE.  See the GNU General Public License  -->
 <!-- for more details.                                                      -->
 <variables xmlns:xi="http://www.w3.org/2001/XInclude" xmlns:xsi="http://www.w3.org/2001/XMLSchema-instance" xsi:noNamespaceSchemaLocation="http://jmri.org/xml/schema/decoder.xsd">
-<<<<<<< HEAD
-  <copyright xmlns="http://docbook.org/ns/docbook">
-    <year>2010</year>
-    <holder>JMRI</holder>
-  </copyright>
-  <authorgroup xmlns="http://docbook.org/ns/docbook">
-    <author>
-      <personname>
-        <firstname>Bob</firstname>
-        <surname>Jacobsen</surname>
-      </personname>
-    </author>
-  </authorgroup>
-  <revhistory xmlns="http://docbook.org/ns/docbook">
-    <revision>
-      <revnumber>4</revnumber>
-      <date>2018-03-13</date>
-      <authorinitials>WK</authorinitials>
-      <revremark>Added German and Dutch translation</revremark>
-    </revision>
-    <revision>
-      <revnumber>3</revnumber>
-      <date>2018-01-02</date>
-      <authorinitials>ALM</authorinitials>
-      <revremark>French translation</revremark>
-    </revision>
-    <revision>
-      <revnumber>2</revnumber>
-      <date>2016-10-23</date>
-      <authorinitials>PS</authorinitials>
-      <revremark>Czech translation</revremark>
-    </revision>
-    <revision>
-      <revnumber>1</revnumber>
-      <date>2014-08-19</date>
-      <authorinitials>EF</authorinitials>
-      <revremark>New for Advanced ACK</revremark>
-    </revision>
-  </revhistory>
-  <variable CV="29" mask="XXXXVXXX" item="Advanced Ack">
-    <xi:include href="http://jmri.org/xml/decoders/parts/enum-disabledEnabled.xml"/>
-    <label>Advanced Decoder Acknowledgement</label>
-    <label xml:lang="cs">Pokročilé potvrzování dekodérem</label>
-    <label xml:lang="fr">Accusé de Réception Avancé du décodeur</label>
-    <label xml:lang="it">Riconoscimento Decoder Avanzato</label>
-    <label xml:lang="de">Erweiterte  Decoder Bestätigung</label>
-    <label xml:lang="nl">Geavanceerde decoder bevestiging</label>
-  </variable>
-=======
 	<copyright xmlns="http://docbook.org/ns/docbook">
 		<year>2010</year>
 		<holder>JMRI</holder>
@@ -103,5 +54,4 @@
 		<label xml:lang="cs">Pokročilé potvrzování dekodérem</label>
 		<label xml:lang="nl">Geavanceerde decoder bevestiging</label>
 	</variable>
->>>>>>> 7f4ab2b4
 </variables>
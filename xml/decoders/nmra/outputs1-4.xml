<?xml version="1.0" encoding="utf-8"?>
<?xml-stylesheet type="text/xsl" href="../XSLT/decoder.xsl"?>

<outputs xmlns:xi="http://www.w3.org/2001/XInclude"
         xmlns:xsi="http://www.w3.org/2001/XMLSchema-instance"
         xmlns:docbook="http://docbook.org/ns/docbook"
         xsi:noNamespaceSchemaLocation="http://jmri.org/xml/schema/decoder-4-15-2.xsd">
<<<<<<< HEAD

    <output name="1" label="White" connection="plug">
        <label xml:lang="cs">Bílý</label>
        <label xml:lang="es">White</label>
    </output>
    <output name="2" label="Yellow" connection="plug">
        <label xml:lang="cs">Žlutý</label>
        <label xml:lang="es">Yellow</label>
    </output>
    <output name="3" label="Green" connection="wire">
        <label xml:lang="cs">Zelený</label>
        <label xml:lang="es">Green</label>
    </output>
    <output name="4" label="Violet" connection="wire">
        <label xml:lang="cs">Fialový</label>
        <label xml:lang="es">Violet</label>
=======
                 
    <output name="1" label="White" connection="plug">
        <label xml:lang="cs">Bílý</label>
    </output>
    <output name="2" label="Yellow" connection="plug">
        <label xml:lang="cs">Žlutý</label>
    </output>
    <output name="3" label="Green" connection="wire">
        <label xml:lang="cs">Zelený</label>
    </output>
    <output name="4" label="Violet" connection="wire">
        <label xml:lang="cs">Fialový</label>
>>>>>>> 4c2a010d
    </output>

</outputs><|MERGE_RESOLUTION|>--- conflicted
+++ resolved
@@ -5,37 +5,22 @@
          xmlns:xsi="http://www.w3.org/2001/XMLSchema-instance"
          xmlns:docbook="http://docbook.org/ns/docbook"
          xsi:noNamespaceSchemaLocation="http://jmri.org/xml/schema/decoder-4-15-2.xsd">
-<<<<<<< HEAD
 
     <output name="1" label="White" connection="plug">
         <label xml:lang="cs">Bílý</label>
-        <label xml:lang="es">White</label>
+        <label xml:lang="es">Blanco</label>
     </output>
     <output name="2" label="Yellow" connection="plug">
         <label xml:lang="cs">Žlutý</label>
-        <label xml:lang="es">Yellow</label>
+        <label xml:lang="es">Amarillo</label>
     </output>
     <output name="3" label="Green" connection="wire">
         <label xml:lang="cs">Zelený</label>
-        <label xml:lang="es">Green</label>
+        <label xml:lang="es">Verde</label>
     </output>
     <output name="4" label="Violet" connection="wire">
         <label xml:lang="cs">Fialový</label>
-        <label xml:lang="es">Violet</label>
-=======
-                 
-    <output name="1" label="White" connection="plug">
-        <label xml:lang="cs">Bílý</label>
-    </output>
-    <output name="2" label="Yellow" connection="plug">
-        <label xml:lang="cs">Žlutý</label>
-    </output>
-    <output name="3" label="Green" connection="wire">
-        <label xml:lang="cs">Zelený</label>
-    </output>
-    <output name="4" label="Violet" connection="wire">
-        <label xml:lang="cs">Fialový</label>
->>>>>>> 4c2a010d
+        <label xml:lang="es">Violeta</label>
     </output>
 
 </outputs>
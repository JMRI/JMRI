﻿<?xml version="1.0" encoding="utf-8"?>
<?xml-stylesheet type="text/xsl" href="../XSLT/decoder.xsl"?>
<!-- Copyright (C) JMRI 2001, 2005, 2007, 2-009, 2010 All rights reserved -->
<variables xmlns:xi="http://www.w3.org/2001/XInclude" xmlns:xsi="http://www.w3.org/2001/XMLSchema-instance" xsi:noNamespaceSchemaLocation="http://jmri.org/xml/schema/decoder.xsd">
  <copyright xmlns="http://docbook.org/ns/docbook">
    <year>2010</year>
    <holder>JMRI</holder>
  </copyright>
  <authorgroup xmlns="http://docbook.org/ns/docbook">
    <author>
      <personname>
        <firstname>Bob</firstname>
        <surname>Jacobsen</surname>
      </personname>
    </author>
  </authorgroup>
  <revhistory xmlns="http://docbook.org/ns/docbook">
    <revision>
      <revnumber>11</revnumber>
      <date>2019-07-26</date>
      <authorinitials>BJ</authorinitials>
      <revremark>These are read-only CVs</revremark>
    </revision>
    <revision>
      <revnumber>10</revnumber>
      <date>2018-04-01</date>
      <authorinitials>WK</authorinitials>
      <revremark>Exchange translating Dutch and German of the tooltip</revremark>
    </revision>
    <revision>
      <revnumber>9</revnumber>
      <date>2016-10-23</date>
      <authorinitials>PS</authorinitials>
      <revremark>Czech translation</revremark>
    </revision>
    <revision>
      <revnumber>8</revnumber>
      <date>2014-08-10</date>
      <authorinitials>EF</authorinitials>
      <revremark>Added IT,Defaults,tootip,Max</revremark>
    </revision>
    <revision>
      <revnumber>7</revnumber>
      <date>2013-07-29</date>
      <authorinitials>PB</authorinitials>
      <revremark>Added German</revremark>
    </revision>
    <revision>
      <revnumber>6</revnumber>
      <date>2010-03-12</date>
      <authorinitials>BJ</authorinitials>
      <revremark>Initial release as separate file</revremark>
    </revision>
    <revision>
      <revnumber>5</revnumber>
      <date>2003-12-05</date>
      <authorinitials>BJ</authorinitials>
      <revremark>Revision in original 0NMRA.xml file</revremark>
    </revision>
  </revhistory>

  <xi:include href="http://jmri.org/xml/decoders/nmra/consistAddr.xml"/>
  
  <variable item="Consist Direction" CV="19" mask="VXXXXXXX" default="0" tooltip="This loco runs Normal(default) or Reversed(address+128) when in the consist">
    <xi:include href="http://jmri.org/xml/decoders/parts/enum-NormRev.xml"/>
    <label>Locomotive Direction In Consist</label>
    <label xml:lang="it">Direzione Loco nel Consist</label>
    <label xml:lang="fr">Direction UM</label>
    <label xml:lang="de">Verbund-Richtung</label>
    <label xml:lang="cs">Směr lokomotivy v soupravě</label>
    <label xml:lang="nl">Rijrichting Multitractie</label>
<<<<<<< HEAD
    <label xml:lang="es">Sentido de la locomotora en el consist</label>
=======
    <label xml:lang="es">Dirección de la locomotora en el consist</label>
>>>>>>> 623ea963
    <tooltip>This loco runs Normal(default) or Reversed(address+128) when in the consist</tooltip>
    <tooltip xml:lang="it">Direzione loco nel Consist - Normale(default) o all'indietro (indirizzo+128)</tooltip>
    <tooltip xml:lang="de">Diese Lok fährt im Verbundbetrieb vorwärts (Default) oder rückwärts (Adresse + 128).</tooltip>
    <tooltip xml:lang="cs">Pokud je tato lokomotiva v soupravě tak jede normálně (výchozí hodnota) nebo opačně (adresa + 128).</tooltip>
    <tooltip xml:lang="nl">Deze loc rijd in Multitractie voorwaarts (standaard) of achterwaarts (adres + 128).</tooltip>
    <tooltip xml:lang="es">ésta locomotora corre en el consist - Normal(predeterminado) o en reversa (dirección+128)</tooltip>
  </variable>
</variables><|MERGE_RESOLUTION|>--- conflicted
+++ resolved
@@ -60,7 +60,7 @@
   </revhistory>
 
   <xi:include href="http://jmri.org/xml/decoders/nmra/consistAddr.xml"/>
-  
+
   <variable item="Consist Direction" CV="19" mask="VXXXXXXX" default="0" tooltip="This loco runs Normal(default) or Reversed(address+128) when in the consist">
     <xi:include href="http://jmri.org/xml/decoders/parts/enum-NormRev.xml"/>
     <label>Locomotive Direction In Consist</label>
@@ -69,11 +69,7 @@
     <label xml:lang="de">Verbund-Richtung</label>
     <label xml:lang="cs">Směr lokomotivy v soupravě</label>
     <label xml:lang="nl">Rijrichting Multitractie</label>
-<<<<<<< HEAD
     <label xml:lang="es">Sentido de la locomotora en el consist</label>
-=======
-    <label xml:lang="es">Dirección de la locomotora en el consist</label>
->>>>>>> 623ea963
     <tooltip>This loco runs Normal(default) or Reversed(address+128) when in the consist</tooltip>
     <tooltip xml:lang="it">Direzione loco nel Consist - Normale(default) o all'indietro (indirizzo+128)</tooltip>
     <tooltip xml:lang="de">Diese Lok fährt im Verbundbetrieb vorwärts (Default) oder rückwärts (Adresse + 128).</tooltip>

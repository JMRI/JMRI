<?xml version="1.0" encoding="utf-8"?>
<?xml-stylesheet type="text/xsl" href="../XSLT/decoder.xsl"?>
<!-- Copyright (C) JMRI 2002, 2005, 2006, 2007 All rights reserved -->
<!-- $Id$ -->
<!--                                                                        -->
<!-- JMRI is free software; you can redistribute it and/or modify it under  -->
<!-- the terms of version 2 of the GNU General Public License as published  -->
<!-- by the Free Software Foundation. See the "COPYING" file for a copy     -->
<!-- of this license.                                                       -->
<!--                                                                        -->
<!-- JMRI is distributed in the hope that it will be useful, but WITHOUT    -->
<!-- ANY WARRANTY; without even the implied warranty of MERCHANTABILITY or  -->
<!-- FITNESS FOR A PARTICULAR PURPOSE.  See the GNU General Public License  -->
<!-- for more details.                                                      -->
<decoder-config xmlns:xi="http://www.w3.org/2001/XInclude" xmlns:xsi="http://www.w3.org/2001/XMLSchema-instance" xsi:noNamespaceSchemaLocation="http://jmri.org/xml/schema/decoder.xsd">
  <version author="Mark Waters mark16jmri@mybtinternet.com" version="1.1" lastUpdated="20160123"/>
  <version author="Mark Waters mark16w-jmri@yahoo.co.uk" version="1" lastUpdated="20121202"/>
  <!-- This decoder configuration file is based on the Zimo_MX640_v9.xml                     -->
  <!-- V 1 file, dated 20090222. With the Sound tabs from Jeff Schmaltz' MX69/MX690 file.    -->
  <!--                                                                                       -->
  <!-- Based on the "2010 03 01" English version of the ZIMO MX640						   -->
  <!-- decoder manual (with thanks to Art Luescher of ZIMO Agency of North America           -->
  <!-- for the translations!)with updates from "2010 10 15" German version				   -->
  <!-- and the decoder software update page of the Zimo website.							   -->
  <!--                                                                                       -->
  <!-- This decoder XML is meant to be used with the "Comprehensive" programmer format.      -->
  <!-- Continued the practice of using unrelated "item" names to place Zimo unique           -->
  <!-- variables on the proper pane of the Comprehensive programmer.                         -->
  <!-- V 1 new file -->
  <!-- V 1.1 additional productID 220 -->
  <decoder>
    <family name="Zimo Unified software (version 25+)" mfg="Zimo">
<<<<<<< HEAD
      <model model="MX632C version 31" lowVersionID="31" highVersionID="31" maxInputVolts="50V" maxMotorCurrent="1.6A, peak=2.5A"
 maxTotalCurrent="1.6A" formFactor="HO" connector="21MTC" numOuts="10" numFns="14" productID="212">
=======
      <model model="MX632C version 31" lowVersionID="31" highVersionID="31" maxInputVolts="50V" maxMotorCurrent="1.6A, peak=2.5A" maxTotalCurrent="1.6A" formFactor="HO" connector="21MTC" numOuts="10" numFns="14" productID="212,220">
>>>>>>> 91c31e8a
        <output name="1" label="Front Light"/>
        <output name="2" label="Rear Light"/>
        <output name="3" label="FO 1"/>
        <output name="4" label="FO 2"/>
        <output name="5" label="FO 3 (+5v)"/>
        <output name="6" label="FO 4 (+5v)"/>
        <output name="7" label="FO 5"/>
        <output name="8" label="FO 6"/>
        <output name="9" label="FO 7"/>
        <output name="10" label="FO 8"/>
        <size length="28" width="15.5" height="4" units="mm"/>
      </model>
    </family>
    <programming direct="yes" paged="yes" register="yes" ops="yes"/>
    <variables>
<<<<<<< HEAD

  <xi:include href="http://jmri.org/xml/decoders/zimo/CV1-CV99.xml"/>
  <xi:include href="http://jmri.org/xml/decoders/zimo/CV100-CV152version30.xml"/>
  <xi:include href="http://jmri.org/xml/decoders/zimo/CV153-CV157version28.xml"/>
  <xi:include href="http://jmri.org/xml/decoders/zimo/CV161-CV185Servo.xml"/>

		<variable label="Decoder ID 1" CV="250" default="212" readOnly="yes">
			<decVal/>
			<label>Decoder ID 1</label>
			</variable>
			
  <xi:include href="http://jmri.org/xml/decoders/zimo/CV400-CV428.xml"/>
  
=======
      <xi:include href="http://jmri.org/xml/decoders/zimo/CV1-CV99.xml"/>
      <xi:include href="http://jmri.org/xml/decoders/zimo/CV100-CV152version30.xml"/>
      <xi:include href="http://jmri.org/xml/decoders/zimo/CV153-CV157version28.xml"/>
      <xi:include href="http://jmri.org/xml/decoders/zimo/CV161-CV185Servo.xml"/>
      <variable item="Decoder ID 1" CV="250" default="212" readOnly="yes">
        <decVal/>
        <label>Decoder ID 1</label>
        <label xml:lang="it">ID 1 Decoder: </label>
      </variable>
      <xi:include href="http://jmri.org/xml/decoders/zimo/CV400-CV428.xml"/>
>>>>>>> 91c31e8a
    </variables>
    <resets>
      <factReset label="HARD RESET all CVs reset to default values" CV="8" default="8"/>
      <factReset label="HARD RESET all CVs reset to default for the current Sound Project or CVset" CV="8" default="0"/>
      <factReset label="HARD RESET for LGB operation (14 speed steps,pulse chain)" CV="8" default="9"/>
    </resets>
  </decoder>

  <xi:include href="http://jmri.org/xml/decoders/zimo/PaneAccelDecel.xml"/>
  <xi:include href="http://jmri.org/xml/decoders/zimo/PaneShuntUncouple.xml"/>
  <xi:include href="http://jmri.org/xml/decoders/zimo/PaneAltFunctionMap6+2C.xml"/>
  <xi:include href="http://jmri.org/xml/decoders/zimo/PaneFunctionOutput.xml"/>
  <xi:include href="http://jmri.org/xml/decoders/zimo/PaneSmoke.xml"/>
  <xi:include href="http://jmri.org/xml/decoders/zimo/PaneZimoSpecific.xml"/>  
  <xi:include href="http://jmri.org/xml/decoders/zimo/PaneRailcom.xml"/>
  <xi:include href="http://jmri.org/xml/decoders/zimo/PaneABC.xml"/>
  <xi:include href="http://jmri.org/xml/decoders/zimo/PaneSpeedRegulation.xml"/>
  <xi:include href="http://jmri.org/xml/decoders/zimo/PaneServos2.xml"/>
  <xi:include href="http://jmri.org/xml/decoders/zimo/PaneDecoderlock.xml"/>
  <xi:include href="http://jmri.org/xml/decoders/zimo/PaneInputMapping.xml"/>
  <xi:include href="http://jmri.org/xml/decoders/zimo/PaneLoadCode.xml"/>
  
</decoder-config><|MERGE_RESOLUTION|>--- conflicted
+++ resolved
@@ -30,12 +30,7 @@
   <!-- V 1.1 additional productID 220 -->
   <decoder>
     <family name="Zimo Unified software (version 25+)" mfg="Zimo">
-<<<<<<< HEAD
-      <model model="MX632C version 31" lowVersionID="31" highVersionID="31" maxInputVolts="50V" maxMotorCurrent="1.6A, peak=2.5A"
- maxTotalCurrent="1.6A" formFactor="HO" connector="21MTC" numOuts="10" numFns="14" productID="212">
-=======
       <model model="MX632C version 31" lowVersionID="31" highVersionID="31" maxInputVolts="50V" maxMotorCurrent="1.6A, peak=2.5A" maxTotalCurrent="1.6A" formFactor="HO" connector="21MTC" numOuts="10" numFns="14" productID="212,220">
->>>>>>> 91c31e8a
         <output name="1" label="Front Light"/>
         <output name="2" label="Rear Light"/>
         <output name="3" label="FO 1"/>
@@ -51,21 +46,6 @@
     </family>
     <programming direct="yes" paged="yes" register="yes" ops="yes"/>
     <variables>
-<<<<<<< HEAD
-
-  <xi:include href="http://jmri.org/xml/decoders/zimo/CV1-CV99.xml"/>
-  <xi:include href="http://jmri.org/xml/decoders/zimo/CV100-CV152version30.xml"/>
-  <xi:include href="http://jmri.org/xml/decoders/zimo/CV153-CV157version28.xml"/>
-  <xi:include href="http://jmri.org/xml/decoders/zimo/CV161-CV185Servo.xml"/>
-
-		<variable label="Decoder ID 1" CV="250" default="212" readOnly="yes">
-			<decVal/>
-			<label>Decoder ID 1</label>
-			</variable>
-			
-  <xi:include href="http://jmri.org/xml/decoders/zimo/CV400-CV428.xml"/>
-  
-=======
       <xi:include href="http://jmri.org/xml/decoders/zimo/CV1-CV99.xml"/>
       <xi:include href="http://jmri.org/xml/decoders/zimo/CV100-CV152version30.xml"/>
       <xi:include href="http://jmri.org/xml/decoders/zimo/CV153-CV157version28.xml"/>
@@ -76,21 +56,15 @@
         <label xml:lang="it">ID 1 Decoder: </label>
       </variable>
       <xi:include href="http://jmri.org/xml/decoders/zimo/CV400-CV428.xml"/>
->>>>>>> 91c31e8a
     </variables>
-    <resets>
-      <factReset label="HARD RESET all CVs reset to default values" CV="8" default="8"/>
-      <factReset label="HARD RESET all CVs reset to default for the current Sound Project or CVset" CV="8" default="0"/>
-      <factReset label="HARD RESET for LGB operation (14 speed steps,pulse chain)" CV="8" default="9"/>
-    </resets>
+    <xi:include href="http://jmri.org/xml/decoders/zimo/factReset-v32.xml"/>
   </decoder>
-
   <xi:include href="http://jmri.org/xml/decoders/zimo/PaneAccelDecel.xml"/>
   <xi:include href="http://jmri.org/xml/decoders/zimo/PaneShuntUncouple.xml"/>
   <xi:include href="http://jmri.org/xml/decoders/zimo/PaneAltFunctionMap6+2C.xml"/>
   <xi:include href="http://jmri.org/xml/decoders/zimo/PaneFunctionOutput.xml"/>
   <xi:include href="http://jmri.org/xml/decoders/zimo/PaneSmoke.xml"/>
-  <xi:include href="http://jmri.org/xml/decoders/zimo/PaneZimoSpecific.xml"/>  
+  <xi:include href="http://jmri.org/xml/decoders/zimo/PaneZimoSpecific.xml"/>
   <xi:include href="http://jmri.org/xml/decoders/zimo/PaneRailcom.xml"/>
   <xi:include href="http://jmri.org/xml/decoders/zimo/PaneABC.xml"/>
   <xi:include href="http://jmri.org/xml/decoders/zimo/PaneSpeedRegulation.xml"/>
@@ -98,5 +72,4 @@
   <xi:include href="http://jmri.org/xml/decoders/zimo/PaneDecoderlock.xml"/>
   <xi:include href="http://jmri.org/xml/decoders/zimo/PaneInputMapping.xml"/>
   <xi:include href="http://jmri.org/xml/decoders/zimo/PaneLoadCode.xml"/>
-  
 </decoder-config>
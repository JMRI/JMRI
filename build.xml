--- conflicted
+++ resolved
@@ -337,10 +337,7 @@
         <exclude name="jmri/util/swing/SamplePane.class" />
         <exclude name="apps/tests/Log4JFixture.class" />
         <exclude name="jmri/jmrit/display/EditorFrameOperator.class" />
-<<<<<<< HEAD
-=======
         <exclude name="jmri/util/web/BrowserFactory.class" />
->>>>>>> f64c3f2c
         <!-- Exclude pure interfaces and classes only providing constants. -->
         <exclude name="jmri/jmrit/operations/locations/Xml.class" />
         <exclude name="jmri/jmrit/operations/rollingstock/cars/Xml.class"/>

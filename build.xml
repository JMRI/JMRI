--- conflicted
+++ resolved
@@ -2058,10 +2058,6 @@
             <arg value="help/en/*/*"/>
             <arg value="help/fr/*/*"/>
         </exec>
-<<<<<<< HEAD
-
-=======
->>>>>>> e441c813
     </target>
 
     <target name="remakedecoderindex"

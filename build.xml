<?xml version="1.0" encoding="UTF-8"?>
<!-- Ant build.xml file for JMRI development                                -->
<!-- Bob Jacobsen, Copyright 2002-2017                                      -->

<!-- This file is part of JMRI.                                             -->
<!--                                                                        -->
<!-- JMRI is free software; you can redistribute it and/or modify it under  -->
<!-- the terms of version 2 of the GNU General Public License as published  -->
<!-- by the Free Software Foundation. See the "COPYING" file for a copy     -->
<!-- of this license.                                                       -->
<!--                                                                        -->
<!-- JMRI is distributed in the hope that it will be useful, but WITHOUT    -->
<!-- ANY WARRANTY; without even the implied warranty of MERCHANTABILITY or  -->
<!-- FITNESS FOR A PARTICULAR PURPOSE.  See the GNU General Public License  -->
<!-- for more details.                                                      -->

<project name="JMRI" default="debug" basedir="." xmlns:jacoco="antlib:org.jacoco.ant">

    <!-- basedir="." means all paths are relative to the top level -->
    <!-- directory in the project.  We expect that lib et al will  -->
    <!-- be present in that directory                              -->

    <description>
    Provides build services for JMRI libraries and applications
    </description>

    <property name="jmri.copyright.year" value="1997-2017"/>

    <property environment="env"/>

    <!-- local.properties file      (not an error if doesn't exist)                      -->
    <!--                                                                                 -->
    <!-- Things you might want to set:                                                   -->
    <!--    # Your SourceForge ID (used for Javadocs, distribution) if different         -->
    <!--    sourceforge.userid=                                                          -->
    <!--    # JVM arguments to pass to the JVM running the JMRI application              -->
    <!--    jvm.args=                                                                    -->
    <!--    # paths to append to the classpath                                           -->
    <!--    cp.append=                                                                    -->
    <!--    # paths to prepend to the classpath                                           -->
    <!--    cp.prepend=                                                                    -->
    <!--    # The directory where Findbugs is installed                                  -->
    <!--    findbugs.home=                                                               -->
    <!--    # You can specify a DecoderPro/PanelPro config file at runtime               -->
    <!--    # with e.g. "ant -Dantargline=DecoderProFile.xml decoderpro"                 -->
    <!--    antargline=DecoderProFile.xml                                                -->
    <!--    # If building releases, define directory where nsis is found                 -->
    <!--    # Make sure the trailing / is present,                                       -->
    <!--    # since the usage is ${nsis.home}makensis,                                   -->
    <!--    # Ant will do a $PATH search if nsis.home is not set.                        -->
    <!--    nsis.home=/opt/nsis/nsis-2.46/                                               -->
    <!--    # or                                                                         -->
    <!--    nsis.home=C:/Program Files/NSIS/                                             -->
    <!--                                                                                 -->
    <!-- This file should NEVER be checked-in to Git, it is in the .gitignore file       -->
    <!--                                                                                 -->
    <property file="local.properties"/>


    <!-- set any properties not overridden by local.properties -->
    <property file="${basedir}/release.properties"/>

    <!-- The Jenkins official release builds force: -->
    <!--    release.official=true                   -->
    <!--    nsis.home=/opt/nsis/nsis-2.46/          -->
    <!-- in their "invoke ant" step                 -->
    <!-- The Packages build (dev downloads) forces: -->
    <!--    release.official=false                  -->
    <!--    nsis.home=/opt/nsis/nsis-2.46/          -->
    <!-- in its "invoke ant" step                   -->

    <property name="release.build_user" value="${user.name}"/>

    <property name="release" value="${release.major}.${release.minor}.${release.build}"/>

    <!-- Retrieve Git revision via 'git describe' -->
    <exec executable="git" outputproperty="git.revision" failifexecutionfails="false" errorproperty="">
        <arg value="rev-parse"/>
        <arg value="--short"/>
        <arg value="HEAD"/>
    </exec>
    <!-- check output of git rev-parse above and place in release.revision_id -->
    <condition property="release.revision_id"
                value="${git.revision}"
                else="unknown">
        <and>
            <isset property="git.revision"/>
            <length string="${git.revision}" trim="yes" length="0" when="greater"/>
        </and>
    </condition>

    <!-- RELEASED set in the environment forces release.official to true -->
    <!-- Unless release.properties file already set it -->
    <condition property="release.official" value="true" else="false">
      <isset property="RELEASED"/>
    </condition>

    <!-- should compiler warn of use of deprecated APIs? (on/off) -->
    <property name="deprecation" value="off"/> <!-- off at start of 3.11 series, as we work through changes -->

    <!-- SDK version (1.8 as of JMRI 3.11.1 [3.12/4.0 pre-releases]) -->
    <property name="sdk_version"    value="1.8"/>
    <property name="source_version" value="${sdk_version}"/>
    <property name="jre_version"    value="${sdk_version}"/>

    <condition property="nsis.home" value="">
        <not><isset property="nsis.home"/></not>
    </condition>

    <condition property="jvm.args" value="">
        <not>
            <isset property="jvm.args"/>
        </not>
    </condition>
    <condition property="cp.append" value="">
        <not>
            <isset property="cp.append"/>
        </not>
    </condition>
    <condition property="cp.prepend" value="">
        <not>
            <isset property="cp.prepend"/>
        </not>
    </condition>
    <condition property="os.linux" value="true">
        <and>
            <os family="unix"/>
            <equals arg1="${os.name}" arg2="Linux"/>
        </and>
    </condition>

    <!-- set global properties for this build -->
    <property name="dist"         value="${basedir}/dist"/>
    <property name="jartarget"    value="${basedir}"/>
    <property name="libdir"       value="${basedir}/lib"/>
    <property name="resourcedir"  value="${basedir}/resources"/>
    <property name="scriptdir"    value="${basedir}/scripts"/>
    <property name="javadir"      value="${basedir}/java"/>
    <property name="doctarget"    value="${javadir}/doc"/>
    <property name="coveragetarget" value="${basedir}/coveragereport"/>
    <property name="source"       value="${javadir}/src"/>
    <property name="maventarget"  value="${basedir}/target"/>
    <property name="target"       value="${maventarget}/classes"/>
    <property name="testtarget"   value="${maventarget}/test-classes"/>
    <property name="test"         value="${javadir}/test"/>
    <property name="acceptancetest" value="${javadir}/acceptancetest"/>
    <property name="templatedir"  value="${javadir}/template"/>
    <property name="tmptarget"    value="${javadir}/tmp"/>
    <property name="lineendtmp"   value="${tmptarget}/lineend"/>
    <property name="tempdir"      value="${basedir}/temp"/>    <!-- actual tmp files -->
    <property name="java.debugging" value="yes" />

    <!-- location for all generated java code -->
    <property name="genjavasrcdir" value="${tmptarget}/"/>

    <!-- this is the list of jar files and class path elements that are not
         a part of the JMRI codebase itself but which are needed at runtime
         for the various apps.  These will all be copied into the release
         packages. Does not include JMRI itself.
    -->
    <path id="runtime.class.path">
        <pathelement location="${libdir}/purejavacomm-1.0.1.jar"/>
        <pathelement location="${libdir}/xercesImpl.jar"/>
        <pathelement location="${libdir}/gluegen-rt.jar"/>
        <pathelement location="${libdir}/javacsv.jar"/>
        <pathelement location="${libdir}/jdom-2.0.5.jar"/>
        <pathelement location="${libdir}/jdom.jar"/>
        <pathelement location="${libdir}/jhall.jar"/>
        <pathelement location="${libdir}/jinput.jar"/>
        <pathelement location="${libdir}/jmdns.jar"/>
        <pathelement location="${libdir}/openlcb.jar"/>
        <pathelement location="${libdir}/jlfgr-1_0.jar"/>
        <pathelement location="${libdir}/joal.jar"/>
        <pathelement location="${libdir}/jython-standalone-2.7.0.jar"/>
        <pathelement location="${libdir}/log4j-1.2.17.jar"/>
        <pathelement location="${libdir}/javax.servlet-api-3.1.0.jar"/>
        <pathelement location="${libdir}/vecmath-1.5.2.jar"/>
        <pathelement location="${libdir}/mailapi.jar"/>
        <pathelement location="${libdir}/smtp.jar"/>
        <pathelement location="${libdir}/xAPlib.jar"/>
        <pathelement location="${libdir}/jna-4.4.0.jar"/>
        <pathelement location="${libdir}/jna-platform-4.4.0.jar"/>
        <pathelement location="${libdir}/commons-lang3-3.2.1.jar"/>
        <pathelement location="${libdir}/jakarta-regexp-1.5.jar"/>
        <pathelement location="${libdir}/jackson-core-2.8.5.jar"/>
        <pathelement location="${libdir}/jackson-annotations-2.8.5.jar"/>
        <pathelement location="${libdir}/jackson-databind-2.8.5.jar"/>
        <pathelement location="${libdir}/jetty-http-9.3.9.v20160517.jar"/>
        <pathelement location="${libdir}/jetty-security-9.3.9.v20160517.jar"/>
        <pathelement location="${libdir}/jetty-server-9.3.9.v20160517.jar"/>
        <pathelement location="${libdir}/jetty-servlet-9.3.9.v20160517.jar"/>
        <pathelement location="${libdir}/jetty-util-9.3.9.v20160517.jar"/>
        <pathelement location="${libdir}/jetty-io-9.3.9.v20160517.jar"/>
        <pathelement location="${libdir}/websocket-api-9.3.9.v20160517.jar"/>
        <pathelement location="${libdir}/websocket-client-9.3.9.v20160517.jar"/>
        <pathelement location="${libdir}/websocket-common-9.3.9.v20160517.jar"/>
        <pathelement location="${libdir}/websocket-server-9.3.9.v20160517.jar"/>
        <pathelement location="${libdir}/websocket-servlet-9.3.9.v20160517.jar"/>
        <pathelement location="${libdir}/slf4j-api-1.7.13.jar"/>
        <pathelement location="${libdir}/slf4j-log4j12-1.7.13.jar"/>
        <pathelement location="${libdir}/jul-to-slf4j-1.7.13.jar"/>
        <pathelement location="${libdir}/xbee-java-library-1.2.0.jar"/>
        <pathelement location="${libdir}/pi4j-core.jar"/>
        <pathelement location="${libdir}/pi4j-device.jar"/>
        <pathelement location="${libdir}/pi4j-gpio-extension.jar"/>
        <pathelement location="${libdir}/pi4j-service.jar"/>
        <pathelement location="${libdir}/commons-io-1.3.1.jar"/>
        <pathelement location="${libdir}/bluecove-2.1.1-SNAPSHOT.jar"/>
        <pathelement location="${libdir}/bluecove-bluez-2.1.1-SNAPSHOT.jar"/>
        <pathelement location="${libdir}/bluecove-gpl-2.1.1-SNAPSHOT.jar"/>
        <pathelement location="${libdir}/jhidrawplugin.jar"/>
        <pathelement location="${libdir}/beansbinding-1.2.1.jar"/>
        <pathelement location="${libdir}/libusb4java-1.2.0-linux-arm.jar"/>
        <pathelement location="${libdir}/libusb4java-1.2.0-linux-x86.jar"/>
        <pathelement location="${libdir}/libusb4java-1.2.0-linux-x86_64.jar"/>
        <pathelement location="${libdir}/libusb4java-1.2.0-osx-x86.jar"/>
        <pathelement location="${libdir}/libusb4java-1.2.0-osx-x86_64.jar"/>
        <pathelement location="${libdir}/libusb4java-1.2.0-windows-x86.jar"/>
        <pathelement location="${libdir}/libusb4java-1.2.0-windows-x86_64.jar"/>
        <pathelement location="${libdir}/usb-api-1.0.2.jar"/>
        <pathelement location="${libdir}/usb4java-1.2.0.jar"/>
        <pathelement location="${libdir}/usb4java-javax-1.2.0.jar"/>
    </path>
    <pathconvert property="runtime.class.jars" refid="runtime.class.path"/>

    <!-- jars needed for i18n testing only -->
    <path id="i18n.class.path">
        <pathelement location="${ant.home}/lib/ant.jar"/>
        <pathelement location="${libdir}/antlr-3.4-complete.jar"/>
        <pathelement location="${libdir}/i18nchecker.jar"/>
    </path>
    <pathconvert property="i18n.class.jars" refid="i18n.class.path"/>

    <!-- jars that are needed at build and/or test time -->
    <path id="compile.class.path">
        <pathelement path="${runtime.class.jars}"/>
        <pathelement location="${libdir}/AppleJavaExtensions.jar"/> <!-- build with Mac OS X-specific support -->
        <pathelement location="${libdir}/annotations.jar"/> <!-- findbugs build-time only-->
        <pathelement location="${libdir}/jsr305.jar"/>      <!-- findbugs build-time only-->
        <pathelement location="${libdir}/junit-4.12.jar"/>
        <pathelement location="${libdir}/hamcrest-core-1.3.jar"/>
        <pathelement location="${libdir}/jfcunit.jar"/>
        <pathelement path="${i18n.class.jars}"/>            <!-- i18n test -->
        <!-- powermock and it's dependencies -->
        <pathelement location="${libdir}/mockito-core-2.0.42-beta.jar"/>
        <pathelement location="${libdir}/powermock-mockito2-1.6.5-full.jar"/>
        <pathelement location="${libdir}/powermock-api-mockito-common-1.6.5.jar"/>
        <pathelement location="${libdir}/cglib-nodep-2.2.2.jar"/>
        <pathelement location="${libdir}/javassist-3.20.0-GA.jar"/>
        <pathelement location="${libdir}/objenesis-2.2.jar"/>
        <pathelement location="${libdir}/byte-buddy-1.2.1.jar"/>
        <pathelement location="${libdir}/jemmy-2.3.1.1-RELEASE802.jar"/>
        <pathelement location="${libdir}/system-rules-1.16.0.jar"/>
        <pathelement location="${libdir}/org-openide-util-lookup-RELEASE82.jar"/>
        <!-- cucumber and it's dependencies -->
        <pathelement location="${libdir}/cucumber-core-1.2.5.jar"/>
        <pathelement location="${libdir}/cucumber-java-1.2.5.jar"/>
        <pathelement location="${libdir}/cucumber-java8-1.2.5.jar"/>
        <pathelement location="${libdir}/cucumber-junit-1.2.5.jar"/>
        <pathelement location="${libdir}/cucumber-jvm-deps-1.0.5.jar"/>
        <pathelement location="${libdir}/gherkin-2.12.2.jar"/>
        <pathelement location="${libdir}/gherkin3-3.0.0.jar"/>
        <pathelement location="${libdir}/gherkin-jvm-deps-1.0.3.jar"/>
        <!-- Selenium and it's dependencies -->
<<<<<<< HEAD
        <pathelement location="${libdir}/selenium-server-standalone-3.5.3.jar"/>
=======
        <pathelement location="${libdir}/selenium-server-standalone-3.6.0.jar"/>
>>>>>>> 5dde9e27
    </path>

    <!-- path to run regular executables -->
    <path id="project.class.path">
        <pathelement path="${cp.prepend}"/>   <!-- prepended by user -->
        <pathelement location="${jartarget}"/>
        <path        refid="runtime.class.path"/>
        <pathelement location="${target}/"/>  <!-- after declared jars to check for name collisions -->
        <pathelement path="${cp.append}"/>    <!-- appended by user -->
    </path>

    <!-- path to run tests -->
    <path id="test.class.path">
        <pathelement location="${jartarget}"/>
        <path   refid="compile.class.path"/>
        <pathelement location="${target}/"/>  <!-- after declared jars to check for name collisions -->
        <pathelement location="${testtarget}"/> <!-- test resources in classpath that collide with stock resources -->
    </path>

    <!-- PureJavaComm default log level - override in local.properties or Ant command line -->
    <property name="purejavacomm.loglevel" value="0"/>

    <macrodef name="quiet">
        <element name="body" implicit="yes"/>
        <sequential>
            <script language="javascript">
                // to see type of 1st logger, uncomment the following
                //echo = JMRI.createTask("echo");
                //echo.setMessage(Object.prototype.toString.call(project.getBuildListeners().firstElement()));
                //echo.perform();

                // Only attempt to quiet if the top logger is the default Ant logger
                // This avoids errors when e.g. NetBeans has injected it's own logger ([object org.apache.tools.ant.module.bridge.impl.NbBuildLogger])
                if (Object.prototype.toString.call(project.getBuildListeners().firstElement()) == "[object org.apache.tools.ant.DefaultLogger]") {
                    project.getBuildListeners().firstElement().setMessageOutputLevel(0);
                }
            </script>
            <body/>
            <script language="javascript">
                // TODO: restore last log level instead of going to fixed value "2"
                if (Object.prototype.toString.call(project.getBuildListeners().firstElement()) == "[object org.apache.tools.ant.DefaultLogger]") {
                    project.getBuildListeners().firstElement().setMessageOutputLevel(2);
                }
            </script>
        </sequential>
    </macrodef>

    <!-- Java Code Coverage -->
    <taskdef uri="antlib:org.jacoco.ant" resource="org/jacoco/ant/antlib.xml">
        <classpath path="lib/jacocoant.jar" />
    </taskdef>

    <!-- fileset for the jacoco targets. -->
    <fileset id="jacocofileset" dir="${target}">
        <include name="**/*.class" />
        <!-- Exclude classes necessary for testing only from the code coverage report-->
        <exclude name="**/*Test*.class" />
        <!-- Exclude testing infrastructure classes -->
        <exclude name="**/*Scaffold.class" />
        <exclude name="**/*JUnit*.class" />
        <exclude name="**/*Demo.class" />
        <exclude name="**/*Mock*.class" />
        <exclude name="jmri/jmrit/symbolicprog/tabbedframe/CheckProgrammerNames.class" />
        <exclude name="jmri/jmrix/openlcb/SampleFactory.class" />
        <exclude name="jmri/util/swing/SamplePane.class" />
        <exclude name="apps/tests/Log4JFixture.class" />
        <exclude name="jmri/jmrit/display/EditorFrameOperator.class" />
    </fileset>



    <!-- end of definitions -->

    <!-- target definitions start here -->

    <!-- ============================================================================= -->
    <!-- Utility targets                                                               -->
    <!-- ============================================================================= -->

    <target name="init"> <!-- create timestamp and needed directories, not for user use -->
        <!-- Create the time stamp properties -->
        <tstamp>
            <format property="TODAY" pattern="yyyyMMdd" timezone="GMT"/>
            <format property="NOW"   pattern="HHmm"     timezone="GMT"/>
        </tstamp>
        <property name="release.build_date" value="${TODAY}T${NOW}Z"/>
        <!-- Create the build directory structure used by compile -->
        <quiet>
        <mkdir dir="${target}"/>
        <mkdir dir="${target}/resources"/>
        <mkdir dir="${genjavasrcdir}/jmri/jmris/srcp/parser"/>
        <mkdir dir="${genjavasrcdir}/jmri/jmrix/srcp/parser"/>
        </quiet>

        <filterset id="release-information"
                   begintoken="@@"
                   endtoken="@@">
            <filter token="release.major"          value="${release.major}"/>
            <filter token="release.minor"          value="${release.minor}"/>
            <filter token="release.build"          value="${release.build}"/>
            <filter token="release.modifier"       value="${release.modifier}"/>
            <filter token="release.revision_id"    value="${release.revision_id}"/>
            <filter token="release.build_user"     value="${release.build_user}"/>
            <filter token="release.official"       value="${release.official}"/>
            <filter token="release.build_date"     value="${release.build_date}"/>
            <filter token="jmri.copyright.year"    value="${jmri.copyright.year}"/>
        </filterset>
    </target>

    <target name="check-ant-requirements"> <!-- check build system requirements, not for user use -->
      <antversion property="ant-version-ok" atleast="1.8.0"/>
      <antversion property="ant-version-actual"/>
      <fail unless="ant-version-ok" message="Minimum ant version required is 1.8.0, this is ${ant-version-actual}"/>
    </target>

    <target name="get-version-string" depends="compile"><!-- compute the version string, not for user use -->
        <java classname="jmri.Version"
              dir="${basedir}"
              fork="yes"
              resultproperty="version-string.returncode"
              outputproperty="release.version-string"
              errorproperty="release.version-string-error">
            <classpath>
              <pathelement path="${target}"/>
            </classpath>
        </java>
        <echo message="release version string is ${release.version-string}"/>
        <fail message="error getting version string: ${version-string.returncode}">
          <condition>
            <not>
              <equals arg1="${version-string.returncode}" arg2="0"/>
            </not>
          </condition>
        </fail>
        <!-- create a URL-encoded version -->
        <loadresource property="release.version-encoded-string">
          <propertyresource name="release.version-string"/>
          <filterchain>
            <tokenfilter>
              <filetokenizer/>
              <replaceregex flags="g" pattern="\+" replace="%2B" />
            </tokenfilter>
          </filterchain>
        </loadresource>
        <echo message="${release.version-encoded-string}" />
    </target>

    <target name="realclean"
            description="remove all non-respository files from a build"
            depends="clean">
        <delete includeEmptyDirs="true" quiet="true">
            <fileset dir="lib/cachedir"/>
            <fileset dir="${coveragetarget}"/>
            <fileset file=".run.sh"/>
        </delete>
    </target>

    <target name="clean"
            description="remove compilation results to force rebuild">
        <delete includeEmptyDirs="true" quiet="true">
            <fileset file="log.txt"/>
            <fileset file="${jartarget}/jmri.jar"/>
            <fileset dir="${doctarget}"/>
            <fileset dir="${maventarget}"/>
            <fileset dir="${javadir}/classes"/>
            <fileset dir="${javadir}/test-classes"/>
            <fileset dir="${dist}"/>
            <fileset dir="${genjavasrcdir}"/>
            <fileset file="${javadir}/manifest"/>
            <fileset dir="${tempdir}"/>
            <fileset file="findbugs.html"/>
            <fileset file="findbugs.xml"/>
            <fileset file="junit-results.xml"/>
            <fileset file="cucumber-results.xml"/>
            <fileset file="jmri-fb.html"/>
            <fileset file="jacoco.exec"/>
        </delete>
        <ant dir="xml/XSLT" target="clean" inheritAll="false"  />
    </target>

    <!-- end of utility targets -->

    <!-- ============================================================================= -->
    <!-- Program build targets                                                         -->
    <!-- ============================================================================= -->

    <target name="copyfiles" depends="init"><!-- copy resource files, not for user use -->
        <!-- Copy top level resources to include in jar file -->
        <copy todir="${target}/resources/">
            <fileset dir="${resourcedir}" includes="*.gif"/>
        </copy>
        <copy todir="${target}">
            <fileset dir="${source}" includes="**/*.properties,**/*.js"/>
            <fileset dir="${source}" includes="META-INF/**"/>
        </copy>
    </target>


    <!-- generated source code that uses keyword substitution -->
    <!-- Typically configured to take a template Version.properties -->
    <!-- file from java/templates/jmri and copy it, expanded, to -->
    <!-- target/classes where the jmri.Version class can reference -->
    <!-- the values at run time -->
    <target name="update-template-code" depends="init"><!-- create the substituted template java code, not for user use -->
        <copy todir="${genjavasrcdir}" overwrite="true" >
            <filterset refid="release-information"/>
            <fileset dir="${templatedir}"/>
        </copy>
    </target>



    <!-- jj* and javacc* targets are the javacc based generated source -->

    <target name="jjtree"
            description="Run JJTree related actions"
            depends="init">
        <quiet>
        <!-- Run JJTree -->
        <!-- Create the build directory structure used by compiler -->
        <mkdir dir="${genjavasrcdir}/jmri/jmris/srcp/parser"/>
        <jjtree
            target="${source}/jmri/jmris/srcp/SRCPParser.jjt"
            outputdirectory="${genjavasrcdir}/jmri/jmris/srcp/parser"
            javacchome="${libdir}"/>
        <mkdir dir="${genjavasrcdir}/jmri/jmrix/srcp/parser"/>
        <jjtree
            target="${source}/jmri/jmrix/srcp/SRCPClientParser.jjt"
            outputdirectory="${genjavasrcdir}/jmri/jmrix/srcp/parser"
            javacchome="${libdir}"/>
        <mkdir dir="${genjavasrcdir}/jmri/jmris/simpleserver/parser"/>
        <jjtree
            target="${source}/jmri/jmris/simpleserver/JmriServerParser.jjt"
            outputdirectory="${genjavasrcdir}/jmri/jmris/simpleserver/parser"
            javacchome="${libdir}"/>
        </quiet>
    </target>


    <target name="jjdoc"
            description="create JJDoc BNF documentation"
            depends="init, javacc">
        <quiet>
        <mkdir dir="${doctarget}/jmri/jmris/srcp/"/>
        <jjdoc target="${genjavasrcdir}/jmri/jmris/srcp/parser/SRCPParser.jj"
               javacchome="${libdir}"
               outputfile="${doctarget}/jmri/jmris/srcp/SRCPParser.html"/>
        <mkdir dir="${doctarget}/jmri/jmrix/srcp/"/>
        <jjdoc target="${genjavasrcdir}/jmri/jmrix/srcp/parser/SRCPClientParser.jj"
               javacchome="${libdir}"
               outputfile="${doctarget}/jmri/jmrix/srcp/SRCPClientParser.html"/>
        <mkdir dir="${doctarget}/jmri/jmris/simpleserver/"/>
        <jjdoc target="${genjavasrcdir}/jmri/jmris/simpleserver/parser/JmriServerParser.jj"
               javacchome="${libdir}"
               outputfile="${doctarget}/jmri/jmris/simpleserver/JmriServerParser.html"/>
        </quiet>
    </target>


    <target name="javacc"
            description="JavaCC related actions"
            depends="jjtree">
        <!-- Run JavaCC -->
        <quiet>
        <javacc
            target="${genjavasrcdir}/jmri/jmris/srcp/parser/SRCPParser.jj"
            outputdirectory="${genjavasrcdir}/jmri/jmris/srcp/parser"
            javacchome="${libdir}"/>
        <javacc
            target="${genjavasrcdir}/jmri/jmrix/srcp/parser/SRCPClientParser.jj"
            outputdirectory="${genjavasrcdir}/jmri/jmrix/srcp/parser"
            javacchome="${libdir}"/>
        <javacc
            target="${genjavasrcdir}/jmri/jmris/simpleserver/parser/JmriServerParser.jj"
            outputdirectory="${genjavasrcdir}/jmri/jmris/simpleserver/parser"
            javacchome="${libdir}"/>
        </quiet>
        <!-- Turn all Javadoc comments in generated code into plain comments -->
        <replaceregexp match="\/\*\*" replace="\/\*" flags="g">
            <fileset dir="${genjavasrcdir}">
                <include name="**/*.java"/>
            </fileset>
        </replaceregexp>
    </target>


    <!-- this one target handles the compiler processing for all of the JDK based
         compilation - normal code, generated code and tests -->
    <!-- use the java-compile macro instead -->
    <target name="-java-compile-internal"> <!-- Internal target for compiling Java source from a specified directory -->
        <java-compile javac.source="${java.source.directory}" javac.target="${target}" />
    </target>

    <macrodef name="java-compile">
        <attribute name="javac.source"/>
        <attribute name="javac.includes" default=""/>
        <attribute name="javac.target" default="${target}"/>
        <attribute name="javac.deprecation" default="${deprecation}"/>
        <attribute name="javac.classpath" default="compile.class.path"/>
        <sequential>
            <mkdir dir="@{javac.target}"/> <!-- ensure destdir exists -->
            <javac compiler="modern"
                   includes="@{javac.includes}"
                   srcdir="@{javac.source}"
                   destdir="@{javac.target}"
                   source="${source_version}"
                   target="${jre_version}"
                   includeantruntime="false"
                   fork="true"
                   deprecation="@{javac.deprecation}"
                   debug="${java.debugging}">
                <classpath refid="@{javac.classpath}"/>
                <compilerarg value="-Xlint:-unchecked"/>  <!-- off during 1.8 migration -->
                <compilerarg value="-Xmaxerrs"/><compilerarg value="1000"/><!-- change from default 100 errors -->
            </javac>
        </sequential>
    </macrodef>

    <target name="compile-generated-source"
            depends="javacc, update-template-code"><!-- compile all generated Java source; internal target -->
        <!-- Compile the java code from ${genjavasrcdir} into ${target} -->
        <java-compile javac.source="${genjavasrcdir}"/>
        <copy todir="${target}/jmri" overwrite="true">
            <fileset dir="${genjavasrcdir}/jmri" includes="*.properties"/>
        </copy>
    </target>


    <target name="compile"
            description="compile source, omitting tests"
            depends="init, copyfiles, compile-generated-source">
        <!-- Compile the java code from ${source} into ${target} -->
        <java-compile javac.source="${source}"/>
    </target>

    <target name="ci-compile-deprecations"
            description="compile source, omitting tests, warning on deprecations - for Jenkins CI"
            depends="init, copyfiles, compile-generated-source">
        <!-- Compile the java code from ${source} into ${target} allowing lots of deprecations!-->
        <!-- The following is copied from the -java-compile-internal target -->
        <!-- Eventually, we want to turn deprecation warnings "on" and remove this target's Xmax parameters -->
        <javac compiler="modern"
               srcdir="${source}"
               destdir="${target}"
               source="${source_version}"
               target="${jre_version}"
               includeantruntime="false"
               fork="true"
               deprecation="on"
               debug="${java.debugging}">
            <classpath refid="compile.class.path"/>
            <compilerarg value="-Xlint:-unchecked"/>
            <compilerarg value="-Xmaxwarns"/><compilerarg value="2000"/><!-- change from default 100 warnings -->
        </javac>
    </target>

    <!-- Note if modifying the debug target, please be sure to up date the -->
    <!-- NetBeans IDE debug target in nbproject/ide-targets.xml -->
    <target name="debug"
            description="compile source with debugging on, omitting tests"
            depends="init, javacc, copyfiles, compile-generated-source">
        <!-- Compile the java code from ${source} into ${target} -->
        <java-compile javac.source="${source}"/>
    </target>


    <target name="tests"
            description="compile test classes"
            depends="debug">
        <!-- Compile the test java code from ${source} into ${target} -->
        <java-compile javac.source="${test};${acceptancetest}" javac.target="${testtarget}" javac.classpath="test.class.path"/>
        <!-- Copy resources into ${testtarget} so they coexist with identical
             resources in ${target} (this is important for the Java ServiceLoader -->
        <copy todir="${testtarget}">
            <fileset dir="${test}" includes="**/*.properties"/>
            <fileset dir="${test}" includes="META-INF/**"/>
        </copy>
    </target>

    <target name="-pre-single-test">
        <fail unless="test.includes">Must select some files in the IDE or set test.includes</fail>
        <condition property="test.isTest">
            <matches pattern=".*Test$" string="${test.includes}" />
        </condition>
    </target>
    <target depends="-pre-single-test" if="test.isTest" name="-test-single-test">
        <property name="test.test" value="${test.includes}"/>
    </target>
    <target depends="-pre-single-test" unless="test.isTest" name="-test-single-src">
        <property name="test.test" value="${test.includes}Test"/>
    </target>
    <target depends="-test-single-src,-test-single-test,tests,runtime-library-selection" description="Run single unit test." name="test-single">
        <junit haltonerror="false" haltonfailure="false" printsummary="yes" fork="yes" dir="." errorProperty="test.failed" failureProperty="test.failed">
            <sysproperty key="java.security.policy" value="${libdir}/security.policy"/>
            <sysproperty key="apple.laf.useScreenMenuBar" value="true"/>
            <sysproperty key="log4j.ignoreTCL" path="true/"/>
            <sysproperty key="java.library.path" path=".:${libdir}:${arch.lib.path}"/>
            <sysproperty key="jmri.prefsdir" path="${tempdir}"/>
            <sysproperty key="jinput.plugins" path="net.bobis.jinput.hidraw.HidRawEnvironmentPlugin"/>

            <classpath refid="test.class.path"/>

            <test name="${test.test}">
                <formatter usefile="no" type="brief"/>
            </test>
        </junit>
        <fail>
            <condition>
                <istrue value="${test.failed}" />
            </condition>
        </fail>
    </target>

    <!-- the next target requires Ant 1.8 or later, which can be obtained from -->
    <!-- http://ant.apache.org/bindownload.cgi  -->
    <!--                                        -->
    <!-- The ecj.warning.options file defines which warnings are on and off -->
    <!-- By default, we set them explicitly, so that new ones will show up -->
    <!-- See http://help.eclipse.org/galileo/index.jsp?topic=/org.eclipse.jdt.doc.isv/guide/jdt_api_compile.htm -->
    <!--                                        -->
    <target name="-ecj-compile-internal"> <!-- internal target for compiling Java source from a specified directory using ECJ -->
        <!-- Compile the java code from ${source} into ${target} -->
        <property name="build.compiler" value="org.eclipse.jdt.core.JDTCompilerAdapter"/>
        <mkdir dir="${java.target.directory}"/>
        <javac srcdir="${java.source.directory}"
               destdir="${java.target.directory}"
               source="${source_version}"
               target="${jre_version}"
               includeantruntime="false"
               debug="yes" >
            <compilerclasspath>
                <pathelement path="${libdir}/ecj.jar"/>
            </compilerclasspath>
            <compilerarg value="@${basedir}/java/ecj.warning.options"/>
            <classpath refid="${java.class.path}"/>
        </javac>
    </target>

    <target name="warnings"
            description="compile source with warning generation on, omitting tests; requires Ant 1.8 and ecj.jar"
            depends="check-ant-requirements, clean, init, copyfiles, compile-generated-source">
        <antcall target="-ecj-compile-internal">
          <param name="java.source.directory" value="${source}"/>
          <param name="java.target.directory" value="${target}"/>
          <param name="java.class.path" value="compile.class.path"/>
        </antcall>
    </target>

    <target name="tests-warnings"
            description="compile test sources with warning generation on; requires Ant 1.8 and ecj.jar"
            depends="check-ant-requirements, clean, init, copyfiles, warnings">
        <antcall target="-ecj-compile-internal">
          <param name="java.source.directory" value="${test}"/>
          <param name="java.target.directory" value="${testtarget}"/>
          <param name="java.class.path" value="test.class.path"/>
        </antcall>
    </target>


    <!-- end of program build targets -->

    <!-- ============================================================================= -->
    <!-- Application startup targets                                                   -->
    <!-- ============================================================================= -->


    <target name="runtime-library-selection">

        <condition property="baseOS" value="windows">
            <os family="windows"/>
        </condition>

        <condition property="baseOS" value="macosx">
            <os family="mac"/>
        </condition>

        <condition property="baseOS" value="linux">
            <and>
                <os family="unix"/>
                <equals arg1="${os.name}" arg2="Linux"/>
            </and>
        </condition>

        <condition property="baseArch" value="x64">
            <and>
                <os family="windows"/>
                <or>
                    <equals arg1="${os.arch}" arg2='x86_64'/>
                    <equals arg1="${os.arch}" arg2='x64'/>
                    <equals arg1="${os.arch}" arg2='amd64'/>
                </or>
            </and>
        </condition>

        <condition property="baseArch" value="x86">
            <and>
                <os family="windows"/>
                <or>
                    <equals arg1="${os.arch}" arg2='i386'/>
                    <equals arg1="${os.arch}" arg2='x86'/>
                </or>
            </and>
        </condition>

        <condition property="baseArch" value="i386">
            <and>
                <os family="unix"/>
                <or>
                    <equals arg1="${os.arch}" arg2='i386'/>
                    <equals arg1="${os.arch}" arg2='i686'/>
                </or>
            </and>
        </condition>

        <condition property="baseArch" value="x86_64">
            <and>
                <os family="unix"/>
                <or>
                    <equals arg1="${os.arch}" arg2='x86_64'/>
                    <equals arg1="${os.arch}" arg2='amd64'/>
                </or>
            </and>
        </condition>

        <condition property="baseArch" value="armv5">
            <and>
                <os family="unix" />
            <or>
                <equals arg1="${os.arch}" arg2='armv5' />
                <equals arg1="${os.arch}" arg2='armv5tel' />
            </or>
            </and>
        </condition>

        <condition property="baseArch" value="armv6l">
            <and>
                <os family="unix" />
                <equals arg1="${os.arch}" arg2='arm' />
            </and>
        </condition>

        <property name="arch.lib.path" value="${libdir}/${baseOS}/${baseArch}:${libdir}/${baseOS}"/>
        <echo message="arch.lib.path ${arch.lib.path}"/>
    </target>


    <!-- the two targets in the depends are correct: only one will run, depending upon ${debugger} -->

    <!-- Internal target to run a given JMRI application, under the debugger if the debugger property is set -->
    <target name="-run-jmri-application" depends="-normal-jmri-application,-debug-jmri-application">
        <echo>${application.classname} finished with return code ${application.returncode}</echo>
        <condition property="application.relaunch" value="yes">
            <equals arg1="${application.returncode}" arg2="100"/>
        </condition>
        <antcall target="-relaunch-jmri-application"/>
    </target>

    <!-- this target is used to conditionally re-launch the JMRI application
         if the return code is 100.
    -->
    <target name="-relaunch-jmri-application"
            if="application.relaunch">
        <echo>Relaunching ${application.classname}</echo>
        <antcall target="-run-jmri-application" inheritAll="false">
        </antcall>
    </target>

    <!-- these next  targets (-{run,debug}-jmri-application) are really the same,
         except for the jvmarg values related to setting up the debugger support in
         the VM.  If you change one, please make the corresponding change in the other.

         If you know how to make the jvmarg values conditional and combine this into one
         target, PLEASE do so.
    -->
    <target name="-normal-jmri-application"
            unless="debugger"
            depends="runtime-library-selection">
        <echo>Launch normally (no debugger support)</echo>
        <java classname="${application.classname}" dir="${basedir}" fork="yes" resultproperty="application.returncode">
            <classpath refid="project.class.path"/>
            <sysproperty key="java.security.policy"
                         value="${libdir}/security.policy"/>
            <sysproperty key="apple.laf.useScreenMenuBar" value="true"/>
            <sysproperty key="apple.awt.graphics.UseQuartz" value="true"/>
            <sysproperty key="apple.awt.graphics.EnableQ2DX" value="true"/>
            <sysproperty key="log4j.ignoreTCL" path="true/"/>
            <sysproperty key="file.encoding" value="UTF-8"/>
            <sysproperty key="java.library.path"
                         path=".:${arch.lib.path}:${libdir}"/>
            <sysproperty key="jinput.plugins"
                         path="net.bobis.jinput.hidraw.HidRawEnvironmentPlugin"/>
            <sysproperty key="purejavacomm.loglevel" value="${purejavacomm.loglevel}"/>
            <jvmarg value="-Xms256m"/>
            <jvmarg value="-Xmx640m"/>
            <!-- <jvmarg value="-verbose"/> -->
            <!-- <jvmarg value="-verbosegc"/> -->
            <!-- <jvmarg value="-Xloggc:memory.vgc"/> --><!-- for JTune -->
            <jvmarg line="${jvm.args}"/>
            <arg value="${antargline}"/>
        </java>
    </target>

	<!-- see comment just above -->
    <target name="-debug-jmri-application"
            if="debugger"
            depends="runtime-library-selection">
        <echo>Launch with debugger support</echo>
        <!-- this value of 5432 conflicts with PostgreSQL -->
        <property name="jpda.address" value="5432"/>
        <!-- this is the JMRI, not the JDWP default, must be "n" for IDEs -->
        <property name="jdpa.server" value="y"/>
        <!-- this is the JDWP default -->
        <property name="jdpa.suspend" value="y"/>
        <java classname="${application.classname}" dir="${basedir}" fork="yes" resultproperty="application.returncode">
            <classpath refid="project.class.path"/>
            <sysproperty key="java.security.policy"
                         value="${libdir}/security.policy"/>
            <sysproperty key="apple.laf.useScreenMenuBar" value="true"/>
            <sysproperty key="log4j.ignoreTCL" path="true/"/>
            <sysproperty key="java.library.path"
                         path=".:${arch.lib.path}:${libdir}"/>
            <sysproperty key="jinput.plugins"
                         path="net.bobis.jinput.hidraw.HidRawEnvironmentPlugin"/>
            <sysproperty key="purejavacomm.loglevel" value="${purejavacomm.loglevel}"/>

            <jvmarg value="-Xdebug"/>
            <jvmarg value="-Xrunjdwp:transport=dt_socket,server=${jdpa.server},suspend=${jdpa.suspend},address=${jpda.address}"/>
            <!-- <jvmarg value="-verbose"/> -->
            <!-- <jvmarg value="-verbosegc"/> -->
            <!-- <jvmarg value="-Xloggc:memory.vgc"/> -->
            <!-- for JTune -->
            <jvmarg line="${jvm.args}"/>
            <arg value="${antargline}"/>
        </java>
    </target>

    <target name="run-sh" description="Create run.sh in SCM root">
        <make-startup-script script.name=".run.sh"
                             script.class="jmri.util.junit.TestClassMainMethod"
                             dest="${basedir}/.run.sh"/>
    </target>

    <!-- This is a set of targets used to start up the various JMRI applications
               They all use the same back-end target run-jmri-application to do the work,
               with the only differences among them being the value of the initial classname
               to run and the startup configfile as specified in the antargline -->

    <target name="decoderpro-old"
            description="build and run the old DecoderPro app"
            depends="debug, copyfiles">
        <antcall target="-run-jmri-application">
            <param name="application.classname" value="apps.DecoderPro.DecoderPro"/>
            <param name="antargline" value="DecoderProConfig2.xml"/>
        </antcall>
    </target>

    <target name="decoderpro"
            description="build and run DecoderPro (formerly DecoderPro 3) app"
            depends="debug, copyfiles">
        <antcall target="-run-jmri-application">
            <param name="application.classname" value="apps.gui3.dp3.DecoderPro3"/>
            <param name="antargline" value="DecoderProConfig3.xml"/>
        </antcall>
    </target>

    <target name="panelpro"
            description="build and run PanelPro app"
            depends="debug">
        <antcall target="-run-jmri-application">
            <param name="application.classname" value="apps.PanelPro.PanelPro"/>
            <param name="antargline" value="PanelProConfig2.xml"/>
        </antcall>
    </target>

    <target name="soundpro"
            description="build and run SoundPro app"
            depends="debug">
        <antcall target="-run-jmri-application">
            <param name="application.classname" value="apps.SoundPro.SoundPro"/>
            <param name="antargline" value="SoundProConfig2.xml"/>
        </antcall>
    </target>

    <target name="gui3mdi"
            description="build and run build and run GUI3 MDI demo app"
            depends="debug">
        <antcall target="-run-jmri-application">
            <param name="application.classname" value="apps.gui3.mdi.MDI"/>
        </antcall>
    </target>

    <target name="gui3ide"
            depends="debug"
            description="build and run build and run GUI3 IDE demo app">
        <antcall target="-run-jmri-application">
            <param name="application.classname" value="apps.gui3.paned.Paned"/>
        </antcall>
    </target>

    <target name="installtest"
            depends="debug"
            description="build and run build and run InstallTest app">
        <antcall target="-run-jmri-application">
            <param name="application.classname" value="apps.InstallTest.InstallTest"/>
            <param name="antargline" value="InstallTestConfig2.xml"/>
        </antcall>
    </target>

    <target name="jmridemo"
            depends="debug"
            description="build and run build and run JmriDemo app">
        <antcall target="-run-jmri-application">
            <param name="application.classname" value="apps.JmriDemo.JMRIdemo"/>
            <param name="antargline" value="JmriDemoConfig2.xml"/>
        </antcall>
    </target>

    <target name="SampleMinimalProgram"
            depends="debug"
            description="build and run build and run SampleMinimalProgram class">
        <antcall target="-run-jmri-application">
            <param name="application.classname" value="apps.SampleMinimalProgram"/>
        </antcall>
    </target>

    <target name="jmrifaceless"
            depends="debug"
            description="build and run build and run JmriFaceless app">
        <antcall target="-run-jmri-application">
            <param name="application.classname" value="apps.JmriFaceless"/>
            <param name="antargline" value="JmriFacelessConfig3.xml"/>
        </antcall>
    </target>

    <!-- end of application startup targets -->

    <!-- ============================================================================= -->
    <!-- I18N testing section                                                          -->
    <!-- ============================================================================= -->


    <!-- Force false language/country to check I18N -->
    <target name="locale"
            description="check DecoderPro I8N"
            depends="debug, runtime-library-selection">
        <java classname="apps.DecoderPro.DecoderPro" dir="." fork="yes">
            <classpath refid="project.class.path"/>
            <sysproperty key="java.security.policy"
                         value="${libdir}/security.policy"/>
            <sysproperty key="apple.laf.useScreenMenuBar" value="true"/>
            <sysproperty key="apple.awt.graphics.UseQuartz" value="true"/>
            <sysproperty key="apple.awt.graphics.EnableQ2DX" value="true"/>
            <sysproperty key="log4j.ignoreTCL" path="true/"/>
            <sysproperty key="file.encoding" value="UTF-8"/>
            <sysproperty key="java.library.path"
                         path=".:${arch.lib.path}:${libdir}"/>
            <sysproperty key="jinput.plugins"
                         path="net.bobis.jinput.hidraw.HidRawEnvironmentPlugin"/>
            <jvmarg value="-Xms256m"/>
            <jvmarg value="-Xmx640m"/>

            <!-- klingon -->
            <sysproperty key="user.language" value="tlh"/>
            <sysproperty key="user.country" value="001"/>

            <arg line="DecoderProConfig2.xml"/>
            <!-- <jvmarg value="-verbose"/> -->
            <!-- <jvmarg value="-verbosegc"/> -->
            <!-- <jvmarg value="-Xloggc:memory.vgc"/> -->
            <!-- for JTune -->
        </java>
    </target>

    <target name="i18n-consistency-check"  description="Verification of localized strings in source code" depends="jar">
        <property name="i18n.modulefilter" value=""/>
        <property name="i18n.logger" value="log" /> <!-- name of logging token to match with logging methods -->
        <property name="i18n.loggerMethods" value="info,debug,error,warn" /> <!-- logging methods that should not be checked for i18n consistency -->
        <echo>I18N Consistency Check - use modulefilter property if you want to see errors only from one module</echo>
        <taskdef classname="org.i18nchecker.I18nChecker" name="i18nConsistencyCheck" classpathref="i18n.class.path"/>
        <!-- check includes all .properties files including ones we use for non-translatable files -->
        <i18nConsistencyCheck srcdir="${basedir}" topdirs="." allProperties="true" logger="${i18n.logger}" loggerMethods="${i18n.loggerMethods}" modulefilter="${i18n.modulefilter}"/>
    </target>

    <!-- end of I18N test targets -->

    <!-- ============================================================================= -->
    <!-- NetBeans targets: profiling et al                                             -->
    <!-- ============================================================================= -->


    <!-- Note if modifying the profile target, please be sure to up date the -->
    <!-- NetBeans IDE profile target in this file -->
    <target name="profile"
            description="build and run PanelPro app with profiling"
            depends="debug, runtime-library-selection">
        <java classname="apps.PanelPro.PanelPro"
              dir="."
              fork="yes" >
            <classpath refid="project.class.path"/>
            <sysproperty key="java.security.policy" value="${libdir}/security.policy"/>
            <sysproperty key="apple.laf.useScreenMenuBar" value="true"/>
            <sysproperty key="log4j.ignoreTCL" path="true/"/>
            <sysproperty key="java.library.path" path=".:${libdir}:${arch.lib.path}"/>
            <sysproperty key="jinput.plugins" path="net.bobis.jinput.hidraw.HidRawEnvironmentPlugin"/>
            <jvmarg value="-Xrunhprof:cpu=samples,heap=sites,file=log.txt,depth=10"/>
        </java>
    </target>

    <!-- The next target is NetBeans-specific, but is here so it -->
    <!-- can use other info defined in this file -->
    <!-- The profiler is not so well integrated into the IDE and requires -->
    <!-- the build target to be specified in the ANT build script -->
    <target name="profile-nb" depends="debug, runtime-library-selection" description="build and run PanelPro app with NetBeans profiling">
        <property name="antargline" value="PanelProConfig2.xml"/>
        <fail unless="netbeans.home">This target can only run inside the NetBeans IDE.</fail>
        <java classname="apps.PanelPro.PanelPro" dir="${basedir}" fork="yes" resultproperty="application.returncode">
            <classpath refid="project.class.path"/>
            <sysproperty key="java.security.policy" value="${libdir}/security.policy"/>
            <sysproperty key="apple.laf.useScreenMenuBar" value="true"/>
            <sysproperty key="log4j.ignoreTCL" path="true/"/>
            <sysproperty key="java.library.path" path=".:${libdir}:${arch.lib.path}"/>
            <sysproperty key="jinput.plugins" path="net.bobis.jinput.hidraw.HidRawEnvironmentPlugin"/>
       <!--      <jvmarg value="${profiler.info.jvmargs.agent}"/> -->
       <!-- <jvmarg value="-verbose"/> -->
       <!-- <jvmarg value="-verbosegc"/> -->
       <!-- <jvmarg value="-Xloggc:memory.vgc"/> --> <!-- for JTune -->
            <jvmarg line="${jvm.args}"/>
            <arg value="${antargline}"/>
        </java>
    </target>

    <!-- end of NetBeans targets -->

    <!-- ============================================================================= -->
    <!-- File-checking (e.g. XML tests) targets                                        -->
    <!-- ============================================================================= -->

    <target name="decodercheck" depends="debug, tests, runtime-library-selection" description="run decoder XML checks">
        <java classname="jmri.jmrit.decoderdefn.SchemaTest"
          dir="."
          fork="yes" >
            <classpath refid="test.class.path"/>
            <sysproperty key="java.security.policy" value="${libdir}/security.policy"/>
            <sysproperty key="apple.laf.useScreenMenuBar" value="true"/>
            <sysproperty key="log4j.ignoreTCL" path="true/"/>
            <sysproperty key="java.library.path" path=".:${libdir}:${arch.lib.path}"/>
            <sysproperty key="jinput.plugins" path="net.bobis.jinput.hidraw.HidRawEnvironmentPlugin"/>
            <jvmarg line="${jvm.args}"/>
            <arg value="${antargline}"/>
        </java>
    </target>

    <!-- See http://rscbundlecheck.sourceforge.net/ -->
    <target name="checkPropertiesFiles" description="check all JMRI properties files for duplicate properties in same file" >
        <taskdef classpath="${libdir}/rscbundlecheck.jar" resource="task.properties"/>
        <resourceCheck failonerror="true">
            <fileset dir="${source}">
                <include name="**/*.properties"/>
            </fileset>
            <checks>
                <include name="duplicate key check"/>
                <exclude name="unicode check"/>
                <exclude name="upper lower check"/>
                <exclude name="line end check"/>
                <exclude name="empty key check"/>
                <exclude name="placeholder check"/>
                <exclude name="empty value check"/>
                <exclude name="invalid char check"/>
                <exclude name="messageformat check"/>
                <exclude name="cross bundle check"/>
            </checks>
        </resourceCheck>
    </target>

    <!-- check for non-ASCII characters in properties files -->

    <target name="checknonascii" description="check for non-ASCII characters in properties files (Linux only)" if="os.linux">
        <exec executable="sh" outputproperty="checknonascii.files">
            <arg value="-c" />
            <arg value="grep -rIn -P '[^\x00-\x7f]' --include=*.properties java/src" />
        </exec>

        <fail message="${checknonascii.files}">
            <condition>
                <length string="${checknonascii.files}" when="greater" length="0" />
            </condition>
        </fail>
    </target>

    <!-- check for bad line ends, e.g. not ready to go into Git -->

    <target name="checklineends" description="check text files for proper LF line ends (Linux, Mac only)">
        <property name="test.includes" value="jmri.util.FileLineEndingsTest" />
        <antcall target="test-single" />
    </target>

    <!-- end of file-checking targets -->
    <!-- should match list in jmri.util.FileEncodingsTest -->

    <target name="fixlineends" description="convert specific files to LF line ends">
        <fixcrlf eol="unix" srcdir="." encoding="UTF-8" includes="
            **/*.csh
            **/*.css
            **/*.df
            **/*.dtd
            **/*htm
            **/*html
            **/*.java
            **/*.js
            **/*.json
            **/*.jsp
            **/*.jspf
            **/*.lcf
            **/*.md
            **/*.php
            **/*.pl
            **/*.plist
            **/*.policy
            **/*.prefs
            **/*.properties
            **/*.project
            **/*.py
            **/*.sh
            **/*.svg
            **/*.tld
            **/*.txt
            **/*.xml
            **/*.xsd
            **/*.xsl
            **/COPYING
            **/Footer
            **/Header
            **/README*
            **/Sidebar
            **/TODO
            **/.classpath
        " />
    </target>

    <!-- ============================================================================= -->
    <!-- Test execution targets                                                        -->
    <!-- ============================================================================= -->

   <target name="quicktest" depends="tests, runtime-library-selection" description="build and run test suite">
        <java classname="apps.tests.AllTest"
          dir="."
          fork="yes" >
            <classpath refid="test.class.path"/>
            <sysproperty key="java.security.policy" value="${libdir}/security.policy"/>
            <sysproperty key="apple.laf.useScreenMenuBar" value="true"/>
            <sysproperty key="log4j.ignoreTCL" path="true/"/>
            <sysproperty key="java.library.path" path=".:${libdir}:${arch.lib.path}"/>
            <sysproperty key="jmri.prefsdir" path="${tempdir}"/>
            <sysproperty key="jinput.plugins" path="net.bobis.jinput.hidraw.HidRawEnvironmentPlugin"/>
            <sysproperty key="java.awt.headless" value="true"/>
            <jvmarg line="${jvm.args}"/>
            <arg value="${antargline}"/>
        </java>
    </target>

    <target name="headlesstest" depends="tests, runtime-library-selection" description="run headless test suite">
        <jacoco:coverage destfile="jacoco.exec">
        <junit haltonerror="false" haltonfailure="false" printsummary="yes" fork="yes" dir="." >
            <sysproperty key="java.security.policy" value="${libdir}/security.policy"/>
            <sysproperty key="apple.laf.useScreenMenuBar" value="true"/>
            <sysproperty key="log4j.ignoreTCL" path="true/"/>
            <sysproperty key="java.library.path" path=".:${libdir}:${arch.lib.path}"/>
            <sysproperty key="jmri.prefsdir" path="${tempdir}"/>
            <sysproperty key="jinput.plugins" path="net.bobis.jinput.hidraw.HidRawEnvironmentPlugin"/>

            <sysproperty key="java.awt.headless" value="true"/>

            <classpath refid="test.class.path"/>

            <test name="jmri.HeadLessTest" outfile="junit-results">
                <formatter type="xml"/>
            </test>

        </junit>
        </jacoco:coverage>
    </target>

    <target name="headless-coveragereport" depends="headlesstest" description="Generate Test Coverage Report from headlesstest">
    <!-- Generate Code Coverage report
    See: http://www.eclemma.org/jacoco/trunk/doc/ant.html -->
       <jacoco:report>
          <executiondata>
              <file file="jacoco.exec" />
          </executiondata>

          <structure name="AntTestReporting">
              <classfiles>
                 <fileset refid="jacocofileset"/>
              </classfiles>
          </structure>

          <html destdir="${coveragetarget}" />
       </jacoco:report>
    </target>

    <target name="headless-coveragecheck" depends="headlesstest" description="Generate Test Coverage Report from headlesstest">
    <!-- Generate Code Coverage report
    See: http://www.eclemma.org/jacoco/trunk/doc/ant.html -->
       <jacoco:report>
          <executiondata>
              <file file="jacoco.exec" />
          </executiondata>

          <structure name="AntTestReporting">
              <classfiles>
                 <fileset refid="jacocofileset"/>
              </classfiles>
          </structure>

          <check>
              <rule>
                  <limit counter="LINE" value="COVEREDRATIO" minimum="0.35"/>
                  <limit counter="CLASS" value="COVEREDRATIO" minimum="0.75"/>
              </rule>
              <rule element="PACKAGE">
                 <limit counter="CLASS" value="COVEREDCOUNT" minimum="1"/>
              </rule>
          </check>
       </jacoco:report>
    </target>

    <target name="ci-test" depends="tests, runtime-library-selection" description="run AllTest CI tests">
        <junit haltonerror="false" haltonfailure="false" printsummary="yes" fork="yes" dir="." errorProperty="test.failed" failureProperty="test.failed">
            <sysproperty key="java.security.policy" value="${libdir}/security.policy"/>
            <sysproperty key="apple.laf.useScreenMenuBar" value="true"/>
            <sysproperty key="log4j.ignoreTCL" path="true/"/>
            <sysproperty key="java.library.path" path=".:${libdir}:${arch.lib.path}"/>
            <sysproperty key="jmri.prefsdir" path="${tempdir}"/>

            <classpath refid="test.class.path"/>

            <test name="apps.tests.AllTest">
                <formatter usefile="no" type="brief"/>
            </test>
        </junit>
        <fail>
            <condition>
                <istrue value="${test.failed}" />
            </condition>
        </fail>
    </target>

    <target name="ci-test-travis" depends="tests, runtime-library-selection" description="run ci-test using Travis-CI">
        <jacoco:coverage destfile="jacoco.exec" excludes="org.slf4j.*">
        <junit haltonerror="false" haltonfailure="false" printsummary="yes" fork="yes" dir="." errorProperty="test.failed" failureProperty="test.failed">
            <sysproperty key="java.security.policy" value="${libdir}/security.policy"/>
            <sysproperty key="apple.laf.useScreenMenuBar" value="true"/>
            <sysproperty key="log4j.ignoreTCL" path="true/"/>
            <sysproperty key="java.library.path" path=".:${libdir}:${arch.lib.path}"/>
            <sysproperty key="jmri.prefsdir" path="${tempdir}"/>

            <classpath refid="test.class.path"/>

            <jvmarg value="-Xmx640m"/>
            <jvmarg line="${jvm.args}"/>

            <test name="apps.tests.AllTest">
                <formatter usefile="no" type="brief"/>
            </test>
        </junit>
        </jacoco:coverage>
        <fail>
            <condition>
                <istrue value="${test.failed}" />
            </condition>
        </fail>
    </target>

    <target name="ci-test-appveyor" depends="tests, runtime-library-selection" description="run ci-test using Appveyor">
        <!-- identical to ci-test target except test output is different -->
        <jacoco:coverage destfile="jacoco.exec" excludes="org.slf4j.*">
        <junit haltonerror="false" haltonfailure="false" printsummary="yes" showoutput="yes" fork="yes" maxmemory="2048m" dir="." errorProperty="test.failed" failureProperty="test.failed">
            <sysproperty key="java.security.policy" value="${libdir}/security.policy"/>
            <sysproperty key="apple.laf.useScreenMenuBar" value="true"/>
            <sysproperty key="log4j.ignoreTCL" path="true/"/>
            <sysproperty key="java.library.path" path=".:${libdir}:${arch.lib.path}"/>
            <sysproperty key="jmri.prefsdir" path="${tempdir}"/>
            <sysproperty key="cucumber.options" value="--tags ~@Ignore"/>

            <classpath refid="test.class.path"/>

            <test name="apps.tests.AllTest" outfile="junit-results">
                <formatter type="xml"/>
                <formatter usefile="no" type="brief"/>
            </test>
        </junit>
        </jacoco:coverage>
        <fail>
            <condition>
                <istrue value="${test.failed}" />
            </condition>
        </fail>
    </target>

    <!-- Note if modifying the alltest target, please be sure to up date the -->
    <!-- NetBeans IDE alltest target in nbproject/ide-targets.xml -->
    <target name="alltest" depends="debug, tests, runtime-library-selection" description="build and run test suite">
        <java classname="apps.tests.AllTest"
          dir="."
          fork="yes" >
            <classpath refid="test.class.path"/>
            <sysproperty key="java.security.policy" value="${libdir}/security.policy"/>
            <sysproperty key="apple.laf.useScreenMenuBar" value="true"/>
            <sysproperty key="log4j.ignoreTCL" path="true/"/>
            <sysproperty key="java.library.path" path=".:${libdir}:${arch.lib.path}"/>
            <sysproperty key="jmri.prefsdir" path="${tempdir}"/>
            <sysproperty key="jinput.plugins" path="net.bobis.jinput.hidraw.HidRawEnvironmentPlugin"/>
            <jvmarg line="${jvm.args}"/>
            <arg value="${antargline}"/>
        </java>

    </target>

    <target name="logalltest" depends="tests, runtime-library-selection" description="run headless test suite">
        <jacoco:coverage destfile="jacoco.exec" excludes="org.slf4j.*">

        <junit haltonerror="false" haltonfailure="false" showoutput="yes" printsummary="withOutAndErr" fork="yes" dir="." timeout="3600000">
            <sysproperty key="java.security.policy" value="${libdir}/security.policy"/>
            <sysproperty key="apple.laf.useScreenMenuBar" value="true"/>
            <sysproperty key="log4j.ignoreTCL" path="true/"/>
            <sysproperty key="java.library.path" path=".:${libdir}:${arch.lib.path}"/>
            <sysproperty key="jmri.prefsdir" path="${tempdir}"/>
            <sysproperty key="jinput.plugins" path="net.bobis.jinput.hidraw.HidRawEnvironmentPlugin"/>

            <classpath refid="test.class.path"/>

            <!-- use different log4j settings to pick up additional coverage -->
            <sysproperty key="jmri.log4jconfigfilename" value="tests_jacoco.lcf"/>

            <test name="apps.tests.AllTest" outfile="junit-results">
                <formatter type="xml"/>
            </test>
        </junit>

        </jacoco:coverage>
    </target>


    <target name="alltest-coveragereport" depends="logalltest" description="Generate Test Coverage Report from logalltest">
    <!-- Generate Code Coverage report
    See: http://www.eclemma.org/jacoco/trunk/doc/ant.html -->
       <jacoco:report>
          <executiondata>
              <file file="jacoco.exec" />
          </executiondata>

          <structure name="AntTestReporting">
              <classfiles>
                 <fileset refid="jacocofileset"/>
              </classfiles>
          </structure>

          <html destdir="${coveragetarget}" />
       </jacoco:report>
    </target>

    <target name="alltest-coveragecheck" depends="logalltest" description="Test Coverage check from logalltest">
    <!-- Generate Code Coverage report
    See: http://www.eclemma.org/jacoco/trunk/doc/ant.html -->
       <jacoco:report>
          <executiondata>
              <file file="jacoco.exec" />
          </executiondata>

          <structure name="AntTestReporting">
              <classfiles>
                 <fileset refid="jacocofileset"/>
              </classfiles>
          </structure>

          <check>
              <rule>
                  <limit counter="LINE" value="COVEREDRATIO" minimum="0.35"/>
                  <limit counter="CLASS" value="COVEREDRATIO" minimum="0.75"/>
              </rule>
              <rule element="PACKAGE">
                 <limit counter="CLASS" value="COVEREDCOUNT" minimum="1"/>
              </rule>
          </check>
       </jacoco:report>
    </target>

    <target name="ci-test-travis-coveragecheck" depends="ci-test-travis" description="Test Coverage check from logalltest">
    <!-- Generate Code Coverage report
    See: http://www.eclemma.org/jacoco/trunk/doc/ant.html -->
       <jacoco:report>
          <executiondata>
              <file file="jacoco.exec" />
          </executiondata>

          <structure name="AntTestReporting">
              <classfiles>
                 <fileset refid="jacocofileset"/>
              </classfiles>
          </structure>

          <check>
              <rule>
                  <limit counter="LINE" value="COVEREDRATIO" minimum="0.35"/>
                  <limit counter="CLASS" value="COVEREDRATIO" minimum="0.75"/>
              </rule>
              <rule element="PACKAGE">
                 <limit counter="CLASS" value="COVEREDCOUNT" minimum="1"/>
              </rule>
          </check>
       </jacoco:report>
    </target>

    <target name="ci-test-appveyor-coveragecheck" depends="ci-test-appveyor" description="Test Coverage check from logalltest">
    <!-- Generate Code Coverage report
    See: http://www.eclemma.org/jacoco/trunk/doc/ant.html -->
       <jacoco:report>
          <executiondata>
              <file file="jacoco.exec" />
          </executiondata>

          <structure name="AntTestReporting">
              <classfiles>
                 <fileset refid="jacocofileset"/>
              </classfiles>
          </structure>

          <check>
              <rule>
                  <limit counter="LINE" value="COVEREDRATIO" minimum="0.35"/>
                  <limit counter="CLASS" value="COVEREDRATIO" minimum="0.75"/>
              </rule>
              <rule element="PACKAGE">
                 <limit counter="CLASS" value="COVEREDCOUNT" minimum="1"/>
              </rule>
          </check>
       </jacoco:report>
    </target>



    <!-- end of test execution targets -->

    <!-- ============================================================================= -->
    <!-- Distribution build targets                                                    -->
    <!-- ============================================================================= -->

    <target name="jar"
            description="create working jar file with current contents"
            depends="debug">
        <manifestclasspath property="jar.classpath" jarfile="${jartarget}/jmri.jar">
          <classpath refid="project.class.path" />
        </manifestclasspath>
        <jar jarfile="${jartarget}/jmri.jar"
             basedir="${target}"
             compress="true"
             index="true">
          <manifest>
            <attribute name="Main-Class" value="jmri.Version"/>
            <attribute name="Class-Path" value="${jar.classpath}"/>
            <section name="jmri">
              <attribute name="Specification-Title" value="Java Model Railroad Interface Classes"/>
              <attribute name="Specification-Version" value="${release}"/>
              <attribute name="Specification-Vendor" value="JMRI"/>
              <attribute name="Package-Title" value="jmri"/>
              <attribute name="Package-Version" value="${release}"/>
              <attribute name="Package-Vendor" value="JMRI"/>
            </section>
            <section name="apps">
              <attribute name="Specification-Title" value="JMRI Applications Classes"/>
              <attribute name="Specification-Version" value="${release}"/>
              <attribute name="Specification-Vendor" value="JMRI"/>
              <attribute name="Package-Title" value="apps"/>
              <attribute name="Package-Version" value="${release}"/>
              <attribute name="Package-Vendor" value="JMRI"/>
            </section>
          </manifest>
        </jar>
    </target>

    <target name="jar-resources"
            description="package all resources as a jar file"
            depends="debug">
        <jar jarfile="${jartarget}/jmri.jar"
             basedir="${target}"
             compress="true"
             index="true">  <!--  java -jar jmri.jar doesn't start when apps.PanelPro.PanelPro is specified & index="true" -->
            <fileset dir="."
                     includes="xml/,resources/,help/,web/,jython/"
                     excludes="help/en/manual/**,web/app/**" />
          <manifest>
            <attribute name="Main-Class" value="jmri.Version"/>
            <attribute name="Class-Path" value="${jar.classpath}"/>
            <section name="jmri">
              <attribute name="Specification-Title" value="Java Model Railroad Interface Classes"/>
              <attribute name="Specification-Version" value="${release}"/>
              <attribute name="Specification-Vendor" value="JMRI"/>
              <attribute name="Package-Title" value="jmri"/>
              <attribute name="Package-Version" value="${release}"/>
              <attribute name="Package-Vendor" value="JMRI"/>
            </section>
            <section name="apps">
              <attribute name="Specification-Title" value="JMRI Applications Classes"/>
              <attribute name="Specification-Version" value="${release}"/>
              <attribute name="Specification-Vendor" value="JMRI"/>
              <attribute name="Package-Title" value="apps"/>
              <attribute name="Package-Version" value="${release}"/>
              <attribute name="Package-Vendor" value="JMRI"/>
            </section>
            <section name="resources">
              <attribute name="Specification-Title" value="JMRI Resources"/>
              <attribute name="Specification-Version" value="${release}"/>
              <attribute name="Specification-Vendor" value="JMRI"/>
              <attribute name="Package-Title" value="resources"/>
              <attribute name="Package-Version" value="${release}"/>
              <attribute name="Package-Vendor" value="JMRI"/>
            </section>
            <section name="xml">
              <attribute name="Specification-Title" value="JMRI XML Data"/>
              <attribute name="Specification-Version" value="${release}"/>
              <attribute name="Specification-Vendor" value="JMRI"/>
              <attribute name="Package-Title" value="xml"/>
              <attribute name="Package-Version" value="${release}"/>
              <attribute name="Package-Vendor" value="JMRI"/>
            </section>
            <section name="help">
              <attribute name="Specification-Title" value="JMRI Help Information"/>
              <attribute name="Specification-Version" value="${release}"/>
              <attribute name="Specification-Vendor" value="JMRI"/>
              <attribute name="Package-Title" value="help"/>
              <attribute name="Package-Version" value="${release}"/>
              <attribute name="Package-Vendor" value="JMRI"/>
            </section>
          </manifest>
        </jar>
    </target>

    <target name="javadoc" depends="init, jjdoc, compile-generated-source, plantuml" description="create Javadocs">
        <javadoc packagenames="jmri.*, apps.*"
           maxmemory="512m"
           overview="${source}/jmri/overview.html"
           destdir="${doctarget}"
           additionalparam="-breakiterator"
           author="true"
           version="false"
           package="yes"
           use="true"
           failonerror="true"
           windowtitle="JMRI API">
            <packageset dir="${source}" defaultexcludes="yes">
                <include name="jmri/**"/>
                <include name="apps/**"/>
            </packageset>
            <packageset dir="${tmptarget}" defaultexcludes="yes">
                <include name="jmri/**"/>
            </packageset>
            <arg value="-Xdoclint:all,-missing"/><!-- remove -missing to get warnings about missing javadoc tags -->
            <arg value="-Xmaxwarns"/>
            <arg value="2300"/><!-- change from default 100 warnings -->
            <arg value="-quiet"/>
            <arg value="-splitindex"/>
            <!-- disable output of custom @navassoc tag - used for UML image generation -->
            <tag name="navassoc" enabled="false"/>

            <group title="Core" packages="jmri"/>
            <group title="Cross-system Tools" packages="jmri.jmrit:jmri.jmrit.*"/>
            <group title="Applications" packages="apps:apps.*"/>
            <group title="Implementations" packages="jmri.implementation:jmri.implementation.*:jmri.managers:jmri.managers.*:jmri.progdebugger:jmri.layout"/>
            <group title="Utilities" packages="jmri.util:jmri.util.*"/>
            <group title="XML persistance" packages="jmri.configurexml:jmri.configurexml.*:apps.configurexml:apps.configurexml.*"/>
            <group title="Web Services" packages="jmri.web:jmri.web.*:jmri.server:jmri.server.*"/>
            <group title="Interface Server Support" packages="jmri.jmris:jmri.jmris.*"/>
      <!-- Layout Connections last because so large -->
            <group title="Layout Connections" packages="jmri.jmrix:jmri.jmrix.*"/>

            <classpath refid="compile.class.path"/>
            <doctitle><![CDATA[<h1>JMRI Library API</h1>]]>
            </doctitle>
            <bottom><![CDATA[<i>Copyright &copy; ${jmri.copyright.year} JMRI Community.
                    <br>JMRI&reg;, DecoderPro&reg;, PanelPro, SignalPro, SoundPro, DispatcherPro, TrainPro and associated logos are our trademarks.</i>
                       <br><a href="http://jmri.org/Copyright.html">Additional information on copyright, trademarks and licenses is linked here.</a>
                       <br>Site hosted by:
                       <a href="http://sourceforge.net/projects/jmri">
                       <img src="http://sflogo.sourceforge.net/sflogo.php?group_id=26788&type=12" width="120" height="30" border="0" alt="Get JMRI Model Railroad Interface at SourceForge.net. Fast, secure and Free Open Source software downloads"/></a>
                ]]>
            </bottom>
            <link href="http://docs.oracle.com/javase/8/docs/api/"/>
            <link href="http://download.oracle.com/javase/8/docs/api/"/>
            <link href="http://java.sun.com/products/javacomm/reference/api/"/>
            <link href="http://static.javadoc.io/com.github.purejavacomm/purejavacomm/1.0.1.RELEASE"/>
            <link href="http://www.jdom.org/docs/apidocs/"/>
            <link href="http://javacsv.sourceforge.net/"/>
            <link href="http://fasterxml.github.io/jackson-databind/javadoc/2.0.6"/>
            <link href="http://logging.apache.org/log4j/1.2/apidocs/"/>
            <link href="http://download.java.net/media/java3d/javadoc/1.3.2/"/>
            <link href="https://jogamp.org/deployment/jogamp-next/javadoc/joal/javadoc/"/>
            <link href="http://www.openlcb.org/trunk/prototypes/java/doc/"/>
            <link href="https://commons.apache.org/proper/commons-lang/javadocs/api-release"/>
        </javadoc>
    </target>

    <!-- same as javadoc target, but lints the javadoc without exclusions -->
    <!-- can be removed once the number of accepted warnings drops below 100 -->
    <!-- keep the maxwarns value in sync with javadoc target -->
    <target name="javadoc-lint" depends="init, jjdoc, compile-generated-source, plantuml" description="create Javadocs">
        <javadoc packagenames="jmri.*, apps.*"
           maxmemory="512m"
           overview="${source}/jmri/overview.html"
           destdir="${doctarget}"
           additionalparam="-breakiterator"
           author="true"
           version="false"
           package="yes"
           use="true"
           failonerror="true"
           windowtitle="JMRI API">
            <packageset dir="${source}" defaultexcludes="yes">
                <include name="jmri/**"/>
                <include name="apps/**"/>
            </packageset>
            <packageset dir="${tmptarget}" defaultexcludes="yes">
                <include name="jmri/**"/>
            </packageset>
            <arg value="-Xdoclint:all"/><!-- remove -missing to get warnings about missing javadoc tags -->
            <arg value="-Xmaxwarns"/>
            <arg value="2300"/><!-- change from default 100 warnings -->
            <arg value="-quiet"/>
            <arg value="-splitindex"/>
            <!-- disable output of custom @navassoc tag - used for UML image generation -->
            <tag name="navassoc" enabled="false"/>

            <group title="Core" packages="jmri"/>
            <group title="Cross-system Tools" packages="jmri.jmrit:jmri.jmrit.*"/>
            <group title="Applications" packages="apps:apps.*"/>
            <group title="Implementations" packages="jmri.implementation:jmri.implementation.*:jmri.managers:jmri.managers.*:jmri.progdebugger:jmri.layout"/>
            <group title="Utilities" packages="jmri.util:jmri.util.*"/>
            <group title="XML persistance" packages="jmri.configurexml:jmri.configurexml.*:apps.configurexml:apps.configurexml.*"/>
            <group title="Web Services" packages="jmri.web:jmri.web.*:jmri.server:jmri.server.*"/>
            <group title="Interface Server Support" packages="jmri.jmris:jmri.jmris.*"/>
      <!-- Layout Connections last because so large -->
            <group title="Layout Connections" packages="jmri.jmrix:jmri.jmrix.*"/>

            <classpath refid="compile.class.path"/>
            <doctitle><![CDATA[<h1>JMRI Library API</h1>]]>
            </doctitle>
            <bottom><![CDATA[<i>Copyright &copy; ${jmri.copyright.year} JMRI Community.
                    <br>JMRI&reg;, DecoderPro&reg;, PanelPro, SignalPro, SoundPro, DispatcherPro, TrainPro and associated logos are our trademarks.</i>
                       <br><a href="http://jmri.org/Copyright.html">Additional information on copyright, trademarks and licenses is linked here.</a>
                       <br>Site hosted by:
                       <a href="http://sourceforge.net/projects/jmri">
                       <img src="http://sflogo.sourceforge.net/sflogo.php?group_id=26788&type=12" width="120" height="30" border="0" alt="Get JMRI Model Railroad Interface at SourceForge.net. Fast, secure and Free Open Source software downloads"/></a>
                ]]>
            </bottom>
            <link href="http://docs.oracle.com/javase/8/docs/api/"/>
            <link href="http://download.oracle.com/javase/8/docs/api/"/>
            <link href="http://java.sun.com/products/javacomm/reference/api/"/>
            <link href="http://static.javadoc.io/com.github.purejavacomm/purejavacomm/1.0.1.RELEASE"/>
            <link href="http://www.jdom.org/docs/apidocs/"/>
            <link href="http://javacsv.sourceforge.net/"/>
            <link href="http://static.javadoc.io/com.fasterxml.jackson.core/jackson-databind/2.8.5"/>
            <link href="http://logging.apache.org/log4j/1.2/apidocs/"/>
            <link href="http://download.java.net/media/java3d/javadoc/1.3.2/"/>
            <link href="https://jogamp.org/deployment/jogamp-next/javadoc/joal/javadoc/"/>
            <link href="http://static.javadoc.io/org.openlcb/openlcb/0.7.11"/>
            <link href="https://commons.apache.org/proper/commons-lang/javadocs/api-release"/>
        </javadoc>
    </target>

  <!-- The structure of the following should closely follow the  -->
  <!-- main 'javadoc' target directly above. The only difference -->
  <!-- is the doclet clause referencing the UML generator, the   -->
  <!-- use of the public option in the main task definition, and -->
  <!-- the execution of "dot" at the bottom.                     -->
  <!-- Requires Graphviz from http://www.graphviz.org            -->
    <target name="javadoc-uml" depends="init, jjdoc, compile-generated-source, plantuml" description="create Javadocs with UML">
        <javadoc packagenames="jmri.*, apps.*"
           maxmemory="512m"
           overview="${source}/jmri/overview.html"
           destdir="${doctarget}"
           additionalparam="-breakiterator"
           author="true"
           version="false"
           package="yes"
           use="true"
           windowtitle="JMRI API">
            <packageset dir="${source}" defaultexcludes="yes">
                <include name="jmri/**"/>
                <include name="apps/**"/>
            </packageset>
            <packageset dir="${tmptarget}" defaultexcludes="yes">
                <include name="jmri/**"/>
            </packageset>
            <arg value="-Xdoclint:all,-missing,-accessibility"/> <!-- dropping some 1.8 warnings -->
            <arg value="-Xmaxwarns"/>
            <arg value="500"/><!-- change from default 100 warnings -->
            <arg value="-Xmaxerrs"/>
            <arg value="500"/><!-- change from default 100 errors -->
            <arg value="-quiet"/>
            <arg value="-splitindex"/>
            <!-- disable output of custom @navassoc tag - used for UML image generation -->
            <tag name="navassoc" enabled="false"/>

            <doclet name="org.umlgraph.doclet.UmlGraphDoc"
                                  path="${libdir}/UmlGraph-5.7.jar">
                <param name="-attributes"/>
                <param name="-operations"/>
                <param name="-qualify"/>
                <param name="-types"/>
                                <!-- <param name="-visibility"/> not used, as only showing public visibility -->
                <param name="-collapsible"/>  <!-- hide images at first on web pages -->
                <param name="-inferdepvis" value="public"/> <!-- only show public -->
            </doclet>
            <group title="Core" packages="jmri"/>
            <group title="Cross-system Tools" packages="jmri.jmrit:jmri.jmrit.*"/>
            <group title="Applications" packages="apps:apps.*"/>
            <group title="Implementations" packages="jmri.implementation:jmri.implementation.*:jmri.managers:jmri.managers.*:jmri.progdebugger:jmri.layout"/>
            <group title="Utilities" packages="jmri.util:jmri.util.*"/>
            <group title="XML persistance" packages="jmri.configurexml:jmri.configurexml.*:apps.configurexml:apps.configurexml.*"/>
            <group title="Web Services" packages="jmri.web:jmri.web.*"/>
            <group title="Interface Server Support" packages="jmri.jmris:jmri.jmris.*"/>
      <!-- Layout Connections last because so large -->
            <group title="Layout Connections" packages="jmri.jmrix:jmri.jmrix.*"/>

            <classpath refid="compile.class.path"/>
            <doctitle><![CDATA[<h1>JMRI Library API</h1>]]>
            </doctitle>
            <bottom><![CDATA[<i>Copyright &copy; ${jmri.copyright.year} JMRI Community.
                    <br>JMRI&reg;, DecoderPro&reg;, PanelPro, SignalPro, SoundPro, DispatcherPro, TrainPro and associated logos are our trademarks.</i>
                       <br><a href="http://jmri.org/Copyright.html">Additional information on copyright, trademarks and licenses is linked here.</a>
                       <br>Site hosted by:
                       <a href="http://sourceforge.net/projects/jmri">
                       <img src="http://sflogo.sourceforge.net/sflogo.php?group_id=26788&type=12" width="120" height="30" border="0" alt="Get JMRI Model Railroad Interface at SourceForge.net. Fast, secure and Free Open Source software downloads"/></a>
                ]]>
            </bottom>
            <link href="http://docs.oracle.com/javase/8/docs/api/"/>
            <link href="http://download.oracle.com/javase/8/docs/api/"/>
            <link href="http://java.sun.com/products/javacomm/reference/api/"/>
            <link href="http://static.javadoc.io/com.github.purejavacomm/purejavacomm/1.0.1.RELEASE"/>
            <link href="http://www.jdom.org/docs/apidocs/"/>
            <link href="http://javacsv.sourceforge.net/"/> <!-- A -->
            <link href="http://fasterxml.github.io/jackson-databind/javadoc/2.8.5"/>
            <link href="http://logging.apache.org/log4j/1.2/apidocs/"/>
            <link href="http://download.java.net/media/java3d/javadoc/1.3.2/"/>
            <link href="https://jogamp.org/deployment/jogamp-next/javadoc/joal/javadoc/"/>
            <link href="http://www.openlcb.org/trunk/prototypes/java/doc/"/>
            <link href="https://commons.apache.org/proper/commons-lang/javadocs/api-release"/>

        </javadoc>
        <apply executable="dot" dest="${doctarget}" parallel="false">
            <arg value="-Tpng"/>
            <arg value="-o"/>
            <targetfile/>
            <srcfile/>
            <fileset dir="${doctarget}" includes="*.dot"/>
            <mapper type="glob" from="*.dot" to="*.png"/>
        </apply>
    </target>

    <taskdef name="plantuml" classname="net.sourceforge.plantuml.ant.PlantUmlTask" classpath="${libdir}/plantuml.jar" />

    <!-- Requires Graphviz from http://www.graphviz.org -->
    <target name="plantuml">
        <plantuml output="${doctarget}" >
        <fileset dir="${source}">
                <include name="jmri/**/*.java"/>
                <include name="apps/**/*.java"/>
        </fileset>
        </plantuml>
    </target>

    <target name="uploadjavadoc" description="upload existing Javadocs to jmri.org without recreating">
        <exec executable="rsync">
            <arg value="-avz"/>
            <arg value="--delete"/>
            <arg value="${doctarget}"/>
            <arg value="${sourceforge.userid},jmri@web.sourceforge.net:htdocs/JavaDoc/"/>
        </exec>
    </target>

    <target name="zip" depends="init"
            description="build a .zip file of decoders">
        <zip basedir="${jartarget}"
             destfile="decoders.zip"
             includes="xml/decoders/*.xml"/>
    </target>

    <target name="remakedecoderindex"
            depends="debug"
            description="rebuild the decoder index into the preferences directory">
        <java classname="jmri.jmrit.decoderdefn.DecoderIndexBuilder"
              dir="${basedir}"
              fork="yes"
              resultproperty="decoderindex.returncode"
              outputproperty="decoderindex.file"
              errorproperty="decoderindex.error">
            <classpath refid="project.class.path"/>
        </java>
        <echo message="created decoder index at ${decoderindex.file}"/>
        <fail message="error rebuilding decoder index: ${decoderindex.error}">
          <condition>
            <not>
              <equals arg1="${decoderindex.returncode}" arg2="0"/>
            </not>
          </condition>
        </fail>
        <fixcrlf file="${decoderindex.file}" encoding="UTF-8" />
        <move file="${decoderindex.file}" todir="xml" />
    </target>

    <target name="dist"
            description="create a distribution jar file without tests"
            depends="clean, init, debug, jar"/>

    <target name="dist-debug"
            description="create a distribution jar file including tests"
            depends="clean, init, debug, jar"/>

    <taskdef name="findbugs"
             classname="edu.umd.cs.findbugs.anttask.FindBugsTask"
             onerror="ignore"
             classpath="${findbugs.home}/lib/findbugs.jar"/>

    <target name="findbugs" depends="dist" description="generate FindBugs report. Specify FindBugs install with local.properties file or &quot;-Dfindbugs.home=YourFindBugsInstallDirectory&quot; on command line." >
        <findbugs home="${findbugs.home}"
                  output="html"
                  outputFile="${jartarget}/findbugs.html"
                  jvmargs="-Xmx1536m"
                  timeout="12000000"
                  excludeFilter=".findbugs.xml"

                  effort="max"
                  reportLevel="low"
                  >
            <sourcePath path="${source}/"/>
            <class location="${jartarget}/jmri.jar"/>
            <auxClasspath refid="compile.class.path" />
        </findbugs>
    </target>

    <target name="findbugs-ci" depends="dist" description="generate FindBugs report. Include &quot;-Dfindbugs.home=YourFindBugsInstallDirectory&quot; in command line." >
        <findbugs home="${findbugs.home}"
                  output="xml:withMessages"
                  outputFile="findbugs.xml"
                  jvmargs="-Xmx1536m"
                  timeout="12000000"
                  excludeFilter=".findbugs.xml"

                  effort="max"
                  reportLevel="low"
                  >
            <sourcePath path="${source}/"/>
            <class location="${jartarget}/jmri.jar"/>
            <auxClasspath refid="compile.class.path" />
        </findbugs>
    </target>

    <!--  Start for checker framework -->

    <property environment="env"/>
    <property name="checkerframework" value="${libdir}/checker-framework/" />
    <!-- On Mac/Linux, use the javac shell script; on Windows, use javac.bat -->
    <condition property="cfJavac" value="javac.bat" else="javac">
        <os family="windows" />
    </condition>
    <presetdef name="jsr308.javac">
        <javac fork="yes" executable="${checkerframework}/checker/bin/${cfJavac}" >
            <!-- JSR-308-related compiler arguments -->
            <compilerarg value="-version"/>
            <compilerarg value="-implicit:class"/>
        </javac>
    </presetdef>

    <target name="ci-checker-framework"
                description="Check java/src tree for null pointer dereferences; only compiles non-compiles classes, so do 'clean' first to do all"
                depends="init, copyfiles, compile-generated-source">
          <!-- use jsr308.javac instead of javac -->
          <jsr308.javac
               srcdir="${source}"
               destdir="${target}"
               source="${source_version}"
               target="${jre_version}"
               includeantruntime="false"
               fork="true"
               deprecation="${deprecation}"
               debug="${java.debugging}">
            <classpath refid="compile.class.path"/>
            <compilerarg line="-proc:only"/> <!-- just check, don't generate .class files -->
            <compilerarg value="-AskipUses=^(java\.awt\.|javax\.swing\.)"/> <!-- don't check uses of library methods: -->
            <compilerarg line="-Xmaxerrs 5000"/>

            <!-- select the check to run -->
            <compilerarg line="-processor NullnessChecker"/>
            <!-- compilerarg line="-processor org.checkerframework.checker.lock.LockChecker"/-->
            <!-- compilerarg line="-processor org.checkerframework.checker.guieffect.GuiEffectChecker"/-->

            <compilerarg value="-Xlint:-unchecked"/>  <!-- off during 1.8 migration -->
          </jsr308.javac>
    </target>

<!--  End for checker framework -->

<!-- targets to support the creation & packaging of the distributions -->

  <!-- This depends list assumes that one can create each of these packages on the current host.
       Right now that's okay for Linux & Mac OS X hosts, which are capable of producing a release
       package for each of the three targets we currently support.  I suspect that Windows as a
       host will only be able to create the Windows & Linux packages.  If there are HFS+ filesystem
       tools available for Windows, that's news to me.

         Someone could get clever and put dependencies in place to make sure that the right targets
         are used when on a limited OS (e.g., don't build Mac OS X packages on Windows).  Not me.
    -->

    <target name="packages"
            description="create all OS-specific release packages"
            depends="package-windows, package-macosx, package-linux">
    </target>

    <property name="dist.release" value="${dist}/release"/>
    <property name="dist.windows" value="${dist}/Windows"/>
    <property name="dist.macosx"  value="${dist}/MacOSX"/>
    <property name="dist.linux"   value="${dist}/Linux"/>

    <property name="dist.scripts" value="${dist}/scripts"/>
    <property name="dist.apps"    value="${dist}/apps"/>

    <target name="launchjmri.exe"
            description="recreate the LaunchJMRI.exe used by the Windows release package">
        <exec executable="${nsis.home}makensis"
              dir="scripts/WinInstallFiles/"
              failonerror="true">
            <arg line="-V2 LaunchJMRI.nsi"/>
        </exec>
    </target>

    <uptodate property="launchjmri.uptodate" targetfile="scripts/WinInstallFiles/LaunchJMRI.nsi" >
        <srcfiles dir= "scripts/WinInstallFiles/" includes="LaunchJMRI.exe"/>
    </uptodate>

    <target name="check-launchjmri" if="launchjmri.uptodate">
        <echo message="LaunchJMRI.exe is out of date, rebuild with 'ant launchjmri.exe' and commit"/>
    </target>

    <target name="package-windows"
            description="create a Windows release package"
            depends="check-launchjmri, get-version-string, jar">
        <delete dir="${dist.windows}"/>
        <mkdir dir="${dist.windows}/JMRI"/>
        <copy todir="${dist.windows}/JMRI">
            <fileset dir="${jartarget}"
                     includes="jmri.jar"/>
            <fileset dir="."
                     includes="xml/,resources/,help/,web/,jython/"
                     excludes="help/en/manual/**,web/app/**" />
            <fileset dir="${scriptdir}"
                     includes="default.lcf,COPYING"/>
            <fileset dir="${scriptdir}/WinInstallFiles"
                     includes="*"/>
            <fileset dir="."
                     includes="python.properties,jmri.conf"/>
        </copy>
        <copy todir="${dist.windows}/JMRI/">
            <fileset dir="." includesfile="web/app/package.files"/>
        </copy>
        <mkdir dir="${dist.windows}/JMRI/lib"/>
        <copy todir="${dist.windows}/JMRI/lib" flatten="true">
            <path>
                <pathelement path="${runtime.class.jars}"/>
            </path>
            <fileset file="${libdir}/security.policy"/>
            <fileset file="${libdir}/README.md"/>
        </copy>
        <mkdir dir="${dist.windows}/JMRI/lib/windows"/>
        <copy todir="${dist.windows}/JMRI/lib/windows">
            <fileset dir="${libdir}/windows"/>
        </copy>
        <mkdir dir="${dist.release}"/>
        <exec executable="${nsis.home}makensis"
              dir="${dist.windows}/JMRI"
              failonerror="true">
            <arg line="-V2 LaunchJMRI.nsi"/>
        </exec>
        <exec executable="${nsis.home}makensis"
              dir="${dist.windows}/JMRI"
              failonerror="true">
            <!-- RELEASEDIR below is relative because it's interpreted from the location of 'dir' in this exec -->
            <arg line="-V2 -DJMRI_VER=${release.version-string} -DJMRI_COPY=${jmri.copyright.year} -DJRE_VER=${jre_version} -DRELEASEDIR='../../release' InstallJMRI.nsi"/>
        </exec>
    </target>

    <target name="package-macosx"
            description="create a Mac OS X install package"
            depends="get-version-string, jar, startup-scripts-macosx">
        <delete dir="${dist.macosx}"/>
        <mkdir dir="${dist.macosx}/JMRI"/>
        <copy todir="${dist.macosx}/JMRI">
            <fileset dir="${jartarget}"
                     includes="jmri.jar"/>
            <fileset dir="."
                     includes="xml/,resources/,help/,web/,jython/"
                     excludes="help/en/manual/**,web/app/**" />
            <!-- use question marks for spaces in filename; Ant will split the list on commas and spaces -->
            <fileset dir="${dist.apps}"
                     includes="DecoderPro.app/,PanelPro.app/,SoundPro.app/,JMRI?Demo.app/"/>
            <fileset dir="scripts"
                     includes="default.lcf,COPYING"/>
            <fileset dir="."
                     includes="python.properties,jmri.conf"/>
        </copy>
        <copy todir="${dist.macosx}/JMRI/">
            <fileset dir="." includesfile="web/app/package.files"/>
        </copy>
        <mkdir dir="${dist.macosx}/JMRI/lib"/>
        <copy todir="${dist.macosx}/JMRI/lib" flatten="true">
            <path>
                <pathelement path="${runtime.class.jars}"/>
            </path>
            <fileset file="${libdir}/security.policy"/>
            <fileset file="${libdir}/README.md"/>
        </copy>
        <mkdir dir="${dist.macosx}/JMRI/lib/macosx"/>
        <copy todir="${dist.macosx}/JMRI/lib/macosx">
            <fileset dir="${libdir}/macosx"/>
        </copy>
        <chmod perm="ugo+rx">
            <fileset dir="${dist.macosx}/JMRI">
                <include name="DecoderPro.app/Contents/MacOS/StartJMRI"/>
                <include name="JMRI Demo.app/Contents/MacOS/StartJMRI"/>
                <include name="PanelPro.app/Contents/MacOS/StartJMRI"/>
                <include name="SoundPro.app/Contents/MacOS/StartJMRI"/>
            </fileset>
        </chmod>
        <mkdir dir="${dist.release}"/>
        <exec executable="${scriptdir}/diskimage.sh"
              osFamily="unix"
              failonerror="true">
            <!-- ORDER MATTERS HERE -->
            <arg value="${release.version-string}"/>
            <arg path="${dist.release}/JMRI.${release.version-string}+unsigned.dmg"/>
            <arg path="${dist.macosx}"/>
        </exec>
    </target>

    <target name="sign-macosx"
            description="sign the macOS distribution DMG file; assumes package-macosx"
            depends="get-version-string">
        <chmod perm="ugo+rwx" dir="${dist.release}"/>
        <!-- invoke signing server -->
        <exec executable="wget"
              osFamily="unix"
              failonerror="true">
            <arg value="-t 1200"/>
            <arg value="-O signing-wget.log"/>
            <arg value="http://${env.signinghost}/selfsign.php?get=${dist.release}/JMRI.${release.version-encoded-string}%2bunsigned.dmg&amp;rel=${release.version-encoded-string}&amp;put=${dist.release}/JMRI.${release.version-encoded-string}.dmg"/>
        </exec>
        <chmod perm="go-w" dir="${dist.release}"/>
    </target>

    <target name="package-linux"
            description="create a Linux release package"
            depends="get-version-string, jar, startup-scripts-linux">
        <delete dir="${dist.linux}"/>
        <mkdir dir="${dist.linux}/JMRI"/>
        <!-- do these first, so we can then make everything in the new directory executable -->
        <copy todir="${dist.linux}/JMRI">
            <fileset dir="${dist.scripts}"/>
        </copy>
        <chmod perm="ugo+rx">
            <fileset dir="${dist.linux}/JMRI"/>
        </chmod>
        <copy todir="${dist.linux}/JMRI">
            <fileset dir="${jartarget}"
                     includes="jmri.jar"/>
            <fileset dir="."
                     includes="xml/,resources/,help/,web/,jython/"
                     excludes="help/en/manual/**,web/app/**" />
            <fileset dir="${scriptdir}"
                     includes="default.lcf,COPYING"/>
            <fileset dir="."
                     includes="python.properties,jmri.conf"/>
        </copy>
        <copy todir="${dist.macosx}/JMRI/">
            <fileset dir="." includesfile="web/app/package.files"/>
        </copy>
        <mkdir dir="${dist.linux}/JMRI/lib"/>
        <copy todir="${dist.linux}/JMRI/lib" flatten="true">
            <path>
                <pathelement path="${runtime.class.jars}"/>
            </path>
            <fileset file="${libdir}/security.policy"/>
            <fileset file="${libdir}/README.md"/>
        </copy>
        <mkdir dir="${dist.linux}/JMRI/lib/linux"/>
        <copy todir="${dist.linux}/JMRI/lib/linux">
            <fileset dir="${libdir}/linux"/>
        </copy>
        <mkdir dir="${dist.release}"/>
        <tar destfile="${dist.release}/JMRI.${release.version-string}.tgz"
             compression="gzip">
            <tarfileset dir="${dist.linux}">
                <include name="JMRI/**"/>
                <exclude name="JMRI/DecoderPro"/>
                <exclude name="JMRI/PanelPro"/>
                <exclude name="JMRI/SoundPro"/>
                <exclude name="JMRI/InstallTest"/>
                <exclude name="JMRI/JmriFaceless"/>
            </tarfileset>
            <tarfileset  dir="${dist.linux}" filemode="755">
                <include name="JMRI/DecoderPro"/>
                <include name="JMRI/PanelPro"/>
                <include name="JMRI/SoundPro"/>
                <include name="JMRI/InstallTest"/>
                <include name="JMRI/JmriFaceless"/>
            </tarfileset>
        </tar>
    </target>


    <macrodef name="create-macosx-application-directory"
              description="Create a Mac OS X application directory from the template directory">
        <attribute name="script.name"/>
        <attribute name="script.class"/>
        <attribute name="script.icon" default="use script.name"/> <!-- if set to JMRI, app-specifc icons will not be used -->
        <sequential>
            <copy todir="${dist.apps}/@{script.name}.app">
                <fileset dir="${scriptdir}/MacOSXapps/TemplateApp.app"/>
                <filterset>
                    <filter token="NAME" value="@{script.name}"/>
                    <filter token="CLASS" value="@{script.class}"/>
                    <filter token="VERSION" value="${release}"/>
                    <filter token="COPYRIGHT_YEAR" value="${jmri.copyright.year}"/>
                </filterset>
            </copy>
            <copy tofile="${dist.apps}/@{script.name}.app/Contents/Resources/@{script.name}.icns">
                <first>
                    <restrict>
                        <filelist>
                            <file name="${scriptdir}/MacOSXapps/icons/@{script.icon}.icns"/>
                            <file name="${scriptdir}/MacOSXapps/icons/@{script.name}.icns"/>
                            <file name="${scriptdir}/MacOSXapps/icons/JMRI.icns"/>
                        </filelist>
                        <exists/>
                    </restrict>
                </first>
            </copy>
            <make-startup-script script.name="@{script.name}"
                                 script.class="@{script.class}"
                                 dest="${dist.apps}/@{script.name}.app/Contents/MacOS/StartJMRI"/>
        </sequential>
    </macrodef>



    <!-- macro task to perform token replacement when copying the startup
    script template file to an application specific file -->

    <macrodef name="make-startup-script">
        <attribute name="script.name"/>
        <attribute name="script.class"/>
        <attribute name="src"           default="${scriptdir}/AppScriptTemplate"/>
        <attribute name="dest"          default="${dist.scripts}/@{script.name}"/>
        <sequential>
            <copy file="@{src}" tofile="@{dest}">
                <filterset>
                    <filter token="NAME" value="@{script.name}"/>
                    <filter token="CLASS" value="@{script.class}"/>
                    <filter token="VERSION" value="${release}"/>
                    <filter token="COPYRIGHT_YEAR" value="${jmri.copyright_year}"/>
                </filterset>
            </copy>
            <chmod perm="ugo+rx" file="@{dest}"/>
        </sequential>
    </macrodef>


    <!-- I dislike how much of these startup-scripts targets are shared.  Maybe they should be combined? -->

    <target name="startup-scripts-linux"> <!-- Internal target to create all of the app specific startup scripts for Linux -->
        <make-startup-script script.name="DecoderPro"   script.class="apps.gui3.dp3.DecoderPro3"/>
        <make-startup-script script.name="PanelPro"      script.class="apps.PanelPro.PanelPro"/>
        <make-startup-script script.name="SoundPro"      script.class="apps.SoundPro.SoundPro"/>
        <make-startup-script script.name="InstallTest"   script.class="apps.InstallTest.InstallTest"/>
        <make-startup-script script.name="JmriFaceless"   script.class="apps.JmriFaceless"/>
    </target>

    <target name="startup-scripts-macosx"> <!-- Internal target to create all of the app specific startup scripts for Mac OS X -->
        <create-macosx-application-directory script.name="DecoderPro"  script.class="apps.gui3.dp3.DecoderPro3"
                                             script.icon="DecoderPro"/>
        <create-macosx-application-directory script.name="PanelPro"      script.class="apps.PanelPro.PanelPro"/>
        <create-macosx-application-directory script.name="SoundPro"      script.class="apps.SoundPro.SoundPro"/>
        <create-macosx-application-directory script.name="InstallTest"   script.class="apps.InstallTest.InstallTest"/>
    </target>


    <!-- set this next to a standard remote, e.g. "origin", if you don't want to
    go directly back to the main repo; direct JMRI/JMRI require write access -->
    <property name="jmri.repository.url" value="https://github.com/JMRI/JMRI.git"/>

    <property name="branch-name" value="release-${release}" />

    <!-- several steps are involved in creating a new test release
    branch from the head of the master branch.  This target intends to manage as
    many of them as possible -->
    <target name="make-test-release-branch"
            description="Make a new test release branch in Git from the head of the master branch">

        <!-- Create a new branch test release branch from the front of the master
        branch in our main repository, and push back to main repo -->

        <exec executable="git" failifexecutionfails="true">
            <arg value="checkout"/>
            <arg value="master"/>
        </exec>
        <exec executable="git" failifexecutionfails="true">
            <arg value="pull"/>
        </exec>
        <exec executable="git" failifexecutionfails="true">
            <arg value="checkout"/>
            <arg value="-b"/>
            <arg value="${branch-name}"/>
        </exec>
        <exec executable="git" failifexecutionfails="true">
            <arg value="push"/>
            <arg value="${jmri.repository.url}"/>
            <arg value="${branch-name}"/>
        </exec>

        <!-- return to master -->
        <exec executable="git" failifexecutionfails="true">
            <arg value="checkout"/>
            <arg value="master"/>
        </exec>

        <!-- in the master release.properties file, increment
        the release.build value in order to point to the NEW next
        release (the one after the one we're creating now) -->
        <propertyfile file="release.properties">
            <entry key="release.build" type="int" operation="+" value="1"/>
        </propertyfile>
        <!-- commit and push -->
        <exec executable="git" failifexecutionfails="true">
            <arg value="commit"/>
            <arg value="-m'update release.build to value for next release'"/>
            <arg value="release.properties"/>
        </exec>
        <exec executable="git" failifexecutionfails="true">
            <arg value="push"/>
            <arg value="${jmri.repository.url}"/>
        </exec>
        <exec executable="git" failifexecutionfails="true">
            <arg value="pull"/>
        </exec>

        <echo message="new release branch ${branch-name} created"/>
    </target>

    <!-- CI Test runners -->
    <target name="travis-ci" description="Parallel execution of CI tasks on Travis CI">
        <parallel threadCount="1"> <!-- allow up to four tasks at once -->
            <antcall target="checknonascii" />
            <sequential>
                <antcall target="compile-generated-source" />
                <antcall target="javadoc" />
                <antcall target="ci-test-travis" />
            </sequential>
        </parallel>
    </target>

    <target name="travis-ci-coverage" description="Parallel execution of CI tasks on Travis CI">
        <parallel threadCount="1"> <!-- allow up to four tasks at once -->
            <antcall target="checknonascii" />
            <sequential>
                <antcall target="compile-generated-source" />
                <antcall target="javadoc" />
                <antcall target="ci-test-travis-coveragecheck" />
            </sequential>
        </parallel>
    </target>


    <target name="appveyor" description="Parallel execution of CI tasks on Appveyor">
        <parallel threadCount="1"> <!-- allow up to four tasks at once -->
            <antcall target="checkPropertiesFiles" />
            <antcall target="ci-test-appveyor-coveragecheck" />
        </parallel>
    </target>

	<!-- - - - - - - - - - - - - - - - - -
          target: lockMetaFiles
         - - - - - - - - - - - - - - - - - -->
    <target name="lockMetaFiles" description="Lock META-INT files">
    	<echo>locking META-INT files</echo>
    	<chmod perm="ugo+rx">
    		<fileset dir="${target/classes/META-INF}"/>
    	</chmod>
    </target>

	<!-- - - - - - - - - - - - - - - - - -
          target: unlockMetaFiles
         - - - - - - - - - - - - - - - - - -->
    <target name="unlockMetaFiles" description="Unlock META-INT files">
    	<echo>unlocking META-INT files</echo>
    	<chmod perm="ugo+rx+w">
    		<fileset dir="${target/classes/META-INF}"/>
    	</chmod>
    </target>

</project><|MERGE_RESOLUTION|>--- conflicted
+++ resolved
@@ -262,11 +262,7 @@
         <pathelement location="${libdir}/gherkin3-3.0.0.jar"/>
         <pathelement location="${libdir}/gherkin-jvm-deps-1.0.3.jar"/>
         <!-- Selenium and it's dependencies -->
-<<<<<<< HEAD
-        <pathelement location="${libdir}/selenium-server-standalone-3.5.3.jar"/>
-=======
         <pathelement location="${libdir}/selenium-server-standalone-3.6.0.jar"/>
->>>>>>> 5dde9e27
     </path>
 
     <!-- path to run regular executables -->

--- conflicted
+++ resolved
@@ -262,20 +262,7 @@
     <path id="test.class.path">
         <pathelement location="${jartarget}"/>
         <path refid="compile.class.path"/>
-<<<<<<< HEAD
-        <!-- powermock and it's dependencies -->
-        <pathelement location="${libdir}/mockito-core-2.7.5.jar"/>
-        <pathelement location="${libdir}/powermock-mockito2-1.7.0RC4.jar"/>
-        <pathelement location="${libdir}/powermock-api-mockito2-1.7.0RC4.jar"/>
-        <pathelement location="${libdir}/powermock-api-mockito-common-1.7.0RC4.jar"/>
-        <pathelement location="${libdir}/powermock-api-support-common-1.7.0RC4.jar"/>
-        <pathelement location="${libdir}/powermock-core-1.7.0RC4.jar"/>
-        <pathelement location="${libdir}/powermock-reflect-1.7.0RC4.jar"/>
-        <pathelement location="${libdir}/powermock-module-junit4-1.7.0RC4.jar"/>
-        <pathelement location="${libdir}/powermock-module-junit4-common-1.7.0RC4.jar"/>
-=======
         <pathelement location="${libdir}/mockito-core-2.13.0.jar"/>
->>>>>>> a0d118ac
         <pathelement location="${libdir}/cglib-nodep-2.2.2.jar"/>
         <pathelement location="${libdir}/javassist-3.20.0-GA.jar"/>
         <pathelement location="${libdir}/objenesis-2.2.jar"/>

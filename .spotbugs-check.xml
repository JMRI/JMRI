--- conflicted
+++ resolved
@@ -8,12 +8,7 @@
      <Match>
         <Confidence value="1" /> <!-- 3 is low priority, 2 is medium priority, 1 is high priority -->
         <Or>
-<<<<<<< HEAD
 	       <Bug pattern="SLF4J_PLACE_HOLDER_MISMATCH" />
-=======
-           <Bug pattern="SLF4J_FORMAT_SHOULD_BE_CONST" />
-           <Bug pattern="SLF4J_PLACE_HOLDER_MISMATCH" />
->>>>>>> 55e2b7bb
         </Or>
      </Match>
 

<!DOCTYPE html PUBLIC "-//W3C//DTD HTML 4.01 Transitional//FR"
"http://www.w3.org/TR/html4/loose.dtd">
<!-- Translation by Herv&#233; BLOREC <bzh56420@yahoo.fr> on 2019-03-14 -->
<html lang="fr">
<head>
  <meta name="generator" content=
  "HTML Tidy for Mac OS X (vers 31 October 2006 - Apple Inc. build 15.17), see www.w3.org">

  <title>JMRI OperationsPro - Importing Engines from Roster</title>
  <!-- Style -->
  <meta http-equiv="Content-Type" content=
  "text/html; charset=us-ascii">
  <link rel="stylesheet" type="text/css" href="/css/default.css"
  media="screen">
  <link rel="stylesheet" type="text/css" href="/css/print.css"
  media="print">
  <link rel="icon" href="/images/jmri.ico" type="image/png">
  <link rel="home" title="Home" href="/"><!-- /Style -->
</head>

<body>
  <!--#include virtual="/Header" -->

  <div id="mBody">
    <!--#include virtual="Sidebar" -->

    <div id="mainContent">
      <a name="Top" id="Top"></a>

<<<<<<< HEAD
      <h1> Utilisation de JMRI&reg; Exploitation des Trains</h1>
=======
      <h1> Utilisation de JMRI&reg; Exploiter des Trains</h1>
>>>>>>> f32dbc81

      <h2> OperationsPro: Importation de locomotives depuis un Inventaire</h2>

      <div align = "right">
        <p><a href="Ops_Engines_menu.shtml"> Retour</a></p>

        <p><a href="index.shtml#Operations"> Retour &#224; l'Index</a></p>
     </div>
      <h>

      <h3> Importer des locomotives d'un Inventaire</h3>

      <p>Ce menu ouvre une bo&#238;te de dialogue d'importation du syst&#232;me. 
      Si vous avez d&#233;j&#224; un <span style = "font-weight: bold;">
		  Inventaire de Locomotives DecoderPro&reg;</span> cr&#233;&#233;, par exemple. 
		  lors de la programmation de d&#233;codeurs, vous pouvez importer 
		  cette liste dans le r&#233;pertoire OperationsPro. Toutes les 
		  Locomotives qui ne figurent pas d&#233;j&#224; dans votre r&#233;pertoire 
		  OperationsPro seront import&#233;es et un message s'affichera pour 
		  vous informer du nombre de locomotives import&#233;es:</p>

      <div style = "margin-left: 40px;">
        <img style = "width: 313px; height: 122px;" alt =
        "dialogue d'importation" src = "images/Ops_Successful_Import.png">
     </div>

      <p>Ainsi, vous pouvez utiliser cet outil chaque fois que vous 
      ajoutez des locomotives &#224; votre liste des Locomotives DecoderPro&reg;
      . La liste des Locomotives DecoderPro&eg; n'a pas la longueur de 
      la Locomotive, une longueur par d&#233;faut est donc entr&#233;e pour vous. 
      Vous devez corriger manuellement la longueur de la Locomotive 
      dans OperationsPro si vous souhaitez que le programme calcule 
      correctement les longueurs de votre train.</P>

      <p>Maintenant que nous avons import&#233; votre liste de locomotives 
      DecoderPro dans le r&#233;pertoire OperationsPro, vous devez modifier 
      les entr&#233;es pour ajouter les attributs requis pour OperationsPro 
      mais non n&#233;cessaires dans le fichier de listes de locomotives 
      DecoderPro lors de la programmation des d&#233;codeurs.</p>

      <p><img src = "images/Ops_EngineRoster.png" alt = "Liste des moteurs"
      height = "301" width = "922"></p>

      <p>Ces Machines ont &#233;t&#233; import&#233;es de la liste JMRI, nous devrons 
      donc les modifier pour d&#233;finir la Longueur, le Couplage, 
      l'Emplacement appropri&#233;s. Le Bouton<a href =
       "Ops_EditEngines.shtml"> <strong>Modifier</strong></a> dans
      la colonne <strong>Modifier</strong> ouvre la fen&#234;tre <strong>
		  Modifier les Locomotives</strong> et vous permet de modifier 
		  les attributs de locomotive.</p>

      <p>Le bouton <a style = "font-weight: bold;" href =
      "Ops_SetEngines.shtml"> D&#233;finir</a> de la colonne <strong>D&#233;finir
      </strong> de chaque locomotive de la liste vous permettra de 
      d&#233;finir l'Emplacement actuel de la locomotive.</P>
      <h>

      <div align = "right">
        <p><a href="Ops_Engines_menu.shtml"> Retour</a></p>

        <p><a href="index.shtml#Operations"> Retour &#224; l'Index</a></p>
      </div><!--#include virtual="/Footer" -->
    </div>
  </div>
</body>
</html><|MERGE_RESOLUTION|>--- conflicted
+++ resolved
@@ -27,11 +27,8 @@
     <div id="mainContent">
       <a name="Top" id="Top"></a>
 
-<<<<<<< HEAD
       <h1> Utilisation de JMRI&reg; Exploitation des Trains</h1>
-=======
-      <h1> Utilisation de JMRI&reg; Exploiter des Trains</h1>
->>>>>>> f32dbc81
+
 
       <h2> OperationsPro: Importation de locomotives depuis un Inventaire</h2>
 

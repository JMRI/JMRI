--- conflicted
+++ resolved
@@ -1,33 +1,8 @@
-<<<<<<< HEAD
-<!DOCTYPE html PUBLIC "-//W3C//DTD HTML 4.01 Transitional//EN"
-"http://www.w3.org/TR/html4/loose.dtd">
-<!-- $Id$ -->
-=======
 <!DOCTYPE HTML PUBLIC "-//W3C//DTD HTML 4.01//EN" "http://www.w3.org/TR/html4/strict.dtd">
->>>>>>> 3d5670a0
 <!-- UpDated by Herv&#233; Blorec  2013-10-10 -->
 
 <html lang="fr">
 <head>
-<<<<<<< HEAD
-  <meta name="generator" content=
-  "HTML Tidy for Mac OS X (vers 31 October 2006 - Apple Inc. build 15.17), see www.w3.org">
-
-  <title>JMRI: Adding/Editing Audio objects</title>
-  <meta http-equiv="Content-Type" content=
-  "text/html; charset=us-ascii">
-  <meta content="Matt Harris" name="Author">
-  <meta name="keywords" content="JMRI help Audio Add Edit">
-  <!-- Style -->
-  <meta http-equiv="Content-Type" content=
-  "text/html; charset=us-ascii">
-  <link rel="stylesheet" type="text/css" href="/css/default.css"
-  media="screen">
-  <link rel="stylesheet" type="text/css" href="/css/print.css"
-  media="print">
-  <link rel="icon" href="/images/jmri.ico" type="image/png">
-  <link rel="home" title="Home" href="/"><!-- /Style -->
-=======
  <title>
       JMRI: Adding/Editing Audio objects
  </title>
@@ -36,48 +11,12 @@
     <meta name="keywords" content="JMRI help Audio Add Edit">
 
 <!--#include virtual="/Style" -->
->>>>>>> 3d5670a0
 </head>
 
 <body>
   <!--#include virtual="/Header" -->
 
   <div class="nomenu" id="mBody">
-<<<<<<< HEAD
-    <div id="mainContent">
-      <h1>Ajout/Modification des Objets Audio</h1>Pour cr&eacute;er
-      un objet audio, cliquez sur le bouton "Ajouter ..." <a href=
-      "AudioTable.shtml">Tableau Audio</a>. Cela ouvrira une petite
-      fen&ecirc;tre avec un espace pour entrer un nom
-      syst&egrave;me et nom utilisateur pour la nouvelle
-      m&eacute;moire, plus un bouton "Ajouter".
-
-      <p>Vous devez entrer un nom syst&egrave;me unique. Le
-      syst&egrave;me des noms pour les objets audio ont un ensemble
-      de mod&egrave;le. Ils commencent par "IAL" pour "Auditeur
-      audio interne", "IAB" pour "Tampon Audiointerne", ou "IAS"
-      pour "Source audio interne".</p>
-
-      <p>Il ya des fen&ecirc;tres s&eacute;par&eacute;es pour
-      l'ajout de chacun des diff&eacute;rents types. <a href=
-      "AddEditAudioListener.png"><img height="202" width="164"
-      align="right" src="AddEditAudioListener.png" border="2"></a>
-      <a href="AddEditAudioBuffer.png"><img height="94" width="272"
-      align="right" src="AddEditAudioBuffer.png" border="2"></a>
-      <a href="AddEditAudioSource.png"><img height="263" width=
-      "164" align="right" src="AddEditAudioSource.png" border=
-      "2"></a></p>
-
-      <p>Le nom utilisateur est facultatif, mais si on leur en
-      donne un, il doit &ecirc;tre unique.</p>
-
-      <p>Pour plus d'informations sur les objets audio, consultez
-      la <a href="../../../../html/tools/Audio.shtml">page d'aide
-      audio</a>.<br>
-      <!--#include virtual="/Footer" --></p>
-    </div>
-  </div>
-=======
 <div id="mainContent">
 
 <H1>Ajout/Modification des Objets Audio</H1>
@@ -115,6 +54,5 @@
 <!--#include virtual="/Footer" -->
  </div><!-- closes #mainContent-->
 </div> <!-- closes #mBody-->
->>>>>>> 3d5670a0
 </body>
 </html>
--- conflicted
+++ resolved
@@ -1,34 +1,3 @@
-<<<<<<< HEAD
-<!DOCTYPE HTML PUBLIC "-//W3C//DTD HTML 4.01//EN"
-"http://www.w3.org/TR/html4/strict.dtd">
-<!-- $Id$ -->
-<!-- UpDated by Herv&#233; Blorec 2013-10-10-->
-
-<html lang="fr">
-<head>
-  <meta name="generator" content=
-  "HTML Tidy for Mac OS X (vers 31 October 2006 - Apple Inc. build 15.17), see www.w3.org">
-
-  <title>JMRI: Adding/Editing Logix Conditionals</title>
-  <meta http-equiv="Content-Type" content=
-  "text/html; charset=us-ascii">
-  <meta content="Bob Jacobsen" name="Author">
-  <meta name="keywords" content=
-  "JMRI help Logix Conditional Add Edit"><!-- Style -->
-  <meta http-equiv="Content-Type" content=
-  "text/html; charset=us-ascii">
-  <link rel="stylesheet" type="text/css" href="/css/default.css"
-  media="screen">
-  <link rel="stylesheet" type="text/css" href="/css/print.css"
-  media="print">
-  <link rel="icon" href="/images/jmri.ico" type="image/png">
-  <link rel="home" title="Home" href="/"><!-- /Style -->
-</head>
-
-<body>
-  <!--#include virtual="/Header" -->
-
-=======
 <!DOCTYPE HTML PUBLIC "-//W3C//DTD HTML 4.01//EN" "http://www.w3.org/TR/html4/strict.dtd">
 <!-- UpDated by Herv&#233; Blorec 2017-02-16-->
 <HTML LANG="fr">
@@ -43,7 +12,6 @@
 
 <body>
 <!--#include virtual="/Header" -->
->>>>>>> 3d5670a0
   <div class="nomenu" id="mBody">
     <div id="mainContent">
       <h1>Ajouter/Modifier Conditions Logix</h1>
@@ -113,588 +81,6 @@
       calculer l'&eacute;tat de la condition, mais il ne prend pas
       action en fonction des r&eacute;sultats.</p>
 
-      <p>Les deux derni&egrave;res colonnes du tableau (les boutons
-      <b>Modifier</b> et <b>Supprimer</b>) sont utilis&eacute;s
-      pour modifier ou supprimer cette ligne dans la table de
-      variable d'&eacute;tat. supprimer une variable d'&eacute;tat
-      si vous d&eacute;cidez qu'elle n'est plus n&eacute;cessaire.
-      La colonne &eacute;tat du tableau montre l'&eacute;tat (vrai
-      ou faux) de chaque &eacute;tat de la variable quand elle est
-      &eacute;valu&eacute;e.</p>
-
-<<<<<<< HEAD
-      <p>Pour l'expression logique, et donc la Condition, pour
-      calculer vrai, toutes les variables d'&eacute;tat doivent
-      &eacute;valuer &agrave; vrai.</p>
-
-      <p>&agrave; tout moment pendant l'entr&eacute;e des
-      donn&eacute;es des variable d'&eacute;tat, <b>V&eacute;rifier
-      Variables d'&eacute;tat</b> peut &ecirc;tre cliqu&eacute;
-      pour v&eacute;rifier les donn&eacute;es saisies et
-      d'&eacute;valuer l'&eacute;tat des variables. Lorsque ce
-      bouton est enfonc&eacute;, la v&eacute;rification et
-      l'&eacute;valuation se produisent jusqu'&agrave; ce que la
-      v&eacute;rifications se termine correctement, ou si une
-      erreur est d&eacute;tect&eacute;e. Si une erreur est
-      d&eacute;tect&eacute;e, la v&eacute;rification s'arr&ecirc;te
-      pour vous permettre de corriger l'erreur et cliquez sur
-      <b>V&eacute;rifiez Variables d'&eacute;tat</b> &agrave;
-      nouveau. <i>S'il vous pla&icirc;t rappelez vous apr&egrave;s
-      l'&eacute;dition des &eacute;l&eacute;ments de donn&eacute;es
-      et du nom, cliquez sur une cellule diff&eacute;rente dans la
-      table avant de cliquer <b>V&eacute;rifiez Variables
-      d'&eacute;tat</b> (ou <b>Mise &agrave; Jour Conditions</b> au
-      le bas de la fen&ecirc;tre) pour que le programme soit averti
-      que vous avez termin&eacute; votre saisie. Sinon votre
-      entr&eacute;e ne peut prendre effet, et une erreur peut
-      &ecirc;tre signal&eacute;e inutilement.</i></p>
-
-      <p>L'<b>Op&eacute;rateur Logique</b> par d&eacute;faut est
-      "AND". Dans ce cas, la condition permettra de tester si tous
-      les tests variables sont vraies, apr&egrave;s la prise du
-      "NON" n&eacute;gations en compte. L'utilisation de la boite
-      <b>Op&eacute;rateur Logique</b> dessous la liste des
-      variables, vous ne pouvez changer que de "OR" ou "mixtes".
-      &Acirc;&laquo;OR&Acirc;&raquo; signifie que la Condition sera
-      vrai si l'un des tests de variables sont vraies, apr&egrave;s
-      comptabilisation des n&eacute;gations. S&eacute;lection
-      "mixtes" vous permettra de saisir une expression logique dans
-      une nouvelle zone de texte &agrave; l'aide de AND, OR et NOT
-      et les num&eacute;ros de ligne. Dans cette expression, chaque
-      variable est mentionn&eacute;e par un num&eacute;ro, par
-      exemple R1, R2, R3 pour les trois premieres variables, vous
-      pouvez utiliser les op&eacute;rateurs "and", "or" et "not" en
-      plus de parenth&egrave;ses. Quelques exemples:</p>
-      <pre>
-&Acirc; &Acirc; &Acirc;  R1 and R2
-&Acirc; &Acirc; &Acirc;  R1 or (R2 et R3)
-&Acirc; &Acirc; &Acirc;  (R2 and R3) or (R3 and R1)
-</pre>
-
-      <h2>Ajout d'une Nouvelle Variable d'&eacute;tat</h2>
-
-      <p>Pressez <b>Ajouter Variable d'&eacute;tat</b> pour ajouter
-      une variable d'&eacute;tat (une ligne dans la table des
-      variables d'&eacute;tat). Cela affichera une fen&ecirc;tre
-      avec une bo&icirc;te de choix pour l'utilisateur pour
-      s&eacute;lectionner un type de variable d'&eacute;tat. Les
-      variables d'&eacute;tat disponibles sont document&eacute;es
-      <a href="#variable">ci-dessous</a>. Quand un type est choisie
-      la fen&ecirc;tre Modifier Variable affiche un champ de texte
-      pour le nom de l'entit&eacute; &agrave; utiliser pour la
-      variable d'&eacute;tat. Quand un nom (soit nom syst&egrave;me
-      ou nom utilisateur) est entr&eacute;, il doit correspondre
-      &agrave; une entit&eacute; existante (capteur, aiguillage,
-      lumi&egrave;re, etc.) Il est utile d'ouvrir le Tableau
-      Capteur lors de l'entr&eacute;e du nom du capteur ou le
-      Tableau Aiguillage pour montrer les aiguillages disponibles,
-      etc</p>
-
-      <p><b>Attention :</b> Si vous utilisez des noms utilisateur
-      pour sp&eacute;cifier des variables d'&eacute;tat soyez
-      prudent lorsque vous &eacute;ditez vos noms d'utilisateur ou
-      vous pouvez casser vos d&eacute;finitions de variable
-      d'&eacute;tat . Le nom utilisateur sp&eacute;cifi&eacute;
-      doit correspondre, caract&egrave;re pour caract&egrave;re,
-      blancs, y compris, au nom 'utilisateur r&eacute;el du
-      capteur, aiguillage, etc, pour que vos variables
-      d'&eacute;tat travaillent. Si vous voulez &ecirc;tre en
-      mesure d'&eacute;diter librement vos noms utilisateur,
-      utilisez le nom syst&egrave;me pour d&eacute;finir vos
-      variables d'&eacute;tat.</p>
-
-      <p>A tout moment pendant l'entr&eacute;e des donn&eacute;es
-      des variables d'&eacute;tat, le bouton <b>V&eacute;rifier
-      Variable d'&eacute;tat</b> peut &ecirc;tre cliqu&eacute; pour
-      v&eacute;rifier les donn&eacute;es saisies et &eacute;valuer
-      les variables d'&eacute;tat. Lorsque ce bouton est
-      enfonc&eacute;, il produit un contr&ocirc;le et
-      l'&eacute;valuation proc&egrave;det jusqu'&agrave; se
-      terminer avec succ&egrave;s, ou si une erreur est
-      d&eacute;tect&eacute;e. Si une erreur est
-      d&eacute;tect&eacute;e, la v&eacute;rification s'arr&ecirc;te
-      pour que l'utilisateur corrige l'erreur et clique sur
-      <b>V&eacute;rifier les Variables d'&eacute;tat</b> &agrave;
-      nouveau. S'il vous pla&icirc;t rappelez vous <i>apr&egrave;s
-      l'&eacute;dition du nom syst&egrave;me et des donn&eacute;es
-      des &eacute;l&eacute;ments de cliquer sur une cellule
-      diff&eacute;rente dans la table avant de cliquer
-      <b>V&eacute;rifiez Variables d'&eacute;tat</b> (ou <b>Mise
-      &agrave; Jour Conditions</b> au bas de la fen&ecirc;tre) pour
-      que le programme soit averti que vous avez termin&eacute;
-      votre saisie. Sinon votre entr&eacute;e ne peut prendre
-      effet, et une erreur peuvent &ecirc;tre signal&eacute;s
-      inutilement.</i></p>
-
-      <h2>Ajouter une Nouvelle Action</h2>
-
-      <p>La section action de la fen&ecirc;tre &eacute;diter
-      Condition pr&eacute;voit les mesures sp&eacute;cifiques qui
-      doivent &ecirc;tre prises quand une Condition est
-      calcul&eacute;e.</p>
-
-      <p>Pour ajouter une nouvelle action, appuyez sur le bouton
-      "Ajouter Action". Une nouvelle fen&ecirc;tre
-      &Acirc;&laquo;&eacute;dition Action" appara&icirc;tra.
-      S&eacute;lectionnez un type d'action dans les
-      &eacute;l&eacute;ments de la zone Type, et les donn&eacute;es
-      n&eacute;cessaires pour sp&eacute;cifier compl&egrave;tement
-      l'action apparaissent &agrave; la droite de la zone Type. Si
-      vous ne savez pas ce qui doit &ecirc;tre entr&eacute; dans un
-      champ de donn&eacute;es, placez votre curseur dessus, et un
-      message appara&icirc;tra. Quand un nom doit &ecirc;tre
-      inscrit, le nom doit correspondre &agrave; un nom
-      syst&egrave;me ou un nom utilisateur d'une entit&eacute;
-      existante (capteur, aiguillage, signal, etc) du type
-      appropri&eacute;. L'ouverture du Tableau capteur lorsque la
-      saisie des noms de capteur, ou du tableau aiguillages peut
-      &ecirc;tre utiles pour voir les aiguillages disponibles, etc.
-      Les Types d'actions disponibles sont d&eacute;crits en
-      d&eacute;tail <a href="#%20d'action">ci-dessous</a>.</p>
-
-      <p>Pour chaque action, trois options sont disponibles pour le
-      moment pour d&eacute;clencher des actions: 1) Le changement
-      &agrave; True (Vrai, 2) sur le changement &agrave; False
-      (Faux), et 3) sur Changement. Elles font
-      r&eacute;f&eacute;rence &agrave; l'&eacute;tat calcul&eacute;
-      de la condition, qui est &eacute;gale &agrave; la valeur de
-      l'expression logique tel que sp&eacute;cifi&eacute;e dans le
-      tableau des variables d'&eacute;tat. Une de ces options doit
-      &ecirc;tre s&eacute;lectionn&eacute;e. Lorsque vous avez
-      termin&eacute;, cliquez sur "Mettre &agrave; jour" pour
-      installer vos modifications, "Annuler" pour fermer la
-      fen&ecirc;tre sans aucune modification ou "Supprimer" pour
-      supprimer l'action enti&egrave;rement.</p>
-
-      <p>Les Actions sont &eacute;valu&eacute;es dans l'ordre
-      indiqu&eacute;. Pour changer cet ordre, cliquez sur le bouton
-      "R&eacute;organiser" sur la fen&ecirc;tre "&eacute;diter
-      condition". Les boutons les plus &agrave; droite par les
-      actions pourront ensuite vous permettent de
-      s&eacute;lectionner la premi&egrave;re, la suivante, etc</p>
-
-      <p>Lorsque l'expression logique et les actions ont
-      &eacute;t&eacute; sp&eacute;cifi&eacute;es, cliquez <b>Mise
-      &agrave; Jour Condition</b> au bas de la fen&ecirc;tre. Ceci
-      initie une v&eacute;rification de l'expression logique (le
-      m&ecirc;me que celui effectu&eacute; par <b>V&eacute;rifier
-      Variables d'&eacute;tat</b>) et une v&eacute;rification des
-      donn&eacute;es saisies pour les actions. Si le nom
-      utilisateur a &eacute;t&eacute; &eacute;dit&eacute;, il est
-      &eacute;galement v&eacute;rifi&eacute;. Si une erreur est
-      trouv&eacute;e, une bo&icirc;te de message s'ouvre
-      annon&ccedil;ant l'erreur, et la mise &agrave; jour est
-      arr&ecirc;t&eacute; pour vous permettre de corriger l'erreur
-      et cliquez sur <b>Mise &agrave; Jour Conditions</b> &agrave;
-      nouveau. Si aucune erreur n'est trouv&eacute;e, l'action est
-      mis &agrave; jour avec l'entr&eacute;e des donn&eacute;es, la
-      fen&ecirc;tre Modifier Condition est ferm&eacute;e, et
-      l'utilisateur est retourn&eacute; &agrave; la fen&ecirc;tre
-      Modifier Logix.</p>
-
-      <p>Deux autres boutons sont disponibles au bas de la
-      fen&ecirc;tre &eacute;dition Condition. En cliquant sur
-      <b>Annuler</b> vous fermez la fen&ecirc;tre &eacute;dition
-      Condition sans mise &agrave; jour de la Condition. En
-      cliquant <b>Annuler</b> vous perdrez toutes les donn&eacute;e
-      qui ont &eacute;t&eacute; entr&eacute;es. L'autre bouton,
-      <b>Supprimer Condition</b>, fournit un moyen facile de
-      supprimer une Condition inutile. Cliquez <b>Supprimer
-      Conditions</b> pour supprimer le Condition en cours de
-      Modification et revenir &agrave; la fen&ecirc;tre Modifier
-      Logix.</p>
-
-      <p>Les variables d'&eacute;tat Disponibles et les actions
-      sont list&eacute;es ci-dessous. Pour de plus amples
-      d'informations, consultez la documentation Logix sur la page
-      web JMRI http://jmri.org/.</p>
-
-      <dl>
-        <dd>
-          <h2><a name="variable" id="variable">Variables
-          d'&eacute;tat Disponibles</a></h2>
-        </dd>
-
-        <dt><a name="variable" id="variable"><br>
-        Les variables d'&eacute;tat qui sont actuellement
-        disponibles pour une utilisation dans les Conditions sont
-        &eacute;num&eacute;r&eacute;es ci-dessous, ainsi que des
-        informations sur chacune. Les variables d'&eacute;tat
-        doivent toujours &ecirc;tre &eacute;valuer soit true ou
-        false. La condition r&eacute;sultant en true est
-        donn&eacute;e pour chacune. Si la condition n'est pas
-        remplie, le variable d'&eacute;tat est
-        &eacute;valu&eacute;e &agrave; false. Quand un Logix est
-        actif, les &eacute;tats des entit&eacute;s (capteur,
-        aiguillage, lumi&egrave;re, etc) sp&eacute;cifi&eacute;s
-        dans les variables d'&eacute;tat de ses Conditions sont
-        surveill&eacute;s, sauf si la case Calcul
-        D&eacute;clencheurs de la variable d'&eacute;tat n'est pas
-        coch&eacute;e. Un calcul de toutes les conditions avec
-        Logix est d&eacute;clench&eacute; lorsqu'un changement
-        d'&eacute;tat surveill&eacute; comme indiqu&eacute;
-        ci-dessous (S'il n'est pas &eacute;vident).<br>
-        <br></a></dt>
-
-        <dd>
-          <ul>
-            <li><b>Capteur Active</b>: true si l'&eacute;tat du
-            capteur sp&eacute;cifi&eacute; est actif.</li>
-
-            <li><b>Capteur Inactive</b>: true si l'&eacute;tat du
-            capteur sp&eacute;cifi&eacute; est inactif.</li>
-
-            <li><b>Aiguillage D&eacute;vi&eacute;</b>: true si
-            l'&eacute;tat connu de l'aiguillage
-            sp&eacute;cifi&eacute; est d&eacute;vi&eacute;.</li>
-
-            <li><b>Aiguillage Droit</b>: true si l'&eacute;tat
-            connu de l'aiguillage indiqu&eacute; est direct.</li>
-
-            <li><b>Condition Vrai</b>: true si l'&eacute;tat de la
-            Condition sp&eacute;cifi&eacute;e est vraie.</li>
-
-            <li><b>Condition fausse</b>: true si l'&eacute;tat de
-            le Conditionsp&eacute;cifi&eacute; est faux.</li>
-
-            <li><b>Lumi&egrave;re On</b>: true si la lumi&egrave;re
-            sp&eacute;cifi&eacute;e est allum&eacute;e.</li>
-
-            <li><b>Lumi&egrave;re Off</b>: true si la
-            lumi&egrave;re sp&eacute;cifi&eacute;e est
-            &eacute;teinte.</li>
-
-            <li><b>M&eacute;moire Egale</b>: true si la valeur
-            enregistr&eacute;e dans la m&eacute;moire
-            sp&eacute;cifi&eacute;e est la m&ecirc;me que la valeur
-            sp&eacute;cifi&eacute;e dans la variable d'&eacute;tat
-            . Le calcul est d&eacute;clench&eacute;e lorsque la
-            valeur de m&eacute;moire surveill&eacute;e change de ou
-            vers la valeur sp&eacute;cifi&eacute;e.</li>
-
-            <li><b>Intervalle Horloge Rapide</b>: true si le temps
-            Horloge rapide en cours est entre l'heure de
-            d&eacute;but et de fin sp&eacute;cifi&eacute;es pour le
-            gamme. Les heures doivent &ecirc;tre
-            sp&eacute;cifi&eacute;es dans le format hh: mm,
-            o&ugrave; hh est heures et mm est minutes, par rapport
-            &agrave; une horloge de 24 heures. Le calcul est
-            d&eacute;clench&eacute; lorsque le temps d'horloge
-            rapide entre dans la plage et quand le temps d'horloge
-            rapide sort de la gamme.</li>
-
-            <li><b>Signal Rouge</b>: true si l'apparition du signal
-            sp&eacute;cifi&eacute; est rouge. Le calcul est
-            d&eacute;clench&eacute; lorsque rouge.</li>
-
-            <li><b>Signal Jaune</b>: true si l'apparition du signal
-            sp&eacute;cifi&eacute; est jaune. Le calcul est
-            d&eacute;clench&eacute;e lorsque l'apparence change du
-            ou vers le jaune.</li>
-
-            <li><b>Signal Vert.</b>: true si l'apparition du signal
-            sp&eacute;cifi&eacute; est vert. Le calcul est
-            d&eacute;clench&eacute; lorsque l'apparence change du
-            ou vers le vert.</li>
-
-            <li><b>Signal Eteint</b>: true si l'apparition du
-            signal est sombre. Le calcul est
-            d&eacute;clench&eacute; lorsque l'apparence change de
-            ou vers l'obscurit&eacute;.</li>
-
-            <li><b>Signal Clignotant Rouge</b>: true si l'
-            l'apparence du signal sp&eacute;cifi&eacute; est rouge
-            clignotant. Le calcul est d&eacute;clench&eacute;
-            lorsque l'apparence change de ou vers clignotement
-            rouge.</li>
-
-            <li><b>Signal Clignotant Jaune</b>: true si l'
-            l'apparence du signal sp&eacute;cifi&eacute; est jaune
-            clignotant. Le calcul est d&eacute;clench&eacute;
-            lorsque l 'apparence change de ou vers jaune
-            clignotant.</li>
-
-            <li><b>Signal Clignotant Vert</b>: true si l'
-            l'apparence due signal sp&eacute;cifi&eacute; est vert
-            clignotant. Le calcul est d&eacute;clench&eacute;
-            lorsque l'apparence change de ou vers vert
-            clignotant.</li>
-
-            <li><b>Signal Allum&eacute;</b>: true si le signal
-            sp&eacute;cifi&eacute; est allum&eacute;.</li>
-
-            <li><b>Signal Maintenu</b>: true si le signal
-            sp&eacute;cifi&eacute; maintenu .</li>
-          </ul>
-        </dd>
-
-        <dd>
-          <h2><a name="action" id="action">Actions
-          Disponibles</a></h2>
-
-          <p>Les Actions qui sont actuellement disponibles pour une
-          utilisation dans les Conditions sont
-          &eacute;num&eacute;r&eacute;s ci-dessous avec des
-          informations sur chacune d'elles:</p>
-
-          <ul>
-            <li><b>D&eacute;finir Aiguillage</b>: D&eacute;finit
-            l'aiguillage indiqu&eacute; avec l'&eacute;tat choisi.
-            Sp&eacute;cifiez l&acirc;&euro;&trade;aiguillage en
-            entrant son nom. Sp&eacute;cifiez l'&eacute;tat en
-            choisissant Closed ou Thrown dans le menu
-            contextuel.</li>
-
-            <li><b>D&eacute;finir Apparence Signal</b>:
-            D&eacute;finit le signal sp&eacute;cifi&eacute; avec
-            l'apparence choisie. Pr&eacute;cisez le signal &agrave;
-            D&eacute;finir en entrant son nom. Sp&eacute;cifier
-            l'apparence en choisissant dans le menu contextuel
-            .</li>
-
-            <li><b>D&eacute;finir Signal Maintenu</b>:
-            D&eacute;finit le signal sp&eacute;cifi&eacute;
-            &agrave; Maintenir . Pr&eacute;cisez le signal &agrave;
-            tenir en entrant son nom.</li>
-
-            <li><b>Effacer Signal Maintenu</b>: Efface le maintient
-            sur le signal pr&eacute;cis&eacute;. Pr&eacute;cisez le
-            signal en entrant son nom.</li>
-
-            <li><b>D&eacute;finir Signal Eteint</b>: D&eacute;finit
-            le signal sp&eacute;cifi&eacute; &agrave; ne pas
-            allum&eacute;. Pr&eacute;cisez le signal en entrant son
-            nom.</li>
-
-            <li><b>D&eacute;finirt Signal allum&eacute;</b>:
-            D&eacute;finit la t&ecirc;te signal
-            sp&eacute;cifi&eacute; et reste allum&eacute;.
-            Pr&eacute;cisez la t&ecirc;te du signal en entrant son
-            nom.</li>
-
-            <li><b>D&eacute;clencheur Itin&eacute;raire</b>: Les
-            d&eacute;clencheurs de l'itin&eacute;raire
-            indiqu&eacute;. Pr&eacute;cisez l'itin&eacute;raire en
-            entrant son nom.</li>
-
-            <li><b>D&eacute;finir Capteur</b>: D&eacute;finit le
-            capteur sp&eacute;cifi&eacute; dans l'&eacute;tat
-            choisi . Sp&eacute;cifiez le capteur en entrant son
-            nom. Sp&eacute;cifiez l' &eacute;tat en choisissant
-            actif ou inactif dans le menu contextuel.</li>
-
-            <li><b>D&eacute;finir Capteur Temporis&eacute;</b>:
-            D&eacute;finit le capteur sp&eacute;cifi&eacute; pour
-            l'&eacute;tat choisie apr&egrave;s attente d'un certain
-            nombre de secondes sp&eacute;cifi&eacute;es.
-            Pr&eacute;cisez le capteur en entrant son nom.
-            Sp&eacute;cifier l'&eacute;tat en choisissant actif ou
-            inactif dans le menu contextuel. Indiquez le nombre de
-            secondes &agrave; attendre avant de fixer les capteurs
-            en entrant un nombre dans le champ le plus &agrave;
-            droite. Si cette condition est d&eacute;j&agrave; en
-            attente pour d&eacute;finir ce capteur, cette action
-            est ignor&eacute;e, et l'action
-            pr&eacute;c&eacute;dente se poursuit comme initialement
-            pr&eacute;vue. (voir aussi <b>R&eacute;initialisation
-            du Capteur Temporis&eacute;</b> ci-dessous.)</li>
-
-            <li><b>D&eacute;finir Lumi&egrave;re</b>:
-            D&eacute;finit la lumi&egrave;re pr&eacute;cis&eacute;
-            dans l'&eacute;tat choisi . Pr&eacute;cisez la
-            lumi&egrave;re en entrant son nom. Sp&eacute;cifier
-            l'&eacute;tat &agrave; mettre en choisissant On ou Off
-            dans le menu contextuel.</li>
-
-            <li><b>D&eacute;finir M&eacute;moire</b> :
-            D&eacute;finit la m&eacute;moire
-            sp&eacute;cifi&eacute;e pour entrer une valeur.
-            Pr&eacute;cisez la m&eacute;moire en entrant son nom.
-            Sp&eacute;cifiez la valeur &agrave; d&eacute;finir dans
-            la m&eacute;moire en l'inscrivant dans le champ le plus
-            &agrave; droite.</li>
-
-            <li><b>Active Logix</b>: Active le logix
-            sp&eacute;cifi&eacute;. Sp&eacute;cifiez le Logix
-            &agrave; activer en entrant son nom.</li>
-
-            <li><b>D&eacute;sactive Logix</b>: d&eacute;sactive le
-            logix sp&eacute;cifi&eacute;. Pr&eacute;cisez le Logix
-            &agrave; d&eacute;sactiver en entrant son nom.</li>
-
-            <li><b>Jouer un Fichier Son</b>: lit le fichier son
-            sp&eacute;cifi&eacute;. Sp&eacute;cifiez le fichier son
-            &agrave; jouer en entrant son nom dans le champ
-            fournis. Cliquez <b>D&eacute;finir</b> pour faire
-            appara&icirc;tre une bo&icirc;te de dialogue de
-            s&eacute;lection de fichier d'aide pour trouver le
-            fichier. Acc&eacute;dez &agrave; votre fichier audio,
-            puis cliquez sur votre nom de fichier son dans la
-            bo&icirc;te de dialogue pour le copier (y compris son
-            chemin) dans le champ.</li>
-
-            <li><b>Ex&eacute;cuter Script</b>: D&eacute;marre le
-            script sp&eacute;cifi&eacute;. Sp&eacute;cifiez le
-            script &agrave; d&eacute;marrer en entrant son nom dans
-            le champ pr&eacute;vu. Cliquez <b>D&eacute;finir</b>
-            pour faire appara&icirc;tre une bo&icirc;te de dialogue
-            de s&eacute;lection de fichiers pour trouver le
-            fichier. Acc&eacute;dez &agrave; votre fichier de
-            script, puis cliquez sur le nom de votre fichier de
-            script dans la bo&icirc;te de dialogue pour copier (y
-            compris son chemin) le champ.</li>
-
-            <li><b>D&eacute;finir Aiguillage Temporis&eacute;</b>:
-            D&eacute;finit l'aiguillage indiqu&eacute; &agrave;
-            l'&eacute;tat choisi apr&egrave;s attente d'un certain
-            nombre de secondes sp&eacute;cifi&eacute;es.
-            Pr&eacute;cisez l'aiguillage concern&eacute; en entrant
-            son nom. Sp&eacute;cifier l'&eacute;tat &agrave; fixer
-            par le choix Closed ou Thrown dans le menu contextuel.
-            Indiquez le nombre de secondes &agrave; attendre avant
-            de fixer l'aiguillage en entrant un nombre dans le
-            champ le plus &agrave; droite. Si cette condition est
-            d&eacute;j&agrave; en attente pour d&eacute;finir cet
-            aiguillage, cette action est ignor&eacute;e, et
-            l'action pr&eacute;c&eacute;dente se poursuit comme
-            initialement pr&eacute;vue. (voir aussi
-            <b>R&eacute;initialiser Aiguillage Temporis&eacute;</b>
-            ci-dessous.)</li>
-
-            <li><b>Verrouillage Aiguillage</b>: Verrouille ou
-            d&eacute;verrouille un aiguillage. Entrez le nom de
-            l'aiguillage, et de choisir l'op&eacute;ration &agrave;
-            partir du menu contextuel. Remarque, pour
-            contr&ocirc;ler le type d'aiguillage &agrave;
-            verrouiller aller &agrave; la <a href=
-            "TurnoutTable.shtml">Table Aiguillage</a> et
-            s&eacute;lectionnez le mode de verrouillage.</li>
-
-            <li><b>D&eacute;finir Capteur R&eacute;armement
-            retard&eacute;</b> : D&eacute;finit le capteur
-            sp&eacute;cifi&eacute; dans l'&eacute;tat choisi
-            apr&egrave;s d'attente d'un certain nombre de secondes
-            sp&eacute;cifi&eacute;es. Pr&eacute;cisez le capteur
-            concern&eacute; en entrant son nom. Sp&eacute;cifier
-            l'&eacute;tat &agrave; fixer par le choix de actif ou
-            inactif dans le menu contextuel. Indiquez le nombre de
-            secondes &agrave; attendre avant de fixer les capteurs
-            en entrant un nombre dans le champ le plus &agrave;
-            droite sur le terrain. Cette action est la m&ecirc;me
-            que <b>Delayed Set Sensor</b>, sauf si cette condition
-            est d&eacute;j&agrave; activement en attente pour
-            D&eacute;finir de capteur sp&eacute;cifi&eacute;,
-            l'attente pr&eacute;c&eacute;dente est annul&eacute;e,
-            et une nouvelle p&eacute;riode d'attente est
-            d&eacute;marr&eacute;e. En effet, le temps d'attente
-            est red&eacute;marr&eacute;. Le capteur n'est pas
-            activ&eacute; jusqu'&agrave; ce que la p&eacute;riode
-            d'attente la plus r&eacute;cente expire.</li>
-
-            <li><b>Annulez Temporisations Capteur</b>: Annule
-            toutes les minuteries d'attente pour D&eacute;finir le
-            capteur sp&eacute;cifi&eacute; dans tous les Conditions
-            dans tous Logixs. Sp&eacute;cifiez le capteur en
-            entrant son nom. Le capteur n'est pas d&eacute;fini;
-            toutes les actions actives retard&eacute;e pour des
-            R&eacute;glage du capteur sp&eacute;cifi&eacute; sont
-            annul&eacute;s sans r&eacute;glage du capteur.</li>
-
-            <li><b>D&eacute;finir Aiguillage R&eacute;armement
-            Retard&eacute;</b>: D&eacute;finit l'aiguillage
-            indiqu&eacute; &agrave; l'&eacute;tat choisie
-            apr&egrave;s attente d'un certain nombre de secondes
-            sp&eacute;cifi&eacute;es. Pr&eacute;cisez l'aiguillage
-            concern&eacute; en entrant son nom. Sp&eacute;cifier
-            l'&eacute;tat &agrave; fixer par le choix Droit ou
-            D&eacute;vi&eacute; dans le menu contextuel. Indiquez
-            le nombre de secondes &agrave; attendre avant de fixer
-            l'aiguillage en entrant un nombre dans le champ le plus
-            &agrave; droite. Cette action est la m&ecirc;me que
-            <b>D&eacute;finir Aiguillage Temporis&eacute;</b>, sauf
-            si cette Condition est d&eacute;j&agrave; activement en
-            attente pour D&eacute;finir l'aiguillage
-            sp&eacute;cifi&eacute;e, l'attente
-            pr&eacute;c&eacute;dente est annul&eacute;e, et une
-            nouvelle p&eacute;riode d'attente est
-            d&eacute;marr&eacute;e. En effet, le temps d'attente
-            est red&eacute;marr&eacute;. L'Aiguillage n'est pas
-            activ&eacute; jusqu'&agrave; ce que la p&eacute;riode
-            d'attente la plus r&eacute;cente expire.</li>
-
-            <li><b>Annuler Temporisations Aiguillage</b>: Annule
-            toutes les minuteries d'attente pour D&eacute;finir l'
-            aiguillage sp&eacute;cifi&eacute; dans toutes les
-            Conditions avec tous les Logixs. Sp&eacute;cifiez
-            l'aiguillage en entrant son nom. L'aiguillage n'est pas
-            d&eacute;fini; toutes les actions actives
-            retard&eacute;e pour D&eacute;finir les aiguillages
-            sp&eacute;cifi&eacute;es sont annul&eacute;es sans
-            r&eacute;glage de l'aiguillage.</li>
-
-            <li><b>D&eacute;finir Heure Horloge Rapide</b>:
-            D&eacute;finit l'heure sur l'horloge rapide. L'heure
-            est entr&eacute; comme <i>hh: mm</i> o&ugrave;
-            <i>hh</i> est des heures et des <i>mn</i> minutes sur
-            une horloge de 24 heures. Cette action d&eacute;finit
-            l'horloge rapide &agrave; l'heure
-            sp&eacute;cifi&eacute;e ind&eacute;pendamment du fait
-            que l'horloge rapide fonctionne ou est
-            arr&ecirc;t&eacute;e.</li>
-
-            <li><b>D&eacute;marrage Horloge Rapide</b>:
-            D&eacute;marre le horloge rapide JMRI. Si l'horloge
-            fonctionne d&eacute;j&agrave; , cette action n'a aucun
-            effet.</li>
-
-            <li><b>Arr&ecirc;t Horloge Rapide</b>: Suspend
-            l'horloge rapide JMRI. Si l'Horloge ne fonctionne pas,
-            cette action n'a aucun effet.</li>
-
-            <li><b>Copier M&eacute;moire dans M&eacute;moire</b>:
-            Copie la valeur d'une variable de m&eacute;moire pour
-            une autre variable m&eacute;moire. Pr&eacute;cisez la
-            m&eacute;moire &agrave; copier en entrant son nom dans
-            le champ gauche. Pr&eacute;cisez la
-            m&eacute;moirereczevant la valeur copi&eacute;e en
-            entrant son nom dans le champ &agrave; droite.</li>
-
-            <li><b>D&eacute;finir Intensit&eacute;
-            Lumi&egrave;re</b>: D&eacute;finit l'intensit&eacute;
-            de la variable lumineuse sp&eacute;cifi&eacute;e
-            &agrave; la valeur de l'intensit&eacute; entr&eacute;.
-            Pr&eacute;cisez la lumi&egrave;re concern&eacute;e en
-            entrant son nom. Pr&eacute;ciser l'intensit&eacute; en
-            entrant l'intensit&eacute; en pourcentage comme un
-            nombre entier dans la gamme 0 &agrave; 100. Si la
-            lumi&egrave;re sp&eacute;cifi&eacute; n'est pas une
-            variable de la lumi&egrave;re, ou si la valeur
-            d'intensit&eacute; entr&eacute; n'est pas un entier
-            dans la gamme requise, un message d'erreur est
-            affich&eacute;.</li>
-
-            <li><b>D&eacute;finir la Dur&eacute;e de Variation de
-            la Lumi&egrave;re</b> : D&eacute;finit le temps de
-            transition d'un d'intensit&eacute; lumineuse variable
-            sp&eacute;cifi&eacute;e &agrave; l'heure
-            indiqu&eacute;e. Pr&eacute;cisez la lumi&egrave;re
-            concern&eacute;e en entrant son nom. Sp&eacute;cifiez
-            le temps de transition en entrant le nombre de minutes
-            d'horloge rapide n&eacute;cessaire pour passer de 0%
-            d'intensit&eacute; &agrave; 100% intensit&eacute;. Si
-            la lumi&egrave;re sp&eacute;cifi&eacute;e n'est pas une
-            variable de la lumi&egrave;re, ou si un effet positif
-            entier n'est pas entr&eacute; pour le nombre de minutes
-            d'horloge rapide, un message d'erreur en
-            r&eacute;sultera</li>
-          </ul><!--#include virtual="/Footer" -->
-        </dd>
-      </dl>
-    </div>
-  </div>
-</body>
-</html>
-=======
 
 <H1> Ajouter/Modifier Conditions Logix </H1>
 <p>La fen&#234;tre Modifier Condition c'est o&#249; les expressions logiques sont &#233;labor&#233;es
@@ -1054,4 +440,25 @@
 </div> <!-- closes #mBody-->
 </body>
 </html>
->>>>>>> 3d5670a0
+
+            <li><b>D&eacute;finir la Dur&eacute;e de Variation de
+            la Lumi&egrave;re</b> : D&eacute;finit le temps de
+            transition d'un d'intensit&eacute; lumineuse variable
+            sp&eacute;cifi&eacute;e &agrave; l'heure
+            indiqu&eacute;e. Pr&eacute;cisez la lumi&egrave;re
+            concern&eacute;e en entrant son nom. Sp&eacute;cifiez
+            le temps de transition en entrant le nombre de minutes
+            d'horloge rapide n&eacute;cessaire pour passer de 0%
+            d'intensit&eacute; &agrave; 100% intensit&eacute;. Si
+            la lumi&egrave;re sp&eacute;cifi&eacute;e n'est pas une
+            variable de la lumi&egrave;re, ou si un effet positif
+            entier n'est pas entr&eacute; pour le nombre de minutes
+            d'horloge rapide, un message d'erreur en
+            r&eacute;sultera</li>
+          </ul><!--#include virtual="/Footer" -->
+        </dd>
+      </dl>
+    </div>
+  </div>
+</body>
+</html>
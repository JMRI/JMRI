<<<<<<< HEAD
<! DOCTYPE HTML PUBLIC "- // W3C // DTD HTML 4.01 // FR"
"http://www.w3.org/TR/html4/strict.dtd">

<html lang = "fr">
<head>
  <meta name = "Generator" content =
  "HTML Tidy pour Mac OS X (vers 31 octobre 2006 - Apple Inc. build 15.17), voir www.w3.org">

  <title> JMRI: Aide sur l'ajout de cantons </title>
  <meta http-equiv = "Content-Type" content =
  "text/html; charset = utf-8">
  <meta name = "author" content = "Bob Jacobsen">
  <meta name = "keywords" content = "JMRI help Block Table">
  <! - # include virtual = "/ Style.shtml" ->
</head>

<body>
  <! - # include virtual = "/ Header.shtml" ->
  <div class = "nomenu" id = "mBody">
    <div id = "mainContent">

      <h1> Ajout de cantons </h1>

      <p> Pour ajouter un nouveau canton, cliquez sur le bouton <strong> Ajouter ... </strong> en bas &#224; gauche du volet Tableau des cantons. </p> <img src = "images/BlockAdd.png" width = "592" hauteur =
      "162">

      <p> Dans le volet qui s'ouvre, entrez un nom syst&#232;me valide pour le canton et, si vous le souhaitez, entrez un nom utilisateur. Par exemple, un nom syst&#232;me valide pour un r&#233;seau locoNet pourrait &#234;tre LB456.
      Un autre exemple, un nom syst&#232;me de canton interne valide pourrait &#234;tre IB123. <br>
      <p> Le nom utilisateur est facultatif, sauf si vous cochez "G&#233;n&#233;rer automatiquement le nom syst&#232;me", et si vous en entrez un, il doit &#234;tre unique dans votre configuration JMRI. Voir les Pages d'aide"<a href="../../../../html/doc/Technical/Names.shtml"> Noms </a>"
       pour plus d'informations. </p>

      <p> Terminez la d&#233;finition du nouveau canton en fermant le volet Ajouter un nouveau canton et en cliquant sur le bouton <strong> Modifier </strong> &#224; droite de l'entr&#233;e du canton nouvellement cr&#233;&#233;e dans <a href="BlockTable.shtml"> Table de canton </a>. <br> Remplissez tous les champs comme d&#233;crit sur la page d'aide <a href="BlockEdit.shtml"> Attributs de canton </a>. </p>

      <h2> Cr&#233;ation d'un certain nombre de cantons </h2>

      <p> Il est &#233;galement possible de cr&#233;er plusieurs cantons en une seule fois. <br>
      Lorsqu'elle est prise en charge, la case &#224; cocher "Ajouter une plage s&#233;quentielle" sera activ&#233;e. </p>

      <p> Cochez la case "Ajouter une plage s&#233;quentielle" pour activer le champ "Nombre d'&#233;l&#233;ments". D&#233;finissez le nombre de cantons que vous souhaitez ajouter. Cliquez sur [Cr&#233;er] pour cr&#233;er un certain nombre de cantons num&#233;rot&#233;s s&#233;quentiellement. <br>
      Si un nom d'utilisateur a &#233;t&#233; entr&#233;, un num&#233;ro sera ajout&#233; &#224; la fin de ce nom (commençant par # 2) pour que chaque nom d'utilisateur de canton reste unique. </p>
      
        <h2> Ajout de propri&#233;t&#233;s de bloc </h2>

      <p> Pour ajouter les d&#233;tails d'un nouveau bloc, fermez le volet Ajouter un bloc en cliquant sur Annuler ou sur le bouton Fermer/X et cliquez sur <strong> <a href="BlockEdit.shtml"> Modifier </a> </strong> &#224; droite de la nouvelle entr&#233;e dans la table des blocs. </p>

      <p> Voir <a href =
      "../../../../html/doc/Technical/Names.shtml">Noms </a> sous Aide g&#233;n&#233;rale pour plus d'informations sur la d&#233;nomination des objets JMRI. </p>

      <p> Revenez &#224; la <a href="BlockTable.shtml"> page d'aide Table  Canton</a>. </p>
      <! - # include virtual = "/ Footer.shtml" ->
    </div> <! - closes #mainContent ->
  </div> <! - closes #mBody ->
</body>
</html>
=======
 <h1>Ajouter des cantons</h1>

      <p>Pour ajouter un nouveau canton, cliquez sur le bouton <strong>Ajouter...</strong>
      sur le bord inf&#233;rieur gauche du tableau des cantons.
      </p><img src="images/CantonAdd.png" width="592" height=
      "162" alt="Block editing pane">

      <p>Dans le volet qui s'ouvre, saisissez un nom syst&#232;me valide pour le
      un nom syst&#232;me valide pour le b&#226;timent et, si vous le souhaitez, un nom utilisateur. Par exemple, 
      un nom syst&#232;me valide pour un r&#233;seau LocoNet pourrait &#234;tre LB456.
      Un autre exemple, un nom syst&#232;me de Canton interne valide pourrait &#234;tre .
      IB123.<br>
      <br>Le nom utilisateur est facultatif, &#224; moins que vous ne cochiez "G&#233;n&#233;rer automatiquement le nom syst&#232;me",
      et si vous en saisissez un, il doit &#234;tre unique dans votre configuration JMRI
      . Voir la page d'aide " <a href="../../../../html/doc/Technical/Names.shtml">Noms</a>"
       pour plus d'informations.</p>
      <p>Cliquez sur [Cr&#233;er] pour terminer cette &#233;tape. Cliquez sur [Annuler] pour fermer
      le volet (ne vous inqui&#233;tez pas, les &#233;l&#233;ments d&#233;j&#224; cr&#233;&#233;s resteront).</p> <p>.

      </p> <p>Compl&#233;tez la d&#233;finition du nouveau canton en fermant le 
      Volet Ajouter un nouveau canton et en cliquant sur le bouton <strong>Modifier</strong>
      &#224; droite de l'entr&#233;e du canton nouvellement cr&#233;&#233; dans le volet
      <a href="CantonTable.shtml">Tableau des cantons</a>.<br>Remplissez tous les
      champs comme d&#233;crit sur la page d'aide <a href="CantonEdit.shtml">Attributs Canton
      </a> .</p>

      <h2>Cr&#233;er un certain nombre de cantons</h2>

      <p>Il est &#233;galement possible de cr&#233;er un certain nombre de cantons en une seule
      fois.<br>
      Lorsqu'elle est prise en charge, la case &#224; cocher " Ajouter une plage s&#233;quentielle " sera
      activ&#233;e.</p>

      </p> <p>En cochant la case "Ajouter une plage s&#233;quentielle", vous activerez
      le champ "Nombre d'&#233;l&#233;ments". D&#233;finissez le nombre de cantons que
      vous souhaitez ajouter. Cliquez sur [Cr&#233;er] pour cr&#233;er un certain nombre de cantons num&#233;rot&#233;s de mani&#232;re s&#233;quentielle.
     <br>
      Si un nom utilisateur a &#233;t&#233; saisi, un num&#233;ro sera ajout&#233; &#224; 
      la fin de ce nom (en commen&#231;ant par le num&#233;ro 2) pour que chaque nom utilisateur de canton soit unique.
      </p>

      <h2>Ajouter des propri&#233;t&#233;s de canton</h2>

      </p> <p>Pour ajouter les d&#233;tails d'un nouveau canton, fermez le volet Ajouter un b&#226;timent
      en cliquant sur Annuler ou sur le bouton Fermer/X et cliquez sur
      <strong><a href="CantonEdit.shtml">Modifier</a></strong> &#224; &#224;
      droite de la nouvelle entr&#233;e dans le tableau des cantons.</p>

      <p>Voir <a href=
      "../../../../html/doc/Technical/Names.shtml">Noms</a> sous la rubrique
      Aide g&#233;n&#233;rale pour plus d'informations sur la d&#233;nomination des objets JMRI.</p>

      <p>Retour &#224; la page <a href="CantonTable.shtml">aide Tableaux de cantons
      </a>.</p>
<p>Traduction 2021-03-10</P>
      <!--#include virtual="/Footer.shtml" --></p>
    </div>
  </div>
>>>>>>> 827d7abe
</body>
</html><|MERGE_RESOLUTION|>--- conflicted
+++ resolved
@@ -1,59 +1,26 @@
-<<<<<<< HEAD
+
 <! DOCTYPE HTML PUBLIC "- // W3C // DTD HTML 4.01 // FR"
 "http://www.w3.org/TR/html4/strict.dtd">
 
 <html lang = "fr">
-<head>
-  <meta name = "Generator" content =
-  "HTML Tidy pour Mac OS X (vers 31 octobre 2006 - Apple Inc. build 15.17), voir www.w3.org">
-
-  <title> JMRI: Aide sur l'ajout de cantons </title>
-  <meta http-equiv = "Content-Type" content =
-  "text/html; charset = utf-8">
-  <meta name = "author" content = "Bob Jacobsen">
-  <meta name = "keywords" content = "JMRI help Block Table">
-  <! - # include virtual = "/ Style.shtml" ->
-</head>
-
-<body>
-  <! - # include virtual = "/ Header.shtml" ->
-  <div class = "nomenu" id = "mBody">
-    <div id = "mainContent">
-
-      <h1> Ajout de cantons </h1>
-
-      <p> Pour ajouter un nouveau canton, cliquez sur le bouton <strong> Ajouter ... </strong> en bas &#224; gauche du volet Tableau des cantons. </p> <img src = "images/BlockAdd.png" width = "592" hauteur =
-      "162">
-
-      <p> Dans le volet qui s'ouvre, entrez un nom syst&#232;me valide pour le canton et, si vous le souhaitez, entrez un nom utilisateur. Par exemple, un nom syst&#232;me valide pour un r&#233;seau locoNet pourrait &#234;tre LB456.
-      Un autre exemple, un nom syst&#232;me de canton interne valide pourrait &#234;tre IB123. <br>
-      <p> Le nom utilisateur est facultatif, sauf si vous cochez "G&#233;n&#233;rer automatiquement le nom syst&#232;me", et si vous en entrez un, il doit &#234;tre unique dans votre configuration JMRI. Voir les Pages d'aide"<a href="../../../../html/doc/Technical/Names.shtml"> Noms </a>"
-       pour plus d'informations. </p>
-
-      <p> Terminez la d&#233;finition du nouveau canton en fermant le volet Ajouter un nouveau canton et en cliquant sur le bouton <strong> Modifier </strong> &#224; droite de l'entr&#233;e du canton nouvellement cr&#233;&#233;e dans <a href="BlockTable.shtml"> Table de canton </a>. <br> Remplissez tous les champs comme d&#233;crit sur la page d'aide <a href="BlockEdit.shtml"> Attributs de canton </a>. </p>
-
-      <h2> Cr&#233;ation d'un certain nombre de cantons </h2>
-
-      <p> Il est &#233;galement possible de cr&#233;er plusieurs cantons en une seule fois. <br>
-      Lorsqu'elle est prise en charge, la case &#224; cocher "Ajouter une plage s&#233;quentielle" sera activ&#233;e. </p>
-
-      <p> Cochez la case "Ajouter une plage s&#233;quentielle" pour activer le champ "Nombre d'&#233;l&#233;ments". D&#233;finissez le nombre de cantons que vous souhaitez ajouter. Cliquez sur [Cr&#233;er] pour cr&#233;er un certain nombre de cantons num&#233;rot&#233;s s&#233;quentiellement. <br>
-      Si un nom d'utilisateur a &#233;t&#233; entr&#233;, un num&#233;ro sera ajout&#233; &#224; la fin de ce nom (commençant par # 2) pour que chaque nom d'utilisateur de canton reste unique. </p>
-      
-        <h2> Ajout de propri&#233;t&#233;s de bloc </h2>
-
-      <p> Pour ajouter les d&#233;tails d'un nouveau bloc, fermez le volet Ajouter un bloc en cliquant sur Annuler ou sur le bouton Fermer/X et cliquez sur <strong> <a href="BlockEdit.shtml"> Modifier </a> </strong> &#224; droite de la nouvelle entr&#233;e dans la table des blocs. </p>
-
-      <p> Voir <a href =
-      "../../../../html/doc/Technical/Names.shtml">Noms </a> sous Aide g&#233;n&#233;rale pour plus d'informations sur la d&#233;nomination des objets JMRI. </p>
-
-      <p> Revenez &#224; la <a href="BlockTable.shtml"> page d'aide Table  Canton</a>. </p>
-      <! - # include virtual = "/ Footer.shtml" ->
-    </div> <! - closes #mainContent ->
-  </div> <! - closes #mBody ->
-</body>
-</html>
-=======
+  <head>
+    <meta name="generator" content=
+    "HTML Tidy for Mac OS X (vers 31 October 2006 - Apple Inc. build 15.17), see www.w3.org">
+  
+    <title>JMRI: Adding Blocks Help</title>
+    <meta http-equiv="Content-Type" content=
+    "text/html; charset=iso-8859-1">
+    <meta content="Bob Jacobsen" name="Author">
+    <meta name="keywords" content="JMRI help Block Table">
+    <!--#include virtual="/Style" -->
+  </head>
+  
+  <body>
+    <!--#include virtual="/Header" -->
+  
+    <div class="nomenu" id="mBody">
+      <div id="mainContent">
+ 
  <h1>Ajouter des cantons</h1>
 
       <p>Pour ajouter un nouveau canton, cliquez sur le bouton <strong>Ajouter...</strong>
@@ -112,6 +79,6 @@
       <!--#include virtual="/Footer.shtml" --></p>
     </div>
   </div>
->>>>>>> 827d7abe
+
 </body>
 </html>
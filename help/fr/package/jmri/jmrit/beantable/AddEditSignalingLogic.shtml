<!DOCTYPE html PUBLIC "-//W3C//DTD HTML 4.01 Transitional//FR"
"http://www.w3.org/TR/html4/loose.dtd">

<html lang="fr">
<head>
<<<<<<< HEAD
<title>JMRI: Adding/Editing SignalMast Logic</title>
	<!-- copy from jmrit/beantable/ to  jmrit/signalling/ to keep identical-->
<meta http-equiv="Content-Type" content="text/html; charset=utf-8">
<!-- Translated by Herv&#233; BLOREC on 2020-05-11-->
<meta name="Date.Modified" content="20150523"/>
<meta name="Author" content="Kevin Dickerson, Egbert Broerse">
<meta name="keywords" content="JMRI help SignalMast Logic Add Edit">
=======
  <meta name="generator" content=
  "HTML Tidy for Mac OS X (vers 31 October 2006 - Apple Inc. build 15.17), see www.w3.org">
>>>>>>> 827d7abe

  <title>JMRI: Adding/Editing Signal Mast Logic</title>
  <!-- copy from jmrit/beantable/ to  jmrit/signalling/ to keep identical-->
  <meta http-equiv="Content-Type" content=
  "text/html; charset=iso-8859-1">
  <meta name="Date.Modified" content="20150523">
  <meta name="author" content="Kevin Dickerson, Egbert Broerse">
  <meta name="keywords" content=
  "JMRI help SignalMast Logic Add Edit">
  <!--#include virtual="/Style.shtml" -->
</head>

<body>
<!--#include virtual="/Header.shtml" -->
  <div class="nomenu" id="mBody">
    <div id="mainContent">

<h1><a name="Adding_Editing_Routes"
      id="Adding_Editing_Routes"></a>Ajout/Modification Logique M&#226;t de Signalisation</h1>

		<p>Apr&#232;s avoir cliquer sur le bouton "Ajouter.." au-dessous du <a href="../beantable/SignalMastLogicTable.shtml">Tableau 
		Logique M&#226;t de Signalisation </a>, la fen&#234;tre suivante apparait:</p>
		
	<a href="../beantable/SignalMastLogicAdd.png">
 <img src="../beantable/SignalMastLogicAdd.png" align="right" width="340" height="300" hspace="0" vspace="0" ALT="Signal Head Logic Add window">
</a>

<p>D&#233;marrer la cr&#233;ation d'une Logique de M&#226;t de Signalisation en s&#233;lectionnant un 
<b>M&#226;t de Signalisation Origine</b> suivi par un <b>M&#226;t de Signalisation Destination </b> depuis la fen&#234;tre. Le M&#226;t Origine est celui 
que vous souhaitez commander et d&#233;finir les &#201;tats. Le M&#226;t Destination est le signal suivant en bas de la ligne. 
Les &#201;tats du M&#226;t Destination ainsi que l'&#233;tat des Aiguillages et des Cantons que vous cochez sur cet &#233;cran auront un 
effet direct sur l'&#201;tat du M&#226;t Origine. 
		Si vous n'utilisez pas l'&#201;diteur de Panneau alors aucune validation n'est effectu&#233;e des M&#226;ts de Signalisation
Source et Destination. Si l'&#201;diteur de Panneau est utilis&#233;, alors le syst&#232;me essaiera et d&#233;terminera si le M&#226;t Destination est 
atteignable depuis le M&#226;t Origine et vous avertira si une connexion n'est pas trouv&#233;e 
</p>
<p>La case "Utiliser les Chemins de l'&#201;diteur de Panneau" vous permet 
d'obtenir que JMRI g&#233;n&#232;re automatiquement les Cantons, Aiguillages,
et M&#226;t de Signalisation requis, ainsi que leurs &#233;tats, qui sont localis&#233;s entre
 les M&#226;t de Signalisation origine et destination. <br>
 		Lors de la s&#233;lection "Utiliser les Chemins de l'&#201;diteur de Panneau", deux autres cases apparaîtront:
"Utilser les D&#233;tails de l'Aiguillage de l'&#201;diteur de Panneau" et "Utiliser les D&#233;tails du Canton de l'&#201;diteur de Panneau".
<<<<<<< HEAD
La s&#233;lection de l'une d'elles d&#233;terminera quelle information de l'&#201;diteur de Panneau est utilis&#233;e 
quand le syst&#232;me g&#233;n&#232;re automatiquement l'itin&#233;raire.<br>
L'information g&#233;n&#233;r&#233;e automatiquement n'est pas sauvegard&#233;e avec le ficihier panneau, mais elle est g&#233;n&#233;r&#233;e &#224; 
chaque ouverture de l'&#233;diteur de panneau.<br>
Si l'information sur l'&#201;diteur de Panneau est modifi&#233;e, les changements ne sont pas
=======
La s&#233;lection de l'une d'elles d&#233;terminera quelle information de l'&#201;diteur de Panneau est utilis&#233;e quand le syst&#232;me g&#233;n&#232;re automatiquement l'itin&#233;raire.<br>
L'information g&#233;n&#233;r&#233;e automatiquement n'est pas sauvegard&#233;e avec le ficihier panneau, mais elle est g&#233;n&#233;r&#233;e &#224; chaque ouverture de l'&#233;diteur de panneau.<br>
Si l'information sur le panneau<a href=
      "../display/LayoutEditor.shtml">l'&#201;diteur de Réseau</a> est modifi&#233;e, les changements ne sont pas
>>>>>>> 827d7abe
r&#233;percut&#233;S imm&#233;diatement dans la Logique M&#226;t de Signalisation; vous devrez stocker le panneau, fermer JMRI
et r&#233;ouvrir le panneau pour que la Logique M&#226;t de Signalisation soit mise &#224; jour.</p>
<p>
L'option "Permettre &#224; la Logique de D&#233;terminer Automatiquement Les Conflits Mats de Signalisation"
essaie de d&#233;terminer quel M&#226;t de signalisation pourrait &#233;ventuellement entraîner un itin&#233;raire incompatible
s'il n'&#233;tait pas d&#233;fini &#224; danger.
</p>
<p>La fonctionnalit&#233; "Verrouiller les Aiguillages quand la Logique M&#226;t de Signalisation est active" vous permet de
d&#233;sactiver s&#233;lectivement des commandes d'accessoireS (Aiguillage) depuis un pupitre et/ou des boutons c&#226;bl&#233;s localement.
Lorqu'elle est s&#233;lectionn&#233;e,JMRI d&#233;sactive les boutons poussoirs en envoyant une commande d&#233;sactivation bouton poussoir
aux d&#233;codeurs d'aiguillages quand l'itin&#233;raire est v&#233;rrouil&#233;, et active les boutons poussoirs 
quand l'itin&#233;raire est d&#233;averrouill&#233;. Lors du verrouillage par une commande depuis un pupitre,
le programme JMRI surveille l'adresse accessoire de l'Aiguillage et s'il 
d&#233;tecte un changement de commande depuis un pupitre, il l'annulera imm&#233;diatement
en envoyant la commande oppos&#233;e &#224; l'Aiguillage. Tous les Aiguillages qui sont surveill&#233;s par le programme JMRI et qui sont inclus 
dans l'itin&#233;raire seront verrouill&#233;s.</p>

<<<<<<< HEAD
 <a href=
=======
<a href=
>>>>>>> 827d7abe
      "../beantable/images/SignalPairsEdit.png"><img src=
      "../beantable/images/SignalPairsEdit.png" align="right"
      width="341" height="274" hspace="0" vspace="0" alt=
      "Signal Head Logic Add pane Sensor tab"></a>

<<<<<<< HEAD
<p>Le bouton radio "Montrer" vous permet de montrer tous ou seulement les Aiguillages, Capteurs, Cantons M&#226;t de Signalisation
=======
<p>Le bouton radio "Montrer" vous permet de montrer <b>tous</b>ou seulement les Aiguillages, Capteurs, Cantons M&#226;t de Signalisation <b>Inclus</b>b>
>>>>>>> 827d7abe
s&#233;lectionn&#233;s qui font parti de la Logique M&#226;t de Signalisation.</p>
<p>
Il y a quatre onglets sous les boutons "Montrer", chacun contient les d&#233;tails des Cantons,
Aiguillages, Capteurs, et M&#226;ts de signalisation qui font la Logique M&#226;t de Signalisation pour ce M&#226;t Origine.
Dans chacun des onglets, il y a un tableau modifiable qui vous permet de s&#233;lectionner manuellement
quel(s) &#233;l&#233;ment(s) doit &#234;tre inclus dans la Logique M&#226;t de Signalisation et l'&#233;tat 
dans lequel chaque &#233;l&#233;ment doit &#234;tre.<br>
Dessous il y a un second tableau qui montre les &#233;l&#233;ments g&#233;n&#233;r&#233;s automatiquement 
( except&#233; sousl'onglet Capteur ). Les &#233;l&#233;ments entr&#233;s manuellement &#233;craseront 
les &#233;l&#233;ments g&#233;n&#233;r&#233;s automatiquement, donc si vous souhaitez &#233;craser un &#233;l&#233;ment dans cette l
iste g&#233;n&#233;r&#233;e 
automatiquement, s&#233;lectionnez alors l'&#233;l&#233;ment correspondant
et d&#233;finissez son &#233;tat dans le tableau sup&#232;rieur.

Cliquez la case "Inclure" dans n'importe quel tableau pour ajouter l'&#233;l&#233;ment d&#233;sir&#233; dans votre 
Logique M&#226;t de Signalisation. Apr&#232;s la case "Inclure" 
se trouve l'option &#201;tat dans lequel doit &#234;tre l'&#233;l&#233;ment pour que le M&#226;t de Signalisation Origine devienne actif.
En dessous se trouve un deuxi&#232;me tableau qui montre les &#233;l&#233;ments g&#233;n&#233;r&#233;s automatiquement(sauf sous l'onglet Capteurs). 
Les &#233;l&#233;ments saisis  manuellement remplacent les &#233;l&#233;ments g&#233;n&#233;r&#233;s automatiquement, par cons&#233;quent, 
si vous souhaitez passer outre un &#233;l&#233;ment de cette liste g&#233;n&#233;r&#233;e automatiquement, alors s&#233;lectionnez la liste correspondante 
et de placer l'&#233;tat dans le tableau sup&#233;rieur. Cliquez sur l'&#233;l&#233;ment Cochez la case "Inclure" dans l'un des tableaux pour ajouter 
l'&#233;l&#233;ment souhait&#233; &#224; votre logique de m&#226;t de signalisation. À c&#244;t&#233; de la case "Inclure" se trouve l'option Etat dans 
lequel cet &#233;l&#233;ment doit se trouver pour le Signal M&#226;t Source pour venir actif.<br>
      Par exemple, si vous souhaitez que l'aiguillage soit dans un &#233;tat d&#233;vi&#233; pour d&#233;clencher la logique du m&#226;t de signalisation,
      alors s&#233;lectionnez "D&#233;vi&#233;" dans la liste d&#233;roulante. Si vous souhaitez passer outre un aiguillage qui a &#233;t&#233; 
      automatiquement inclus, et peu vous importe l'&#233;tat dans lequel il se trouve, cochez "Inclure" dans le  tableau sup&#233;rieur et 
      s&#233;lectionnez "Tout Etat" dans le menu d&#233;roulant box.</p>

<<<<<<< HEAD
<p>Cliquer sur le bouton " Mise &#224; Jour Logique (M&#226;t) Signalisation" ajoutera ou mettre &#224; jour cette Logique de M&#226;t de 
Signalisation dans le syst&#232;me. Une fois ajout&#233;, les
tableaux contenant les donn&#233;es g&#233;n&#233;r&#233;es automatiquement seront reremplies.<br>Astuce: 
	     Pour mettre &#224; jour/remplir la colonne d'&#201;tat sous l'onglet M&#226;ts de Signalisation, mise &#224; jour &amp; r&#233;ouvrir 
	     l'&#233;l&#233;ment Logique M&#226;t de Signalisation
=======
<p>Cliquer sur le bouton " Mise &#224; Jour Logique (M&#226;t) Signalisation" ajoutera ou mettre &#224; jour cette Logique de M&#226;t de Signalisation dans le syst&#232;me. Une fois ajout&#233;, les
tableaux contenant les donn&#233;es g&#233;n&#233;r&#233;es automatiquement seront reremplies.<br>
Astuce: Pour mettre &#224; jour/remplir la colonne d'&#201;tat sous l'onglet M&#226;ts de Signalisation, mise &#224; jour &amp; r&#233;ouvrir l'&#233;l&#233;ment Logique M&#226;t de Signalisation
>>>>>>> 827d7abe
	
	     <p>Retour &#224; la page d'aide <a href="../beantable/SignalMastLogicTable.shtml">Tableau Logique M&#226;t de Signalisation</a>.

<!--#include virtual="/Footer.shtml" -->
  </div><!-- closes #mainContent-->
 </div> <!-- closes #mBody-->
</body>
</html>

   <|MERGE_RESOLUTION|>--- conflicted
+++ resolved
@@ -3,18 +3,8 @@
 
 <html lang="fr">
 <head>
-<<<<<<< HEAD
-<title>JMRI: Adding/Editing SignalMast Logic</title>
-	<!-- copy from jmrit/beantable/ to  jmrit/signalling/ to keep identical-->
-<meta http-equiv="Content-Type" content="text/html; charset=utf-8">
-<!-- Translated by Herv&#233; BLOREC on 2020-05-11-->
-<meta name="Date.Modified" content="20150523"/>
-<meta name="Author" content="Kevin Dickerson, Egbert Broerse">
-<meta name="keywords" content="JMRI help SignalMast Logic Add Edit">
-=======
   <meta name="generator" content=
   "HTML Tidy for Mac OS X (vers 31 October 2006 - Apple Inc. build 15.17), see www.w3.org">
->>>>>>> 827d7abe
 
   <title>JMRI: Adding/Editing Signal Mast Logic</title>
   <!-- copy from jmrit/beantable/ to  jmrit/signalling/ to keep identical-->
@@ -57,18 +47,12 @@
  les M&#226;t de Signalisation origine et destination. <br>
  		Lors de la s&#233;lection "Utiliser les Chemins de l'&#201;diteur de Panneau", deux autres cases apparaîtront:
 "Utilser les D&#233;tails de l'Aiguillage de l'&#201;diteur de Panneau" et "Utiliser les D&#233;tails du Canton de l'&#201;diteur de Panneau".
-<<<<<<< HEAD
-La s&#233;lection de l'une d'elles d&#233;terminera quelle information de l'&#201;diteur de Panneau est utilis&#233;e 
-quand le syst&#232;me g&#233;n&#232;re automatiquement l'itin&#233;raire.<br>
-L'information g&#233;n&#233;r&#233;e automatiquement n'est pas sauvegard&#233;e avec le ficihier panneau, mais elle est g&#233;n&#233;r&#233;e &#224; 
-chaque ouverture de l'&#233;diteur de panneau.<br>
-Si l'information sur l'&#201;diteur de Panneau est modifi&#233;e, les changements ne sont pas
-=======
+
 La s&#233;lection de l'une d'elles d&#233;terminera quelle information de l'&#201;diteur de Panneau est utilis&#233;e quand le syst&#232;me g&#233;n&#232;re automatiquement l'itin&#233;raire.<br>
 L'information g&#233;n&#233;r&#233;e automatiquement n'est pas sauvegard&#233;e avec le ficihier panneau, mais elle est g&#233;n&#233;r&#233;e &#224; chaque ouverture de l'&#233;diteur de panneau.<br>
 Si l'information sur le panneau<a href=
       "../display/LayoutEditor.shtml">l'&#201;diteur de Réseau</a> est modifi&#233;e, les changements ne sont pas
->>>>>>> 827d7abe
+
 r&#233;percut&#233;S imm&#233;diatement dans la Logique M&#226;t de Signalisation; vous devrez stocker le panneau, fermer JMRI
 et r&#233;ouvrir le panneau pour que la Logique M&#226;t de Signalisation soit mise &#224; jour.</p>
 <p>
@@ -86,21 +70,17 @@
 en envoyant la commande oppos&#233;e &#224; l'Aiguillage. Tous les Aiguillages qui sont surveill&#233;s par le programme JMRI et qui sont inclus 
 dans l'itin&#233;raire seront verrouill&#233;s.</p>
 
-<<<<<<< HEAD
- <a href=
-=======
+
 <a href=
->>>>>>> 827d7abe
+
       "../beantable/images/SignalPairsEdit.png"><img src=
       "../beantable/images/SignalPairsEdit.png" align="right"
       width="341" height="274" hspace="0" vspace="0" alt=
       "Signal Head Logic Add pane Sensor tab"></a>
 
-<<<<<<< HEAD
-<p>Le bouton radio "Montrer" vous permet de montrer tous ou seulement les Aiguillages, Capteurs, Cantons M&#226;t de Signalisation
-=======
+
 <p>Le bouton radio "Montrer" vous permet de montrer <b>tous</b>ou seulement les Aiguillages, Capteurs, Cantons M&#226;t de Signalisation <b>Inclus</b>b>
->>>>>>> 827d7abe
+
 s&#233;lectionn&#233;s qui font parti de la Logique M&#226;t de Signalisation.</p>
 <p>
 Il y a quatre onglets sous les boutons "Montrer", chacun contient les d&#233;tails des Cantons,
@@ -129,17 +109,11 @@
       automatiquement inclus, et peu vous importe l'&#233;tat dans lequel il se trouve, cochez "Inclure" dans le  tableau sup&#233;rieur et 
       s&#233;lectionnez "Tout Etat" dans le menu d&#233;roulant box.</p>
 
-<<<<<<< HEAD
-<p>Cliquer sur le bouton " Mise &#224; Jour Logique (M&#226;t) Signalisation" ajoutera ou mettre &#224; jour cette Logique de M&#226;t de 
-Signalisation dans le syst&#232;me. Une fois ajout&#233;, les
-tableaux contenant les donn&#233;es g&#233;n&#233;r&#233;es automatiquement seront reremplies.<br>Astuce: 
-	     Pour mettre &#224; jour/remplir la colonne d'&#201;tat sous l'onglet M&#226;ts de Signalisation, mise &#224; jour &amp; r&#233;ouvrir 
-	     l'&#233;l&#233;ment Logique M&#226;t de Signalisation
-=======
+
 <p>Cliquer sur le bouton " Mise &#224; Jour Logique (M&#226;t) Signalisation" ajoutera ou mettre &#224; jour cette Logique de M&#226;t de Signalisation dans le syst&#232;me. Une fois ajout&#233;, les
 tableaux contenant les donn&#233;es g&#233;n&#233;r&#233;es automatiquement seront reremplies.<br>
 Astuce: Pour mettre &#224; jour/remplir la colonne d'&#201;tat sous l'onglet M&#226;ts de Signalisation, mise &#224; jour &amp; r&#233;ouvrir l'&#233;l&#233;ment Logique M&#226;t de Signalisation
->>>>>>> 827d7abe
+
 	
 	     <p>Retour &#224; la page d'aide <a href="../beantable/SignalMastLogicTable.shtml">Tableau Logique M&#226;t de Signalisation</a>.
 

<<<<<<< HEAD
<!DOCTYPE HTML PUBLIC "-//W3C//DTD HTML 4.01//EN"
"http://www.w3.org/TR/html4/strict.dtd">
<!-- UpDated by Blorec Herv&#233; le 2013-10-01-->

<html lang="fr">
<head>
  <meta name="generator" content=
  "HTML Tidy for Mac OS X (vers 31 October 2006 - Apple Inc. build 15.17), see www.w3.org">
  <!-- Copyright Bob Jacobsen 2008 -->
  <!-- $Id$ -->

  <title>JMRI: Speedometer</title><!-- Style -->
  <meta http-equiv="Content-Type" content=
  "text/html; charset=us-ascii">
  <link rel="stylesheet" type="text/css" href="/css/default.css"
  media="screen">
  <link rel="stylesheet" type="text/css" href="/css/print.css"
  media="print">
  <link rel="icon" href="/images/jmri.ico" type="image/png">
  <link rel="home" title="Home" href="/"><!-- /Style -->
</head>

<body>
  <!--#include virtual="/Header" -->

  <div class="nomenu" id="mBody">
=======
<!DOCTYPE HTML PUBLIC "-//W3C//DTD HTML 4.01//EN" "http://www.w3.org/TR/html4/strict.dtd">
<!-- UpDated by Blorec Herv&#233; le 2016-09-26-->
<html lang="fr">
<head>
<!-- Copyright Bob Jacobsen 2008 -->
<title>JMRI: Speedometer</title>

<!-- Style -->
<meta http-equiv="Content-Type" content="text/html; charset=iso-8859-1">
<link rel="stylesheet" type="text/css" href="/css/default.css" media="screen">
<link rel="stylesheet" type="text/css" href="/css/print.css" media="print">
<link rel="icon" href="/images/jmri.ico" type="image/png">
<link rel="home" title="Home" href="/">
<!-- /Style -->
</head>

<body>
<!--#include virtual="/Header" -->
<!--#include virtual="Sidebar" -->
>>>>>>> 3d5670a0
    <div id="mainContent">
      <h2>Tachym&egrave;tre</h2>

<<<<<<< HEAD
      <p>(Voir aussi la page sur le tachym&egrave;tre NCE <a href=
      "NCE-Speedometer.shtml"></a>) et le <a href=
      "../../hardware/bachrus/index.shtml">tachym&egrave;tre
      Bachrus</a>)</p>Les biblioth&egrave;ques JMRI contiennent un
      outil compteur que vous pouvez utiliser directement depuis
      l'&eacute;cran, ou le construire dans vos propres
      applications

      <p>Avant vous devrez configurer la mesure de la vitesse .</p>

      <p>Pour ce faire, entrez le nombre de capteurs dans les trois
      champs. C'est un nombre (comme 23) pour l'adresse du BDL16,
      DS54, etc le canal qui rapporte le changement d'occupation.
      La fa&ccedil;on la plus simple pour obtenir le bon
      num&eacute;ro est d'ouvrir une fen&ecirc;tre "Moniteur", et
      d&eacute;poser une locomotive sur le canton qui vous
      &ecirc;tes int&eacute;resse. Vous verrez le message du
      capteur, avec le num&eacute;ro, dans la fen&ecirc;tre qui
      ressemble &agrave; quelque chose comme ceci:</p>
      <pre>
    General sensor input report: contact 161 (DS54 20 ch1 Sw  input)
        (BDL16 10 A2) is Lo
</pre>Le num&eacute;ro de contact, 161 dans ce cas, est ce que vous
voulez.

      <p>Il y a trois capteurs afin que vous puissiez avoir un
      intervalle plus court pour les vitesses lentes et un
      intervalle plus long pour des vitesses rapides. L'intervalle
      est du capteur 1 &agrave; capteur 2, et du capteur de 1
      &agrave; capteur 3.</p>

      <p>Vous devez &eacute;galement choisir "&agrave;
      l'entr&eacute;e" ou "&agrave; la sortie" pour chacun des
      capteurs. Ceci dit soit le d&eacute;marrage/arr&ecirc;t de
      l'horloge lorsque le capteur montre que le canton est d'abord
      occup&eacute;, soit quand il montre que le canton est
      inoccup&eacute;.</p>

      <p>Vous pouvez &eacute;galement entrer la distance en echelle
      en pieds entre les diff&eacute;rents points. Si vous utilisez
      "sur l'entr&eacute;e", la mesure utilise l'entr&eacute;e fin
      du bloc.</p>

      <p>Enfin, cliquez sur le bouton "D&eacute;marrer". Les trois
      petits points rouges sur le c&ocirc;t&eacute; droit
      commenceront &agrave; changer de couleur pour indiquer
      l'&eacute;tat des capteurs s&eacute;lectionn&eacute;s: rouge
      pour "inconnu", aucun message encore vu; Blanc pour
      "inoccup&eacute;"; vert ou jaune pour "occup&eacute;".</p>

      <p>Une fois que vous cliquez sur le bouton D&eacute;marrer,
      vous ne pouvez pas modifier la configuration. Il suffit de
      fermer cette fen&ecirc;tre et ouvrir un autre. Vous pouvez
      avoir plusieurs fen&ecirc;tres d'outils tachym&egrave;tre
      ouvertes si vous le souhaitez. 
      <!--#include virtual="/Footer" --></p>
    </div>
  </div>
=======
<h1>Compteur</h1>

Les biblioth&#232;ques JMRI
contiennent un outil Compteur que vous pouvez utiliser directement depuis l'&#233;cran,
ou le construire dans vos propres applications
<P>
Avant que l'outil ne reporte de mesure, vous devrez le configurer .
<P>
Pour ce faire, entrez le nombre de Capteurs dans les trois champs. C'est un
nombre (comme "23") pour l'adresse du BDL16, DS54, etc. le canal qui
rapporte le changement d'occupation. La fa&#231;on la plus simple pour obtenir le bon num&#233;ro
 est d'ouvrir une fen&#234;tre "Moniteur Loconet", et d&#233;poser une
locomotive sur le canton qui vous &#234;tes int&#233;resse. Vous verrez 
le message du capteur, avec le num&#233;ro, dans la fen&#234;tre qui ressemble &#224; 
quelque chose comme ceci:
<PRE>
    General sensor input report: contact 161 (DS54 20 ch1 Sw  input)
        (BDL16 10 A2) is Lo
</PRE>
Le num&#233;ro de contact, 161 dans ce cas, est ce que vous voulez.
<P>
Il y a trois capteurs afin que vous puissiez avoir un intervalle plus court pour les
vitesses lentes et un intervalle plus long pour des vitesses rapides.
L'intervalle de mesure est du Capteur 1 au Capteur 2, et du Capteur de 1 au
Capteur 3.
<P>
Vous devez &#233;galement choisir "&#224; l'entr&#233;e" ou "&#224; la sortie" pour chacun des
Capteurs. Ceci donne soit le d&#233;marrage/arr&#234;t de l'horloge  lorsque le Capteur
montre que le Canton est d'abord "Occup&#233;", soit quand il montre que le Canton est
d'abord "Inoccup&#233;".
<P>
Vous pouvez &#233;galement entrer la distance en "&#233;chelle" en pieds entre les diff&#233;rents
points. Si vous utilisez "sur l'entr&#233;e", la mesure utilise l'entr&#233;e
fin du bloc.
<P>
Enfin, cliquez sur le bouton "D&#233;marrer". Les trois petits points rouges sur
le c&#244;t&#233; droit de la fen &#234;tre du Compteur commenceront &#224; changer de couleur pour indiquer l'&#233;tat des 
Capteurs s&#233;lectionn&#233;s: 
<ul>
		<li>Rouge pour "Inconnu", aucun message encore vu; 
		<li>Blanc pour  "Inoccup&#233;";
		<li> vert ou jaune pour "Occup&#233;".

<P>
Une fois que vous cliquez sur le bouton D&#233;marrer, vous ne pouvez pas modifier la configuration.
Il suffit de fermer cette fen&#234;tre et ouvrir un autre. Vous pouvez avoir plusieurs
fen&#234;tres d'outils Compteur ouvertes si vous le souhaitez.

<p>Consultez &#233;galement les pages d'aide JMRI sur:

<ul>
	<li><a href="SpeedMatch.shtml">Vitesse Correspondante</a></li>
	<li>Le <a href="NCE-Speedometer.shtml">Compteur NCE</a></li>
	<li>Le <a href="../../hardware/bachrus/index.shtml">Compteur Bachrus</a></li>
</ul>


</p>

<!--#include virtual="/Footer" -->
  </div><!-- closes #mainContent-->
</div> <!-- closes #mBody-->
>>>>>>> 3d5670a0
</body>
</html><|MERGE_RESOLUTION|>--- conflicted
+++ resolved
@@ -1,31 +1,3 @@
-<<<<<<< HEAD
-<!DOCTYPE HTML PUBLIC "-//W3C//DTD HTML 4.01//EN"
-"http://www.w3.org/TR/html4/strict.dtd">
-<!-- UpDated by Blorec Herv&#233; le 2013-10-01-->
-
-<html lang="fr">
-<head>
-  <meta name="generator" content=
-  "HTML Tidy for Mac OS X (vers 31 October 2006 - Apple Inc. build 15.17), see www.w3.org">
-  <!-- Copyright Bob Jacobsen 2008 -->
-  <!-- $Id$ -->
-
-  <title>JMRI: Speedometer</title><!-- Style -->
-  <meta http-equiv="Content-Type" content=
-  "text/html; charset=us-ascii">
-  <link rel="stylesheet" type="text/css" href="/css/default.css"
-  media="screen">
-  <link rel="stylesheet" type="text/css" href="/css/print.css"
-  media="print">
-  <link rel="icon" href="/images/jmri.ico" type="image/png">
-  <link rel="home" title="Home" href="/"><!-- /Style -->
-</head>
-
-<body>
-  <!--#include virtual="/Header" -->
-
-  <div class="nomenu" id="mBody">
-=======
 <!DOCTYPE HTML PUBLIC "-//W3C//DTD HTML 4.01//EN" "http://www.w3.org/TR/html4/strict.dtd">
 <!-- UpDated by Blorec Herv&#233; le 2016-09-26-->
 <html lang="fr">
@@ -45,70 +17,9 @@
 <body>
 <!--#include virtual="/Header" -->
 <!--#include virtual="Sidebar" -->
->>>>>>> 3d5670a0
     <div id="mainContent">
       <h2>Tachym&egrave;tre</h2>
 
-<<<<<<< HEAD
-      <p>(Voir aussi la page sur le tachym&egrave;tre NCE <a href=
-      "NCE-Speedometer.shtml"></a>) et le <a href=
-      "../../hardware/bachrus/index.shtml">tachym&egrave;tre
-      Bachrus</a>)</p>Les biblioth&egrave;ques JMRI contiennent un
-      outil compteur que vous pouvez utiliser directement depuis
-      l'&eacute;cran, ou le construire dans vos propres
-      applications
-
-      <p>Avant vous devrez configurer la mesure de la vitesse .</p>
-
-      <p>Pour ce faire, entrez le nombre de capteurs dans les trois
-      champs. C'est un nombre (comme 23) pour l'adresse du BDL16,
-      DS54, etc le canal qui rapporte le changement d'occupation.
-      La fa&ccedil;on la plus simple pour obtenir le bon
-      num&eacute;ro est d'ouvrir une fen&ecirc;tre "Moniteur", et
-      d&eacute;poser une locomotive sur le canton qui vous
-      &ecirc;tes int&eacute;resse. Vous verrez le message du
-      capteur, avec le num&eacute;ro, dans la fen&ecirc;tre qui
-      ressemble &agrave; quelque chose comme ceci:</p>
-      <pre>
-    General sensor input report: contact 161 (DS54 20 ch1 Sw  input)
-        (BDL16 10 A2) is Lo
-</pre>Le num&eacute;ro de contact, 161 dans ce cas, est ce que vous
-voulez.
-
-      <p>Il y a trois capteurs afin que vous puissiez avoir un
-      intervalle plus court pour les vitesses lentes et un
-      intervalle plus long pour des vitesses rapides. L'intervalle
-      est du capteur 1 &agrave; capteur 2, et du capteur de 1
-      &agrave; capteur 3.</p>
-
-      <p>Vous devez &eacute;galement choisir "&agrave;
-      l'entr&eacute;e" ou "&agrave; la sortie" pour chacun des
-      capteurs. Ceci dit soit le d&eacute;marrage/arr&ecirc;t de
-      l'horloge lorsque le capteur montre que le canton est d'abord
-      occup&eacute;, soit quand il montre que le canton est
-      inoccup&eacute;.</p>
-
-      <p>Vous pouvez &eacute;galement entrer la distance en echelle
-      en pieds entre les diff&eacute;rents points. Si vous utilisez
-      "sur l'entr&eacute;e", la mesure utilise l'entr&eacute;e fin
-      du bloc.</p>
-
-      <p>Enfin, cliquez sur le bouton "D&eacute;marrer". Les trois
-      petits points rouges sur le c&ocirc;t&eacute; droit
-      commenceront &agrave; changer de couleur pour indiquer
-      l'&eacute;tat des capteurs s&eacute;lectionn&eacute;s: rouge
-      pour "inconnu", aucun message encore vu; Blanc pour
-      "inoccup&eacute;"; vert ou jaune pour "occup&eacute;".</p>
-
-      <p>Une fois que vous cliquez sur le bouton D&eacute;marrer,
-      vous ne pouvez pas modifier la configuration. Il suffit de
-      fermer cette fen&ecirc;tre et ouvrir un autre. Vous pouvez
-      avoir plusieurs fen&ecirc;tres d'outils tachym&egrave;tre
-      ouvertes si vous le souhaitez. 
-      <!--#include virtual="/Footer" --></p>
-    </div>
-  </div>
-=======
 <h1>Compteur</h1>
 
 Les biblioth&#232;ques JMRI
@@ -171,6 +82,5 @@
 <!--#include virtual="/Footer" -->
   </div><!-- closes #mainContent-->
 </div> <!-- closes #mBody-->
->>>>>>> 3d5670a0
 </body>
 </html>
--- conflicted
+++ resolved
@@ -3,27 +3,6 @@
 
 <html lang="fr">
 <head>
-<<<<<<< HEAD
-  <meta name="generator" content=
-  "HTML Tidy for Mac OS X (vers 31 October 2006 - Apple Inc. build 15.17), see www.w3.org">
-  <!-- Copyright Bob Jacobsen 2008 -->
-  <!-- $Id$ -->
-  <!-- Updated by Blorec Herv&#233; 2013-10-05-->
-
-  <title>JMRI: USS CTC Tools</title><!-- Style -->
-  <meta http-equiv="Content-Type" content=
-  "text/html; charset=us-ascii">
-  <link rel="stylesheet" type="text/css" href="/css/default.css"
-  media="screen">
-  <link rel="stylesheet" type="text/css" href="/css/print.css"
-  media="print">
-  <link rel="icon" href="/images/jmri.ico" type="image/png">
-  <link rel="home" title="Home" href="/"><!-- /Style -->
-</head>
-
-<body>
-  <!--#include virtual="/Header" -->
-=======
 <!-- Copyright Bob Jacobsen 2008 -->
 <!-- $Id$ -->
 <!-- Updated by Blorec Herv&#233; 2017-01-10-->
@@ -40,66 +19,9 @@
 <LINK REL="home" TITLE="Home" HREF="/">
 <!-- /Style -->
 </HEAD>
->>>>>>> 3d5670a0
 
   <div class="nomenu" id="mBody">
     <div id="mainContent">
-<<<<<<< HEAD
-      <h2>JMRI:Outils USS CTC</h2>JMRI contient quelques outils
-      pour aider &agrave; l'automatisation des panneaux USS CTT .
-      Ceux-ci peuvent &ecirc;tre utilis&eacute;s soit pour les
-      panneaux &agrave; base d'&eacute;cran , ou &agrave; piloter
-      un panneau physique avec de v&eacute;ritables leviers et des
-      voyants.
-
-      <dl>
-        <dt><a href=
-        "../../../package/jmri/jmrit/ussctc/FollowerFrame.shtml">Suiveur</a></dt>
-
-        <dd>Les esclaves d'un dispositif de sortie d'Aiguillage
-        pour suivre l'&eacute;tat d'un dispositif de capteur
-        d'entr&eacute;e. Cela pourrait, par exemple, &ecirc;tre un
-        aiguillage du r&eacute;seau suivi par un commutateur du
-        panneau de contr&ocirc;le reli&eacute; &agrave; un
-        Capteur.</dd>
-
-        <dt><a href=
-        "../../../package/jmri/jmrit/ussctc/OsIndicatorFrame.shtml">
-        OS Indicateur</a></dt>
-
-        <dd>Piloter les voyants d'occupation sur le panneau. Cela
-        prend l'entr&eacute;e d'un capteur pour montrer la section
-        de voie occup&eacute;e, et aussi &eacute;ventuellement peut
-        allumer le voyant si la section a &eacute;t&eacute;
-        d&eacute;bloqu&eacute;e.</dd>
-
-        <dt><a href=
-        "../../../package/jmri/jmrit/ussctc/TurnoutLeverFrame.shtml">
-        Levier d' Aiguillage</a></dt>
-
-        <dd>Contr&ocirc;le un aiguillage depuis un levier
-        situ&eacute; sur le panneau, avec les deux voyants. (Pas
-        encore sorti)</dd>
-
-        <dt><a href=
-        "../../../package/jmri/jmrit/ussctc/SignalLeverFrame.shtml">
-        levier signal</a></dt>
-
-        <dd>Contr&ocirc;les d'un ensemble de signaux provenant d'un
-        levier situ&eacute; sur le panneau, avec les trois voyants.
-        (Pas encore sorti)</dd>
-
-        <dt><a href=
-        "../../../package/jmri/jmrit/ussctc/CodeButtonFrame.shtml">Bouton
-        code</a></dt>
-
-        <dd>Impl&eacute;mente le bouton de code et une lampe de
-        code. (Pas encore sorti) 
-        <!--#include virtual="/Footer" --></dd>
-      </dl>
-    </div>
-  </div>
-=======
 
 
 <h2>JMRI:Outils USS CTC </h2>
@@ -147,6 +69,5 @@
 <!--#include virtual="/Footer" -->
  </div><!-- closes #mainContent-->
 </div> <!-- closes #mBody-->
->>>>>>> 3d5670a0
 </body>
 </html>
<<<<<<< HEAD
<!DOCTYPE html PUBLIC "-//W3C//DTD HTML 4.01 Transitional//EN"
"http://www.w3.org/TR/html4/loose.dtd">
<!-- Translated by Blorec Herv&#233; le 2012-01-23-->
<!-- <!== $Id$ -->

=======
<<!DOCTYPE HTML PUBLIC "-//W3C//DTD HTML 4.01//EN" "http://www.w3.org/TR/html4/strict.dtd">
<!-- Translated by Blorec Herv&#233; le 2017-01-07-->
<!-- <!-- $Id$ -->
>>>>>>> 3d5670a0
<html lang="fr">
<head>
  <meta name="generator" content=
  "HTML Tidy for Mac OS X (vers 31 October 2006 - Apple Inc. build 15.17), see www.w3.org">

<<<<<<< HEAD
  <title>JMRI: Turnout Documentation</title>
  <meta http-equiv="Content-Type" content=
  "text/html; charset=us-ascii">
  <meta content="Bob Jacobsen" name="Author">
  <meta http-equiv="Content-Type" content=
  "text/html; charset=us-ascii">
  <meta name="keywords" content=
  "turnout model railroad JMRI decoderpro panelpro"><!-- Style -->
  <meta http-equiv="Content-Type" content=
  "text/html; charset=us-ascii">
  <link rel="stylesheet" type="text/css" href="/css/default.css"
  media="screen">
  <link rel="stylesheet" type="text/css" href="/css/print.css"
  media="print">
=======
<!-- Style -->
  <META http-equiv=Content-Type content="text/html; charset=iso-8859-1">
  <link rel="stylesheet" type="text/css" href="/css/default.css" media="screen">
  <link rel="stylesheet" type="text/css" href="/css/print.css" media="print">
>>>>>>> 3d5670a0
  <link rel="icon" href="/images/jmri.ico" type="image/png">
  <link rel="home" title="Home" href="/">
</head>

<body>
  de documentation <!-- /Style -->

  <div id="container">
    <!--#include virtual="/Header" -->

    <div id="mBody">
      <!--#include virtual="Sidebar" -->

      <div id="mainContent">
<<<<<<< HEAD
        <!-- Page Body -->

        <h2>JMRI: Documentation Aiguillage</h2>

        <h3>Que sont les aiguillages?</h3>

        <p>JMRI appelle peu pr&egrave;s n'importe quelle sortie
        d'un r&eacute;seau un " Aiguillage". A l'origine, JMRI
        contr&ocirc;lait simplement les aiguillages via les
        d&eacute;codeurs d'accessoires DCC. Comme le temps passait,
        davantage de capacit&eacute; ont &eacute;t&eacute;
        ajout&eacute;es &agrave; JMRI, mais il a gard&eacute; ce
        nom. Maintenant, par exemple, les broches de sortie
        individuelle sur un syst&egrave;me C/MRI sont
        &eacute;galement r&eacute;f&eacute;renc&eacute;es via le
        nom "aiguillage".</p>

        <h3>Contr&ocirc;ler un Aiguillage</h3>

        <p>Dans la plupart des cas, vous pouvez simplement utiliser
        un aiguillage et JMRI comprendra ce que vous voulez dire.
        Par exemple, vous pouvez ouvrir la "Commande Aiguillage" du
        menu "Outils", entrez un num&eacute;ro d'aiguillage
        (num&eacute;ro de l'adresse DCC ou C/MRI), et cliquez sur
        D&eacute;vi&eacute; ou Droit. JMRI agira &agrave; partir de
        l&agrave;.</p>

        <p>Les deux &eacute;tats de la sortie sont appel&eacute;s
        "Droit" et "D&eacute;vi&eacute;". "Droit" est
        l'arr&ecirc;t, inactif, &eacute;tat non command&eacute;.
        "D&eacute;vi&eacute;" est la suite, actif, l'&eacute;tat
        ordonn&eacute;.</p>
=======
      <!-- Page Body -->
        <H1>
	JMRI: Documentation  Aiguillage
        </H1>

<h2>Que sont les aiguillages?</h2>

<p>JMRI appelle peu pr&#232;s n'importe quelle sortie d'un r&#233;seau un " Aiguillage".
A l'origine, JMRI contr&#244;lait simplement les aiguillages via les d&#233;codeurs d'accessoires DCC.
Comme le temps passait, davantage de capacit&#233; ont &#233;t&#233; ajout&#233;es &#224; JMRI, mais il a gard&#233; ce nom.
Maintenant, par exemple, les broches de sortie individuelle sur un syst&#232;me C/MRI
sont &#233;galement r&#233;f&#233;renc&#233;es via le nom "aiguillage".
</P>

<h2>Comment Configurer des Aiguillages</h2>
<h3>Propri&#233;t&#233;s Aiguillages</h3>
<p>Les Aiguillages sont cr&#233;&#233;er et modifi&#233;s dans le <a href="../../package/jmri/jmrit/beantable/TurnoutTable.shtml">Tableau Aiguillage
</a>.<br>
Une rang&#233;e de <a href="../../package/jmri/jmrit/beantable/TurnoutTable.shtml#columns">colonnes</a> montre les r&#233;glages pour chaque 
Aiguillage. Le long du bas se trouvent des <a href="../../package/jmri/jmrit/beantable/TurnoutTable.shtml#controls">cases &#224; cocher</a> 
pour afficher des colonnes suppl&#233;mentaires

<h3>Commander un Aiguillage</h3>
<p>Les deux &#233;tats de sorties sont appel&#233;s "Direct" et "D&#233;vi&#233;".
"Droit" est l'&#233;tat inactif, non command&#233;.
"D&#233;vi&#233;" est l'&#233;tat actif, l'&#233;tat command&#233;.</p>
<p>
Dans la plupart des cas, vous pouvez simplement utiliser un aiguillage et JMRI
comprendra ce que vous voulez dire.
Par exemple, vous pouvez ouvrir la "Commande Aiguillage"
du menu "Outils", entrez un num&#233;ro d'aiguillage (num&#233;ro de l'adresse DCC ou C/MRI),
et cliquez sur D&#233;vi&#233; ou Droit. JMRI agira &#224; partir de l&#224;.
</P>
   
<h3> Sauvegarde de configuration d'Aiguillage sur le disque </h3>

<p> Les d&#233;finitions d'aiguillage sont enregistr&#233;es dans votre fichier de configuration de r&#233;seau, avec les
capteurs, les t&#234;tes signal, etc. Pour stocker ces informations sur le disque, utilisez <b>Sauvegarder 
Configuration ...</b> dans le menu <b>Fichier </b> en haut du Tableau Lumi&#232;re
 (ou d'autres tableaux &#224; partir du menu Outils), ou s&#233;lectionnez <b>Sauvegarder Panneau...</b>
dans le menu <b>Panneau </b>.

<a name="add"> <H3> Ajout d'un nouvel Aiguillage </H3> </a>
<p> Pour configurer enti&#232;rement un nouvel Aiguillage, suivez cette proc&#233;dure: </p>
<ol>
<li> <p> Cliquez  <b>Tableau Aiguillage</b> dans le menu<b>Outils</b> pour faire appara&#238;tre
Le Tableau Aiguillage, puis cliquez sur le bouton <b> Ajouter...</b>  au bas du tableau 
pour ouvrir la fen&#234;tre Ajouter/modifier Aiguillage. </p>
<p> <li> Depuis la liste d&#233;roulante <b>Syst&#232;me </b> , s&#233;lectionnez le syst&#232;me auquel l'Adresse de l'aiguillage est connect&#233;e. Dans la zone  <b>Adresse mat&#233;rielle</b> entrez dedans l'Adresse accessoires DCC de l'aiguillage </p>
</Li>
<p> <li> Entrez un nom utilisateur. Toute cha&#238;ne de caract&#232;res qui est diff&#233;rente
du nom utilisateur d'appareils de voie sera accept&#233;e, mais il est
sage d'utiliser une cha&#238;ne qui d&#233;crit l'utilisation pr&#233;vue de l'Aiguillage.
Vous pouvez laisser ce champ vide si vous le souhaitez. </P>
</Li>
    <p> <li> Si vous souhaitez ajouter un certain nombre d'appareils de voie &#224; la fois, cliquez sur la case &#224; cocher
    <b>Ajouter une Plage </b> et puis dans le champs <b> Nombre &#224; ajouter </b> entrez
le nombre d'appareils de voie que vous souhaitez ajouter. Si vous avez entr&#233; un nom utilisateur
    , puis il sera ajout&#233; avec un certain num&#233;ro pour s'assurer que chaque nom utilisateur
    est unique. Si une adresse mat&#233;rielle qui existe est d&#233;j&#224; dans le plage qui est en cours d'ajout
    , alors le syst&#232;me va sauter cette adresse et poursuivra.
    </Li>
<p> <li> Cliquez sur le bouton <b>OK </b> situ&#233; au bas de la fen&#234;tre.
Si tout va bien, un message indiquant " Nouvel Aiguillage ajout&#233; ..." sera
affich&#233; dans la zone des notes. S'il y a des probl&#232;mes avec quoi que ce soit, une erreur ou
un message d'avertissement sera affich&#233; dans la zone des notes; vous devrez alors
corriger l'erreur et cliquez sur <b>OK  </b> &#224; nouveau. </p>
    </Li> 
    <P> <LI> Retour au Tableau Aiguillage principal, vous pouvez ensuite s&#233;lectionner
des options pour l'aiguillage et le contr&#244;ler en cliquant sur le bouton d'&#233;tat.
</Ol>
<!--#include virtual="/Footer" -->
>>>>>>> 3d5670a0

        <h3>Sauvegarde de configuration d'Aiguillage sur le
        disque</h3>

        <p>Les d&eacute;finitions d'aiguillage sont
        enregistr&eacute;es dans votre fichier de configuration de
        r&eacute;seau, avec les capteurs, les t&ecirc;tes signal,
        etc. Pour stocker ces informations sur le disque, utilisez
        <b>Sauvegarder Configuration ...</b> dans le menu
        <b>Fichier</b> en haut du Tableau Lumi&egrave;re (ou
        d'autres tableaux &agrave; partir du menu Outils), ou
        s&eacute;lectionnez <b>Sauvegarder Panneau...</b> dans le
        menu <b>Panneau</b> . <a name="add" id="add"></a></p>

        <h3><a name="add" id="add">Ajout d'un nouvel
        Aiguillage</a></h3><a name="add" id="add"></a>

        <p>Pour configurer enti&egrave;rement un nouvel Aiguillage,
        suivez cette proc&eacute;dure:</p>

        <ol>
          <li>
            <p>Cliquez <b>Tableau Aiguillage</b> dans le
            menu<b>Outils</b> pour faire appara&icirc;tre Le
            Tableau Aiguillage, puis cliquez sur le bouton
            <b>Ajouter...</b> au bas du tableau pour ouvrir la
            fen&ecirc;tre Ajouter/modifier Aiguillage.</p>
          </li>

          <li>Depuis la liste d&eacute;roulante
          <b>Syst&egrave;me</b> , s&eacute;lectionnez le
          syst&egrave;me auquel l'Adresse de l'aiguillage est
          connect&eacute;e. Dans la zone <b>Adresse
          mat&eacute;rielle</b> entrez dedans l'Adresse accessoires
          DCC de l'aiguillage</li>

          <li>Entrez un nom utilisateur. Toute cha&icirc;ne de
          caract&egrave;res qui est diff&eacute;rente du nom
          utilisateur d'appareils de voie sera accept&eacute;e,
          mais il est sage d'utiliser une cha&icirc;ne qui
          d&eacute;crit l'utilisation pr&eacute;vue de
          l'Aiguillage. Vous pouvez laisser ce champ vide si vous
          le souhaitez.</li>

          <li>Si vous souhaitez ajouter un certain nombre
          d'appareils de voie &agrave; la fois, cliquez sur la case
          &agrave; cocher <b>Ajouter une Plage</b> et puis dans le
          champs <b>Nombre &agrave; ajouter</b> entrez le nombre
          d'appareils de voie que vous souhaitez ajouter. Si vous
          avez entr&eacute; un nom utilisateur , puis il sera
          ajout&eacute; avec un certain num&eacute;ro pour
          s'assurer que chaque nom utilisateur est unique. Si une
          adresse mat&eacute;rielle qui existe est
          d&eacute;j&agrave; dans le plage qui est en cours d'ajout
          , alors le syst&egrave;me va sauter cette adresse et
          poursuivra.</li>

          <li>Cliquez sur le bouton <b>OK</b> situ&eacute; au bas
          de la fen&ecirc;tre. Si tout va bien, un message
          indiquant " Nouvel Aiguillage ajout&eacute; ..." sera
          affich&eacute; dans la zone des notes. S'il y a des
          probl&egrave;mes avec quoi que ce soit, une erreur ou un
          message d'avertissement sera affich&eacute; dans la zone
          des notes; vous devrez alors corriger l'erreur et cliquez
          sur <b>OK</b> &agrave; nouveau.</li>

          <li>Retour au Tableau Aiguillage principal, vous pouvez
          ensuite s&eacute;lectionner des options pour l'aiguillage
          et le contr&ocirc;ler en cliquant sur le bouton
          d'&eacute;tat.</li>
        </ol><!--#include virtual="/Footer" -->
      </div><!-- closes #mainContent-->
    </div><!-- closes #mBody-->
  </div><!-- closes #container -->
</body>
</html><|MERGE_RESOLUTION|>--- conflicted
+++ resolved
@@ -1,40 +1,15 @@
-<<<<<<< HEAD
-<!DOCTYPE html PUBLIC "-//W3C//DTD HTML 4.01 Transitional//EN"
-"http://www.w3.org/TR/html4/loose.dtd">
-<!-- Translated by Blorec Herv&#233; le 2012-01-23-->
-<!-- <!== $Id$ -->
-
-=======
 <<!DOCTYPE HTML PUBLIC "-//W3C//DTD HTML 4.01//EN" "http://www.w3.org/TR/html4/strict.dtd">
 <!-- Translated by Blorec Herv&#233; le 2017-01-07-->
 <!-- <!-- $Id$ -->
->>>>>>> 3d5670a0
 <html lang="fr">
 <head>
   <meta name="generator" content=
   "HTML Tidy for Mac OS X (vers 31 October 2006 - Apple Inc. build 15.17), see www.w3.org">
 
-<<<<<<< HEAD
-  <title>JMRI: Turnout Documentation</title>
-  <meta http-equiv="Content-Type" content=
-  "text/html; charset=us-ascii">
-  <meta content="Bob Jacobsen" name="Author">
-  <meta http-equiv="Content-Type" content=
-  "text/html; charset=us-ascii">
-  <meta name="keywords" content=
-  "turnout model railroad JMRI decoderpro panelpro"><!-- Style -->
-  <meta http-equiv="Content-Type" content=
-  "text/html; charset=us-ascii">
-  <link rel="stylesheet" type="text/css" href="/css/default.css"
-  media="screen">
-  <link rel="stylesheet" type="text/css" href="/css/print.css"
-  media="print">
-=======
 <!-- Style -->
   <META http-equiv=Content-Type content="text/html; charset=iso-8859-1">
   <link rel="stylesheet" type="text/css" href="/css/default.css" media="screen">
   <link rel="stylesheet" type="text/css" href="/css/print.css" media="print">
->>>>>>> 3d5670a0
   <link rel="icon" href="/images/jmri.ico" type="image/png">
   <link rel="home" title="Home" href="/">
 </head>
@@ -49,40 +24,6 @@
       <!--#include virtual="Sidebar" -->
 
       <div id="mainContent">
-<<<<<<< HEAD
-        <!-- Page Body -->
-
-        <h2>JMRI: Documentation Aiguillage</h2>
-
-        <h3>Que sont les aiguillages?</h3>
-
-        <p>JMRI appelle peu pr&egrave;s n'importe quelle sortie
-        d'un r&eacute;seau un " Aiguillage". A l'origine, JMRI
-        contr&ocirc;lait simplement les aiguillages via les
-        d&eacute;codeurs d'accessoires DCC. Comme le temps passait,
-        davantage de capacit&eacute; ont &eacute;t&eacute;
-        ajout&eacute;es &agrave; JMRI, mais il a gard&eacute; ce
-        nom. Maintenant, par exemple, les broches de sortie
-        individuelle sur un syst&egrave;me C/MRI sont
-        &eacute;galement r&eacute;f&eacute;renc&eacute;es via le
-        nom "aiguillage".</p>
-
-        <h3>Contr&ocirc;ler un Aiguillage</h3>
-
-        <p>Dans la plupart des cas, vous pouvez simplement utiliser
-        un aiguillage et JMRI comprendra ce que vous voulez dire.
-        Par exemple, vous pouvez ouvrir la "Commande Aiguillage" du
-        menu "Outils", entrez un num&eacute;ro d'aiguillage
-        (num&eacute;ro de l'adresse DCC ou C/MRI), et cliquez sur
-        D&eacute;vi&eacute; ou Droit. JMRI agira &agrave; partir de
-        l&agrave;.</p>
-
-        <p>Les deux &eacute;tats de la sortie sont appel&eacute;s
-        "Droit" et "D&eacute;vi&eacute;". "Droit" est
-        l'arr&ecirc;t, inactif, &eacute;tat non command&eacute;.
-        "D&eacute;vi&eacute;" est la suite, actif, l'&eacute;tat
-        ordonn&eacute;.</p>
-=======
       <!-- Page Body -->
         <H1>
 	JMRI: Documentation  Aiguillage
@@ -155,10 +96,6 @@
 des options pour l'aiguillage et le contr&#244;ler en cliquant sur le bouton d'&#233;tat.
 </Ol>
 <!--#include virtual="/Footer" -->
->>>>>>> 3d5670a0
-
-        <h3>Sauvegarde de configuration d'Aiguillage sur le
-        disque</h3>
 
         <p>Les d&eacute;finitions d'aiguillage sont
         enregistr&eacute;es dans votre fichier de configuration de

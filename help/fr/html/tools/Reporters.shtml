<<<<<<< HEAD
<!DOCTYPE HTML PUBLIC "-//W3C//DTD HTML 4.01//EN"
"http://www.w3.org/TR/html4/strict.dtd">
<!-- Updated by Blorec Herv&#233; le 2013-09-25-->
=======
<!DOCTYPE HTML PUBLIC "-//W3C//DTD HTML 4.01//EN" "http://www.w3.org/TR/html4/strict.dtd">
<!-- Updated by Blorec Herv&#233; le 201-01-05-->
>>>>>>> 3d5670a0
<!-- $Id$ -->

<html lang="fr">
<head>
  <meta name="generator" content=
  "HTML Tidy for Mac OS X (vers 31 October 2006 - Apple Inc. build 15.17), see www.w3.org">

  <title>JMRI: Reporter Documentation</title>
  <meta http-equiv="Content-Type" content=
  "text/html; charset=us-ascii">
  <meta content="Bob Jacobsen" name="Author">
  <meta http-equiv="Content-Type" content=
  "text/html; charset=us-ascii">
  <meta name="keywords" content=
  "sensor model railroad JMRI decoderpro panelpro"><!-- Style -->
  <meta http-equiv="Content-Type" content=
  "text/html; charset=us-ascii">
  <link rel="stylesheet" type="text/css" href="/css/default.css"
  media="screen">
  <link rel="stylesheet" type="text/css" href="/css/print.css"
  media="print">
  <link rel="icon" href="/images/jmri.ico" type="image/png">
  <link rel="home" title="Home" href="/"><!-- /Style -->
</head>

<body>
  <div id="container">
    <!--#include virtual="/Header" -->

    <div id="mBody">
      <!--#include virtual="Sidebar" -->

      <div id="mainContent">
<<<<<<< HEAD
        <!-- Page Body -->

        <h2>JMRI: Documentation Rapport</h2>

        <h1>Rapport</h1>

        <p>Un rapport est le moyen pour JMRI de repr&eacute;senter
        l'information retourn&eacute;e par le r&eacute;seau.</p>

        <p>Un journal peut contenir des informations arbitraires,
        contrairement &agrave; un capteur qui n'est qu'ACTIFf ou
        INACTIF. Chaque rapport est associ&eacute; &agrave; une
        source d'information sp&eacute;cifique sur le
        r&eacute;seau, et fait que les informations
        p&eacute;riph&eacute;riques sont disponibles pour le reste
        de JMRI.</p>

        <p>La mise en oeuvre initiale est pour le transpondage
        LocoNet (Digitrax) , o&ugrave; le rappost donne
        acc&egrave;s &agrave; l'information &agrave; partir de
        cartes Digitrax <a href=
        "http://www.digitrax.com/prd_statdec_bdl168.php">BDL168</a>
        avec RX4
        href="http://www.digitrax.com/prd_statdec_rx4.php"&gt;<a transpondage=""
        capteurs=""></a>. Lorsque le BDL168 rapporte qu'un
        d&eacute;codeur a &eacute;t&eacute; vu dans un canton
        transpondeur ou n'est pas plus visible dans le canton, le
        rapport correspondant affichera des messages comme "1234
        entrer" et "1234 sortie". Il y a aussi un rapport LocoNet
        mis en oeuvre pour l'affichage des messages de
        d&eacute;tecteurs <a href=
        "http://www.rjftrains.com/intellibox/uhlenbrock.htm">Lissy</a>
        .</p>

        <h2>Tableau Rapport</h2>Le Tableau Rapport <a href=
        "../../package/jmri/jmrit/beantable/ReporterTable.shtml"></a>
        fournit un acc&egrave;s facile au contenu de tous les
        rapports que JMRI conna&icirc;t. Il ya aussi un bouton
        <a href=
        "../../package/jmri/jmrit/beantable/ReporterAddEdit.shtml">"Ajouter
        ..."</a> pour cr&eacute;er vos propres Rapports internes;
        JMRI cr&eacute;e automatiquement Objets Reporter pour les
        appareils sur le r&eacute;seau.

        <h2>Affichage des Valeurs Rapport sur les Panneaux</h2>La
        valeur d'un rapport peut &ecirc;tre affich&eacute;e sur un
        panneau via une ic&ocirc;ne. Pour ce faire:

        <ul>
          <li>Sur la fen&ecirc;tre &eacute;diteur Panneau de votre
          panneau, trouver le bouton "Ajouter Rapport" .</li>

          <li>Dans la bo&icirc;te de texte &agrave;
          c&ocirc;t&eacute; de ce bouton, tapez le nom utilisateur
          ou syst&egrave;me du Rapportr d&eacute;sir&eacute;.</li>

          <li>Cliquez sur le bouton. L'ic&ocirc;ne Rapport sera
          plac&eacute;e sur le panneau. Si elle n'est pas visible,
          ce pourrait &ecirc;tre parce que la valeur est
          actuellement vide; utiliser le tableau Rapport pour
          changer la valeur &agrave; quelque chose qui sera
          visible.</li>

          <li>Vous pouvez faire glisser l'ic&ocirc;ne &agrave;
          l'endroit o&ugrave; vous voulez dans la mani&egrave;re
          habituelle.</li>

          <li>Le menu pop-up sur l'ic&ocirc;ne vous permettra de
          modifier le formatage.</li>
        </ul>

        <h2>Affichage des Valeurs Rapport sur les Panneaux</h2>La
        valeur d'un rapport peut &ecirc;tre affich&eacute;e sur un
        panneau via une ic&ocirc;ne. Pour ce faire:

        <ul>
          <li>Sur la fen&ecirc;tre &eacute;diteur Panneau de votre
          panneau, trouver le bouton "Ajouter Rapport" bouton.</li>

          <li>Dans la bo&icirc;te de texte &agrave;
          c&ocirc;t&eacute; de ce bouton, tapez le nom utilisateur
          ou syst&egrave;me du Rapportr d&eacute;sir&eacute;.</li>

          <li>Cliquez sur le bouton. L'ic&ocirc;ne Rapport sera
          plac&eacute;e sur le panneau. Si elle n'est pas visible,
          ce pourrait &ecirc;tre parce que la valeur est
          actuellement vide; utiliser le tableau Rapport pour
          changer la valeur &agrave; quelque chose qui sera
          visible.</li>

          <li>Vous pouvez faire glisser l'ic&ocirc;ne &agrave;
          l'endroit o&ugrave; vous voulez dans la mani&egrave;re
          habituelle.</li>

          <li>Le menu pop-up sur l'ic&ocirc;ne vous permettra de
          modifier le formatage.</li>
        </ul><!--#include virtual="/Footer" -->
=======
      <!-- Page Body -->
        <H1>s
	JMRI: Documentation Rapports
        </H1>



<h2>Qu'est ce qu'un Rapport</h2>

<p>
Un rapport est le moyen pour JMRI de repr&#233;senter l'information retourn&#233;e par le r&#233;seau.
<P>
Un journal peut contenir des informations arbitraires, contrairement &#224; un capteur qui n'est qu'ACTIFf 
ou INACTIF. Chaque rapport est associ&#233; &#224; une source d'information sp&#233;cifique
sur le r&#233;seau, et fait que les informations p&#233;riph&#233;riques sont disponibles pour le reste de JMRI.
<P>
La mise en oeuvre initiale est pour le transpondage LocoNet (Digitrax) ,
o&#249; le rappost donne acc&#232;s &#224; l'information
&#224; partir de cartes Digitrax
<a href="http://www.digitrax.com/prd_statdec_bdl168.php"> BDL168 </a>  avec
RX4 href="http://www.digitrax.com/prd_statdec_rx4.php"><a transpondage capteurs </a>.
Lorsque le BDL168 rapporte qu'un d&#233;codeur a &#233;t&#233; vu
dans un canton transpondeur ou n'est pas plus visible
dans le canton, le rapport correspondant affichera des messages
comme "1234 entrer" et "1234 sortie". Il y a aussi un rapport LocoNet
mis en oeuvre pour l'affichage des messages des
<a href="http://www.rjftrains.com/intellibox/uhlenbrock.htm"> d&#233;tecteurs Lissy </a>.

<h2>Comment Configurer les Rapports</H2>

<h3>Le Tableau Rapport </h3>
Le
Tableau Rapport <a href="../../package/jmri/jmrit/beantable/ReporterTable.shtml"></a>
fournit un acc&#232;s facile au contenu de tous les rapports que JMRI conna&#238;t.
Il y a aussi un bouton
<a href="../../package/jmri/jmrit/beantable/ReporterAddEdit.shtml"> "Ajouter ..."  </a>
pour cr&#233;er vos propres Rapports internes; JMRI cr&#233;e automatiquement
Objets Reporter pour les appareils sur le r&#233;seau.

<h3>Affichage des Valeurs Rapport sur les Panneaux </h3>
<a href="images/AddReportertoPanel.png">
<img src="images/AddReportertoPanel.png" height="146" width="166" align="right"></a>
La valeur d'un rapport peut &#234;tre affich&#233;e sur un panneau via une ic&#244;ne.
Pour ce faire:
<ul>
<li> Sur la fen&#234;tre &#233;diteur Panneau de votre panneau, trouver le bouton "Ajouter Rapport"
.
<li> Dans la bo&#238;te de texte &#224; c&#244;t&#233; de ce bouton, tapez le nom utilisateur ou syst&#232;me du
Rapportr d&#233;sir&#233;.
<li> Cliquez sur le bouton. L'ic&#244;ne Rapport sera plac&#233;e sur le panneau.
Si elle n'est pas visible, ce pourrait &#234;tre parce que la valeur est actuellement vide;
utiliser le tableau Rapport pour changer la valeur &#224; quelque chose qui sera visible.
<li> Vous pouvez faire glisser l'ic&#244;ne &#224; l'endroit o&#249; vous voulez dans la mani&#232;re habituelle.
<li> Le menu pop-up sur l'ic&#244;ne vous permettra de modifier le formatage.
</Ul>
<h2>Affichage des Valeurs Rapport sur les Panneaux </h2>
La valeur d'un rapport peut &#234;tre affich&#233;e sur un panneau via une ic&#244;ne.
Pour ce faire:
	<ul>
	<li> Sur la fen&#234;tre &#233;diteur Panneau de votre panneau, trouver le bouton "Ajouter Rapport"
	bouton.
	<li> Dans la bo&#238;te de texte &#224; c&#244;t&#233; de ce bouton, tapez le nom utilisateur ou syst&#232;me du
	Rapportr d&#233;sir&#233;.
	<li> Cliquez sur le bouton. L'ic&#244;ne Rapport sera plac&#233;e sur le panneau.
	Si elle n'est pas visible, ce pourrait &#234;tre parce que la valeur est actuellement vide;
	utiliser le tableau Rapport pour changer la valeur &#224; quelque chose qui sera visible.
	<li> Vous pouvez faire glisser l'ic&#244;ne &#224; l'endroit o&#249; vous voulez dans la mani&#232;re habituelle.
	<li> Le menu pop-up sur l'ic&#244;ne vous permettra de modifier le formatage.
	</Ul>	


<!--#include virtual="/Footer" -->

>>>>>>> 3d5670a0
      </div><!-- closes #mainContent-->
    </div><!-- closes #mBody-->
  </div><!-- closes #container -->
</body>
</html><|MERGE_RESOLUTION|>--- conflicted
+++ resolved
@@ -1,11 +1,5 @@
-<<<<<<< HEAD
-<!DOCTYPE HTML PUBLIC "-//W3C//DTD HTML 4.01//EN"
-"http://www.w3.org/TR/html4/strict.dtd">
-<!-- Updated by Blorec Herv&#233; le 2013-09-25-->
-=======
 <!DOCTYPE HTML PUBLIC "-//W3C//DTD HTML 4.01//EN" "http://www.w3.org/TR/html4/strict.dtd">
 <!-- Updated by Blorec Herv&#233; le 201-01-05-->
->>>>>>> 3d5670a0
 <!-- $Id$ -->
 
 <html lang="fr">
@@ -39,105 +33,6 @@
       <!--#include virtual="Sidebar" -->
 
       <div id="mainContent">
-<<<<<<< HEAD
-        <!-- Page Body -->
-
-        <h2>JMRI: Documentation Rapport</h2>
-
-        <h1>Rapport</h1>
-
-        <p>Un rapport est le moyen pour JMRI de repr&eacute;senter
-        l'information retourn&eacute;e par le r&eacute;seau.</p>
-
-        <p>Un journal peut contenir des informations arbitraires,
-        contrairement &agrave; un capteur qui n'est qu'ACTIFf ou
-        INACTIF. Chaque rapport est associ&eacute; &agrave; une
-        source d'information sp&eacute;cifique sur le
-        r&eacute;seau, et fait que les informations
-        p&eacute;riph&eacute;riques sont disponibles pour le reste
-        de JMRI.</p>
-
-        <p>La mise en oeuvre initiale est pour le transpondage
-        LocoNet (Digitrax) , o&ugrave; le rappost donne
-        acc&egrave;s &agrave; l'information &agrave; partir de
-        cartes Digitrax <a href=
-        "http://www.digitrax.com/prd_statdec_bdl168.php">BDL168</a>
-        avec RX4
-        href="http://www.digitrax.com/prd_statdec_rx4.php"&gt;<a transpondage=""
-        capteurs=""></a>. Lorsque le BDL168 rapporte qu'un
-        d&eacute;codeur a &eacute;t&eacute; vu dans un canton
-        transpondeur ou n'est pas plus visible dans le canton, le
-        rapport correspondant affichera des messages comme "1234
-        entrer" et "1234 sortie". Il y a aussi un rapport LocoNet
-        mis en oeuvre pour l'affichage des messages de
-        d&eacute;tecteurs <a href=
-        "http://www.rjftrains.com/intellibox/uhlenbrock.htm">Lissy</a>
-        .</p>
-
-        <h2>Tableau Rapport</h2>Le Tableau Rapport <a href=
-        "../../package/jmri/jmrit/beantable/ReporterTable.shtml"></a>
-        fournit un acc&egrave;s facile au contenu de tous les
-        rapports que JMRI conna&icirc;t. Il ya aussi un bouton
-        <a href=
-        "../../package/jmri/jmrit/beantable/ReporterAddEdit.shtml">"Ajouter
-        ..."</a> pour cr&eacute;er vos propres Rapports internes;
-        JMRI cr&eacute;e automatiquement Objets Reporter pour les
-        appareils sur le r&eacute;seau.
-
-        <h2>Affichage des Valeurs Rapport sur les Panneaux</h2>La
-        valeur d'un rapport peut &ecirc;tre affich&eacute;e sur un
-        panneau via une ic&ocirc;ne. Pour ce faire:
-
-        <ul>
-          <li>Sur la fen&ecirc;tre &eacute;diteur Panneau de votre
-          panneau, trouver le bouton "Ajouter Rapport" .</li>
-
-          <li>Dans la bo&icirc;te de texte &agrave;
-          c&ocirc;t&eacute; de ce bouton, tapez le nom utilisateur
-          ou syst&egrave;me du Rapportr d&eacute;sir&eacute;.</li>
-
-          <li>Cliquez sur le bouton. L'ic&ocirc;ne Rapport sera
-          plac&eacute;e sur le panneau. Si elle n'est pas visible,
-          ce pourrait &ecirc;tre parce que la valeur est
-          actuellement vide; utiliser le tableau Rapport pour
-          changer la valeur &agrave; quelque chose qui sera
-          visible.</li>
-
-          <li>Vous pouvez faire glisser l'ic&ocirc;ne &agrave;
-          l'endroit o&ugrave; vous voulez dans la mani&egrave;re
-          habituelle.</li>
-
-          <li>Le menu pop-up sur l'ic&ocirc;ne vous permettra de
-          modifier le formatage.</li>
-        </ul>
-
-        <h2>Affichage des Valeurs Rapport sur les Panneaux</h2>La
-        valeur d'un rapport peut &ecirc;tre affich&eacute;e sur un
-        panneau via une ic&ocirc;ne. Pour ce faire:
-
-        <ul>
-          <li>Sur la fen&ecirc;tre &eacute;diteur Panneau de votre
-          panneau, trouver le bouton "Ajouter Rapport" bouton.</li>
-
-          <li>Dans la bo&icirc;te de texte &agrave;
-          c&ocirc;t&eacute; de ce bouton, tapez le nom utilisateur
-          ou syst&egrave;me du Rapportr d&eacute;sir&eacute;.</li>
-
-          <li>Cliquez sur le bouton. L'ic&ocirc;ne Rapport sera
-          plac&eacute;e sur le panneau. Si elle n'est pas visible,
-          ce pourrait &ecirc;tre parce que la valeur est
-          actuellement vide; utiliser le tableau Rapport pour
-          changer la valeur &agrave; quelque chose qui sera
-          visible.</li>
-
-          <li>Vous pouvez faire glisser l'ic&ocirc;ne &agrave;
-          l'endroit o&ugrave; vous voulez dans la mani&egrave;re
-          habituelle.</li>
-
-          <li>Le menu pop-up sur l'ic&ocirc;ne vous permettra de
-          modifier le formatage.</li>
-        </ul><!--#include virtual="/Footer" -->
-=======
       <!-- Page Body -->
         <H1>s
 	JMRI: Documentation Rapports
@@ -211,7 +106,6 @@
 
 <!--#include virtual="/Footer" -->
 
->>>>>>> 3d5670a0
       </div><!-- closes #mainContent-->
     </div><!-- closes #mBody-->
   </div><!-- closes #container -->

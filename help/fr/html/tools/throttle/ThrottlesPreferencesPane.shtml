<!DOCTYPE html PUBLIC "-//W3C//DTD XHTML 1.0 Strict//EN"
    "http://www.w3.org/TR/xhtml1/DTD/xhtml1-strict.dtd">
<!-- UpDated by Blorec Herv&#233;  2013-10-04-->
<<<<<<< HEAD

<html xmlns="http://www.w3.org/1999/xhtml">
<head>
  <meta name="generator" content=
  "HTML Tidy for Mac OS X (vers 31 October 2006 - Apple Inc. build 15.17), see www.w3.org" />
  <meta content="text/html; charset=us-ascii" http-equiv=
  "content-type" />

  <title>Throttles Preferences Pane</title>
  <meta name="keywords" content=
  "JMRI decoderpro dcc nmra throttle throttlepro" />
  <meta name="Description" content=
  "Throttle documentation for JMRI project" />
  <meta name="Keywords" content="JMRI" />
  <meta name="Author" content="Lionel Jeanson" />
  <meta name="Language" content="fr" />
  <meta name="Robots" content="Index, Follow" />
  <meta name="Revisit-After" content="7 Days" />
  <!-- The combination of "Define" and {Header,Style, Logo and Footer} comments --><!-- are an arbitrary design pattern used by the update.pl script to --><!-- easily replace the common header/footer code for all the web pages --><!-- delete the following 2 Defines if you want to use the default JMRI logo --><!-- or change them to reflect your alternative logo --><!-- Style -->
  <meta http-equiv="Content-Type" content=
  "text/html; charset=us-ascii" />
  <link rel="stylesheet" type="text/css" href="/css/default.css"
  media="screen" />
  <link rel="stylesheet" type="text/css" href="/css/print.css"
  media="print" />
  <link rel="icon" href="/images/jmri.ico" type="image/png" />
  <link rel="home" title="Home" href="/" /><!-- /Style -->
</head>

<body>
  <!--#include virtual="/Header" -->

  <div id="mBody">
    <!--#include virtual="Sidebar" -->

    <div id="mainContent">
      <h1>Volet des pr&eacute;f&eacute;rences
      R&eacute;gulateurs</h1><img src=
      "images/ThrottlesPreferencesPane.png" alt="" /><br />
      <br />
      Pour une meilleure exp&eacute;rience, le choix
      recommand&eacute; est cellui illustr&eacute;e ici.<br />
      <br />
      Ce panneau de pr&eacute;f&eacute;rences est accessible
      &agrave; partir des <a href=
      "ToolsMenuThrottleEntry.shtml">des sous-menus
      R&eacute;gulateur dans l'entr&eacute;e du menu Outils</a>
      .<br />
      <br />
      Il est recommand&eacute; de fermer toutes les fen&ecirc;tres
      R&eacute;gulateurs avant d'appliquer une nouvel ensemble de
      pr&eacute;f&eacute;rences, puis rouvrez les une fois les
      nouveaux param&egrave;tres appliqu&eacute;e ou
      sauv&eacute;s.<br />

      <ul>
        <li>Le bouton Annuler ferme la fen&ecirc;tre et laisse les
        param&egrave;tres actuels des r&eacute;gulateurs comme ils
        sont.</li>

        <li>Le bouton Appliquer appliquera l'ensemble actuel des
        pr&eacute;f&eacute;rences et la fen&ecirc;tre des
        pr&eacute;f&eacute;rences restera ouverte.</li>

        <li>Le bouton Enregistrer enregistrera vos
        pr&eacute;f&eacute;rences actuelles, et fermerera les
        fen&ecirc;tres Pr&eacute;f&eacute;rences, les
        r&eacute;glages seront charg&eacute;s automatiquement au
        prochain d&eacute;marrage du JMRI.</li>
      </ul>

      <h2>Utilisez le R&eacute;gulateur &eacute;tendu</h2>

      <p>Ce r&eacute;glage activera/d&eacute;sactivera toutes les
      fonctionnalit&eacute;s &eacute;tendues des
      r&eacute;gulateurs.</p>

      <h2>R&eacute;glez les Commandes transparentes</h2>

      <p>Mettra le fond de la fen&ecirc;tre interne du
      r&eacute;gulateur en transparence ou semi-
      transparence.</p><span style="font-style: italic;">Cette
      fonctionnalit&eacute; est appel&eacute;e &agrave; bien
      travailler sur OS X, mais Linux et Windows peuvent aussi
      fonctionner, cela varie compl&egrave;tement suivant
      l'interface actuelle Java (modifiable dans
      pr&eacute;f&eacute;rences principales JMRI )</span>

      <h2>Utiliser l'image de la Liste comme fond</h2>

      <p>Quand une liste est s&eacute;lectionn&eacute;e, l'image
      d&eacute;finie dans son <a href=
      "RostersMediaPane.shtml">Panneau des m&eacute;dias</a> sera
      charg&eacute;e comme un fond pour la fen&ecirc;tre de
      commande du r&eacute;gulateur.<br />
      <br />
      Lorsque cette option est activ&eacute;e et l'adresse
      s&eacute;lectionn&eacute;e est 0 ou 3, une image par
      d&eacute;faut sera charg&eacute;e.</p>

      <h2>Redimensionnez la fen&ecirc;tre &agrave; la taille de
      l'image</h2>

      <p>Quand une image de fond est charg&eacute;e pour le
      r&eacute;gulateur actuel, cela va forcer la taille de la
      Fen&ecirc;tre du R&eacute;gulateur &agrave; celle de cette
      image.</p>

      <h2>Rechercher les infos liste quand l'adresse est
      indiqu&eacute;e</h2>

      <p>Quand une adresse est inscrite dans <a href=
      "BasicThrottleWindow.shtml">l'AdressPanel</a> , la base de
      donn&eacute;es JMRI recherchera une entr&eacute;e de registre
      correspondante (et sera donc des options de
      d&eacute;clenchements d&eacute;crites ci-dessus et ci-dessous
      si elles sont activ&eacute;s).</p>

      <h2>Chargement automatique de la fen&ecirc;tre de
      pr&eacute;f&eacute;rences r&eacute;gulateurs lorsqu'un lien
      est trouv&eacute; avec la Liste</h2>Quand une liste est
      s&eacute;lectionn&eacute;e, si un fichier de
      d&eacute;finition r&eacute;gulateur correspondant existe,
      JMRI le chargera automatiquement.<br />
      <br />
      Ces fichiers sont stock&eacute;s dans &lt;le
      R&eacute;pertoire Preference JMRI &gt;/Throttle/XYZ.xml
      o&ugrave; XYZ est dans l'ID de la Liste.<br />
      Utiliser Le <a href=
      "ThrottleWindowMenus.shtml">l'entr&eacute;e Enregistrer du
      Menu Fichier</a> dans une fen&ecirc;tre r&eacute;gulateur va
      cr&eacute;er ou mettre &agrave; jour ces fichiers.<br />
      <br />

      <h2>Ignorer position du cadre R&eacute;gulateur</h2>Pour les
      vieux fichiers r&eacute;gulateurs qui contiennent des
      position de Fen&ecirc;tre R&eacute;gulateur en eux. Faites
      comme d&eacute;crit.<br />
      <span style="font-style: italic;">Remarque: les positions des
      Fen&ecirc;tre R&eacute;gulateurs sont maintenant
      sauvegard&eacute;es dans le Fichier de Sauvegar <span style=
      "font-weight: bold;">Configuration R&eacute;gulateur</span>
      (pas dans n'importe quels fichiers de sauvegardes
      R&eacute;gulateurs )</span>

      <h2>Masquage ind&eacute;fini de la Liste Boutons</h2>Quand
      une liste est s&eacute;lectionn&eacute;e, les boutons des
      panneaux d'adresse sont initialis&eacute;s comme
      d&eacute;finis dans le panneau de Fonctions dans DecoderPro,
      si cette option est activ&eacute;e, les boutons non
      d&eacute;finis (sans texte) dans PanelPro seront
      automatiquement cach&eacute;s dans le <a href=
      "BasicThrottleWindow.shtml">Panneau Fonction</a> .<br />
      <br />
      <span style="font-style: italic;">Remarque: vous pouvez
      r&eacute;initialiser la visibilit&eacute; des boutons de
      Fonctions dans une fen&ecirc;tre r&eacute;gulateur en allant
      dans le Menu Afficher <a href="ThrottleWindowMenus.shtml">et
      cliquer sur "afficher tous les boutons de fonction"</a>
      .</span><br />

      <h2>Activer la barre d'outils papillon</h2>Cette option
      activera une <a href="ThrottleToolBar.shtml">barre d'outils
      qui appara&icirc;tra dans toutes les Fen&ecirc;tres
      R&eacute;gulateurs</a> . <!--#include virtual="/Footer" -->
    </div>
  </div>
=======
<html lang="fr">
<head>
	<title>Throttles Preferences</title>
	<meta name="keywords" content="JMRI decoderpro dcc nmra throttle throttlepro" >
	<meta name="Description" content="Throttle documentation for JMRI project" >
	<meta name="Author" content="Lionel Jeanson" >
	<meta name="Language" content="EN" >
	
	<!-- Style -->
	<meta http-equiv="Content-Type" content="text/html; charset=iso-8859-1" >
	<link rel="stylesheet" type="text/css" href="/css/default.css" media="screen" >
	<link rel="stylesheet" type="text/css" href="/css/print.css" media="print" >
	<link rel="icon" href="/images/jmri.ico" type="image/png" >
	<link rel="home" title="Home" href="/" >
	<!-- /Style -->
</head>

<body>
<!--#include virtual="/Header" -->

<!--#include virtual="Sidebar" -->
<div id="mainContent">


<h1>Pr&#233;f&#233;rences R&#233;gulateurs</h1>

<img src="images/ThrottlesPreferencesPane.png" alt="Throttle Pref pane" >

Ce panneau des Pr&#233;f&#233;rences R&#233;gulateurs est accessible &#224; partir des  <a href="ToolsMenuThrottleEntry.shtml"> des sous-menus R&#233;gulateur dans le menu Outils </a>. 
Pour une meilleure exp&#233;rience, le choix recommand&#233; est celui illustr&#233;e ici. <br >

Il est recommand&#233; de fermer toutes les fen&#234;tres R&#233;gulateurs avant d'appliquer un nouvel
ensemble de Pr&#233;f&#233;rences, puis rouvrez les une fois les nouveaux param&#232;tres 
appliqu&#233;e ou sauv&#233;s.
	<ul>
   	<li>Le bouton Annuler ferme la fen&#234;tre et laisse les param&#232;tres actuels des R&#233;gulateurs comme ils sont. </Li>
   	<li>Le bouton Appliquer appliquera l'ensemble actuel des pr&#233;f&#233;rences et la
	fen&#234;tre des pr&#233;f&#233;rences restera ouverte. </li>
   	<li>Le bouton Enregistrer enregistrera vos pr&#233;f&#233;rences actuelles, et fermerera les fen&#234;tres Pr&#233;f&#233;rences, 
	les r&#233;glages seront charg&#233;s automatiquement au prochain d&#233;marrage du JMRI.</li>
	</ul>


<h2>Utilisez le R&#233;gulateur &#233;tendu </h2>

Ce r&#233;glage activera/d&#233;sactivera toutes les fonctionnalit&#233;s &#233;tendues des r&#233;gulateurs.

<h2>R&#233;glez les Commandes transparentes </h2>

Mettra le fond de la fen&#234;tre interne du r&#233;gulateur en transparence ou semi-
transparence. <br >

<span style="font-style: italic;"> Cette fonctionnalit&#233; est appel&#233;e &#224; bien travailler
 sur OS X, mais Linux et Windows peuvent aussi fonctionner, cela varie compl&#232;tement
suivant l'interface actuelle Java (modifiable dans pr&#233;f&#233;rences principales JMRI ) </span>

 <h2> Utiliser l'image de l'Inventaire comme fond </h2>

Quand un inventaire est s&#233;lectionn&#233;e, l'image d&#233;finie dans son <a href="RostersMediaPane.shtml"> Panneau des m&#233;dias </a> 
sera charg&#233;e comme un fond pour la fen&#234;tre du r&#233;gulateur. <br >

Lorsque cette option est activ&#233;e et l'adresse s&#233;lectionn&#233;e est 0 ou 3, une image par d&#233;faut sera charg&#233;e.

 <h2>Redimensionner la fen&#234;tre &#224; la taille de l'image </h2>

Quand une image de fond est charg&#233;e pour le r&#233;gulateur actuel, cela va forcer la taille de la Fen&#234;tre du R&#233;gulateur 
&#224; celle de cette image.

<h2>Rechercher les infos liste  quand l'adresse est indiqu&#233;e </h2>
Quand une adresse est inscrite  dans<a href="BasicThrottleWindow.shtml"> le volet Adresse</a>, la base de donn&#233;es JMRI 
recherchera  une entr&#233;e de d'inventaire correspondante (et sera donc des options de d&#233;clenchements
d&#233;crites ci-dessus et ci-dessous si elles sont activ&#233;s). 

<h2>Chargement automatique de la fen&#234;tre de pr&#233;f&#233;rences R&#233;gulateurs lorsqu'un lien est trouv&#233; avec l'inventaire </h2>

Quand un Inventaire est s&#233;lectionn&#233;, si un fichier de d&#233;finition r&#233;gulateur correspondant existe,
JMRI le chargera automatiquement. <br >
<br >
Ces fichiers sont stock&#233;s dans &lt;le R&#233;pertoire Preference JMRI
&gt;/Throttle/XYZ.xml o&#249; XYZ est dans l'ID de l'Inventaire. <br >
Utiliser
<a href="ThrottleWindowMenus.shtml"> l'entr&#233;e Enregistrer du
Menu Fichier</a> dans une fen&#234;tre r&#233;gulateur va cr&#233;er ou mettre &#224; jour ces fichiers.

<h2> Ignorer position du cadre R&#233;gulateur</h2>

Pour les vieux fichiers R&#233;gulateurs qui contiennent des position de Fen&#234;tre R&#233;gulateur en eux. Faites comme
d&#233;crit.<br >

<span style="font-style: italic;"> Remarque: les positions des Fen&#234;tre R&#233;gulateurs sont maintenant sauvegard&#233;es dans le Fichier de Sauvegar<span style="font-weight: bold;"> Configuration R&#233;gulateur</span> (pas dans n'importe quels fichiers de sauvegardes R&#233;gulateurs ) </span> <br >

<h2>Masquage ind&#233;fini de la Liste Boutons</h2>

Quand une liste est s&#233;lectionn&#233;e, les boutons des panneaux d'adresse sont initialis&#233;s comme
d&#233;finis dans le panneau de Fonctions dans DecoderPro, si cette option est activ&#233;e,
les boutons non d&#233;finis (pas de texte) dans PanelPro seront automatiquement cach&#233;s dans le
<a href="BasicThrottleWindow.shtml">Panneau Fonction </a>. <br >

<span style="font-style: italic;"> Remarque: vous pouvez r&#233;initialiser la visibilit&#233; des Boutons de Fonctions dans une F&#234;tre r&#233;gulateur en allant dans le Menu Afficher <a href="ThrottleWindowMenus.shtml"> et cliquer sur "afficher tous les boutons de fonction" </a>. </span> <br >

<h2>Activer la barre d'outils papillon </h2>

Cette option activera une <a  href="ThrottleToolBar.shtml">Barre d'Outils qui
appara&#238;tra dans toutes les Fen&#234;tres R&#233;gulateurs </a>.

<!--#include virtual="/Footer" -->

      </div><!-- closes #mainContent-->
    </div> <!-- closes #mBody-->
>>>>>>> 3d5670a0
</body>
</html><|MERGE_RESOLUTION|>--- conflicted
+++ resolved
@@ -1,175 +1,6 @@
 <!DOCTYPE html PUBLIC "-//W3C//DTD XHTML 1.0 Strict//EN"
     "http://www.w3.org/TR/xhtml1/DTD/xhtml1-strict.dtd">
 <!-- UpDated by Blorec Herv&#233;  2013-10-04-->
-<<<<<<< HEAD
-
-<html xmlns="http://www.w3.org/1999/xhtml">
-<head>
-  <meta name="generator" content=
-  "HTML Tidy for Mac OS X (vers 31 October 2006 - Apple Inc. build 15.17), see www.w3.org" />
-  <meta content="text/html; charset=us-ascii" http-equiv=
-  "content-type" />
-
-  <title>Throttles Preferences Pane</title>
-  <meta name="keywords" content=
-  "JMRI decoderpro dcc nmra throttle throttlepro" />
-  <meta name="Description" content=
-  "Throttle documentation for JMRI project" />
-  <meta name="Keywords" content="JMRI" />
-  <meta name="Author" content="Lionel Jeanson" />
-  <meta name="Language" content="fr" />
-  <meta name="Robots" content="Index, Follow" />
-  <meta name="Revisit-After" content="7 Days" />
-  <!-- The combination of "Define" and {Header,Style, Logo and Footer} comments --><!-- are an arbitrary design pattern used by the update.pl script to --><!-- easily replace the common header/footer code for all the web pages --><!-- delete the following 2 Defines if you want to use the default JMRI logo --><!-- or change them to reflect your alternative logo --><!-- Style -->
-  <meta http-equiv="Content-Type" content=
-  "text/html; charset=us-ascii" />
-  <link rel="stylesheet" type="text/css" href="/css/default.css"
-  media="screen" />
-  <link rel="stylesheet" type="text/css" href="/css/print.css"
-  media="print" />
-  <link rel="icon" href="/images/jmri.ico" type="image/png" />
-  <link rel="home" title="Home" href="/" /><!-- /Style -->
-</head>
-
-<body>
-  <!--#include virtual="/Header" -->
-
-  <div id="mBody">
-    <!--#include virtual="Sidebar" -->
-
-    <div id="mainContent">
-      <h1>Volet des pr&eacute;f&eacute;rences
-      R&eacute;gulateurs</h1><img src=
-      "images/ThrottlesPreferencesPane.png" alt="" /><br />
-      <br />
-      Pour une meilleure exp&eacute;rience, le choix
-      recommand&eacute; est cellui illustr&eacute;e ici.<br />
-      <br />
-      Ce panneau de pr&eacute;f&eacute;rences est accessible
-      &agrave; partir des <a href=
-      "ToolsMenuThrottleEntry.shtml">des sous-menus
-      R&eacute;gulateur dans l'entr&eacute;e du menu Outils</a>
-      .<br />
-      <br />
-      Il est recommand&eacute; de fermer toutes les fen&ecirc;tres
-      R&eacute;gulateurs avant d'appliquer une nouvel ensemble de
-      pr&eacute;f&eacute;rences, puis rouvrez les une fois les
-      nouveaux param&egrave;tres appliqu&eacute;e ou
-      sauv&eacute;s.<br />
-
-      <ul>
-        <li>Le bouton Annuler ferme la fen&ecirc;tre et laisse les
-        param&egrave;tres actuels des r&eacute;gulateurs comme ils
-        sont.</li>
-
-        <li>Le bouton Appliquer appliquera l'ensemble actuel des
-        pr&eacute;f&eacute;rences et la fen&ecirc;tre des
-        pr&eacute;f&eacute;rences restera ouverte.</li>
-
-        <li>Le bouton Enregistrer enregistrera vos
-        pr&eacute;f&eacute;rences actuelles, et fermerera les
-        fen&ecirc;tres Pr&eacute;f&eacute;rences, les
-        r&eacute;glages seront charg&eacute;s automatiquement au
-        prochain d&eacute;marrage du JMRI.</li>
-      </ul>
-
-      <h2>Utilisez le R&eacute;gulateur &eacute;tendu</h2>
-
-      <p>Ce r&eacute;glage activera/d&eacute;sactivera toutes les
-      fonctionnalit&eacute;s &eacute;tendues des
-      r&eacute;gulateurs.</p>
-
-      <h2>R&eacute;glez les Commandes transparentes</h2>
-
-      <p>Mettra le fond de la fen&ecirc;tre interne du
-      r&eacute;gulateur en transparence ou semi-
-      transparence.</p><span style="font-style: italic;">Cette
-      fonctionnalit&eacute; est appel&eacute;e &agrave; bien
-      travailler sur OS X, mais Linux et Windows peuvent aussi
-      fonctionner, cela varie compl&egrave;tement suivant
-      l'interface actuelle Java (modifiable dans
-      pr&eacute;f&eacute;rences principales JMRI )</span>
-
-      <h2>Utiliser l'image de la Liste comme fond</h2>
-
-      <p>Quand une liste est s&eacute;lectionn&eacute;e, l'image
-      d&eacute;finie dans son <a href=
-      "RostersMediaPane.shtml">Panneau des m&eacute;dias</a> sera
-      charg&eacute;e comme un fond pour la fen&ecirc;tre de
-      commande du r&eacute;gulateur.<br />
-      <br />
-      Lorsque cette option est activ&eacute;e et l'adresse
-      s&eacute;lectionn&eacute;e est 0 ou 3, une image par
-      d&eacute;faut sera charg&eacute;e.</p>
-
-      <h2>Redimensionnez la fen&ecirc;tre &agrave; la taille de
-      l'image</h2>
-
-      <p>Quand une image de fond est charg&eacute;e pour le
-      r&eacute;gulateur actuel, cela va forcer la taille de la
-      Fen&ecirc;tre du R&eacute;gulateur &agrave; celle de cette
-      image.</p>
-
-      <h2>Rechercher les infos liste quand l'adresse est
-      indiqu&eacute;e</h2>
-
-      <p>Quand une adresse est inscrite dans <a href=
-      "BasicThrottleWindow.shtml">l'AdressPanel</a> , la base de
-      donn&eacute;es JMRI recherchera une entr&eacute;e de registre
-      correspondante (et sera donc des options de
-      d&eacute;clenchements d&eacute;crites ci-dessus et ci-dessous
-      si elles sont activ&eacute;s).</p>
-
-      <h2>Chargement automatique de la fen&ecirc;tre de
-      pr&eacute;f&eacute;rences r&eacute;gulateurs lorsqu'un lien
-      est trouv&eacute; avec la Liste</h2>Quand une liste est
-      s&eacute;lectionn&eacute;e, si un fichier de
-      d&eacute;finition r&eacute;gulateur correspondant existe,
-      JMRI le chargera automatiquement.<br />
-      <br />
-      Ces fichiers sont stock&eacute;s dans &lt;le
-      R&eacute;pertoire Preference JMRI &gt;/Throttle/XYZ.xml
-      o&ugrave; XYZ est dans l'ID de la Liste.<br />
-      Utiliser Le <a href=
-      "ThrottleWindowMenus.shtml">l'entr&eacute;e Enregistrer du
-      Menu Fichier</a> dans une fen&ecirc;tre r&eacute;gulateur va
-      cr&eacute;er ou mettre &agrave; jour ces fichiers.<br />
-      <br />
-
-      <h2>Ignorer position du cadre R&eacute;gulateur</h2>Pour les
-      vieux fichiers r&eacute;gulateurs qui contiennent des
-      position de Fen&ecirc;tre R&eacute;gulateur en eux. Faites
-      comme d&eacute;crit.<br />
-      <span style="font-style: italic;">Remarque: les positions des
-      Fen&ecirc;tre R&eacute;gulateurs sont maintenant
-      sauvegard&eacute;es dans le Fichier de Sauvegar <span style=
-      "font-weight: bold;">Configuration R&eacute;gulateur</span>
-      (pas dans n'importe quels fichiers de sauvegardes
-      R&eacute;gulateurs )</span>
-
-      <h2>Masquage ind&eacute;fini de la Liste Boutons</h2>Quand
-      une liste est s&eacute;lectionn&eacute;e, les boutons des
-      panneaux d'adresse sont initialis&eacute;s comme
-      d&eacute;finis dans le panneau de Fonctions dans DecoderPro,
-      si cette option est activ&eacute;e, les boutons non
-      d&eacute;finis (sans texte) dans PanelPro seront
-      automatiquement cach&eacute;s dans le <a href=
-      "BasicThrottleWindow.shtml">Panneau Fonction</a> .<br />
-      <br />
-      <span style="font-style: italic;">Remarque: vous pouvez
-      r&eacute;initialiser la visibilit&eacute; des boutons de
-      Fonctions dans une fen&ecirc;tre r&eacute;gulateur en allant
-      dans le Menu Afficher <a href="ThrottleWindowMenus.shtml">et
-      cliquer sur "afficher tous les boutons de fonction"</a>
-      .</span><br />
-
-      <h2>Activer la barre d'outils papillon</h2>Cette option
-      activera une <a href="ThrottleToolBar.shtml">barre d'outils
-      qui appara&icirc;tra dans toutes les Fen&ecirc;tres
-      R&eacute;gulateurs</a> . <!--#include virtual="/Footer" -->
-    </div>
-  </div>
-=======
 <html lang="fr">
 <head>
 	<title>Throttles Preferences</title>
@@ -279,6 +110,5 @@
 
       </div><!-- closes #mainContent-->
     </div> <!-- closes #mBody-->
->>>>>>> 3d5670a0
 </body>
 </html>
<<<<<<< HEAD
<!DOCTYPE html PUBLIC "-//W3C//DTD XHTML 1.0 Strict//EN"
    "http://www.w3.org/TR/xhtml1/DTD/xhtml1-strict.dtd">
<!-- UpDated by Blorec Herv&#233; le 2013-10-05-->

<html xmlns="http://www.w3.org/1999/xhtml">
<head>
  <meta name="generator" content=
  "HTML Tidy for Mac OS X (vers 31 October 2006 - Apple Inc. build 15.17), see www.w3.org" />
  <meta content="text/html; charset=us-ascii" http-equiv=
  "content-type" />

  <title>Throttle Tool Bar</title>
  <meta name="keywords" content=
  "JMRI decoderpro dcc nmra throttle throttlepro" />
  <meta name="Description" content=
  "Throttle documentation for JMRI project" />
  <meta name="Keywords" content="JMRI" />
  <meta name="Author" content="Lionel Jeanson" />
  <meta name="Language" content="fr" />
  <meta name="Robots" content="Index, Follow" />
  <meta name="Revisit-After" content="7 Days" />
  <!-- The combination of "Define" and {Header,Style, Logo and Footer} comments --><!-- are an arbitrary design pattern used by the update.pl script to --><!-- easily replace the common header/footer code for all the web pages --><!-- delete the following 2 Defines if you want to use the default JMRI logo --><!-- or change them to reflect your alternative logo --><!-- Style -->
  <meta http-equiv="Content-Type" content=
  "text/html; charset=us-ascii" />
  <link rel="stylesheet" type="text/css" href="/css/default.css"
  media="screen" />
  <link rel="stylesheet" type="text/css" href="/css/print.css"
  media="print" />
  <link rel="icon" href="/images/jmri.ico" type="image/png" />
  <link rel="home" title="Home" href="/" /><!-- /Style -->
</head>

<body>
  <!--#include virtual="/Header" -->

  <div id="mBody">
    <!--#include virtual="Sidebar" -->

    <div id="mainContent">
      <h1>Barre d'outils R&eacute;gulateur</h1><img src=
      "images/ThrottleToolBar.png" alt="" /><br />
      <br />
      La barre d'outils r&eacute;gulateur est activable depuis le
      <a href="ThrottlesPreferencesPane.shtml">Panneau des
      Pr&eacute;f&eacute;rences R&eacute;gulateurs</a> .<br />
      <br />
      Lorsque elle est activ&eacute;e, une Fen&ecirc;tre
      R&eacute;gulateur peut accueillir un ensemble de
      R&eacute;gulateurs, ces R&eacute;gulateurs peuvent &ecirc;tre
      list&eacute;s en utilisant le:<br />

      <h2>bouton Pr&eacute;c&eacute;dent</h2>D&eacute;placer vers
      le R&eacute;gulateur pr&eacute;c&eacute;dent pour cette
      Fen&ecirc;tre de R&eacute;gulateur.<br />
      <br />

      <h2>bouton Suivant</h2>D&eacute;placer vers le
      R&eacute;gulateur suivant pour cette Fen&ecirc;tre de
      R&eacute;gulateur.<br />
      <br />

      <h2>Bouton Nouveau</h2>Ajouter un nouveau R&eacute;gulateur
      dans cette Fen&ecirc;tre de R&eacute;gulateur.<br />
      <br />
      Une fois que le nombre de R&eacute;gulateurs dans une
      Fen&ecirc;tre R&eacute;gulateur est sup&eacute;rieure
      &agrave; un, ensuite les boutons Pr&eacute;c&eacute;dent et
      Corbeille sont activ&eacute;s.<br />
      <br />

      <h2>Bouton Corbeille</h2>Retirez le R&eacute;gulateur actuel
      de cette Fen&ecirc;tre de R&eacute;gulateur.<br />
      <br />
      Lorsque le nombre de R&eacute;gulateur dans une Fen&ecirc;tre
      de R&eacute;gulateur est &eacute;gal &agrave; un, les boutons
      Suivant, Pr&eacute;c&eacute;dent et Corbeille sont
      d&eacute;sactiv&eacute;s<br />

      <h2>Bouton d'arr&ecirc;t</h2>Envoyer un message d'arr&ecirc;t
      &agrave; tous les R&eacute;gulateurs g&eacute;r&eacute;s par
      JMRI.<br />
      <br />

      <h2>Le bouton d'alimentation</h2>Permet la commandee de
      l'alimentation du r&eacute;seau si possible (rouge =
      Arr&ecirc;t, vert = Marche , le jaune est le statut
      inconnu).<br />
      <br />

      <h2>Bouton Liste</h2>Afficher/Masquer la liste des
      fen&ecirc;tre R&eacute;gulateurs <a href=
      "ThrottlesListWindow.shtml">.</a><br />
      <br />
      <!--#include virtual="/Footer" -->
    </div>
  </div>
=======
!DOCTYPE html PUBLIC "-//W3C//DTD XHTML 1.0 Transitional//EN" "http://www.w3.org/TR/xhtml1/DTD/xhtml1-transitional.dtd">
<!-- UpDated by Blorec Herv&#233; le 2017-01-07-->
<html lang="en">
<head>
  <title>Throttle pane Toolbar</title>
  <meta name="keywords" content="JMRI decoderpro dcc nmra throttle throttlepro" >
	<meta name="Description" content="Throttle documentation for JMRI project" >
	<meta name="Author" content="Lionel Jeanson" >
	<meta name="Language" content="EN" >
	
	<!-- Style -->
	<meta http-equiv="Content-Type" content="text/html; charset=iso-8859-1" >
	<link rel="stylesheet" type="text/css" href="/css/default.css" media="screen" >
	<link rel="stylesheet" type="text/css" href="/css/print.css" media="print" >
	<link rel="icon" href="/images/jmri.ico" type="image/png" >
	<link rel="home" title="Home" href="/" >
	<!-- /Style -->
</head>

<body>
<!--#include virtual="/Header" -->

<!--#include virtual="Sidebar" -->
<div id="mainContent">

<h1>Barre d'outils R&#233;gulateur</h1>

<img src="images/ThrottleToolBar.png" alt="" ><br >

<br >
La barre d'outils r&#233;gulateur est activable depuis le <a href="ThrottlesPreferencesPane.shtml"> Panneau des Pr&#233;f&#233;rences R&#233;gulateurs </a>. <br>
<br>
Lorsque elle est activ&#233;e, une Fen&#234;tre R&#233;gulateur peut accueillir un ensemble de R&#233;gulateurs, ces R&#233;gulateurs peuvent &#234;tre  list&#233;s en utilisant le: <br>

<h2> bouton Pr&#233;c&#233;dent </h2>

D&#233;place vers le R&#233;gulateur pr&#233;c&#233;dent pour cette Fen&#234;tre de R&#233;gulateur.

<h2> bouton Suivant </h2>

D&#233;place vers le R&#233;gulateur suivant pour cette Fen&#234;tre de R&#233;gulateur.

<h2> Bouton Nouveau </h2>

Ajouter un nouveau R&#233;gulateur dans cette Fen&#234;tre de R&#233;gulateur.<br> 
Une fois que le nombre de R&#233;gulateurs dans une Fen&#234;tre R&#233;gulateur est sup&#233;rieure &#224; un, ensuite les boutons 
Pr&#233;c&#233;dent et Corbeille sont activ&#233;s.

<h2>Bouton Corbeille</h2>

Retirez le R&#233;gulateur actuel de cette Fen&#234;tre de R&#233;gulateur. <br>
Lorsque le nombre de R&#233;gulateur dans une Fen&#234;tre de R&#233;gulateur est &#233;gal &#224; un, les boutons  Suivant, 
Pr&#233;c&#233;dent et Corbeille sont d&#233;sactiv&#233;s 

 <h2>Bouton d'Arr&#234;t Urgence</h2>

Envoie un message d'arr&#234;t &#224; tous les R&#233;gulateurs g&#233;r&#233;s par JMRI.

 <h2>Le bouton d'alimentation </h2>

Permet la commande de l'alimentation du r&#233;seau  si possible (rouge = Arr&#234;t,  vert = Marche , le jaune est le statut 
inconnu).

<h2>Bouton Liste</h2>

Afficher/Masquer la liste des R&#233;gulateurs <a href="ThrottlesListWindow.shtml"> . </A>

<!--#include virtual="/Footer" -->

      </div><!-- closes #mainContent-->
    </div> <!-- closes #mBody-->
>>>>>>> 3d5670a0
</body>
</html><|MERGE_RESOLUTION|>--- conflicted
+++ resolved
@@ -1,101 +1,3 @@
-<<<<<<< HEAD
-<!DOCTYPE html PUBLIC "-//W3C//DTD XHTML 1.0 Strict//EN"
-    "http://www.w3.org/TR/xhtml1/DTD/xhtml1-strict.dtd">
-<!-- UpDated by Blorec Herv&#233; le 2013-10-05-->
-
-<html xmlns="http://www.w3.org/1999/xhtml">
-<head>
-  <meta name="generator" content=
-  "HTML Tidy for Mac OS X (vers 31 October 2006 - Apple Inc. build 15.17), see www.w3.org" />
-  <meta content="text/html; charset=us-ascii" http-equiv=
-  "content-type" />
-
-  <title>Throttle Tool Bar</title>
-  <meta name="keywords" content=
-  "JMRI decoderpro dcc nmra throttle throttlepro" />
-  <meta name="Description" content=
-  "Throttle documentation for JMRI project" />
-  <meta name="Keywords" content="JMRI" />
-  <meta name="Author" content="Lionel Jeanson" />
-  <meta name="Language" content="fr" />
-  <meta name="Robots" content="Index, Follow" />
-  <meta name="Revisit-After" content="7 Days" />
-  <!-- The combination of "Define" and {Header,Style, Logo and Footer} comments --><!-- are an arbitrary design pattern used by the update.pl script to --><!-- easily replace the common header/footer code for all the web pages --><!-- delete the following 2 Defines if you want to use the default JMRI logo --><!-- or change them to reflect your alternative logo --><!-- Style -->
-  <meta http-equiv="Content-Type" content=
-  "text/html; charset=us-ascii" />
-  <link rel="stylesheet" type="text/css" href="/css/default.css"
-  media="screen" />
-  <link rel="stylesheet" type="text/css" href="/css/print.css"
-  media="print" />
-  <link rel="icon" href="/images/jmri.ico" type="image/png" />
-  <link rel="home" title="Home" href="/" /><!-- /Style -->
-</head>
-
-<body>
-  <!--#include virtual="/Header" -->
-
-  <div id="mBody">
-    <!--#include virtual="Sidebar" -->
-
-    <div id="mainContent">
-      <h1>Barre d'outils R&eacute;gulateur</h1><img src=
-      "images/ThrottleToolBar.png" alt="" /><br />
-      <br />
-      La barre d'outils r&eacute;gulateur est activable depuis le
-      <a href="ThrottlesPreferencesPane.shtml">Panneau des
-      Pr&eacute;f&eacute;rences R&eacute;gulateurs</a> .<br />
-      <br />
-      Lorsque elle est activ&eacute;e, une Fen&ecirc;tre
-      R&eacute;gulateur peut accueillir un ensemble de
-      R&eacute;gulateurs, ces R&eacute;gulateurs peuvent &ecirc;tre
-      list&eacute;s en utilisant le:<br />
-
-      <h2>bouton Pr&eacute;c&eacute;dent</h2>D&eacute;placer vers
-      le R&eacute;gulateur pr&eacute;c&eacute;dent pour cette
-      Fen&ecirc;tre de R&eacute;gulateur.<br />
-      <br />
-
-      <h2>bouton Suivant</h2>D&eacute;placer vers le
-      R&eacute;gulateur suivant pour cette Fen&ecirc;tre de
-      R&eacute;gulateur.<br />
-      <br />
-
-      <h2>Bouton Nouveau</h2>Ajouter un nouveau R&eacute;gulateur
-      dans cette Fen&ecirc;tre de R&eacute;gulateur.<br />
-      <br />
-      Une fois que le nombre de R&eacute;gulateurs dans une
-      Fen&ecirc;tre R&eacute;gulateur est sup&eacute;rieure
-      &agrave; un, ensuite les boutons Pr&eacute;c&eacute;dent et
-      Corbeille sont activ&eacute;s.<br />
-      <br />
-
-      <h2>Bouton Corbeille</h2>Retirez le R&eacute;gulateur actuel
-      de cette Fen&ecirc;tre de R&eacute;gulateur.<br />
-      <br />
-      Lorsque le nombre de R&eacute;gulateur dans une Fen&ecirc;tre
-      de R&eacute;gulateur est &eacute;gal &agrave; un, les boutons
-      Suivant, Pr&eacute;c&eacute;dent et Corbeille sont
-      d&eacute;sactiv&eacute;s<br />
-
-      <h2>Bouton d'arr&ecirc;t</h2>Envoyer un message d'arr&ecirc;t
-      &agrave; tous les R&eacute;gulateurs g&eacute;r&eacute;s par
-      JMRI.<br />
-      <br />
-
-      <h2>Le bouton d'alimentation</h2>Permet la commandee de
-      l'alimentation du r&eacute;seau si possible (rouge =
-      Arr&ecirc;t, vert = Marche , le jaune est le statut
-      inconnu).<br />
-      <br />
-
-      <h2>Bouton Liste</h2>Afficher/Masquer la liste des
-      fen&ecirc;tre R&eacute;gulateurs <a href=
-      "ThrottlesListWindow.shtml">.</a><br />
-      <br />
-      <!--#include virtual="/Footer" -->
-    </div>
-  </div>
-=======
 !DOCTYPE html PUBLIC "-//W3C//DTD XHTML 1.0 Transitional//EN" "http://www.w3.org/TR/xhtml1/DTD/xhtml1-transitional.dtd">
 <!-- UpDated by Blorec Herv&#233; le 2017-01-07-->
 <html lang="en">
@@ -167,6 +69,5 @@
 
       </div><!-- closes #mainContent-->
     </div> <!-- closes #mBody-->
->>>>>>> 3d5670a0
 </body>
 </html>
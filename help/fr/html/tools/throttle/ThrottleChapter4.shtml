<!DOCTYPE html PUBLIC "-//W3C//DTD HTML 4.01 Transitional//EN"
"http://www.w3.org/TR/html4/loose.dtd">
<!-- Translated by Blorec Herv&eegu; le 2011-18-07-->

<html lang="fr">
<head>
  <meta name="generator" content=
  "HTML Tidy for Mac OS X (vers 31 October 2006 - Apple Inc. build 15.17), see www.w3.org">

  <title>Throttle: Opening/Saving a Throttle Layout</title>
  <meta name="keywords" content=
  "JMRI decoderpro dcc nmra throttlepro">
  <meta name="Description" content=
  "Throttle documentation for JMRI project">
  <meta name="Author" content="Paul Fraker (paul@frakers.com)">
  <meta name="Language" content="fr">
  <meta name="Robots" content="Index, Follow">
  <meta name="Revisit-After" content="7 Days"><!-- Style -->
  <meta http-equiv="content-type" content=
  "text/html; charset=us-ascii">
  <link rel="stylesheet" type="text/css" href="/css/default.css"
  media="screen">
  <link rel="stylesheet" type="text/css" href="/css/print.css"
  media="print">
  <link rel="icon" href="/images/jmri.ico" type="image/png">
  <link rel="home" title="Home" href="/"><!-- /Style -->
</head>

<body>
<<<<<<< HEAD
  <!--#include virtual="/Header" -->

  <div id="mBody">
    <!--#include virtual="Sidebar" -->

    <div id="mainContent">
      dossier (sous-r&eacute;pertoire)

      <h1 style="color:#ff0000">Mise &aacute; jour Version
      documentation du R&eacute;gulateur</h1>

      <p>S'il vous pla&icirc;t noter que cette documentation a
      &eacute;t&eacute; mise &aacute; jour, reportez-vous aux liens
      ci-dessous:</p>

      <ul>
        <li>Le <a href="ToolsMenuThrottleEntry.shtml">menu
        R&eacute;gulateur dans JMRI</a></li>

        <li>La <a href="BasicThrottleWindow.shtml">Fen&ecirc;tre
        R&eacute;gulateur elle-m&ecirc;me</a></li>

        <li>Les <a href="ThrottleWindowMenus.shtml">menus
        Fen&ecirc;tre R&eacute;gulateur</a></li>

        <li>La <a href="ThrottleToolBar.shtml">barre d'outils
        Fen&ecirc;tre R&eacute;gulateur</a></li>

        <li>La <a href=
        "AdvancedThrottleControl.shtml">Fen&ecirc;tre
        contr&ocirc;les R&eacute;gulateur</a></li>

        <li>La <a href="ThrottlesListWindow.shtml">Liste des
        Fen&ecirc;tres R&eacute;gulateurs</a></li>

        <li>Le <a href="ThrottlesPreferencesPane.shtml">volet
        pr&eacute;f&eacute;rences R&eacute;gulateurs</a></li>
      </ul>

      <h2>Enregistrement d'une Configuration de
      R&eacute;gulateur</h2>

      <p>Une nouvelle Fen&ecirc;tre r&eacute;gulateur peut
      &ecirc;tre d&eacute;marr&eacute;e et une adresse DCC
      cr&eacute;&eacute;e pour faire circuler un train sur , puis
      fermer la Fen&ecirc;tre r&eacute;gulateur lorsque c'est
      termin&eacute; avec elle. Bien s&ucirc;r, cela perd la
      configuration que vous avez &eacute;tablie au cours de cette
      session r&eacute;gulateur. Et cela est tr&eacute;s bien si
      vous ex&eacute;cutez un test de toutes sortes sur une loco
      que vous n'avez pas l'intention de faire circuler &aacute;
      l'aide d'un de ces r&eacute;gulateurs informatiques . Par
      cons&eacute;quent, la fermeture de la Fen&ecirc;tre du
      r&eacute;gulateur pour l'&eacute;liminer suffirait.</p>

      <table border="0" width="100%" cellpadding="0" cellspacing=
      "0">
        <tbody>
          <tr>
            <td align="left" valign="top">
              <p>Mais que faire si vous ne voulez pas garder
              &eacute;tablit une Fen&ecirc;tre de R&eacute;gulateur
              &aacute; chaque fois pour une ou plusieurs dossier
              (sous-r&eacute;pertoire) locomotives que vous comptez
              piloter depuis votre ordinateur?</p>

              <p>Si vous suiviez <a href=
              "ThrottleChapter2.shtml">chapitres
              pr&eacute;c&eacute;dents</a> avec la constitution
              d'une nouvelle mise en page de r&eacute;gulateur et
              obtenu que votre train bouge, alors la question qui
              vient probablement de votre esprit est la suivante:
              "comment puis-je le sauvegarder?"</p>

              <p>suivant les instructions fournies dans le <a href=
              "%20ThrottleChapter1.shtml">Chapitre 1</a> pour
              localiser le Menu R&eacute;gulateur, localisez
              l'option qui dit "<strong>Enregistrer Mise en page
              R&eacute;gulateur</strong>" (voir Figure 4-1 &aacute;
              droite). Cliquer sur cette option de menu permet
              d'afficher une bo&icirc;te de dialogue
              "<b>Enregistrer sous</b>" voir la figure 4-2
              ci-dessous).</p>
            </td>

            <td><img width="20" height="20" src=
            "images/spacer.gif"></td>

            <td align="center" valign="top">
              <br>

              <p style="text-align: center; font-size: xx-small">
              <img width="163" height="82" src="images/jmri006.jpg"
              title="Save Throttle Layout"><br>
              Figure 4-1: Enregistrer la Mise en page
              R&eacute;gulateur</p>
            </td>
          </tr>
        </tbody>
      </table>

      <p style="text-align: center; font-size: xx-small">
      <img width="327" height="272" src="images/jmri040.jpg" title=
      "Save As Dialog"><br>
      Figure 4-2: Bo&icirc;te de dialogue Enregistrer</p>

      <p>Par d&eacute;faut, il doit montrer le r&eacute;pertoire
      o&uacute; votre liste de fichier se trouve. Vous pouvez
      l'enregistrer dans ce r&eacute;pertoire si vous le souhaitez,
      ou vous pouvez l'enregistrer &aacute; un autre emplacement de
      votre choix. Par exemple, la figure de droite montre un
      dossier (sous-r&eacute;pertoire) "R&eacute;gulateurs"
      o&uacute; tous les fichiers de Mise en page
      r&eacute;gulateurs sont sauvegarder.</p>

      <p>Apr&egrave;s avoir entr&eacute; un nom de fichier de votre
      choix (et l'emplacement en option) qui supporte le mieux
      votre environnement de chemin de fer, l'agencement des
      r&eacute;gulateurs en cours sera sauvegard&eacute; avec
      toutes les pr&eacute;f&eacute;rences, notamment la taille des
      Fen&ecirc;tres et l'emplacement.</p>

      <p>Apr&egrave;s que la sauvegarde soit r&eacute;ussie, vous
      pouvez fermer la Fen&ecirc;tre r&eacute;gulateurs.</p>

      <p class="important"><b>Remarque:</b> l'option "Enregistrer"
      permettra d'enregistrer <u>toutes</u> les Fen&ecirc;tres
      r&eacute;gulateurs ouvertes. Elles ne sont pas sauvegarder
      comme des r&eacute;gulateurs individuels. Ceci est
      expliqu&eacute; plus en d&eacute;tail ci-dessous.</p><a name=
      "SaveMultiple" id="SaveMultiple"></a>

      <h2>Sauvegarde de multiples Fen&ecirc;tres
      R&eacute;gulateurs</h2>

      <div style="margin-left: 2em">
        <p>Les instructions ci-dessus sont assez simples quand on
        travaille avec une seule Fen&ecirc;tre
        r&eacute;gulateur.</p>

        <p>Mais ce qui arrive quand vous avez deux ou plusieurs
        Fen&ecirc;tres r&eacute;gulateurs ouvertes en m&ecirc;me
        temps? Lorsque vous utilisez l'option de sauvegarde,
        <u>toutes</u> les Fen&ecirc;tres r&eacute;gulateurs seront
        sauvegard&eacute;es dans le m&ecirc;me fichier. Lorsque ce
        fichier est r&eacute;-ouvert, toutes les Fen&ecirc;tres
        r&eacute;gulateurs identifi&eacute;es dans ce fichier
        seront ouvertes.</p>

        <p>Ceci est important &aacute; comprendre. En particulier
        lorsque l'on travaille avec <a href="#Merging">plusieurs
        r&eacute;gulateurs fusionn&eacute;s</a>.</p>

        <table border="0" width="100%" cellpadding="0" cellspacing=
        "0">
          <tbody>
            <tr>
              <td valign="top">
                <p>Dans le chapitre pr&eacute;c&eacute;dent, une
                Fen&ecirc;tre r&eacute;gulateur simple a
                &eacute;t&eacute; initi&eacute;e. Et un simple
                "sauver" aurait certainement sauv&eacute; juste la
                Fen&ecirc;tre r&eacute;gulateur unique dans un
                fichier de Mise en page unique. Lorsque le fichier
                est de nouveau ouvert, seule la Fen&ecirc;tre
                r&eacute;gulateur simple apparait.</p>
              </td>

              <td><img width="20" height="20" src=
              "images/spacer.gif"></td>

              <td align="center" valign="top">
                <p style="text-align: center; font-size: xx-small">
                <img width="309" height="187" src=
                "images/jmri036.jpg" title=
                "Exemple de deux Fen&ecirc;tres actives d'acc&eacute;l&eacute;rateur"><br>

                Figure 4-3: Deux Fen&ecirc;tres R&eacute;gulateurs
                actives</p>
              </td>
            </tr>

            <tr>
              <td colspan="3" align="left" valign="top">
                <p>Mais que faire si nous avions ouvert et
                configur&eacute; une seconde Fen&ecirc;tre de
                r&eacute;gulateurs, alors que la premi&eacute;re
                Fen&ecirc;tre &eacute;tait toujours active &aacute;
                l'&eacute;cran? Il y aurait alors deux
                Fen&ecirc;tres de r&eacute;gulateur actives qui
                seraient "sauv&eacute;es" dans le m&ecirc;me
                fichier de Configuration (voir dossier
                (sous-r&eacute;pertoire) figure 4-3). Non seulement
                la Mise en page du r&eacute;gulateur est
                sauv&eacute;e, mais aussi les dimensionnement
                exactes de l'&eacute;cran et l'emplacement des deux
                r&eacute;gulateurs.</p>

                <p>Lorsque le fichier de Configuration (layout) est
                r&eacute;ouvert, les deux Fen&ecirc;tres
                r&eacute;gulateur ouvertes et positionn&eacute;es
                sur l'&eacute;cran d'ordinateur &aacute; l'endroit
                exact o&uacute; elles &eacute;taient quand le
                fichier a &eacute;t&eacute; enregistr&eacute;.</p>
              </td>
            </tr>
          </tbody>
        </table>
      </div><a name="LoadLayout" id="LoadLayout"></a>

      <h2>Ouvrir/Charger une Configuration R&eacute;gulateur</h2>

      <p>Apr&egrave;s avoir enregistr&eacute; une configuration de
      r&eacute;gulateur , vous aurez envie d'ouvrir &aacute;
      nouveau le fichier. C'est une proc&eacute;dure tr&eacute;s
      simple. Toutefois, l'ouverture d'un fichier d'une
      configuration de r&eacute;gulateur quand une ou plusieurs
      Fen&ecirc;tres de r&eacute;gulateur sont d&eacute;j&agrave;
      actives quelque part sur l'&eacute;cran, n&eacute;cessite une
      &eacute;tape suppl&eacute;mentaire. Avant de discuter de
      cette &eacute;tape suppl&eacute;mentaire, nous allons d'abord
      ouvrir un fichier de configuration d'un r&eacute;gulateur
      simple.</p>

      <p>Si vous suiviez les directives ci-dessus pour
      l'enregistrement d'un fichier de configuration de
      r&eacute;gulateur, vous devriez maintenant avoir
      cr&eacute;&eacute; votre premier fichier de
      r&eacute;gulateur. Si vous ne l'avez pas fait, fermez la
      Fen&ecirc;tre r&eacute;gulateur que vous avez
      cr&eacute;&eacute; dans le chapitre pr&eacute;c&eacute;dent
      (assurez-vous que vous l'avez enregistr&eacute; d'abord pour
      la suite des instructions ci-dessus).</p>

      <table border="0" width="100%" cellpadding="0" cellspacing=
      "0">
        <tbody>
          <tr>
            <td align="left" valign="top">
              <p>Vous ne devriez avoir aucune Fen&ecirc;tre de
              r&eacute;gulateur ouverte sur votre &eacute;cran en
              ce moment. En suivant les instructions fournies dans
              <a href="ThrottleChapter1.shtml#MainMenu">Chapitre
              1</a> pour localiser le menu r&eacute;gulateur,
              localisez l'option qui dit " <strong>Charger
              R&eacute;gulateur</strong> " (voir Figure 4-4
              &aacute; droite). Cliquer sur cette option de menu
              permet d'afficher une bo&eacute;te de dialogue "
              <b>Ouvrir</b> ". Localisez le fichier d'une
              configuration de r&eacute;gulateur que vous venez
              pr&eacute;c&eacute;demment de sauvegarder et
              ouvrez-le.</p>
            </td>

            <td><img width="20" height="20" src=
            "images/spacer.gif"></td>

            <td align="center" valign="top">
              <p style="text-align: center; font-size: xx-small">
              <img width="163" height="82" src="images/jmri007.jpg"
              title="Load throttle layout"><br>
              Figure 4-4: Chargement d'une configuration de
              R&eacute;gulateur</p>
            </td>
          </tr>
        </tbody>
      </table>

      <p>La Fen&ecirc;tre de r&eacute;gulateur que vous venez de
      cr&eacute;er devrait s'ouvrir dans le m&ecirc;me lieu
      o&ugrave; vous l'avez ferm&eacute;. Dans le m&ecirc;me temps
      que la Fen&ecirc;tre s'ouvre, il en est de m&ecirc;me pour
      l'initialisation de l'adresse du d&eacute;codeur &aacute; la
      centrale de commande (un peu comme lorsque l' Adresse a
      d'abord &eacute;t&eacute; "D&eacute;fini"). Le
      r&eacute;gulateur tente de d&eacute;terminer la direction
      actuelle de la locomotive, ainsi que d'identifier les
      fonctions qui sont dans l' &eacute;tat "On".</p>

      <p class="important"><b>Note:</b> Parce que les
      r&eacute;gulateurs sont toujours en mode JMRI 'b&ecirc;ta' de
      d&eacute;veloppement, il y a encore quelques bizarreries qui
      ont besoin d'&ecirc;tre aplanies. Un exemple de ceci est lors
      de l'ouverture d'une configuration de r&eacute;gulateur et
      que l'adresse DCC est d&eacute;j&agrave; 'utilis&eacute;e'
      par un autre r&eacute;gulateur. Certains syst&egrave;mes
      (c'est &aacute; dire Digitrax) r&eacute;agissent
      diff&eacute;remment quand cela se produit.<br>
      <br>
      Des <b>Demandes d'am&eacute;lioration</b> sont
      d&eacute;j&agrave; sur la liste pour les r&eacute;gulateurs
      'intelligent' pour d&eacute;terminer quand un autre
      r&eacute;gulateur a d&eacute;j&agrave; cette adresse. Mais
      jusqu'&eacute; ce que ces r&eacute;gulateurs soient
      pleinement applicables, m&eacute;fiez-vous il peut y avoir
      bizarreries avec votre syst&egrave;me DCC en particulier avec
      cette fonction. Il est donc sugg&eacute;r&eacute;
      qu'<u>avant</u> d'ouvrir un fichier de configuration de
      r&eacute;gulateur sauvegard&eacute;e, l'adresse DCC soit
      v&eacute;rifi&eacute;e comme n'&eacute;tant pas
      utilis&eacute;e par un autre r&eacute;gulateur quelque
      part.</p><br>
      <br>
      <br>
      <a name="Merging" id="Merging"></a>

      <h2>Fusion Fen&ecirc;tres de R&eacute;gulateurs</h2>

      <div style="margin-left: 2em">
        <p>Les fichiers de mise en page de R&eacute;gulateurs
        peuvent consister en une Fen&ecirc;tre de r&eacute;gulateur
        unique (pour contr&ocirc;ler une seule locomotive ou une
        adresse de couplage), ou elle peut contenir de multiples
        Fen&ecirc;tres de r&eacute;gulateurs (voir figure 4-3).
        Dans les deux cas, &aacute; chaque ouverture d'un fichier
        de configuration de r&eacute;gulateur le programme va
        v&eacute;rifier pour voir si des Fen&ecirc;tres actives de
        r&eacute;gulateurs existants sont d&eacute;j&agrave;
        ouvertes. Si aucune n'est trouv&eacute;e, le fichier est
        ouvert, tout comme une ouverture de configuration simple
        (expliqu&eacute; ci-dessus).</p>

        <p style="text-align: center; font-size: xx-small">
        <img width="354" height="125" src="images/jmri035.jpg"
        title="Merge Dialog Box"><br>
        Figure 4-5: Bo&icirc;te de dialogue Fusionner</p>

        <p>Cependant, quand une ou plusieurs Fen&ecirc;tres de
        r&eacute;gulateurs sont d&eacute;j&agrave; ouvertes sur
        l'&eacute;cran, le programme va ouvrir une bo&icirc;te de
        dialogue comme le montre la figure 4-5 sur la droite.</p>
      </div>

      <ul>
        <li><strong>Fusion</strong> ? Quitte les Fen&ecirc;tres
        r&eacute;gulateur actives ouvertes en place et ouvre le
        r&eacute;gulateur (s) contenu dans le fichier de
        configuration en cours d'ouverture.<br>
        <br></li>

        <li><strong>Remplacez</strong> ?Referme la Fen&ecirc;tre
        (s) r&eacute;gulateur active ouverte et ouvre la
        Fen&ecirc;tre de r&eacute;gulateur (s) &eacute;tablit dans
        le fichier de configuration sauvegard&eacute;.<br>
        <br></li>

        <li><strong>Annuler</strong> ? Annule la demande
        d'"ouverture" et ferme cette Fen&ecirc;tre de
        dialogue.</li>
      </ul><br>
      <br>

      <p class="important"><b>Remarque: Ne confondez pas l'action
      qui se produit ici avec toute tentative d'&eacute;craser
      votre configuration des fichiers de r&eacute;gulateurs
      sauvegard&eacute;s. Les actions ci-dessus n'ont aucun effet
      sur la r&eacute;elle mise configuration des fichiers de
      r&eacute;gulateurs sauvegard&eacute;s eux-m&ecirc;mes. La
      seule "fusion" et "remplacement" qui se produit se passe tout
      simplement sur votre &eacute;cran.</b></p><br>
      <br>

      <table border="2" width="100%" cellpadding="4" cellspacing=
      "2">
        <tbody>
          <tr>
            <td valign="top">
              <strong>ASTUCE!</strong>

              <p>Lors de la cr&eacute;ation des fichiers mise en
              page de r&eacute;gulateur, vous pouvez enregistrer la
              m&ecirc;me Adresse de d&eacute;codeur dans de
              multiples fichiers de mise en page de
              r&eacute;gulateur. Un bon exemple de pourquoi
              &ccedil;a, vous voudrez peut-&ecirc;tre
              cr&eacute;&eacute;e une mise en page de plusieurs
              fichiers r&eacute;gulateurs, chacun constitu&eacute;
              d'une Fen&ecirc;tre de r&eacute;gulateur simple
              contr&ocirc;lant une seule locomotive, pour chaque
              loco dans votre liste. Il peut y avoir des moments
              o&ugrave; vous voulez simplement faire circuler une
              seule locomotive et il vous suffit d'ouvrir le
              dossier d'am&eacute;nagement associ&eacute;. Simple!
              Mais que faire si vous trouvez l'ouverture du
              m&ecirc;me r&eacute;gulateur de locomotive
              syst&eacute;matiquement sur chaque session. &ccedil;a
              va devenir lourd d'ouvrir (et de "fusionner"), ces
              r&eacute;gulateurs un &aacute; la fois. Par
              cons&eacute;quent, vous pouvez cr&eacute;er un autre
              fichier de mise en page qui contient toutes les
              Fen&ecirc;tres de r&eacute;gulateur que vous
              souhaitez, puis ouvrez simplement le fichier de mise
              en page et vous aurez toutes les Fen&ecirc;tres de
              r&eacute;gulateurs qui sont d&eacute;finies.</p>

              <p>Rappelez-vous, lorsque vous faites un changement
              de la Mise en page d'une Fen&ecirc;tre de
              r&eacute;gulateur, elle est seulement chang&eacute;e
              dans le fichier de mise en page que vous avez
              enregistr&eacute; ? il n'y a <u>pas</u> de changement
              global dans chaque fichier o&ugrave; cette locomotive
              est utilis&eacute;e.</p>
            </td>
          </tr>
        </tbody>
      </table><br>
      <a name="SaveThrottlePreferences" id=
      "SaveThrottlePreferences"></a>

      <h2>Enregistrer les pr&eacute;f&eacute;rences
      R&eacute;gulateurs</h2>

      <p>"Enregistrer les pr&eacute;f&eacute;rences
      R&eacute;gulateurs" vous permet de personnaliser la
      fa&ccedil;on dont de nouveaux r&eacute;gulateurs
      appara&icirc;tront. Charger ou cr&eacute;er un
      r&eacute;gulateur que vous voulez comme votre
      r&eacute;gulateur par d&eacute;faut. Le programme vous
      avertira si il existe de multiples r&eacute;gulateurs .
      Ensuite, utilisez l'option "Enregistrer les
      pr&eacute;f&eacute;rences R&eacute;gulateurs" dans le menu
      "Outils--&gt; R&eacute;gulateurs" pour enregistrer les
      r&eacute;gulateurs. Lorsque vous cr&eacute;ez un nouveau
      r&eacute;gulateur, les valeurs par d&eacute;faut que vous
      d&eacute;finissez doivent apparaitre. Aussi lorsque vous
      utilisez la fonction du programme "Sauvegarder les
      Pr&eacute;f&eacute;rences R&eacute;gulateurs" , elle va
      cr&eacute;er un nouveau r&eacute;pertoire nomm&eacute;
      "r&eacute;gulateurs" dans le r&eacute;pertoire JMRI. Un
      fichier appel&eacute;
      <code>JMRI_ThrottlePreferences.xml</code> contient les
      valeurs xml par d&eacute;faut pour vos r&eacute;gulateurs. Si
      vous souhaitez restaurer les param&egrave;tres de
      r&eacute;gulateur &aacute; l'original par d&eacute;faut, il
      suffit de supprimer ce fichier.</p>

      <p>Pour vous aider &aacute; mieux organiser vos
      r&eacute;gulateurs, le programme fera &eacute;galement
      r&eacute;f&eacute;rence au r&eacute;pertoire
      "r&eacute;gulateurs" lors de la sauvegarde ou le chargement
      de mises en page r&eacute;gulateur.</p><a name=
      "CloseThrottle" id="CloseThrottle"></a>

      <h2>Fermeture d'une Fen&ecirc;tre R&eacute;gulateur</h2>

      <p>Quand c'est fait avec une Fen&ecirc;tre r&eacute;gulateur,
      ce pourrait &ecirc;tre une bonne id&eacute;e si vous entriez
      dans la pratique "lib&eacute;rer" ou "dispatcher" la
      locomotive avant de compl&egrave;tement fermer la
      Fen&ecirc;tre r&eacute;gulateur.</p>

      <p>Si vous avez fait des changements de Mise en page dans la
      Fen&ecirc;tre du r&eacute;gulateur, et que vous voulez les
      sauvegarder, vous devrez suivre les &eacute;tapes
      d&eacute;crites ci-dessus.</p>

      <p class="important"><b>Remarque:</b> Si vous "sauver" tous
      les changements que vous avez fait lors d'une session, pour
      revenir &aacute; un fichier de mise en page de
      r&eacute;gulateur existant, m&eacute;fiez-vous que
      <u>TOUTES</u> les Fen&ecirc;tres R&eacute;gulateur
      actuellement ouvertes soient &eacute;galement
      enregistr&eacute;es dans le m&ecirc;me fichier.</p>

      <p>Lorsque vous &ecirc;tes pr&eacute;t, il suffit de fermer
      la Fen&ecirc;tre r&eacute;gulateur comme vous le feriez
      d'habitude sur n'importe quel syst&egrave;me informatique que
      vous utilisez. Par exemple, pour Microsoft Windows, il suffit
      de cliquer sur le " <big>X</big>" dans le coin
      sup&eacute;rieur droit de la Fen&ecirc;tre
      r&eacute;gulateur.</p>

      <table border="0" width="100%" cellpadding="0" cellspacing=
      "0">
        <tbody>
          <tr>
            <td align="right">
              <dl>
                <dt><a href="ThrottleChapter3.shtml" title=
                "Return to the previous chapter"><img width="18"
                height="18" src="images/LeftArrow2.jpg"></a></dt>
              </dl>
            </td>

            <td><img src="images/spacer.gif" width="30" height=
            "10"></td>

            <td align="center"><b><a href="ThrottleTOC.shtml"
            title="Jump to the Table Of Contents page">TOC</a></b></td>

            <td><img src="images/spacer.gif" width="30" height=
            "10"></td>

            <td align="left"> </td>
          </tr>
        </tbody>
      </table><br>
      <!--#include virtual="/Footer" -->
    </div>
  </div>
=======
<!--#include virtual="/Header" -->
<!--#include virtual="Sidebar" -->

<div id="mainContent">dossier (sous-r&eacute;pertoire)
<h1 style="color:#ff0000">Mise &aacute; jour Version documentation du R&eacute;gulateur
</span></h1>

<p>S'il vous pla&icirc;t noter que cette documentation a &eacute;t&eacute; mise &aacute; jour, reportez-vous aux liens ci-dessous:</p>
<ul>
  <li>Le <a href="ToolsMenuThrottleEntry.shtml">menu R&eacute;gulateur dans JMRI</a></li>
  <li>La <a href="BasicThrottleWindow.shtml">Fen&ecirc;tre R&eacute;gulateur elle-m&ecirc;me</a></li>
  <li>Les <a href="ThrottleWindowMenus.shtml">menus Fen&ecirc;tre R&eacute;gulateur</a></li>
  <li>La <a href="ThrottleToolBar.shtml">barre d'outils Fen&ecirc;tre R&eacute;gulateur</a></li>
  <li>La <a href="AdvancedThrottleControl.shtml">Fen&ecirc;tre contr&ocirc;les R&eacute;gulateur</a></li>
  <li>La <a href="ThrottlesListWindow.shtml">Liste des Fen&ecirc;tres R&eacute;gulateurs</a></li>
  <li>Le <a href="ThrottlesPreferencesPane.shtml">volet pr&eacute;f&eacute;rences R&eacute;gulateurs</a></li>
  </ul>

<h2>Enregistrement d'une Configuration de R&eacute;gulateur</h2>

<p> Une nouvelle Fen&ecirc;tre r&eacute;gulateur  peut &ecirc;tre d&eacute;marr&eacute;e et une adresse DCC cr&eacute;&eacute;e pour faire circuler
 un train sur , puis fermer la Fen&ecirc;tre r&eacute;gulateur lorsque c'est termin&eacute; avec
elle. Bien s&ucirc;r, cela perd la configuration que vous avez &eacute;tablie au cours de cette
session r&eacute;gulateur. Et cela est tr&eacute;s bien si vous ex&eacute;cutez un test de toutes sortes sur une loco
que vous n'avez pas l'intention de faire circuler &aacute; l'aide d'un de ces r&eacute;gulateurs informatiques .
Par cons&eacute;quent, la fermeture de la Fen&ecirc;tre du r&eacute;gulateur pour l'&eacute;liminer suffirait. </P>

<table border="0" width="100%" cellpadding="0" cellspacing="0">
   <tbody>
     <tr>
       <td align="left" valign="top"> <p> Mais que faire si vous ne voulez pas garder
         &eacute;tablit une Fen&ecirc;tre de R&eacute;gulateur &aacute; chaque fois pour une ou plusieurs dossier (sous-r&eacute;pertoire)
         locomotives que vous comptez piloter depuis votre ordinateur? </p>

         <p> Si vous suiviez  <a href= "ThrottleChapter2.shtml"> chapitres pr&eacute;c&eacute;dents </a> avec la constitution d'une nouvelle
         mise en page de r&eacute;gulateur et  obtenu que votre train bouge, alors la question 
         qui vient probablement de votre esprit est la suivante: "comment puis-je le sauvegarder?"</p>

        <p> suivant les instructions fournies dans le <a
         href= " ThrottleChapter1.shtml "> Chapitre 1 </a> pour localiser le
         Menu R&eacute;gulateur, localisez l'option qui dit "<strong>Enregistrer
         Mise en page R&eacute;gulateur</strong>" (voir Figure 4-1 &aacute; droite). Cliquer sur cette option de menu
         permet d'afficher une bo&icirc;te de dialogue "<b>Enregistrer sous</b>" voir la figure 4-2
         ci-dessous). </p>
       </td>
       <td> <img width="20" height="20" src="images/spacer.gif"> </td>
       <td align="center" valign="top"><br>

          <p style ="text-align: center; font-size: xx-small"><img width = "163"
        height="82" src="images/jmri006.jpg" title="Save Throttle Layout"><br>
         Figure 4-1: Enregistrer la Mise en page R&eacute;gulateur </p>
       </td>
     </tr>
   </tbody>
</table>

<p style="text-align: center; font-size: xx-small"><img width="327"
height="272" src="images/jmri040.jpg" title="Save As Dialog"><br>
Figure 4-2: Bo&icirc;te de dialogue Enregistrer 

<p> Par d&eacute;faut, il doit montrer le r&eacute;pertoire o&uacute; votre liste de fichier se trouve.
Vous pouvez l'enregistrer dans ce r&eacute;pertoire si vous le souhaitez, ou vous pouvez l'enregistrer &aacute; un autre
emplacement de votre choix. Par exemple, la figure de droite montre un dossier (sous-r&eacute;pertoire)
"R&eacute;gulateurs" o&uacute; tous les fichiers de Mise en page r&eacute;gulateurs sont
sauvegarder. </p>

<p> Apr&egrave;s avoir entr&eacute; un nom de fichier de votre choix (et l'emplacement en option) qui
supporte le mieux votre environnement de chemin de fer, l'agencement des r&eacute;gulateurs en cours sera
sauvegard&eacute; avec toutes les pr&eacute;f&eacute;rences, notamment la taille des Fen&ecirc;tres et l'emplacement. </p>

<p> Apr&egrave;s que la sauvegarde soit r&eacute;ussie, vous pouvez fermer la Fen&ecirc;tre r&eacute;gulateurs. </p>

<p class="important"> <b>Remarque: </b> l'option "Enregistrer" permettra d'enregistrer <u>toutes</u> les Fen&ecirc;tres r&eacute;gulateurs ouvertes. Elles ne sont pas sauvegarder comme des r&eacute;gulateurs individuels. Ceci est expliqu&eacute; plus en d&eacute;tail ci-dessous.</p>

<a name="SaveMultiple"> </a>
<h2>Sauvegarde de multiples Fen&ecirc;tres R&eacute;gulateurs</h2> 

<dir>
   <p> Les instructions ci-dessus sont assez simples quand on travaille avec une seule
  Fen&ecirc;tre r&eacute;gulateur.</p>

  <p> Mais ce qui arrive quand vous avez deux ou plusieurs Fen&ecirc;tres r&eacute;gulateurs ouvertes 
  en m&ecirc;me temps? Lorsque vous utilisez l'option de sauvegarde, <u> toutes </u> les Fen&ecirc;tres r&eacute;gulateurs
  seront sauvegard&eacute;es dans le m&ecirc;me fichier. Lorsque ce fichier est r&eacute;-ouvert, toutes les 
Fen&ecirc;tres r&eacute;gulateurs identifi&eacute;es dans ce fichier seront ouvertes.</p>

  <p> Ceci est important &aacute; comprendre. En particulier lorsque l'on travaille 
  avec <a href="#Merging">plusieurs r&eacute;gulateurs fusionn&eacute;s</a>.</p>

  <table border="0" width="100%" cellpadding="0" cellspacing="0">
    <tbody>
      <tr>
        <td valign="top"><p><p> Dans le chapitre pr&eacute;c&eacute;dent, une Fen&ecirc;tre r&eacute;gulateur simple
          a &eacute;t&eacute; initi&eacute;e. Et un simple "sauver" aurait certainement sauv&eacute; juste
          la Fen&ecirc;tre r&eacute;gulateur unique dans un fichier de Mise en page unique. Lorsque le fichier
          est de nouveau ouvert, seule la Fen&ecirc;tre r&eacute;gulateur simple apparait.</p>
        </Td>
        <td> <img width="20" height="20" src="images/spacer.gif"> </td>
        <td align="center" valign="top"> <p
          style = "text-align: center; font-size: xx-small">  <img width = "309"
          height = "187" src = "images/jmri036.jpg"
          title= "Exemple de deux Fen&ecirc;tres actives d'acc&eacute;l&eacute;rateur"> <br>
          Figure 4-3: Deux Fen&ecirc;tres R&eacute;gulateurs actives  </p>
        </Td>
      </Tr> 
      <tr>
        <td colspan="3" align="left" valign="top"><p>  Mais que faire si nous avions ouvert
          et configur&eacute; une seconde Fen&ecirc;tre de r&eacute;gulateurs, alors que la premi&eacute;re
          Fen&ecirc;tre &eacute;tait toujours active &aacute; l'&eacute;cran? Il y aurait alors deux 
          Fen&ecirc;tres de r&eacute;gulateur actives qui seraient "sauv&eacute;es" dans le m&ecirc;me fichier de Configuration (voir dossier (sous-r&eacute;pertoire)
          figure 4-3). Non seulement la Mise en page du r&eacute;gulateur  est
          sauv&eacute;e, mais aussi les dimensionnement exactes de  l'&eacute;cran et l'emplacement des deux
          r&eacute;gulateurs.</p>
                  <p> Lorsque le fichier de Configuration (layout) est r&eacute;ouvert, les deux Fen&ecirc;tres r&eacute;gulateur
           ouvertes et positionn&eacute;es sur l'&eacute;cran d'ordinateur &aacute; l'endroit exact o&uacute; elles
           &eacute;taient quand le fichier a &eacute;t&eacute; enregistr&eacute;. </p>
        </td>
      </tr>
    </tbody>
  </table>
</dir>

<a name="LoadLayout"></a> 

<h2>Ouvrir/Charger une Configuration R&eacute;gulateur</h2>

<p> Apr&egrave;s avoir enregistr&eacute; une  configuration de r&eacute;gulateur , vous aurez envie d'ouvrir &aacute;
nouveau le fichier. C'est une proc&eacute;dure tr&eacute;s simple. Toutefois, l'ouverture d'un 
fichier d'une configuration de r&eacute;gulateur quand une ou plusieurs Fen&ecirc;tres de r&eacute;gulateur sont d&eacute;j&agrave; actives quelque part sur
l'&eacute;cran, n&eacute;cessite une &eacute;tape suppl&eacute;mentaire. Avant de discuter de cette &eacute;tape suppl&eacute;mentaire, nous allons
d'abord ouvrir un fichier de configuration d'un r&eacute;gulateur simple.</p>

<p> Si vous suiviez les directives ci-dessus pour l'enregistrement d'un 
fichier de configuration de r&eacute;gulateur, vous devriez maintenant avoir cr&eacute;&eacute; votre premier fichier de r&eacute;gulateur. Si vous
ne l'avez pas fait, fermez la Fen&ecirc;tre r&eacute;gulateur que vous avez cr&eacute;&eacute; dans le
chapitre pr&eacute;c&eacute;dent (assurez-vous que vous l'avez enregistr&eacute; d'abord pour la suite des instructions  ci-dessus). </p>

<table border="0" width="100%" cellpadding="0" cellspacing="0">
  <tbody>
    <tr>
      <td align="left" valign="top"> <p> Vous ne devriez avoir aucune Fen&ecirc;tre de r&eacute;gulateur 
        ouverte sur votre &eacute;cran en ce moment. En suivant les instructions fournies dans
       <a  href="ThrottleChapter1.shtml#MainMenu"> Chapitre 1 </a> pour localiser 
        le menu r&eacute;gulateur, localisez l'option qui dit  "<strong> Charger R&eacute;gulateur 
        </strong>" (voir Figure 4-4 &aacute; droite). Cliquer sur cette  option de menu
        permet d'afficher une bo&eacute;te de dialogue "<b> Ouvrir </b>". Localisez le 
        fichier d'une configuration de r&eacute;gulateur que vous venez pr&eacute;c&eacute;demment de sauvegarder et ouvrez-le. </p>
      </Td>
      <td> <img width="20" height="20" src="images/spacer.gif"> </td>
      <td align="center" valign="top"> <p
        style = "text-align: center; font-size: xx-small">  <img width = "163"
        height = "82" src = "images/jmri007.jpg" title= "Load throttle layout"> <br>
        Figure 4-4: Chargement d'une configuration de R&eacute;gulateur  </p>
      </Td>
    </Tr>
  </Tbody>
</Table>

<p> La Fen&ecirc;tre de r&eacute;gulateur que vous venez de cr&eacute;er devrait s'ouvrir dans le m&ecirc;me lieu
o&ugrave; vous l'avez ferm&eacute;. Dans le m&ecirc;me temps que la Fen&ecirc;tre s'ouvre, il en est de m&ecirc;me pour
l'initialisation de l'adresse du d&eacute;codeur &aacute; la centrale de commande (un peu comme lorsque l'
Adresse a d'abord &eacute;t&eacute; "D&eacute;fini"). Le r&eacute;gulateur tente de d&eacute;terminer la direction actuelle
 de la locomotive, ainsi que d'identifier les fonctions qui sont dans l'
&eacute;tat "On". </P>

<p class="important"><b>Note: </b> Parce que les r&eacute;gulateurs sont toujours en 
mode JMRI 'b&ecirc;ta' de d&eacute;veloppement, il y a encore quelques bizarreries qui ont besoin d'&ecirc;tre
aplanies. Un exemple de ceci est lors de l'ouverture d'une configuration de r&eacute;gulateur et que l'adresse DCC
 est d&eacute;j&agrave; 'utilis&eacute;e' par un autre r&eacute;gulateur. Certains syst&egrave;mes (c'est &aacute; dire Digitrax)
r&eacute;agissent diff&eacute;remment quand cela se produit. <br>
<br>
Des <b>Demandes d'am&eacute;lioration  </b> sont d&eacute;j&agrave; sur la liste pour les r&eacute;gulateurs 
'intelligent' pour d&eacute;terminer quand un autre r&eacute;gulateur a d&eacute;j&agrave; cette adresse. Mais jusqu'&eacute;
ce que ces r&eacute;gulateurs soient pleinement applicables, m&eacute;fiez-vous il peut y avoir bizarreries 
avec votre syst&egrave;me DCC en particulier avec cette fonction. Il est donc sugg&eacute;r&eacute;
qu'<u>avant </u> d'ouvrir un fichier de configuration de r&eacute;gulateur sauvegard&eacute;e, l'adresse DCC
soit v&eacute;rifi&eacute;e comme n'&eacute;tant pas utilis&eacute;e par un autre r&eacute;gulateur quelque part. </p>
<br>
<br>
<br>
<a name="Merging"></a> 

<h2>Fusion Fen&ecirc;tres de R&eacute;gulateurs </h2>
<dir>
   <p> Les fichiers de mise en page de R&eacute;gulateurs  peuvent consister en une Fen&ecirc;tre de r&eacute;gulateur unique (pour contr&ocirc;ler
   une seule locomotive ou une adresse de couplage), ou elle peut contenir de multiples
   Fen&ecirc;tres de r&eacute;gulateurs (voir figure 4-3). Dans les deux cas, &aacute; chaque ouverture d'un fichier de configuration de r&eacute;gulateur
    le programme va v&eacute;rifier pour voir si des Fen&ecirc;tres actives de r&eacute;gulateurs  existants 
   sont d&eacute;j&agrave; ouvertes. Si aucune n'est trouv&eacute;e, le fichier est ouvert, tout comme une
   ouverture de configuration simple (expliqu&eacute; ci-dessus).</p>

   <p style="text-align: center; font-size: xx-small"> <img width= "354"
   height = "125" src = "images/jmri035.jpg" title= "Merge Dialog Box"> <br>
   Figure 4-5: Bo&icirc;te de dialogue Fusionner </p>

   <p> Cependant, quand une ou plusieurs Fen&ecirc;tres de r&eacute;gulateurs sont d&eacute;j&agrave; ouvertes sur
   l'&eacute;cran, le programme va ouvrir une bo&icirc;te de dialogue comme le montre la figure 4-5 sur
   la droite. </p>
</dir>
<ul>
   <li> <strong> Fusion </strong>? Quitte les Fen&ecirc;tres r&eacute;gulateur actives ouvertes
      en place et ouvre le r&eacute;gulateur (s) contenu dans le fichier de configuration en
     cours d'ouverture.<br>
     <br>
   </li>
   <li> <strong> Remplacez </strong>?Referme la Fen&ecirc;tre (s) r&eacute;gulateur active ouverte
      et ouvre la Fen&ecirc;tre de r&eacute;gulateur (s) &eacute;tablit dans le
     fichier de configuration sauvegard&eacute;. <br>
     <br>
   </li>
   <li> <strong> Annuler </strong>? Annule la demande d'"ouverture"  et ferme cette
     Fen&ecirc;tre de dialogue. </li>
</ul>
<br>
<br>


<p class="important"><b>Remarque: Ne confondez pas l'action qui se produit ici
avec toute tentative d'&eacute;craser votre configuration des fichiers de r&eacute;gulateurs sauvegard&eacute;s. Les actions ci-dessus
 n'ont aucun effet sur la r&eacute;elle mise configuration des fichiers de r&eacute;gulateurs sauvegard&eacute;s eux-m&ecirc;mes.
La seule "fusion" et "remplacement" qui se produit se passe tout simplement sur votre &eacute;cran. </b>
</p>
<br>
<br>

<table border="2" width="100%" cellpadding="4" cellspacing="2">
   <tbody>
     <tr>
      <td valign="top"> <strong>ASTUCE! </strong>

         <p>Lors de la cr&eacute;ation des fichiers mise en page de r&eacute;gulateur, vous pouvez enregistrer la m&ecirc;me Adresse de d&eacute;codeur
        dans de multiples fichiers de mise en page de r&eacute;gulateur. Un bon exemple de pourquoi &ccedil;a, vous
         voudrez peut-&ecirc;tre cr&eacute;&eacute;e une mise en page de plusieurs 
         fichiers r&eacute;gulateurs, chacun constitu&eacute; d'une Fen&ecirc;tre de r&eacute;gulateur simple contr&ocirc;lant une
         seule locomotive, pour chaque loco dans votre liste. Il peut y avoir
         des moments o&ugrave; vous voulez simplement faire circuler une seule locomotive et il vous suffit d'ouvrir
         le dossier d'am&eacute;nagement associ&eacute;. Simple! Mais que faire si vous trouvez
         l'ouverture du m&ecirc;me r&eacute;gulateur de locomotive syst&eacute;matiquement sur chaque session.
         &ccedil;a va devenir lourd d'ouvrir (et de "fusionner"), ces r&eacute;gulateurs
         un &aacute; la fois. Par cons&eacute;quent, vous pouvez cr&eacute;er un autre fichier de mise en page qui
         contient toutes les Fen&ecirc;tres de r&eacute;gulateur que vous souhaitez, puis ouvrez simplement
         le fichier de mise en page et vous aurez toutes les Fen&ecirc;tres de r&eacute;gulateurs qui sont
         d&eacute;finies. </p>

         <p> Rappelez-vous, lorsque vous faites un changement de la Mise en page d'une
         Fen&ecirc;tre de r&eacute;gulateur, elle est seulement chang&eacute;e dans le fichier de mise en page que vous avez enregistr&eacute;
         ? il n'y a <u>pas</u> de changement global dans chaque fichier o&ugrave; cette locomotive
         est utilis&eacute;e. </p>
	  </td>
    </tr>
  </tbody>
</table>
<br>

<a name="SaveThrottlePreferences"></a>

<h2>Enregistrer les pr&eacute;f&eacute;rences R&eacute;gulateurs</h2>

<p> "Enregistrer les pr&eacute;f&eacute;rences R&eacute;gulateurs" vous permet de personnaliser la fa&ccedil;on dont de nouveaux
r&eacute;gulateurs appara&icirc;tront. Charger ou cr&eacute;er un r&eacute;gulateur que vous voulez comme  votre r&eacute;gulateur par
d&eacute;faut. Le programme vous avertira si il existe de multiples r&eacute;gulateurs . Ensuite, utilisez l'option
"Enregistrer les pr&eacute;f&eacute;rences R&eacute;gulateurs" dans le menu "Outils--&gt; R&eacute;gulateurs" pour enregistrer les
r&eacute;gulateurs. Lorsque vous cr&eacute;ez un nouveau r&eacute;gulateur, les valeurs par d&eacute;faut que vous d&eacute;finissez doivent
apparaitre. Aussi lorsque vous utilisez la fonction du programme "Sauvegarder les Pr&eacute;f&eacute;rences R&eacute;gulateurs" , elle va cr&eacute;er un nouveau r&eacute;pertoire nomm&eacute; "r&eacute;gulateurs" dans le r&eacute;pertoire JMRI. Un fichier appel&eacute; <code>JMRI_ThrottlePreferences.xml</code> contient les valeurs xml par d&eacute;faut pour vos
r&eacute;gulateurs. Si vous souhaitez restaurer les param&egrave;tres de r&eacute;gulateur &aacute; l'original
par d&eacute;faut, il suffit de supprimer ce fichier. </p>

<p> Pour vous aider &aacute; mieux organiser vos r&eacute;gulateurs, le programme fera &eacute;galement r&eacute;f&eacute;rence
au r&eacute;pertoire "r&eacute;gulateurs" lors de la sauvegarde ou le chargement de mises en page r&eacute;gulateur. </p>
<a name="CloseThrottle"> </a>

<h2>Fermeture d'une Fen&ecirc;tre R&eacute;gulateur</h2>

<p> Quand c'est fait avec une Fen&ecirc;tre r&eacute;gulateur, ce pourrait &ecirc;tre une bonne id&eacute;e si vous entriez dans
la pratique  "lib&eacute;rer" ou "dispatcher" la locomotive avant de
compl&egrave;tement fermer la Fen&ecirc;tre r&eacute;gulateur. </p>

<p> Si vous avez fait des changements de Mise en page dans la Fen&ecirc;tre du r&eacute;gulateur, et que vous
voulez les sauvegarder, vous devrez suivre les &eacute;tapes d&eacute;crites ci-dessus. </p>

<p class="important"> <b>Remarque:</b> Si vous "sauver" tous les changements que vous avez
fait lors d'une session, pour revenir &aacute; un fichier de mise en page de r&eacute;gulateur existant, m&eacute;fiez-vous que
<u>TOUTES</u> les Fen&ecirc;tres R&eacute;gulateur actuellement ouvertes soient &eacute;galement enregistr&eacute;es dans le m&ecirc;me
fichier. </p>

<p> Lorsque vous &ecirc;tes pr&eacute;t, il suffit de fermer la Fen&ecirc;tre r&eacute;gulateur comme vous le feriez  d'habitude
 sur n'importe quel syst&egrave;me informatique que vous utilisez. Par exemple, pour Microsoft Windows,
il suffit de cliquer sur le " <big>X</big>" dans le coin sup&eacute;rieur droit de la Fen&ecirc;tre r&eacute;gulateur. </p>

<table border="0" width="100%" cellpadding="0" cellspacing="0">
  <tbody>
    <tr>
      <td align="right"><dl>
          <dt><a href="ThrottleChapter3.shtml"
          title="Return to the previous chapter"><img width="18" height="18"
          src="images/LeftArrow2.jpg"></a></dt>
        </dl>
      </td>
      <td><img src="images/spacer.gif" width="30" height="10"> </td>
      <td align="center"><b><a href="ThrottleTOC.shtml"
        title="Jump to the Table Of Contents page">TOC</a></b> </td>
      <td><img src="images/spacer.gif" width="30" height="10"> </td>
      <td align="left">&nbsp;</td>
    </tr>
  </tbody>
</table>
<br>

<!--#include virtual="/Footer" -->

      </div><!-- closes #mainContent-->
    </div> <!-- closes #mBody-->
>>>>>>> 3d5670a0
</body>
</html><|MERGE_RESOLUTION|>--- conflicted
+++ resolved
@@ -27,508 +27,6 @@
 </head>
 
 <body>
-<<<<<<< HEAD
-  <!--#include virtual="/Header" -->
-
-  <div id="mBody">
-    <!--#include virtual="Sidebar" -->
-
-    <div id="mainContent">
-      dossier (sous-r&eacute;pertoire)
-
-      <h1 style="color:#ff0000">Mise &aacute; jour Version
-      documentation du R&eacute;gulateur</h1>
-
-      <p>S'il vous pla&icirc;t noter que cette documentation a
-      &eacute;t&eacute; mise &aacute; jour, reportez-vous aux liens
-      ci-dessous:</p>
-
-      <ul>
-        <li>Le <a href="ToolsMenuThrottleEntry.shtml">menu
-        R&eacute;gulateur dans JMRI</a></li>
-
-        <li>La <a href="BasicThrottleWindow.shtml">Fen&ecirc;tre
-        R&eacute;gulateur elle-m&ecirc;me</a></li>
-
-        <li>Les <a href="ThrottleWindowMenus.shtml">menus
-        Fen&ecirc;tre R&eacute;gulateur</a></li>
-
-        <li>La <a href="ThrottleToolBar.shtml">barre d'outils
-        Fen&ecirc;tre R&eacute;gulateur</a></li>
-
-        <li>La <a href=
-        "AdvancedThrottleControl.shtml">Fen&ecirc;tre
-        contr&ocirc;les R&eacute;gulateur</a></li>
-
-        <li>La <a href="ThrottlesListWindow.shtml">Liste des
-        Fen&ecirc;tres R&eacute;gulateurs</a></li>
-
-        <li>Le <a href="ThrottlesPreferencesPane.shtml">volet
-        pr&eacute;f&eacute;rences R&eacute;gulateurs</a></li>
-      </ul>
-
-      <h2>Enregistrement d'une Configuration de
-      R&eacute;gulateur</h2>
-
-      <p>Une nouvelle Fen&ecirc;tre r&eacute;gulateur peut
-      &ecirc;tre d&eacute;marr&eacute;e et une adresse DCC
-      cr&eacute;&eacute;e pour faire circuler un train sur , puis
-      fermer la Fen&ecirc;tre r&eacute;gulateur lorsque c'est
-      termin&eacute; avec elle. Bien s&ucirc;r, cela perd la
-      configuration que vous avez &eacute;tablie au cours de cette
-      session r&eacute;gulateur. Et cela est tr&eacute;s bien si
-      vous ex&eacute;cutez un test de toutes sortes sur une loco
-      que vous n'avez pas l'intention de faire circuler &aacute;
-      l'aide d'un de ces r&eacute;gulateurs informatiques . Par
-      cons&eacute;quent, la fermeture de la Fen&ecirc;tre du
-      r&eacute;gulateur pour l'&eacute;liminer suffirait.</p>
-
-      <table border="0" width="100%" cellpadding="0" cellspacing=
-      "0">
-        <tbody>
-          <tr>
-            <td align="left" valign="top">
-              <p>Mais que faire si vous ne voulez pas garder
-              &eacute;tablit une Fen&ecirc;tre de R&eacute;gulateur
-              &aacute; chaque fois pour une ou plusieurs dossier
-              (sous-r&eacute;pertoire) locomotives que vous comptez
-              piloter depuis votre ordinateur?</p>
-
-              <p>Si vous suiviez <a href=
-              "ThrottleChapter2.shtml">chapitres
-              pr&eacute;c&eacute;dents</a> avec la constitution
-              d'une nouvelle mise en page de r&eacute;gulateur et
-              obtenu que votre train bouge, alors la question qui
-              vient probablement de votre esprit est la suivante:
-              "comment puis-je le sauvegarder?"</p>
-
-              <p>suivant les instructions fournies dans le <a href=
-              "%20ThrottleChapter1.shtml">Chapitre 1</a> pour
-              localiser le Menu R&eacute;gulateur, localisez
-              l'option qui dit "<strong>Enregistrer Mise en page
-              R&eacute;gulateur</strong>" (voir Figure 4-1 &aacute;
-              droite). Cliquer sur cette option de menu permet
-              d'afficher une bo&icirc;te de dialogue
-              "<b>Enregistrer sous</b>" voir la figure 4-2
-              ci-dessous).</p>
-            </td>
-
-            <td><img width="20" height="20" src=
-            "images/spacer.gif"></td>
-
-            <td align="center" valign="top">
-              <br>
-
-              <p style="text-align: center; font-size: xx-small">
-              <img width="163" height="82" src="images/jmri006.jpg"
-              title="Save Throttle Layout"><br>
-              Figure 4-1: Enregistrer la Mise en page
-              R&eacute;gulateur</p>
-            </td>
-          </tr>
-        </tbody>
-      </table>
-
-      <p style="text-align: center; font-size: xx-small">
-      <img width="327" height="272" src="images/jmri040.jpg" title=
-      "Save As Dialog"><br>
-      Figure 4-2: Bo&icirc;te de dialogue Enregistrer</p>
-
-      <p>Par d&eacute;faut, il doit montrer le r&eacute;pertoire
-      o&uacute; votre liste de fichier se trouve. Vous pouvez
-      l'enregistrer dans ce r&eacute;pertoire si vous le souhaitez,
-      ou vous pouvez l'enregistrer &aacute; un autre emplacement de
-      votre choix. Par exemple, la figure de droite montre un
-      dossier (sous-r&eacute;pertoire) "R&eacute;gulateurs"
-      o&uacute; tous les fichiers de Mise en page
-      r&eacute;gulateurs sont sauvegarder.</p>
-
-      <p>Apr&egrave;s avoir entr&eacute; un nom de fichier de votre
-      choix (et l'emplacement en option) qui supporte le mieux
-      votre environnement de chemin de fer, l'agencement des
-      r&eacute;gulateurs en cours sera sauvegard&eacute; avec
-      toutes les pr&eacute;f&eacute;rences, notamment la taille des
-      Fen&ecirc;tres et l'emplacement.</p>
-
-      <p>Apr&egrave;s que la sauvegarde soit r&eacute;ussie, vous
-      pouvez fermer la Fen&ecirc;tre r&eacute;gulateurs.</p>
-
-      <p class="important"><b>Remarque:</b> l'option "Enregistrer"
-      permettra d'enregistrer <u>toutes</u> les Fen&ecirc;tres
-      r&eacute;gulateurs ouvertes. Elles ne sont pas sauvegarder
-      comme des r&eacute;gulateurs individuels. Ceci est
-      expliqu&eacute; plus en d&eacute;tail ci-dessous.</p><a name=
-      "SaveMultiple" id="SaveMultiple"></a>
-
-      <h2>Sauvegarde de multiples Fen&ecirc;tres
-      R&eacute;gulateurs</h2>
-
-      <div style="margin-left: 2em">
-        <p>Les instructions ci-dessus sont assez simples quand on
-        travaille avec une seule Fen&ecirc;tre
-        r&eacute;gulateur.</p>
-
-        <p>Mais ce qui arrive quand vous avez deux ou plusieurs
-        Fen&ecirc;tres r&eacute;gulateurs ouvertes en m&ecirc;me
-        temps? Lorsque vous utilisez l'option de sauvegarde,
-        <u>toutes</u> les Fen&ecirc;tres r&eacute;gulateurs seront
-        sauvegard&eacute;es dans le m&ecirc;me fichier. Lorsque ce
-        fichier est r&eacute;-ouvert, toutes les Fen&ecirc;tres
-        r&eacute;gulateurs identifi&eacute;es dans ce fichier
-        seront ouvertes.</p>
-
-        <p>Ceci est important &aacute; comprendre. En particulier
-        lorsque l'on travaille avec <a href="#Merging">plusieurs
-        r&eacute;gulateurs fusionn&eacute;s</a>.</p>
-
-        <table border="0" width="100%" cellpadding="0" cellspacing=
-        "0">
-          <tbody>
-            <tr>
-              <td valign="top">
-                <p>Dans le chapitre pr&eacute;c&eacute;dent, une
-                Fen&ecirc;tre r&eacute;gulateur simple a
-                &eacute;t&eacute; initi&eacute;e. Et un simple
-                "sauver" aurait certainement sauv&eacute; juste la
-                Fen&ecirc;tre r&eacute;gulateur unique dans un
-                fichier de Mise en page unique. Lorsque le fichier
-                est de nouveau ouvert, seule la Fen&ecirc;tre
-                r&eacute;gulateur simple apparait.</p>
-              </td>
-
-              <td><img width="20" height="20" src=
-              "images/spacer.gif"></td>
-
-              <td align="center" valign="top">
-                <p style="text-align: center; font-size: xx-small">
-                <img width="309" height="187" src=
-                "images/jmri036.jpg" title=
-                "Exemple de deux Fen&ecirc;tres actives d'acc&eacute;l&eacute;rateur"><br>
-
-                Figure 4-3: Deux Fen&ecirc;tres R&eacute;gulateurs
-                actives</p>
-              </td>
-            </tr>
-
-            <tr>
-              <td colspan="3" align="left" valign="top">
-                <p>Mais que faire si nous avions ouvert et
-                configur&eacute; une seconde Fen&ecirc;tre de
-                r&eacute;gulateurs, alors que la premi&eacute;re
-                Fen&ecirc;tre &eacute;tait toujours active &aacute;
-                l'&eacute;cran? Il y aurait alors deux
-                Fen&ecirc;tres de r&eacute;gulateur actives qui
-                seraient "sauv&eacute;es" dans le m&ecirc;me
-                fichier de Configuration (voir dossier
-                (sous-r&eacute;pertoire) figure 4-3). Non seulement
-                la Mise en page du r&eacute;gulateur est
-                sauv&eacute;e, mais aussi les dimensionnement
-                exactes de l'&eacute;cran et l'emplacement des deux
-                r&eacute;gulateurs.</p>
-
-                <p>Lorsque le fichier de Configuration (layout) est
-                r&eacute;ouvert, les deux Fen&ecirc;tres
-                r&eacute;gulateur ouvertes et positionn&eacute;es
-                sur l'&eacute;cran d'ordinateur &aacute; l'endroit
-                exact o&uacute; elles &eacute;taient quand le
-                fichier a &eacute;t&eacute; enregistr&eacute;.</p>
-              </td>
-            </tr>
-          </tbody>
-        </table>
-      </div><a name="LoadLayout" id="LoadLayout"></a>
-
-      <h2>Ouvrir/Charger une Configuration R&eacute;gulateur</h2>
-
-      <p>Apr&egrave;s avoir enregistr&eacute; une configuration de
-      r&eacute;gulateur , vous aurez envie d'ouvrir &aacute;
-      nouveau le fichier. C'est une proc&eacute;dure tr&eacute;s
-      simple. Toutefois, l'ouverture d'un fichier d'une
-      configuration de r&eacute;gulateur quand une ou plusieurs
-      Fen&ecirc;tres de r&eacute;gulateur sont d&eacute;j&agrave;
-      actives quelque part sur l'&eacute;cran, n&eacute;cessite une
-      &eacute;tape suppl&eacute;mentaire. Avant de discuter de
-      cette &eacute;tape suppl&eacute;mentaire, nous allons d'abord
-      ouvrir un fichier de configuration d'un r&eacute;gulateur
-      simple.</p>
-
-      <p>Si vous suiviez les directives ci-dessus pour
-      l'enregistrement d'un fichier de configuration de
-      r&eacute;gulateur, vous devriez maintenant avoir
-      cr&eacute;&eacute; votre premier fichier de
-      r&eacute;gulateur. Si vous ne l'avez pas fait, fermez la
-      Fen&ecirc;tre r&eacute;gulateur que vous avez
-      cr&eacute;&eacute; dans le chapitre pr&eacute;c&eacute;dent
-      (assurez-vous que vous l'avez enregistr&eacute; d'abord pour
-      la suite des instructions ci-dessus).</p>
-
-      <table border="0" width="100%" cellpadding="0" cellspacing=
-      "0">
-        <tbody>
-          <tr>
-            <td align="left" valign="top">
-              <p>Vous ne devriez avoir aucune Fen&ecirc;tre de
-              r&eacute;gulateur ouverte sur votre &eacute;cran en
-              ce moment. En suivant les instructions fournies dans
-              <a href="ThrottleChapter1.shtml#MainMenu">Chapitre
-              1</a> pour localiser le menu r&eacute;gulateur,
-              localisez l'option qui dit " <strong>Charger
-              R&eacute;gulateur</strong> " (voir Figure 4-4
-              &aacute; droite). Cliquer sur cette option de menu
-              permet d'afficher une bo&eacute;te de dialogue "
-              <b>Ouvrir</b> ". Localisez le fichier d'une
-              configuration de r&eacute;gulateur que vous venez
-              pr&eacute;c&eacute;demment de sauvegarder et
-              ouvrez-le.</p>
-            </td>
-
-            <td><img width="20" height="20" src=
-            "images/spacer.gif"></td>
-
-            <td align="center" valign="top">
-              <p style="text-align: center; font-size: xx-small">
-              <img width="163" height="82" src="images/jmri007.jpg"
-              title="Load throttle layout"><br>
-              Figure 4-4: Chargement d'une configuration de
-              R&eacute;gulateur</p>
-            </td>
-          </tr>
-        </tbody>
-      </table>
-
-      <p>La Fen&ecirc;tre de r&eacute;gulateur que vous venez de
-      cr&eacute;er devrait s'ouvrir dans le m&ecirc;me lieu
-      o&ugrave; vous l'avez ferm&eacute;. Dans le m&ecirc;me temps
-      que la Fen&ecirc;tre s'ouvre, il en est de m&ecirc;me pour
-      l'initialisation de l'adresse du d&eacute;codeur &aacute; la
-      centrale de commande (un peu comme lorsque l' Adresse a
-      d'abord &eacute;t&eacute; "D&eacute;fini"). Le
-      r&eacute;gulateur tente de d&eacute;terminer la direction
-      actuelle de la locomotive, ainsi que d'identifier les
-      fonctions qui sont dans l' &eacute;tat "On".</p>
-
-      <p class="important"><b>Note:</b> Parce que les
-      r&eacute;gulateurs sont toujours en mode JMRI 'b&ecirc;ta' de
-      d&eacute;veloppement, il y a encore quelques bizarreries qui
-      ont besoin d'&ecirc;tre aplanies. Un exemple de ceci est lors
-      de l'ouverture d'une configuration de r&eacute;gulateur et
-      que l'adresse DCC est d&eacute;j&agrave; 'utilis&eacute;e'
-      par un autre r&eacute;gulateur. Certains syst&egrave;mes
-      (c'est &aacute; dire Digitrax) r&eacute;agissent
-      diff&eacute;remment quand cela se produit.<br>
-      <br>
-      Des <b>Demandes d'am&eacute;lioration</b> sont
-      d&eacute;j&agrave; sur la liste pour les r&eacute;gulateurs
-      'intelligent' pour d&eacute;terminer quand un autre
-      r&eacute;gulateur a d&eacute;j&agrave; cette adresse. Mais
-      jusqu'&eacute; ce que ces r&eacute;gulateurs soient
-      pleinement applicables, m&eacute;fiez-vous il peut y avoir
-      bizarreries avec votre syst&egrave;me DCC en particulier avec
-      cette fonction. Il est donc sugg&eacute;r&eacute;
-      qu'<u>avant</u> d'ouvrir un fichier de configuration de
-      r&eacute;gulateur sauvegard&eacute;e, l'adresse DCC soit
-      v&eacute;rifi&eacute;e comme n'&eacute;tant pas
-      utilis&eacute;e par un autre r&eacute;gulateur quelque
-      part.</p><br>
-      <br>
-      <br>
-      <a name="Merging" id="Merging"></a>
-
-      <h2>Fusion Fen&ecirc;tres de R&eacute;gulateurs</h2>
-
-      <div style="margin-left: 2em">
-        <p>Les fichiers de mise en page de R&eacute;gulateurs
-        peuvent consister en une Fen&ecirc;tre de r&eacute;gulateur
-        unique (pour contr&ocirc;ler une seule locomotive ou une
-        adresse de couplage), ou elle peut contenir de multiples
-        Fen&ecirc;tres de r&eacute;gulateurs (voir figure 4-3).
-        Dans les deux cas, &aacute; chaque ouverture d'un fichier
-        de configuration de r&eacute;gulateur le programme va
-        v&eacute;rifier pour voir si des Fen&ecirc;tres actives de
-        r&eacute;gulateurs existants sont d&eacute;j&agrave;
-        ouvertes. Si aucune n'est trouv&eacute;e, le fichier est
-        ouvert, tout comme une ouverture de configuration simple
-        (expliqu&eacute; ci-dessus).</p>
-
-        <p style="text-align: center; font-size: xx-small">
-        <img width="354" height="125" src="images/jmri035.jpg"
-        title="Merge Dialog Box"><br>
-        Figure 4-5: Bo&icirc;te de dialogue Fusionner</p>
-
-        <p>Cependant, quand une ou plusieurs Fen&ecirc;tres de
-        r&eacute;gulateurs sont d&eacute;j&agrave; ouvertes sur
-        l'&eacute;cran, le programme va ouvrir une bo&icirc;te de
-        dialogue comme le montre la figure 4-5 sur la droite.</p>
-      </div>
-
-      <ul>
-        <li><strong>Fusion</strong> ? Quitte les Fen&ecirc;tres
-        r&eacute;gulateur actives ouvertes en place et ouvre le
-        r&eacute;gulateur (s) contenu dans le fichier de
-        configuration en cours d'ouverture.<br>
-        <br></li>
-
-        <li><strong>Remplacez</strong> ?Referme la Fen&ecirc;tre
-        (s) r&eacute;gulateur active ouverte et ouvre la
-        Fen&ecirc;tre de r&eacute;gulateur (s) &eacute;tablit dans
-        le fichier de configuration sauvegard&eacute;.<br>
-        <br></li>
-
-        <li><strong>Annuler</strong> ? Annule la demande
-        d'"ouverture" et ferme cette Fen&ecirc;tre de
-        dialogue.</li>
-      </ul><br>
-      <br>
-
-      <p class="important"><b>Remarque: Ne confondez pas l'action
-      qui se produit ici avec toute tentative d'&eacute;craser
-      votre configuration des fichiers de r&eacute;gulateurs
-      sauvegard&eacute;s. Les actions ci-dessus n'ont aucun effet
-      sur la r&eacute;elle mise configuration des fichiers de
-      r&eacute;gulateurs sauvegard&eacute;s eux-m&ecirc;mes. La
-      seule "fusion" et "remplacement" qui se produit se passe tout
-      simplement sur votre &eacute;cran.</b></p><br>
-      <br>
-
-      <table border="2" width="100%" cellpadding="4" cellspacing=
-      "2">
-        <tbody>
-          <tr>
-            <td valign="top">
-              <strong>ASTUCE!</strong>
-
-              <p>Lors de la cr&eacute;ation des fichiers mise en
-              page de r&eacute;gulateur, vous pouvez enregistrer la
-              m&ecirc;me Adresse de d&eacute;codeur dans de
-              multiples fichiers de mise en page de
-              r&eacute;gulateur. Un bon exemple de pourquoi
-              &ccedil;a, vous voudrez peut-&ecirc;tre
-              cr&eacute;&eacute;e une mise en page de plusieurs
-              fichiers r&eacute;gulateurs, chacun constitu&eacute;
-              d'une Fen&ecirc;tre de r&eacute;gulateur simple
-              contr&ocirc;lant une seule locomotive, pour chaque
-              loco dans votre liste. Il peut y avoir des moments
-              o&ugrave; vous voulez simplement faire circuler une
-              seule locomotive et il vous suffit d'ouvrir le
-              dossier d'am&eacute;nagement associ&eacute;. Simple!
-              Mais que faire si vous trouvez l'ouverture du
-              m&ecirc;me r&eacute;gulateur de locomotive
-              syst&eacute;matiquement sur chaque session. &ccedil;a
-              va devenir lourd d'ouvrir (et de "fusionner"), ces
-              r&eacute;gulateurs un &aacute; la fois. Par
-              cons&eacute;quent, vous pouvez cr&eacute;er un autre
-              fichier de mise en page qui contient toutes les
-              Fen&ecirc;tres de r&eacute;gulateur que vous
-              souhaitez, puis ouvrez simplement le fichier de mise
-              en page et vous aurez toutes les Fen&ecirc;tres de
-              r&eacute;gulateurs qui sont d&eacute;finies.</p>
-
-              <p>Rappelez-vous, lorsque vous faites un changement
-              de la Mise en page d'une Fen&ecirc;tre de
-              r&eacute;gulateur, elle est seulement chang&eacute;e
-              dans le fichier de mise en page que vous avez
-              enregistr&eacute; ? il n'y a <u>pas</u> de changement
-              global dans chaque fichier o&ugrave; cette locomotive
-              est utilis&eacute;e.</p>
-            </td>
-          </tr>
-        </tbody>
-      </table><br>
-      <a name="SaveThrottlePreferences" id=
-      "SaveThrottlePreferences"></a>
-
-      <h2>Enregistrer les pr&eacute;f&eacute;rences
-      R&eacute;gulateurs</h2>
-
-      <p>"Enregistrer les pr&eacute;f&eacute;rences
-      R&eacute;gulateurs" vous permet de personnaliser la
-      fa&ccedil;on dont de nouveaux r&eacute;gulateurs
-      appara&icirc;tront. Charger ou cr&eacute;er un
-      r&eacute;gulateur que vous voulez comme votre
-      r&eacute;gulateur par d&eacute;faut. Le programme vous
-      avertira si il existe de multiples r&eacute;gulateurs .
-      Ensuite, utilisez l'option "Enregistrer les
-      pr&eacute;f&eacute;rences R&eacute;gulateurs" dans le menu
-      "Outils--&gt; R&eacute;gulateurs" pour enregistrer les
-      r&eacute;gulateurs. Lorsque vous cr&eacute;ez un nouveau
-      r&eacute;gulateur, les valeurs par d&eacute;faut que vous
-      d&eacute;finissez doivent apparaitre. Aussi lorsque vous
-      utilisez la fonction du programme "Sauvegarder les
-      Pr&eacute;f&eacute;rences R&eacute;gulateurs" , elle va
-      cr&eacute;er un nouveau r&eacute;pertoire nomm&eacute;
-      "r&eacute;gulateurs" dans le r&eacute;pertoire JMRI. Un
-      fichier appel&eacute;
-      <code>JMRI_ThrottlePreferences.xml</code> contient les
-      valeurs xml par d&eacute;faut pour vos r&eacute;gulateurs. Si
-      vous souhaitez restaurer les param&egrave;tres de
-      r&eacute;gulateur &aacute; l'original par d&eacute;faut, il
-      suffit de supprimer ce fichier.</p>
-
-      <p>Pour vous aider &aacute; mieux organiser vos
-      r&eacute;gulateurs, le programme fera &eacute;galement
-      r&eacute;f&eacute;rence au r&eacute;pertoire
-      "r&eacute;gulateurs" lors de la sauvegarde ou le chargement
-      de mises en page r&eacute;gulateur.</p><a name=
-      "CloseThrottle" id="CloseThrottle"></a>
-
-      <h2>Fermeture d'une Fen&ecirc;tre R&eacute;gulateur</h2>
-
-      <p>Quand c'est fait avec une Fen&ecirc;tre r&eacute;gulateur,
-      ce pourrait &ecirc;tre une bonne id&eacute;e si vous entriez
-      dans la pratique "lib&eacute;rer" ou "dispatcher" la
-      locomotive avant de compl&egrave;tement fermer la
-      Fen&ecirc;tre r&eacute;gulateur.</p>
-
-      <p>Si vous avez fait des changements de Mise en page dans la
-      Fen&ecirc;tre du r&eacute;gulateur, et que vous voulez les
-      sauvegarder, vous devrez suivre les &eacute;tapes
-      d&eacute;crites ci-dessus.</p>
-
-      <p class="important"><b>Remarque:</b> Si vous "sauver" tous
-      les changements que vous avez fait lors d'une session, pour
-      revenir &aacute; un fichier de mise en page de
-      r&eacute;gulateur existant, m&eacute;fiez-vous que
-      <u>TOUTES</u> les Fen&ecirc;tres R&eacute;gulateur
-      actuellement ouvertes soient &eacute;galement
-      enregistr&eacute;es dans le m&ecirc;me fichier.</p>
-
-      <p>Lorsque vous &ecirc;tes pr&eacute;t, il suffit de fermer
-      la Fen&ecirc;tre r&eacute;gulateur comme vous le feriez
-      d'habitude sur n'importe quel syst&egrave;me informatique que
-      vous utilisez. Par exemple, pour Microsoft Windows, il suffit
-      de cliquer sur le " <big>X</big>" dans le coin
-      sup&eacute;rieur droit de la Fen&ecirc;tre
-      r&eacute;gulateur.</p>
-
-      <table border="0" width="100%" cellpadding="0" cellspacing=
-      "0">
-        <tbody>
-          <tr>
-            <td align="right">
-              <dl>
-                <dt><a href="ThrottleChapter3.shtml" title=
-                "Return to the previous chapter"><img width="18"
-                height="18" src="images/LeftArrow2.jpg"></a></dt>
-              </dl>
-            </td>
-
-            <td><img src="images/spacer.gif" width="30" height=
-            "10"></td>
-
-            <td align="center"><b><a href="ThrottleTOC.shtml"
-            title="Jump to the Table Of Contents page">TOC</a></b></td>
-
-            <td><img src="images/spacer.gif" width="30" height=
-            "10"></td>
-
-            <td align="left"> </td>
-          </tr>
-        </tbody>
-      </table><br>
-      <!--#include virtual="/Footer" -->
-    </div>
-  </div>
-=======
 <!--#include virtual="/Header" -->
 <!--#include virtual="Sidebar" -->
 
@@ -841,6 +339,5 @@
 
       </div><!-- closes #mainContent-->
     </div> <!-- closes #mBody-->
->>>>>>> 3d5670a0
 </body>
 </html>
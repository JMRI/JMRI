--- conflicted
+++ resolved
@@ -1,82 +1,3 @@
-<<<<<<< HEAD
-<!DOCTYPE html PUBLIC "-//W3C//DTD XHTML 1.0 Strict//EN"
-    "http://www.w3.org/TR/xhtml1/DTD/xhtml1-strict.dtd">
-<!-- UpDated by Blorec Herv&#233; le 2013-10-04-->
-
-<html xmlns="http://www.w3.org/1999/xhtml">
-<head>
-  <meta name="generator" content=
-  "HTML Tidy for Mac OS X (vers 31 October 2006 - Apple Inc. build 15.17), see www.w3.org" />
-
-  <title>Throttles list window</title>
-  <meta content="text/html; charset=us-ascii" http-equiv=
-  "content-type" />
-  <meta name="keywords" content=
-  "JMRI decoderpro dcc nmra throttle throttlepro" />
-  <meta name="Description" content=
-  "Throttle documentation for JMRI project" />
-  <meta name="Author" content="Lionel Jeanson" />
-  <meta name="Language" content="fr" />
-  <meta name="Robots" content="Index, Follow" />
-  <meta name="Revisit-After" content="7 Days" /><!-- Style -->
-  <meta http-equiv="Content-Type" content=
-  "text/html; charset=us-ascii" />
-  <link rel="stylesheet" type="text/css" href="/css/default.css"
-  media="screen" />
-  <link rel="stylesheet" type="text/css" href="/css/print.css"
-  media="print" />
-  <link rel="icon" href="/images/jmri.ico" type="image/png" />
-  <link rel="home" title="Home" href="/" /><!-- /Style -->
-</head>
-
-<body>
-  <!--#include virtual="/Header" -->
-
-  <div id="mBody">
-    <!--#include virtual="Sidebar" -->
-
-    <div id="mainContent">
-      <h1>Fen&ecirc;tre Liste des R&eacute;gulateurs</h1>
-
-      <p><img src="images/ThrottleListWindow.png" alt=
-      "" /></p>Cette liste est accessible depuis la barre <a href=
-      "ThrottleToolBar.shtml">fen&ecirc;tre
-      r&eacute;gulateur.</a><br />
-      <span style="font-weight: bold;"><br /></span> La liste
-      affiche tous les r&eacute;gulateurs actuellement ouvert en
-      JMRI, si une ic&ocirc;ne <a href="RostersMediaPane.shtml">est
-      disponible pour les listes dans leur DB</a> , elle sera
-      automatiquement utilis&eacute;e.<br />
-      <br />
-      Cliquer sur une ligne am&egrave;nera jusqu'au
-      r&eacute;gulateur correspondant.<br />
-      <br />
-
-      <h2>Nouveau bouton</h2>Ce bouton ouvre une nouvelle
-      fen&ecirc;tre r&eacute;gulateur. (donc diff&eacute;rent du
-      bouton Nouveau dans la fen&ecirc;tre <a href=
-      "ThrottleToolBar.shtml">barre d'outils R&eacute;gulateur</a>
-      )<br />
-      <br />
-
-      <h2>Bouton d'alimentation</h2>Le M&ecirc;me que dans <a href=
-      "ThrottleToolBar.shtml">la Fen&ecirc;tre barre d'outils
-      R&eacute;gulateur</a> .<br />
-      <br />
-
-      <h2>Bouton d'arr&ecirc;t</h2>Le M&ecirc;me que dans <a href=
-      "ThrottleToolBar.shtml">la Fen&ecirc;tre barre d'outils
-      R&eacute;gulateur</a> .<br />
-      <br />
-
-      <h2>Stop button</h2>Le M&ecirc;me que dans <a href=
-      "ThrottleToolBar.shtml">la Fen&ecirc;tre barre d'outils
-      R&eacute;gulateur</a>.<br />
-      <!--#include virtual="/Footer" -->
-    </div>
-  </div>
-</body>
-=======
 <!DOCTYPE html PUBLIC "-//W3C//DTD XHTML 1.0 Transitional//EN" "http://www.w3.org/TR/xhtml1/DTD/xhtml1-transitional.dtd">
 <!-- UpDated by Blorec Herv&#233; le 2017-01-09-->
 <html lang="fr">
@@ -127,5 +48,4 @@
       </div><!-- closes #mainContent-->
     </div> <!-- closes #mBody-->
   </body>
->>>>>>> 3d5670a0
 </html>
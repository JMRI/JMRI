--- conflicted
+++ resolved
@@ -1,28 +1,3 @@
-<<<<<<< HEAD
-<!DOCTYPE HTML PUBLIC "-//W3C//DTD HTML 4.01//EN"
-"http://www.w3.org/TR/html4/strict.dtd">
-<!-- $Id$ -->
-<!-- UpDated  by Blorec Herv&#233; 2013-09-21, html by Egbert Broerse 2015-10-16-->
-
-<html lang="fr">
-<head>
-  <meta name="generator" content=
-  "HTML Tidy for Mac OS X (vers 31 October 2006 - Apple Inc. build 15.17), see www.w3.org">
-
-  <title>JMRI: Tools</title>
-  <meta http-equiv="content-type" content=
-  "text/html; charset=us-ascii">
-  <meta content="Bob Jacobsen" name="Author">
-  <meta name="keywords" content=
-  "hardware layout java model railroad JMRI CMRI decoderpro panelpro tools loconet lenz nce easydcc dcc nmra">
-  <!-- Style -->
-  <meta http-equiv="Content-Type" content=
-  "text/html; charset=us-ascii">
-  <link rel="stylesheet" type="text/css" href="/css/default.css"
-  media="screen">
-  <link rel="stylesheet" type="text/css" href="/css/print.css"
-  media="print">
-=======
 <!DOCTYPE HTML PUBLIC "-//W3C//DTD HTML 4.01//EN" "http://www.w3.org/TR/html4/strict.dtd">
  <!-- UpDated  by Blorec Herv&#233; 2013-09-21, html by Egbert Broerse 2015-10-16-->
 <html lang="fr">
@@ -38,7 +13,6 @@
   <meta http-equiv="Content-Type" content="text/html; charset=iso-8859-1">
   <link rel="stylesheet" type="text/css" href="/css/default.css" media="screen">
   <link rel="stylesheet" type="text/css" href="/css/print.css" media="print">
->>>>>>> 3d5670a0
   <link rel="icon" href="/images/jmri.ico" type="image/png">
   <link rel="home" title="Home" href="/"><!-- /Style -->
 </head>
@@ -51,204 +25,6 @@
       <!--#include virtual="Sidebar" -->
 
       <div id="mainContent">
-<<<<<<< HEAD
-        <!-- Page Body -->
-
-        <h2>JMRI: Outils G&eacute;n&eacute;raux</h2>
-
-        <p>JMRI fournit plusieurs outils qui sont optimis&eacute;s
-        &agrave; des fins sp&eacute;cifiques. Outils
-        g&eacute;n&eacute;raux:</p>
-
-        <dl>
-          <dd>
-            <h3><a href="Sensors.shtml">Capteurs</a></h3>
-          </dd>
-
-          <dd>Un capteur est une fa&ccedil;on pour JMRI de
-          repr&eacute;senter une information venant du
-          r&eacute;seau.</dd>
-
-          <dd>
-            <h3><a href="Turnouts.shtml">Aiguillages</a></h3>
-          </dd>
-
-          <dd>JMRI appelle "Aiguillage" &agrave; peu pr&egrave;s
-          n'importe quelle sortie vers le r&eacute;seau.</dd>
-
-          <dd>
-            <h3><a href=
-            "throttle/ThrottleMain.shtml">R&eacute;gulateurs</a></h3>
-          </dd>
-
-          <dd>Vous pouvez ouvrir plusieurs r&eacute;gulateurs
-          logiciels pour piloter vos locomotives DCC.</dd>
-
-          <dd>
-            <h3><a href="ConsistTool/ConsistTool.shtml">Couplage
-            (UM)</a></h3>
-          </dd>
-
-          <dd>JMRI fournit les outils pour g&eacute;rer les
-          couplages de locomotives.</dd>
-
-          <dd>
-            <h3><a href="Signals.shtml">Signaux</a></h3>
-          </dd>
-
-          <dd>Signaux (ou plus formellement T&ecirc;tes Signal)
-          sont comment JMRI repr&eacute;sente et contr&ocirc;le les
-          T&ecirc;tes de signal sur un r&eacute;seau. Ils sont un
-          type sp&eacute;cifique de p&eacute;riph&eacute;rique de
-          sortie qui peut &ecirc;tre d&eacute;fini pour
-          diff&eacute;rentes couleurs: Rouge, Jaune, Vert, Jaune
-          clignotant, etc</dd>
-
-          <dd>
-            <h3><a href="Lights.shtml">Lumi&egrave;res</a></h3>
-          </dd>
-
-          <dd>Les lumi&egrave;res sont les bits de sortie
-          num&eacute;riques qui fonctionnent comme des
-          interrupteurs marche/arr&ecirc;t. Les lumi&egrave;res ont
-          &eacute;t&eacute; cr&eacute;&eacute;es pour fournir une
-          commande facile pour les lumi&egrave;res d'un panneau de
-          commande et l'&eacute;clairage des paysages. Les sorties
-          lumi&egrave;res peuvent aussi &ecirc;tre utilis&eacute;es
-          &agrave; des fins qui n&eacute;cessite un interrupteur
-          marche/arr&ecirc;t. La sortie lumi&egrave;re peut
-          &ecirc;tre utilis&eacute;e, par exemple, pour activer une
-          d&eacute;coupleur &eacute;lectromagn&eacute;tiques pour
-          un temps pr&eacute;-d&eacute;termin&eacute; en
-          r&eacute;ponse &agrave; un bouton du TCO</dd>
-
-          <dd>
-            <h3><a href="Routes.shtml">Itin&eacute;raires
-            (Routes)</a></h3>
-          </dd>
-
-          <dd>Les itin&eacute;raires sont un outil pour le pilotage
-          de multiples aiguillages lorsque quelque chose se passe
-          sur le r&eacute;seau. Vous pouvez avoir un panneau
-          d'interrupteur pour tous les aiguillages de vos
-          acc&egrave;s au triage, etc. Ils peuvent &eacute;galement
-          changer l'&eacute;tat des capteurs, lire des fichiers
-          audio, et invoquer des scripts. Ils ont certaines
-          capacit&eacute;s logiques simples pour d&eacute;cider
-          quand r&eacute;gler les sorties de
-          l'itin&eacute;raire.</dd>
-
-          <dd>
-            <h3><a href="Logix.shtml">Logix</a></h3>
-          </dd>
-
-          <dd>Un Logix est un outil puissant pour entrer des
-          expressions logiques qui peuvent contr&ocirc;ler les
-          &eacute;l&eacute;ments d'un r&eacute;seau. Chacun peut
-          suivre de multiples entr&eacute;es et des
-          op&eacute;rations logiques contenant un certain nombre
-          d'expressions conditionnelles, dont chacune peut prendre
-          des mesures simples. Pour un contr&ocirc;le plus
-          puissants, combiner les raisonnements logiques d'un Logix
-          avec la puissante sortie de commande
-          d'Itin&eacute;raires.</dd>
-
-          <dd>
-            <h3><a href=
-            "LRoutes.shtml">LItin&eacute;raires</a></h3>
-          </dd>
-
-          <dd>LItin&eacute;raires &eacute;tend les capacit&eacute;s
-          des Itin&eacute;raires par leur mise en oeuvre en tant
-          que Logix. LItin&eacute;raires peut &ecirc;tre
-          d&eacute;fini avec un nombre illimit&eacute; de capteurs,
-          d'aiguillages, de Lumi&egrave;res, et/ou T&ecirc;te
-          Signal pour des actions ou des contr&ocirc;les.
-          LItin&eacute;raire peut fournir un point de d&eacute;part
-          facile pour la cr&eacute;ation de nouveaux Logix car ils
-          peuvent &ecirc;tre &eacute;tendus pour inclure toute les
-          Capacit&eacute;s de Logix.</dd>
-
-          <dd>
-            <h3><a href="fastclock/index.shtml">Horloges
-            Rapides</a></h3>
-          </dd>
-
-          <dd>JMRI peut &agrave; la fois fournir diff&eacute;rents
-          types d'horloges rapides sur l'&eacute;cran de
-          l'ordinateur, et aussi travailler avec les horloges
-          rapides d&eacute;j&agrave; install&eacute;es sur votre
-          r&eacute;seau.</dd>
-
-          <dd>
-            <h3><a href=
-            "speedometer/index.shtml">Tachym&egrave;tre</a></h3>
-          </dd>
-
-          <dd>Un outil pour d&eacute;terminer la vitesse &agrave;
-          l'&eacute;chelle de vos locomotives . Vous pouvez
-          l'utiliser pendant leurs r&eacute;glages, pour
-          &eacute;viter les exc&egrave;s de vitesse, ou pour tout
-          ce que vous voulez.</dd>
-
-          <dd>
-            <h3><a href=
-            "../../package/jmri/jmrit/dispatcher/Dispatcher.shtml">Dispatcher</a></h3>
-          </dd>
-
-          <dd>L'outil offre des fonctions de r&eacute;partition et
-          organise l'information relative &agrave;
-          l'exp&eacute;dition des trains sur un r&eacute;seau en
-          mod&eacute;lisme ferroviaire. Sa principale fonction est
-          l'allocation des sections de voie pour que des trains
-          diff&eacute;rents puissent circuler sur le
-          r&eacute;seau.</dd>
-
-          <dd>
-            <h3><a href=
-            "../../package/jmri/jmrit/operations/Operations.shtml">Exploitations
-            (Op&eacute;rations)</a></h3>
-          </dd>
-
-          <dd>L'outil d'Exploitation vous permet de produire par
-          ordinateur les manifestes et les listes de manoeuvre de
-          votre chemin de fer.</dd>
-        </dl>
-
-        <h2><a href="../apps/LocoTools/index.shtml">Outils
-        sp&eacute;cifiques LocoNet</a></h2>Un jeu d'outils
-        sp&eacute;cifiques Digitrax LocoNet :
-
-        <ul>
-          <li><dfn>Moniteur LocoNet</dfn></li>
-
-          <li><dfn>Moniteur Slot</dfn></li>
-
-          <li><dfn>Source de paquet</dfn></li>
-
-          <li><dfn>programmateur PM4</dfn></li>
-
-          <li><dfn>programmateur BDL16</dfn></li>
-
-          <li><dfn>programmateur SE8c</dfn> 
-          <!-- <LI><dfn>programmateur LocoIO</dfn> --></li>
-        </ul>
-
-        <h2><a href="scripting/index.shtml">&Eacute;criture de
-        scripts</a></h2>S'il n'y a pas un outil de
-        pr&eacute;-programm&eacute;s pour faire ce que vous voulez,
-        vous pouvez presque certainement &eacute;crire un script
-        qui fera exactement ce qu'il faut.
-
-        <p>Au lieu de d&eacute;finir notre propre langue, les
-        <a href="scripting/index.shtml">scripts JMRI</a> utilisent
-        le language "Python" qui est couramment utilis&eacute;e
-        dans le d&eacute;veloppement web. Bien qu'il vous prendra
-        un peu de temps pour vous y habituer, &agrave; la fin il
-        fournit beaucoup de puissance pour contr&ocirc;ler votre
-        r&eacute;seau de la fa&ccedil;on que vous souhaitez.. 
-        <!--#include virtual="/Footer" --></p>
-=======
 <!-- Page Body -->
         <h1>
 		JMRI: Outils
@@ -558,7 +334,6 @@
 
 <!--#include virtual="/Footer" -->
 
->>>>>>> 3d5670a0
       </div><!-- closes #mainContent-->
     </div><!-- closes #mBody-->
   </div><!-- closes #container -->

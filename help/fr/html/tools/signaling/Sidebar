--- conflicted
+++ resolved
@@ -27,23 +27,6 @@
 		<dt><h3><a href="../index.shtml">Outils</a></h3></dt>
 		<dd>JMRI fournit des outils puissants pour travailler avec vos r&#233;seaux.
 		    <UL>
-<<<<<<< HEAD
-		    <LI><dfn><a href="../Sensors.shtml">Capteurs</a></dfn>
-		    <LI><dfn><a href="../Turnouts.shtml">Aiguillages</a></dfn>
-		    <LI><dfn><a href="../throttle/ThrottleMain.shtml">R&#233;gulateurs</a></dfn>
-		    <LI><dfn><a href="../consisttool/ConsistTool.shtml">Couplage</a></dfn>
-		    <LI><dfn><a href="./index.shtml">Signals</a></dfn>
-		    <LI><dfn><a href="../Lights.shtml">Lumi&#232;res</a></dfn>
-		    <LI><dfn><a href="../Routes.shtml">Itin&#233;raires</a></dfn>
-		    <LI><dfn><a href="../Logix.shtml">Logix</a></dfn>
-		    <LI><dfn><a href="../fastclock/index.shtml">Horloges Rapides</a></dfn>
-		    <LI><dfn><a href="../speedometer/index.shtml">Compteur</a></dfn>
-		    <LI><dfn><a href="../scripting/index.shtml">Scrip</a></dfn>
-		    </UL>
-		</dd>
-
-		<dt><h3><a href="../automation/index.shtml">Automatisation du r&#233;seau</a></h3></dt>
-=======
 				<li><dfn><a href="../Turnouts.shtml">Aiguillages</a></dfn>
 				<li><dfn><a href="../Lights.shtml">Lumi&#232;res</a></dfn>
 				<li><dfn><a href="../Sensors.shtml">Capteurs</a></dfn>
@@ -61,7 +44,6 @@
 				<li><dfn><a href="../speedometer/index.shtml">Compteur</a></dfn>
 				<li><dfn><a href="../Audio.shtml">Audio</a></dfn>
 				<li><dfn><a href="../IdTags.shtml">Etiquettes IDs</a></dfn>
->>>>>>> 3d5670a0
 		
 		    <li><dfn><a href="../index.shtml#systemSpecificTools">Syst&#232;me-sp&#233;cifique...</a></dfn>
 		    </ul>

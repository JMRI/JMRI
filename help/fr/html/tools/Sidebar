--- conflicted
+++ resolved
@@ -1,33 +1,13 @@
 <!-- Sidebar -->
 <!-- Updated Blorec Herv&#233; le 2016-09-05;  -->
 <html lang="fr">
-<<<<<<< HEAD
-	  <hr class="hide">
-=======
 	<!-- This is the common sidebar definition for html/tools pages -->
 	<hr class="hide">
 	<div id="mBody">
->>>>>>> 3d5670a0
 	  <div id="side"> <!-- Block of text on left side of page -->
 	    <div style="text-align: center">JMRI is...</div>
 		 <dl class="toc">
 
-<<<<<<< HEAD
-<dt><h3><a href="index.shtml">Outils G&#233;n&#233;raux</a></h3></dt>
-<dd> JMRI fournit de puissants outils pour travailler avec votre
-r&#233;seau. 
-<ul>
-    <li><dfn><a href="Sensors.shtml">Capteurs</a></dfn>
-		    <li><dfn><a href="Turnouts.shtml"Aiguillage</a></dfn>
-		    <li><dfn><a href="throttle/ThrottleMain.shtml">R&#233;gulateurs</a></dfn>
-		    <li><dfn><a href="consisttool/ConsistTool.shtml">couplage</a></dfn>
-		    <li><dfn><a href="speedometer/index.shtml">Tachym&#232;tre</a></dfn>
-<li> <dfn> <a href="scripting/index.shtml">Script</a></dfn>
-<li> <dfn> <a href="Audio.shtml">audio</a></dfn>
-<li> <dfn> <a href="IdTags.shtml">ID &#233;tiquettes</a></dfn>
-</ul>
-</dd>
-=======
 			<dt><h3><a href="index.shtml">Outils G&#233;n&#233;raux</a></h3></dt>
 			<dd> JMRI fournit de puissants outils pour travailler avec votre
 			r&#233;seau. 
@@ -51,25 +31,11 @@
 				<li> <dfn> <a href="IdTags.shtml">ID &#233;tiquettes</a></dfn>
 				</ul>
 			</dd>
->>>>>>> 3d5670a0
 
 		<dt><h3><a href="index.shtml#systemSpecificTools">Outils Syst&#232;mes sp&#233;cifiques</a></h3></dt>
 			<dd>
 				<ul>				
 
-<<<<<<< HEAD
-<dt><h3> <a href="automation">Automatisation R&#233;seau</a></h3></dt>
-<dd>JMRI peut &#234;tre utilis&#233; pour automatiser certaines parties
-de votre r&#233;seau, du simple contr&ocirc;le d'une commande de  barri&#232;re
-&#224; faire circuler des trains en toile de fond.
-<ul>
-<li><dfn><a href="signaling/index.shtml">Signaux</a></dfn>		  
-<li><dfn><a href="Routes.shtml">Itin&#233;raires</a></dfn>		    		    
-<li><dfn><a href="fastclock/index.shtml">Horloges Rapides</a></dfn>
-<li><dfn><a href="scripting/index.shtml">Script</a></dfn>
-</ul>
-</dd>
-=======
 		    <li><dfn><a href="../hardware/acela/index.shtml#tools">Acela (CTI)</a></dfn>
 		    <li><dfn><a href="../hardware/cmri/CMRI.shtml#tools">C/MRI</a></dfn>
 		    <li><dfn><a href="../hardware/can/index.shtml#tools">CAN</a></dfn>
@@ -88,7 +54,6 @@
 				<li><dfn><a href="../hardware/XPressNet/index.shtml#tools">XPressNet (Lenz)</a></dfn>
 			</ul>
 		</dd>
->>>>>>> 3d5670a0
 
 		<dt><h3> <a href="automation">Automatisation R&#233;seau</a></h3></dt>
 		<dd>JMRI peut &#234;tre utilis&#233; pour automatiser certaines parties

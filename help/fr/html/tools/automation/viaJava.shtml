--- conflicted
+++ resolved
@@ -3,184 +3,6 @@
 
 <html lang="fr">
 <head>
-<<<<<<< HEAD
-  <meta name="generator" content=
-  "HTML Tidy for Mac OS X (vers 31 October 2006 - Apple Inc. build 15.17), see www.w3.org">
-  <!-- Copyright Bob Jacobsen, John Plocher 2005, 2006, 2008 -->
-  <!-- $Id$ -->
-  <!-- Translated by Herv&#233; Blorec le 2012/01/18-->
-
-  <title>JMRI: Layout Automation in Java</title><!-- Style -->
-  <meta http-equiv="Content-Type" content=
-  "text/html; charset=us-ascii">
-  <link rel="stylesheet" type="text/css" href="/css/default.css"
-  media="screen">
-  <link rel="stylesheet" type="text/css" href="/css/print.css"
-  media="print">
-  <link rel="icon" href="/images/jmri.ico" type="image/png">
-  <link rel="home" title="Home" href="/"><!-- /Style -->
-</head>
-
-<body>
-  <!--#include virtual="/Header" -->
-
-  <div id="mBody">
-    <!--#include virtual="Sidebar" -->
-
-    <div id="mainContent">
-      <!-- Page Body -->
-
-      <h2>JMRI: Automatisation R&eacute;seau en Java</h2>La
-      biblioth&egrave;que JMRI fournit un ensemble puissant
-      d'outils pour automatiser votre r&eacute;seau. Si les outils
-      int&eacute;gr&eacute;s &agrave; <a href=
-      "../../apps/PanelPro/PanelPro.shtml">PanelPro</a> ou les
-      <a href="../scripting/index.shtml">capacit&eacute;s de
-      scripts</a> ne sont pas suffisantes pour faire ce que vous
-      voulez, la solution sera d'&eacute;crire vous-m&ecirc;me vos
-      propres programme de commande.
-
-      <p>Cette page d&eacute;crit les classes Java qui ont en
-      charge l'&eacute;criture
-      &Acirc;&laquo;Automatisation&Acirc;&raquo; JMRI du code en
-      Java. C'est des choses comme les signaux d'exploitation, les
-      trains, et m&ecirc;me des choses subtiles comme
-      l'&eacute;volution du volume du son du d&eacute;codeur quand
-      un train passe dans un tunnel.</p>
-
-      <dl>
-        <dt class="left">Introduction</dt>
-
-        <dd class="first">
-          <p>La classe"Automat" fournit un moyen facile
-          d'&eacute;crire l'automatisation par Java pour votre
-          r&eacute;seau en utilisant JMRI.</p>
-
-          <p>La classe cl&eacute; est <a href=
-          "http://jmri.org/JavaDoc/doc/jmri/jmrit/automat/AbstractAutomaton.html">
-          AbstractAutomaton</a>, qui fournit un support de liaison
-          pour simplifier le code d'automatisation
-          personnalis&eacute;es.</p>
-
-          <p>Aspect essentiel: Ceux-ci s'ex&eacute;cutent dans un
-          liens&eacute;par&eacute;, de sorte qu'ils peuvent
-          attendre que quelque chose se produise pour que le reste
-          du programme continue. Effectivement, chaque Automat est
-          un programme distinct s'ex&eacute;cutant quand il le
-          doit.</p>
-
-          <p>Il y a plusieurs exemples:</p>
-
-          <ul>
-            <li>SampleAutomaton - surveille un capteur, et ajuste
-            l' &eacute;tat d'un aiguillage afin qu'elle corresponde
-            &agrave; l'&eacute;tat du capteur.</li>
-
-            <li>SampleAutomaton2 - surveille un capteur, et ajuste
-            le mouvement d'un d&eacute;codeur de locomotive
-            utilisant le mode de programmation ops-mode lorsque
-            l'&eacute;tat du capteur change.</li>
-
-            <li>SampleAutomaton3 - une locomotive fonctionne en
-            avant et en arri&egrave;re sur un morceau de voie en
-            regardant deux capteurs, inversant la locomotive quand
-            ils changent d'&eacute;tat.</li>
-          </ul>
-
-          <p>Ceux-ci peuvent &ecirc;tre d&eacute;marr&eacute;s
-          &agrave; partir du Menu
-          &Acirc;&laquo;D&eacute;veloppement&Acirc;&raquo; de l'
-          application JmriDemo . Notez qu'ils ne peuvent rien faire
-          d'utile sur votre r&eacute;seau, car ils ont les
-          num&eacute;ros de Loco qui ne sont pas modifiables. Ils
-          sont cens&eacute;s &ecirc;tre des exemples pour votre
-          propre programmation, pas des outils utiles .</p>
-        </dd>
-
-        <dt class="left">Contr&ocirc;le de Locomotives</dt>
-
-        <dd>
-          <p class="example">/ / R&eacute;cup&egrave;re l'instance
-          du r&eacute;gulateur pour l'&Acirc; &Acirc;&laquo;adresse
-          courte&Acirc;&raquo; 3<br>
-          throttle = getThrottle (3, false);</p>
-
-          <p>Cet extrait de code assigne "adresse courte de 3"
-          &agrave; la variable &Acirc;&laquo;
-          r&eacute;gulateur&Acirc; &Acirc;&raquo; (le
-          &Acirc;&laquo;faux&Acirc;&raquo; s&eacute;lectionne
-          l'adresse courte; l'adresse longue aurait
-          &eacute;t&eacute; pour &Acirc;&laquo;vrai&Acirc;&raquo;).
-          Si cela ne fonctionne pas pour une raison quelconque,
-          vous obtiendrez un message p&eacute;riodique "toujours en
-          attente de r&eacute;gulateur" dans la fen&ecirc;tre de
-          Java, et le programme attendra.</p>
-        </dd>
-
-        <dt class="left">Interaction avec l'utilisateur</dt>
-
-        <dd>
-          <p>Vous pouvez mettre en place des bo&icirc;tes de
-          message directement &agrave; partir de Java, mais cela
-          prend un peu de code pour le faire. Pour simplifier, au
-          d&eacute;but, j'ai ajout&eacute; une classe d'assistance
-          "MsgFrame" &agrave; la biblioth&egrave;que JMRI.</p>
-
-          <p>Pour faire une bo&icirc;te de message, vous devez
-          d'abord faire un objet de la &Acirc;&laquo;MsgFrame"
-          classe:</p>
-
-          <p class="example">Bo&icirc;te MsgFrame = nouvelle
-          MsgFrame ();</p>
-
-          <p>(Vous pouvez appelez &ccedil;a comme vous voulez, bien
-          s&ucirc;r). Cette ligne devrait aller avec les autres
-          d&eacute;clarations, par exemple &agrave; droite
-          apr&egrave;s la ligne "DccThrottle= null;. "</p>
-
-          <p>Puis, &agrave; l'int&eacute;rieur des routines de
-          test, il y a quelques choses que vous pouvez faire. Pour
-          afficher un message et attendre que l'utilisateur clique
-          sur un bouton faite:
-          &Acirc;&laquo;Continuer&Acirc;&raquo;.</p>
-
-          <p class="example">box.show ("mon texte du message va
-          ici", true);</p>
-
-          <p>Le 2&egrave;me argument montre le "bouton Continuer et
-          attendre si elle est vraie, et continuer si elle est
-          fausse. Donc, si vous souhaitez afficher un message
-          d'&eacute;tat pendant que le programme continue &agrave;
-          courir, faire:</p>
-
-          <p class="example">box.show ("text message
-          d'&eacute;tat", false);</p>
-
-          <p>Si vous avez fait cela, vous pouvez modifier le
-          message avec un autre "show", ou vous pouvez faire la
-          bo&icirc;te s'en aller avec:</p>
-
-          <p class="example">box.hide ();</p>
-
-          <p>Java a fait faire des travaux pour faire
-          appara&icirc;tre la bo&icirc;te et la dessiner. Nous ne
-          voulons que retarder le programme de test principal, donc
-          j'ai &eacute;crit cette classe d'aide pour faire tout ce
-          genre de travail en tant que 2&egrave;me plus faible
-          priorit&eacute;. Vous devriez &ecirc;tre capable de
-          mettre en place des messages sur l'&eacute;cran sans
-          ralentir consid&eacute;rablement le fonctionnement
-          (&agrave; moins que le programme attende que le bouton
-          &Acirc;&laquo;Continuer&Acirc;&raquo; soit press&eacute;
-          pour continuer, des bien s&ucirc;r). Et attendre que
-          &Acirc;&laquo;Continuer&Acirc;&raquo; soit ne fera pas
-          arr&ecirc;ter l'op&eacute;ration du reste du
-          programme.</p>
-        </dd>
-      </dl><!--#include virtual="/Footer" -->
-    </div>
-  </div>
-=======
 <!-- Copyright Bob Jacobsen, John Plocher 2005, 2006, 2008 -->
 <!-- Translated by Herv&#233; Blorec le 2016/09/09-->
 <title>JMRI: Layout Automation in Java</title>
@@ -374,7 +196,6 @@
 <!--#include virtual="/Footer" -->
     </div><!-- closes #mainContent-->
   </div> <!-- closes #mBody-->
->>>>>>> 3d5670a0
 </body>
 
 </html>
<<<<<<< HEAD
<!DOCTYPE HTML PUBLIC "-//W3C//DTD HTML 4.01//EN"
"http://www.w3.org/TR/html4/strict.dtd">
<!-- Updated by Blorec Hervé  2013-10-05-->
=======
<!DOCTYPE HTML PUBLIC "-//W3C//DTD HTML 4.01//EN" "http://www.w3.org/TR/html4/strict.dtd">
<!-- Updated by Blorec Herv&#233;  2017-01-05-->

>>>>>>> 3d5670a0
<!--  $Id$ -->

<html lang="fr">
<head>
  <meta name="generator" content=
  "HTML Tidy for Mac OS X (vers 31 October 2006 - Apple Inc. build 15.17), see www.w3.org">

  <title>JMRI: Route Documentation</title>
  <meta http-equiv="Content-Type" content=
  "text/html; charset=us-ascii">
  <meta content="Bob Jacobsen" name="Author">
  <meta http-equiv="Content-Type" content=
  "text/html; charset=us-ascii">
  <meta name="keywords" content=
  "hardware layout java model railroad JMRI CMRI decoderpro panelpro tools loconet lenz nce easydcc dcc nmra">
  <!-- Style -->
  <meta http-equiv="Content-Type" content=
  "text/html; charset=us-ascii">
  <link rel="stylesheet" type="text/css" href="/css/default.css"
  media="screen">
  <link rel="stylesheet" type="text/css" href="/css/print.css"
  media="print">
  <link rel="icon" href="/images/jmri.ico" type="image/png">
  <link rel="home" title="Home" href="/"><!-- /Style -->
</head>

<body>
  <!--#include virtual="/Header" -->

  <div class="nomenu" id="mBody">
    <div id="mainContent">
<<<<<<< HEAD
      JMRI: Documentation Itin&Atilde;&copy;raire

      <h3>Que sont les Itin&Atilde;&copy;raires?</h3>

      <p>Les Itin&Atilde;&copy;raires sont des collections
      d'appareils de voie et/ou de capteurs dont les
      &Atilde;&copy;tats peuvent &Atilde;&ordf;tre
      d&Atilde;&copy;t&Atilde;&copy;rmin&Atilde;&copy;s tous
      &Atilde;  la fois. Aussi, quand un Itin&Atilde;&copy;raire
      est d&Atilde;&copy;clench&Atilde;&copy;, un son peut
      &Atilde;&ordf;tre jou&Atilde;&copy;, ou un script peut
      &Atilde;&ordf;tre ex&Atilde;&copy;cut&Atilde;&copy;. Par
      exemple, un Itin&Atilde;&copy;raire peut &Atilde;&ordf;tre
      mis en place pour effacer tous les aiguillages sur une ligne
      principale avec un ordinateur ou les boutons d'un panneau de
      contr&Atilde;&acute;le. Les Itin&Atilde;&copy;raires peuvent
      &Atilde;&copy;galement &Atilde;&ordf;tre mis en place pour
      contr&Atilde;&acute;ler le r&Atilde;&copy;glage des ensembles
      d' aiguillages dans les zones de garage ou de triages. Une
      autre utilisation consiste &Atilde;  fixer la disposition des
      aiguillages &Atilde;  la position par d&Atilde;&copy;faut
      lorsque l'on commence une session de fonctionnement. Les
      Itin&Atilde;&copy;raires JMRI sont similaires aux
      itin&Atilde;&copy;raires mis en &oelig;uvre dans le Digitrax
      Chief system , &Atilde;  l'exception des
      itin&Atilde;&copy;raires JMRI o&Atilde;&sup1; vous pouvez
      m&Atilde;&copy;langer les aiguillages
      contr&Atilde;&acute;l&Atilde;&copy;s par des
      syst&Atilde;&uml;mes mat&Atilde;&copy;riels
      diff&Atilde;&copy;rents, et peut &Atilde;&copy;galement
      mettre des capteurs, jouer un son, ou ex&Atilde;&copy;cuter
      un script.</p>

      <p>Les option d'un Itin&Atilde;&copy;raire peuvent
      &Atilde;&ordf;tre contr&Atilde;&acute;l&Atilde;&copy;es par
      un maximum de trois capteurs et/ou par un aiguillage de
      contr&Atilde;&acute;le. Lorsqu'un Itin&Atilde;&copy;raire est
      cr&Atilde;&copy;&Atilde;&copy;, ou quand il est lu &Atilde; 
      partir d'un fichier de configuration,
      l'Itin&Atilde;&copy;raire est "activ&Atilde;&copy;", il est
      mis en place pour surveiller automatiquement les changements
      d'&Atilde;&copy;tat de ses capteurs de contr&Atilde;&acute;le
      et/ou de l'aiguillage de contr&Atilde;&acute;le. Lorsque les
      capteurs de contr&Atilde;&acute;le ou l'aiguillage change de
      la mani&Atilde;&uml;re sp&Atilde;&copy;cifi&Atilde;&copy;e
      par l'utilisateur, l'Itin&Atilde;&copy;raire est 'set'
      ('d&Atilde;&copy;clench&Atilde;&copy;'); les aiguillages et
      les capteurs inclus sont r&Atilde;&copy;gl&Atilde;&copy;s
      comme indiqu&Atilde;&copy;, et si
      sp&Atilde;&copy;cifi&Atilde;&copy;, un son est
      jou&Atilde;&copy; ou un script est
      ex&Atilde;&copy;cut&Atilde;&copy;.</p>

      <p>le Tableau Itin&Atilde;&copy;raire contient une colonne
      "Activ&Atilde;&copy;". Pour un itin&Atilde;&copy;raire
      d&Atilde;&copy;clench&Atilde;&copy; par ses capteurs de
      contr&Atilde;&acute;le ou ses aiguillage de
      contr&Atilde;&acute;le, elle doit &Atilde;&ordf;tre
      "activ&Atilde;&copy;", la case dans la colonne
      "Activ&Atilde;&copy;" doit &Atilde;&ordf;tre
      coch&Atilde;&copy;e. Vous pouvez d&Atilde;&copy;cocher cette
      case pour d&Atilde;&copy;sactiver temporairement un
      itin&Atilde;&copy;raire, c'est &Atilde;  dire
      l'emp&Atilde;&ordf;cher de fixer ses aiguillages, capteurs,
      etc quand un capteur de contr&Atilde;&acute;le ou
      l'aiguillage de contr&Atilde;&acute;le change.</p>

      <h3>Comment configurer pour l'ajout ou modification
      d'Itin&Atilde;&copy;raires:</h3>

      <p>d'abord s'assurer que le Tableau Aiguillage contient tous
      les aiguillages impliqu&Atilde;&copy;s dans les
      Itin&Atilde;&copy;raires &Atilde;  d&Atilde;&copy;finir, et
      que le Tableau Capteur contient tous les capteurs
      n&Atilde;&copy;cessaires. Ensuite, s&Atilde;&copy;lectionnez
      <b>Outils--&gt; Tableau Itin&Atilde;&copy;raire&gt;</b> , et
      cliquez sur le bouton <b>Ajouter ...</b> au bas de le tableau
      pour faire appara&Atilde;&reg;tre la fen&Atilde;&ordf;tre
      Ajouter/Modifier l'Itin&Atilde;&copy;raire.</p><a name=
      "additin&Atilde;&copy;raire"></a>

      <h3><a name="additin&Atilde;&copy;raire">Pour ajouter un
      nouvel Itin&Atilde;&copy;raire:</a></h3><a name=
      "additin&Atilde;&copy;raire"></a>

      <ol>
        <li>Entrez un nom syst&Atilde;&uml;me, telles que "IR100' -
        tout Nom court peut &Atilde;&ordf;tre utilis&Atilde;&copy;
        &Atilde;  condition qu'il soit diff&Atilde;&copy;rent du
        nom syst&Atilde;&uml;me d'autres itin&Atilde;&copy;raires.

          <p>Par convention, les noms syst&Atilde;&uml;mes
          commencent g&Atilde;&copy;n&Atilde;&copy;ralement par
          "IR" pour Internal Route .</p>
        </li>

        <li>Entrez un nom utilisateur. Toute cha&Atilde;&reg;ne de
        caract&Atilde;&uml;res qui est diff&Atilde;&copy;rente du
        nom utilisateur d'autres itin&Atilde;&copy;raires sera
        accept&Atilde;&copy;e, mais il est sage d'utiliser une
        cha&Atilde;&reg;ne qui d&Atilde;&copy;crit l'utilisation
        pr&Atilde;&copy;vue de l'Itin&Atilde;&copy;raire.

          <p>Notez qu'avant la version 1.5.6 de JMRI, il y avait un
          bug qui vous a emp&Atilde;&ordf;ch&Atilde;&copy; d'avoir
          plus d'un nom utilisateur vide. Dans les versions les
          plus r&Atilde;&copy;centes, vous pouvez avoir autant
          d'Itin&Atilde;&copy;raires avec des noms d'utilisateur
          vide que vous le souhaitez; ils doivent &Atilde;&ordf;tre
          r&Atilde;&copy;f&Atilde;&copy;renc&Atilde;&copy;s via
          leurs noms syst&Atilde;&uml;me, bien
          s&Atilde;&raquo;r.</p>
        </li>

        <li>S&Atilde;&copy;lectionnez les aiguillages devant
        &Atilde;&ordf;tre inclus dans le nouvel
        itin&Atilde;&copy;raire dans la liste de tous les
        aiguillages d&Atilde;&copy;finis, en cliquant sur la case
        dans la colonne <b>Inclure</b> . Pour chaque aiguillage
        inclus, utilisez la liste d&Atilde;&copy;roulante dans la
        colonne <b>Fixer &Atilde;&permil;tat</b> pour
        s&Atilde;&copy;lectionner si l'aiguillage inclus doit
        d'&Atilde;&ordf;tre "Fix&Atilde;&copy; Direct",
        "Fix&Atilde;&copy; D&Atilde;&copy;vi&Atilde;&copy;" ou "
        Les deux" lorsque l'Itin&Atilde;&copy;raire est
        "Fix&Atilde;&copy;". Ne vous inqui&Atilde;&copy;tez pas si
        tout n'est pas parfait. Il est facile de modifier ces
        informations ult&Atilde;&copy;rieurement.

          <p>Notez que la fen&Atilde;&ordf;tre Ajouter/Modifier
          Itin&Atilde;&copy;raire vous permet d'afficher "Tous" les
          Aiguillages et Capteurs ou Les Aiguillages et Capteurs
          "inclus". C'est uniquement pour votre convenance pour
          v&Atilde;&copy;rifier que tous les aiguillages
          d&Atilde;&copy;sir&Atilde;&copy;s et/ou les capteurs ont
          &Atilde;&copy;t&Atilde;&copy; inclus; elle n'affecte pas
          les entr&Atilde;&copy;es d'informations.</p>
        </li>

        <li>De m&Atilde;&ordf;me, s&Atilde;&copy;lectionnez les
        capteurs &Atilde;  inclure dans le nouvel
        Itin&Atilde;&copy;raire dans la liste de tous les capteurs
        d&Atilde;&copy;finis, en cliquant sur le case dans la
        colonne <b>Inclure</b> . Pour chaque capteur inclus,
        utilisez la liste d&Atilde;&copy;roulante dans la colonne
        <b>Fixer &Atilde;&permil;tat</b> pour
        s&Atilde;&copy;lectionner si ce capteur doit
        &Atilde;&ordf;tre "Fix&Atilde;&copy; Actif",
        "Fix&Atilde;&copy; Inactif" ou "Les deux" lorsque
        l'itin&Atilde;&copy;raire est "fix&Atilde;&copy;".</li>

        <li>Si vous voulez que l'Itin&Atilde;&copy;raire joue un
        son lorsque il se d&Atilde;&copy;clenche, entrez le nom de
        fichier d'un fichier son dans la zone de texte suivante
        "Jouer fichier son" . En cliquant <b>fixer</b> pour faire
        appara&Atilde;&reg;tre une s&Atilde;&copy;lection de
        fichiers pour aider &Atilde;  localiser le fichier. Une
        fois le fichier localis&Atilde;&copy;, cliquer sur son nom
        dans la bo&Atilde;&reg;te de dialogue le copieras, avec le
        chemin complet, dans la zone de texte.</li>

        <li>
          <p>De m&Atilde;&ordf;me, si vous voulez un script
          &Atilde;  ex&Atilde;&copy;cuter lorsque
          l'Itin&Atilde;&copy;raire d&Atilde;&copy;clenche, entrez
          son nom de fichier dans la zone de texte sur la droite.
          Le bouton' <b>Fixer</b> peut &Atilde;&ordf;tre
          utilis&Atilde;&copy; comme ci-dessus pour l'aider
          &Atilde;  entrer les informations sur le fichier
          script.</p>
        </li>

        <li>Si vous voulez que le r&Atilde;&copy;glage de
        l'Itin&Atilde;&copy;raire soit
        contr&Atilde;&acute;l&Atilde;&copy; par une ou plusieurs
        capteurs d'entr&Atilde;&copy;e, entrez leurs noms (nom
        syst&Atilde;&uml;me ou nom utilisateur) et
        s&Atilde;&copy;lectionner &Atilde;  quel genre de logique
        ils ob&Atilde;&copy;issent. Les Choix logique sont
        d&Atilde;&copy;crits dans <a href=
        "#sensorlogic">d&Atilde;&copy;tails ci-dessous</a> .

          <p>Lorsque vous enregistrez vos Itin&Atilde;&copy;raires
          et les restaurez en utilisant un fichier de
          configuration, le nom du capteur que vous entrez ici est
          utilis&Atilde;&copy; pour recr&Atilde;&copy;er
          l'itin&Atilde;&copy;raire. Un nom syst&Atilde;&uml;me
          sera toujours associ&Atilde;&copy; avec le capteur de la
          m&Atilde;&ordf;me entr&Atilde;&copy;e. Un nom utilisateur
          peut &Atilde;&ordf;tre d&Atilde;&copy;plac&Atilde;&copy;
          &Atilde;  une autre entr&Atilde;&copy;e en changeant les
          entr&Atilde;&copy;es dans le tableau Capteur. Par
          exemple, "Occupation Est OS"pourrait &Atilde;&ordf;tre
          chang&Atilde;&copy; depuis l'entr&Atilde;&copy;e du
          capteur LocoNet LS12 &Atilde;  LS24 pour simplement en
          associant ce nom utilisateur avec un nom
          syst&Atilde;&uml;me diff&Atilde;&copy;rent, ce qui rend
          la rec&Atilde;&cent;blage du r&Atilde;&copy;seau facile.
          Cependant les noms utilisateurs entr&Atilde;&copy;s ici
          doivent exister, si vous changez le nom utilisateur du
          capteur de "Occupation East OS" &Atilde;  "Occupation
          Orient", l'itin&Atilde;&copy;raire ne se charge pas
          correctement jusqu'&Atilde;  ce que vous le modifiez pour
          utiliser le nouveau nom.</p>
        </li>

        <li>&Atilde;&permil;galement optionnel, si vous souhaitez
        activer l'Itin&Atilde;&copy;raire lorsqu'un aiguillage
        particulier change d'&Atilde;&copy;tat, saisissez un nom
        d'aiguillage (nom syst&Atilde;&uml;me ou nom utilisateur)
        et s&Atilde;&copy;lectionnez la logique &Atilde;  laquelle
        il ob&Atilde;&copy;ira. Les choix de logique sont
        expliqu&Atilde;&copy;s en d&Atilde;&copy;tail <a href=
        "#turnoutlogic">ci-dessous</a> .

          <p>Lorsque vous enregistrez et restaurez vos
          Itin&Atilde;&copy;raires en utilisant un fichier de
          configuration, le nom de l'aiguillage que vous indiquez
          ici est utilis&Atilde;&copy; pour recr&Atilde;&copy;er
          l'itin&Atilde;&copy;raire. Un nom syst&Atilde;&uml;me
          sera toujours associ&Atilde;&copy; au m&Atilde;&ordf;me
          aiguillage. Un nom utilisateur peut &Atilde;&ordf;tre
          d&Atilde;&copy;plac&Atilde;&copy; vers un autre
          aiguillage en changeant les entr&Atilde;&copy;es
          aiguillage dans le tableau. Par exemple, "Fixer Voie 5"
          pourrait &Atilde;&ordf;tre chang&Atilde;&copy; depour un
          capteur d'aiguillage de 105 &Atilde; l'aiguillage 5 en
          associant simplement ce nom utilisateur avec un nom de
          syst&Atilde;&uml;me diff&Atilde;&copy;rent, ce qui rend
          le rec&Atilde;&cent;blage plus facile. Les noms
          utilisateurs entr&Atilde;&copy;s ici doivent exister
          cependant, si vous changez le nom utilisateur de
          l'aiguillage de partir "Track Set 5" &Atilde;  "Set Trk
          5", l'itin&Atilde;&copy;raire ne se charge pas
          correctement jusqu'&Atilde;  ce que vous modifiez pour
          utiliser le nouveau nom.</p>
        </li>

        <li>
          <p>L'entr&Atilde;&copy;e "Ajouter retard de" est
          normalement laiss&Atilde;&copy; &Atilde;  "0". Quand un
          Itin&Atilde;&copy;raire commande ensembles ses
          aiguillages, il attend 250 millisecondes entre chaque
          commande d'aiguillage. Si ce n'est pas assez de temps
          entre chaque commande pour votre type de
          contr&Atilde;&acute;le d'aiguillage, vous pouvez
          augmenter le temps entre les commandes en ajoutant un
          retard (en millisecondes).</p>
        </li>

        <li>Cliquez sur <b>Ajouter Itin&Atilde;&copy;raire</b> au
        le bas de la fen&Atilde;&ordf;tre. Si tout va bien, un
        message indiquant "Nouvel Itin&Atilde;&copy;raire
        Ajout&Atilde;&copy; ..." sera affich&Atilde;&copy; dans la
        bo&Atilde;&reg;te de notes pr&Atilde;&uml;s du bas de la
        fen&Atilde;&ordf;tre. S'il ya des probl&Atilde;&uml;mes
        avec quoi que ce soit, un message d'erreur s'affiche dans
        la bo&Atilde;&reg;te de notes; vous devez alors corriger
        l'erreur et cliquez sur <b>Ajouter
        Itin&Atilde;&copy;raire</b> &Atilde;  nouveau.</li>
      </ol>

      <h3>Pour modifier un Itin&Atilde;&copy;raire existant:</h3>

      <ol>
        <li>Modifier un itin&Atilde;&copy;raire existant peut
        &Atilde;&ordf;tre d&Atilde;&copy;marr&Atilde;&copy; suivant
        l'une des deux fa&Atilde;&sect;ons suivantes:

          <ul>
            <li>Cliquez sur <b>Modifier un
            Itin&Atilde;&copy;raire</b> dans le Tableau
            Itin&Atilde;&copy;raire.</li>

            <li>Entrez le nom syst&Atilde;&uml;me de
            l'Itin&Atilde;&copy;raire &Atilde;  &Atilde;&copy;diter
            dans la fen&Atilde;&ordf;tre Ajouter/Modifier et
            cliquez sur le bouton <b>Modifier
            Itin&Atilde;&copy;raire</b> au bas de la
            fen&Atilde;&ordf;tre Ajouter/modifier
            Itin&Atilde;&copy;raire. Ce doit &Atilde;&ordf;tre le
            m&Atilde;&ordf;me que le nom syst&Atilde;&uml;me
            indiqu&Atilde;&copy; dans le Tableau
            Itin&Atilde;&copy;raire.</li>
          </ul>Le bouton <b>Ajouter Itin&Atilde;&copy;raire</b> et
          <b>Modifier Itin&Atilde;&copy;raire</b> dans la
          fen&Atilde;&ordf;tre Ajouter/Modifier va changer pour
          <b>Mise &Atilde;  Jour Itin&Atilde;&copy;raire</b> et
          <b>Annuler Itin&Atilde;&copy;raire</b> .
        </li>

        <li>Effectuez les modifications ou les ajouts que vous
        devez dans l'information dans la bo&Atilde;&reg;te de
        dialogue. Notez que le nom syst&Atilde;&uml;me
        d'Itin&Atilde;&copy;raire &Atilde;&copy;dit&Atilde;&copy;
        ne peut pas &Atilde;&ordf;tre chang&Atilde;&copy;, mais le
        nom utilisateur peut &Atilde;&ordf;tre chang&Atilde;&copy;.
        Les autres &Atilde;&copy;l&Atilde;&copy;ments sont
        d&Atilde;&copy;crits <a href=
        "#additin%C3%83%C2%A9raire">ci-dessus</a> .</li>

        <li>Apr&Atilde;&uml;s avoir modifi&Atilde;&copy; les
        informations d'Itin&Atilde;&copy;raire, cliquez sur <b>Mise
        &Atilde;  Jour Itin&Atilde;&copy;raire</b> pour changer
        l'itin&Atilde;&copy;raire
        s&Atilde;&copy;lectionn&Atilde;&copy;. Si tout va bien, un
        message indiquant "Itin&Atilde;&copy;raire &Atilde;  jour
        ..." sera affich&Atilde;&copy; dans les notes du bas de la
        fen&Atilde;&ordf;tre. S'il 'y a un probl&Atilde;&uml;me, un
        message d'erreur sera affich&Atilde;&copy; dans la
        bo&Atilde;&reg;te de notes, et la mise &Atilde;  jour est
        arr&Atilde;&ordf;t&Atilde;&copy;e pour vous permettre de
        corriger l'erreur et cliquez sure <b>Mise &Atilde;  Jour
        Itin&Atilde;&copy;raire</b> &Atilde;  nouveau.</li>

        <li>Cliquez &gt; <b>Annuler</b> pour quitter le mode
        &Atilde;&copy;dition sans changer l'
        itin&Atilde;&copy;raire
        s&Atilde;&copy;lectionn&Atilde;&copy;. Si la
        fen&Atilde;&ordf;tre Ajouter/Editer Itin&Atilde;&copy;raire
        est rejet&Atilde;&copy;e (ferm&Atilde;&copy;e) dans le mode
        &Atilde;&copy;dition, <b>Annuler</b> est automatiquement
        s&Atilde;&copy;lectionn&Atilde;&copy;, et aucune
        modification n'est apport&Atilde;&copy;e &Atilde; 
        l'Itin&Atilde;&copy;raire
        s&Atilde;&copy;lectionn&Atilde;&copy;.</li>
      </ol>

      <h3>Pour d&Atilde;&copy;finir (d&Atilde;&copy;clencher) un
      Itin&Atilde;&copy;raire:</h3>

      <p>Les Itin&Atilde;&copy;raires peuvent &Atilde;&ordf;tre
      "d&Atilde;&copy;clench&Atilde;&copy;s" en cliquant sur le
      bouton <b>Set</b> dans la colonne d'&Atilde;&permil;tat du
      Tableau Itin&Atilde;&copy;raire. Un Itin&Atilde;&copy;raire
      peut &Atilde;&copy;galement &Atilde;&ordf;tre
      r&Atilde;&copy;gl&Atilde;&copy; par les boutons du tableau de
      commande. Si les capteurs de ces boutons sont
      d&Atilde;&copy;finis comme des capteurs de commande dans les
      informations de l'Itin&Atilde;&copy;raire . Si une aiguillage
      de contr&Atilde;&acute;le est d&Atilde;&copy;fini dans les
      informations de l'Itin&Atilde;&copy;raire,
      d&Atilde;&copy;viant ou mettant en direct l'aiguillage depuis
      votre r&Atilde;&copy;gulateur physique qui
      d&Atilde;&copy;clenchera &Atilde;&copy;galement
      l'Itin&Atilde;&copy;raire. Notez que les aiguillages de
      contr&Atilde;&acute;le peuvent &Atilde;&ordf;tre des
      aiguillages r&Atilde;&copy;els, aiguillages
      fant&Atilde;&acute;me ou aiguillages internes comme
      d&Atilde;&copy;crit <a href="#turnoutlogic">ci-dessous</a> .
      Un Itin&Atilde;&copy;raire peut &Atilde;&copy;galement
      &Atilde;&ordf;tre d&Atilde;&copy;clench&Atilde;&copy;
      &Atilde;  partir d'un Logix, comme l'action d'un de ses
      conditionnels. Si vous avez besoin de logique plus puissante
      que celle fournit par l'Itin&Atilde;&copy;raire
      lui-m&Atilde;&ordf;me, pour contr&Atilde;&acute;ler votre
      itin&Atilde;&copy;raire , envisager d'utiliser un <a href=
      "Logix.shtml">Logix</a> .</p>

      <p>Notez que
      activ&Atilde;&copy;s/d&Atilde;&copy;sactiv&Atilde;&copy;s et
      "droit de veto" logique discut&Atilde;&copy; ci-dessous pour
      le contr&Atilde;&acute;le des <a href=
      "#sensorlogic">capteurs</a> et pour le contr&Atilde;&acute;le
      des <a href="#turnoutlogic">aiguillages</a> ne s'appliquent
      qu'aux m&Atilde;&copy;canisme de contr&Atilde;&acute;le
      automatis&Atilde;&copy;s d'un Itin&Atilde;&copy;raire . Ni la
      logique "D&Atilde;&copy;sactiv&Atilde;&copy;e", ni
      "v&Atilde;&copy;to" permettra d'&Atilde;&copy;viter qu'un
      itin&Atilde;&copy;raire soit valid&Atilde;&copy;
      (d&Atilde;&copy;clench&Atilde;&copy;) en utilisant le
      <b>Set</b> &Atilde;  partir d'un bouton ou Logix.</p>

      <p>Il est &Atilde;&copy;galement utile de noter que si un
      itin&Atilde;&copy;raire a &Atilde;&copy;t&Atilde;&copy;
      d&Atilde;&copy;clench&Atilde;&copy; et est en train d'envoyer
      des commandes aux aiguillages de l'Itin&Atilde;&copy;raire
      est marqu&Atilde;&copy; comme occup&Atilde;&copy;
      jusqu'&Atilde;  cette op&Atilde;&copy;ration soit
      achev&Atilde;&copy;e. Un Itin&Atilde;&copy;raire ne peut
      &Atilde;&ordf;tre d&Atilde;&copy;clench&Atilde;&copy;
      &Atilde;  nouveau alors qu'il est occup&Atilde;&copy;, c'est
      &Atilde;  dire jusqu'&Atilde;  ce que son
      op&Atilde;&copy;ration en cours soit complet.</p>

      <h3>Pour enregistrer les Itin&Atilde;&copy;raires sur le
      disque :</h3>

      <p>Les Itin&Atilde;&copy;raires sont enregistr&Atilde;&copy;s
      dans votre fichier de configuration de r&Atilde;&copy;seau,
      avec les aiguillages, les capteurs, les t&Atilde;&ordf;tes de
      signal , les lumi&Atilde;&uml;res, etc. Pour stocker ces
      informations sur le disque, utilisez <b>Stocker Configuration
      ...</b> dans le menu du <b>Fichier</b> en haut du Tableau
      Itin&Atilde;&copy;raire (ou d'autres tableaux &Atilde; 
      partir du menu Outils), ou s&Atilde;&copy;lectionnez
      <b>Stocker Panneau ...</b> dans le menu <b>Panneau</b> .
      Notez que l'&Atilde;&copy;tat
      activ&Atilde;&copy;/d&Atilde;&copy;sactiv&Atilde;&copy; pour
      chaque Itin&Atilde;&copy;raire n'est pas
      enregistr&Atilde;&copy; dans le fichier de configuration.
      Lorsque les Itin&Atilde;&copy;raires sont
      charg&Atilde;&copy;s &Atilde;  partir d'un fichier de
      configuration, ils sont tous activ&Atilde;&copy;s. <a name=
      "sensorlogic" id="sensorlogic"></a></p>

      <h3><a name="sensorlogic" id="sensorlogic">Le
      contr&Atilde;&acute;le des Itin&Atilde;&copy;raires &Atilde; 
      partir de Capteurs</a></h3><a name="sensorlogic" id=
      "sensorlogic"></a> Le fonctionnement d'un
      Itin&Atilde;&copy;raire peut &Atilde;&ordf;tre
      contr&Atilde;&acute;l&Atilde;&copy; par un maximum de trois
      capteurs. Ceux-ci peuvent &Atilde;&ordf;tre
      reli&Atilde;&copy;s &Atilde;  des d&Atilde;&copy;tecteurs
      d'occupation ou commutateurs sur le TCO, ou m&Atilde;&ordf;me
      juste pour faire fonctionner l'itin&Atilde;&copy;raire
      &Atilde;  partir d'un panneau de commande sur l'ordinateur.
      Ces capteurs peuvent &Atilde;&ordf;tre des capteurs
      r&Atilde;&copy;els ou des d&Atilde;&copy;tecteurs internes.

      <p>Par d&Atilde;&copy;faut, lorsque l'un des capteurs
      d&Atilde;&copy;finis passe &Atilde;  l'&Atilde;&copy;tat
      actif, l'Itin&Atilde;&copy;raire sera
      d&Atilde;&copy;clench&Atilde;&copy;. Cela pourrait par
      exemple &Atilde;&ordf;tre utilis&Atilde;&copy; pour
      d&Atilde;&copy;finir un Itin&Atilde;&copy;raire quand un
      canton est devenu occup&Atilde;&copy;, ou quand un bouton a
      &Atilde;&copy;t&Atilde;&copy; pouss&Atilde;&copy;.</p>

      <p>Une logique plus puissante peut aussi faire des choses
      comme "d&Atilde;&copy;finir Itin&Atilde;&copy;raires pour
      avoir la position d'un aiguillage qui suive la position d'un
      interrupteur du panneau ". Pour cela, chacun des trois
      capteurs a un" mode associ&Atilde;&copy;, qui peut
      &Atilde;&ordf;tre:</p>

      <dl>
        <dt>"Sur Actif"</dt>

        <dd>La m&Atilde;&copy;thode par d&Atilde;&copy;faut,
        l'Itin&Atilde;&copy;raire est
        d&Atilde;&copy;clench&Atilde;&copy; lorsque le capteur
        passe actif, par exemple "D&Atilde;&copy;viez l'aiguillage
        12 lorsque le capteur 12 devient actif "</dd>

        <dt>"Sur inactif"</dt>

        <dd>L'Itin&Atilde;&copy;raire est
        d&Atilde;&copy;clench&Atilde;&copy; lorsque le capteur
        passe inactif. Par exemple, en utilisant
        l'Itin&Atilde;&copy;raire ci-dessus, plus un
        deuxi&Atilde;&uml;me Itin&Atilde;&copy;raire "Fermer
        l'aiguillage 12 lorsque le capteur 12 devient inactif" aura
        l'aiguillage 12 &Atilde;  suivre un interrupteur du panneau
        reli&Atilde;&copy; au capteur 12 comme il est
        retourn&Atilde;&copy; en arri&Atilde;&uml;re et en avant
        etc.</dd>

        <dt>"Sur le changement"</dt>

        <dd>L'Itin&Atilde;&copy;raire est
        d&Atilde;&copy;clench&Atilde;&copy; lorsque
        l'&Atilde;&copy;tat du capteur change, que ce soit d'actif
        &Atilde;  inactif ou inactif &Atilde;  actif.</dd>

        <dt>"V&Atilde;&copy;to actif"</dt>

        <dd>Si ce capteur est actif, les autres capteurs
        param&Atilde;&copy;tr&Atilde;&copy;s "sur actif", "Sur
        inactif", "Le changement" seront ignor&Atilde;&copy;s, et
        un contr&Atilde;&acute;le d'aiguillage
        r&Atilde;&copy;gl&Atilde;&copy; "sur Direct", "sur
        D&Atilde;&copy;vi&Atilde;&copy;" ou "sur Changement" sera
        &Atilde;&copy;galement ignor&Atilde;&copy;. Cela a
        plusieurs utilisations, par exemple pour
        emp&Atilde;&ordf;cher de d&Atilde;&copy;vier un aiguillage
        sous un train, lorsque le canton est montr&Atilde;&copy;
        occup&Atilde;&copy;.</dd>

        <dt>"V&Atilde;&copy;to inactif"</dt>

        <dd>Comme veto actif, mais l'autre polarit&Atilde;&copy; de
        la logique.</dd>
      </dl>

      <p>Notez qu'il y a une implicite "et/ou" ici. Tous les
      "v&Atilde;&copy;to" capteurs et le "v&Atilde;&copy;to"
      aiguillage, s'il ya en a un, doivent &Atilde;&ordf;tre dans
      leur &Atilde;&copy;tat de non-droit de v&Atilde;&copy;to_et _
      au moins un des capteurs de d&Atilde;&copy;clenchement ou
      d'un d&Atilde;&copy;clenchement d'aiguillage doivent voir le
      changement appropri&Atilde;&copy; pour que l'
      Itin&Atilde;&copy;raire soit
      r&Atilde;&copy;alis&Atilde;&copy;.</p><a name="turnoutlogic"
      id="turnoutlogic"></a>

      <h3><a name="turnoutlogic" id=
      "turnoutlogic">Contr&Atilde;&acute;le
      d'Itin&Atilde;&copy;raire &Atilde;  partir d'un
      Aiguillage</a></h3><a name="turnoutlogic" id=
      "turnoutlogic"></a>

      <p>Le r&Atilde;&copy;glage (d&Atilde;&copy;clenchement) d'un
      Itin&Atilde;&copy;raire peut &Atilde;&ordf;tre
      contr&Atilde;&acute;l&Atilde;&copy; &Atilde;  partir d'un
      aiguillage. Cet aiguillage peut &Atilde;&ordf;tre un
      aiguillage physique r&Atilde;&copy;el, un aiguillage
      "fant&Atilde;&acute;me" (un num&Atilde;&copy;ro d'aiguillage
      DCC sans aiguillage physique correspondant), ou aiguillage
      "interne".</p>

      <ul>
        <li>Si un aiguillage r&Atilde;&copy;el est
        utilis&Atilde;&copy;, l'aiguillage r&Atilde;&copy;el va
        recevoir la commande d'activation original, puis l'
        Itin&Atilde;&copy;raire fixera toutes les positions
        d'aiguillage et/ou les &Atilde;&copy;tats des capteur qui
        ont &Atilde;&copy;t&Atilde;&copy;
        sp&Atilde;&copy;cifi&Atilde;&copy;s . Ceci peut
        &Atilde;&ordf;tre utilis&Atilde;&copy; pour
        d&Atilde;&copy;finir de multiples aiguillages pour
        correspondre &Atilde;  un aiguillage r&Atilde;&copy;el
        d'origine, ou pour d&Atilde;&copy;finir le retour de
        l'aiguillage &Atilde;  sa position initiale (si vous ne
        voulez pas que quiconque le change), etc
        L'Itin&Atilde;&copy;raire se d&Atilde;&copy;clenche lorsque
        l'aiguillage est fix&Atilde;&copy; &Atilde;  partir de
        JMRI, et/ou avec certains syst&Atilde;&uml;mes DCC
        (Digitrax LocoNet et Lenz XPressNet syst&Atilde;&uml;mes),
        il se d&Atilde;&copy;clenche quand un
        op&Atilde;&copy;rateur commande &Atilde;  l'aiguillage de
        changer d'&Atilde;&copy;tat &Atilde;  partir d'un
        r&Atilde;&copy;gulateurr de poche.</li>

        <li>Un aiguillage "fant&Atilde;&acute;me est une aiguillage
        DCC qui n' existent pas r&Atilde;&copy;ellement. Pour en
        utiliser un, il suffit de cr&Atilde;&copy;er une
        entr&Atilde;&copy;e d'aiguillage pour un
        num&Atilde;&copy;ro d'adresse qui n'existe pas sur votre
        r&Atilde;&copy;seau. Les op&Atilde;&copy;rateurs peuvent
        s&Atilde;&copy;lectionner le num&Atilde;&copy;ro de
        l'aiguillage fant&Atilde;&acute;me sur leurs
        r&Atilde;&copy;gulateur et envoyer des commandes pour
        provoquer la mise en place de l'Itin&Atilde;&copy;raire .
        Avec l'ajout de capteurs comme les v&Atilde;&copy;tos dans
        les Itin&Atilde;&copy;raires vous pouvez faire des choses
        comme permettre aux op&Atilde;&copy;rateurs de changer les
        aiguillages (via l'Itin&Atilde;&copy;raire) lorsque le
        r&Atilde;&copy;partiteur a valid&Atilde;&copy; par un
        bouton un acc&Atilde;&uml;s local.</li>

        <li>Un "aiguillage interne" est celui qui n'existe que dans
        le logiciel JMRI, il ne correspond pas &Atilde;  une
        adresse particuli&Atilde;&uml;re sur la
        r&Atilde;&copy;seau, et il ne correspond en particuluer
        &Atilde;  aucun mat&Atilde;&copy;riel sur le
        r&Atilde;&copy;seau. Le nom syst&Atilde;&uml;me des
        aiguillages internes commencer par "IT", par exemple
        "IT201". JMRI sait qu'ils sont distincts du
        r&Atilde;&copy;seau et n'a donc pas &Atilde;  envoyer de
        commandes au mat&Atilde;&copy;riel connect&Atilde;&copy;
        lorsque l'un change . Ceux-ci peuvent &Atilde;&ordf;tre
        utilis&Atilde;&copy;s avec des Itin&Atilde;&copy;raires
        demandant une logique compliqu&Atilde;&copy;e sous-jacente.
        Par exemple, une ic&Atilde;&acute;ne sur un panneau peut
        d&Atilde;&copy;finir un aiguillage interne, qui &Atilde; 
        son tour peut fixer l'aiguillage d'une groupe de triage
        entier.</li>
      </ul>

      <p>similaires aux capteurs de contr&Atilde;&acute;le
      ci-dessus, l'aiguillage de contr&Atilde;&acute;le a un "mode"
      qui lui est associ&Atilde;&copy;, qui peut
      &Atilde;&ordf;tre:</p>

      <dl>
        <dt>"Sur direct"</dt>

        <dd>La m&Atilde;&copy;thode par d&Atilde;&copy;faut,
        l'Itin&Atilde;&copy;raire est
        d&Atilde;&copy;clench&Atilde;&copy; lorsque l'aiguillage
        change pour l'&Atilde;&copy;tat direct.</dd>

        <dt>"Sur D&Atilde;&copy;vi&Atilde;&copy;"</dt>

        <dd>L'Itin&Atilde;&copy;raire est
        d&Atilde;&copy;clench&Atilde;&copy;e lorsque l'aiguillage
        change pour l'&Atilde;&copy;tat
        d&Atilde;&copy;vi&Atilde;&copy;.</dd>

        <dt>"Sur Changement"</dt>

        <dd>L'Itin&Atilde;&copy;raire est
        d&Atilde;&copy;clench&Atilde;&copy; lorsque
        l'&Atilde;&copy;tat de l'aiguillage change, que ce soit de
        direct &Atilde;  partir d&Atilde;&copy;vi&Atilde;&copy; ou
        d&Atilde;&copy;vi&Atilde;&copy; &Atilde;  la position
        directe.</dd>

        <dt>"V&Atilde;&copy;to direct"</dt>

        <dd>Si cette aiguillage est direct, les capteurs mis "Sur
        Actif", "Sur Inactif" "Sur Changement" seront
        ignor&Atilde;&copy;s.</dd>

        <dt>"Veto d&Atilde;&copy;vi&Atilde;&copy;"</dt>

        <dd>Si cette aiguillage est
        d&Atilde;&copy;vi&Atilde;&copy;, les capteurs mis en "Sur
        Actif", "Sur Inactif" Le changement" seront
        ignor&Atilde;&copy;.</dd>
      </dl>

      <p>Un seul "v&Atilde;&copy;to" aiguillage ou "veto" capteur
      peut emp&Atilde;&ordf;cher l'Itin&Atilde;&copy;raire
      d'&Atilde;&ordf;tre d&Atilde;&copy;clench&Atilde;&copy;. Tous
      les "v&Atilde;&copy;to" des capteurs et des
      "v&Atilde;&copy;to" d'aiguillage, s'il y en a un, doivent
      &Atilde;&ordf;tre dans leur &Atilde;&copy;tat
      non-v&Atilde;&copy;to_et_ au moins l'un des capteurs ou un
      des aiguillage de d&Atilde;&copy;clenchement doit voir le
      Changement appropri&Atilde;&copy; dpour que
      l'Itin&Atilde;&copy;raire soit fix&Atilde;&copy;</p>
      <!--#include virtual="/Footer" -->
    </div>
  </div>
=======


<H1> JMRI: Documentation Itin&#233;raires </H1>

<h2>Que sont les Itin&#233;raires? </H2>

<p> Les Itin&#233;raires sont des collections d'appareils de voie et/ou de capteurs dont les &#233;tats peuvent &#234;tre
 d&#233;t&#233;rmin&#233;s tous &#224; la fois. Aussi, quand un Itin&#233;raire est d&#233;clench&#233;, un son peut &#234;tre jou&#233;,
ou un script peut &#234;tre ex&#233;cut&#233;. Par exemple, un Itin&#233;raire peut &#234;tre mis en place pour effacer tous les
aiguillages sur une ligne principale avec un ordinateur ou les boutons d'un panneau de contr&#244;le.
Les Itin&#233;raires peuvent &#233;galement &#234;tre mis en place pour contr&#244;ler le r&#233;glage des ensembles d'
aiguillages dans les zones de garage ou de triages. Une autre utilisation consiste &#224; fixer la disposition
des aiguillages &#224; la position par d&#233;faut lorsque l'on commence une session de fonctionnement.
Les Itin&#233;raires JMRI sont similaires aux itin&#233;raires mis en &#339;uvre dans le Digitrax Chief system
, &#224; l'exception des itin&#233;raires JMRI o&#249; vous pouvez m&#233;langer les aiguillages contr&#244;l&#233;s par des
syst&#232;mes mat&#233;riels diff&#233;rents, et peut &#233;galement mettre des capteurs, jouer un son, ou
ex&#233;cuter un script. </p>
<p> Les option d'un Itin&#233;raire peuvent &#234;tre contr&#244;l&#233;es par un maximum de trois capteurs et/ou par
un aiguillage de cocommande. Lorsqu'un Itin&#233;raire est cr&#233;&#233;, ou quand il est lu &#224; partir d'un
fichier de configuration, l'Itin&#233;raire est "activ&#233;", il est mis en place
pour surveiller automatiquement les changements d'&#233;tat de ses capteurs de contr&#244;le
et/ou de l'aiguillage de contr&#244;le. Lorsque les capteurs de contr&#244;le ou l'aiguillage change
de la mani&#232;re sp&#233;cifi&#233;e par l'utilisateur, l'Itin&#233;raire est 'set' ('d&#233;clench&#233;');
les aiguillages et les capteurs inclus sont r&#233;gl&#233;s comme indiqu&#233;, et si
sp&#233;cifi&#233;, un son est jou&#233; ou un script est ex&#233;cut&#233;. </p>
<p> le Tableau Itin&#233;raire contient une colonne "Activ&#233;". Pour un itin&#233;raire 
d&#233;clench&#233; par ses capteurs de contr&#244;le ou ses aiguillage de contr&#244;le,
elle doit &#234;tre "activ&#233;", la case dans la colonne "Activ&#233;" 
doit &#234;tre coch&#233;e. Vous pouvez d&#233;cocher cette case pour d&#233;sactiver temporairement un
itin&#233;raire, c'est &#224; dire l'emp&#234;cher de fixer ses aiguillages,
capteurs, etc quand un capteur de commande ou l'aiguillage de commande change. </p>

<h3>Le Tableau Itin&#233;raire</h3>
Les Itin&#233;raires peuvent &#234;tre vus et configur&#233;s en utilisant <a href="../../package/jmri/jmrit/beantable/RouteTable.shtml">Le Tableau 
Itin&#233;raires</a>.
Il contient les colonnes suivantes:
	<ul>
	<li>Nom Syst&#232;me</li>
	<li>Nom Utilisateur (option )</li>
	<li>Commentaire ( option, double clic pour &#233;diter )</li>
	<li>Activ&#233; ( case &#224; cocher )</li>
	<li>Verrouill&#233; ( case &#224; cocher )</li>

<h3>Commandes du Tableau Itin&#233;raires</h3>
<p> En bas du tableau il y a le bouton  <a href="../../package/jmri/jmrit/beantable/RouteAddEdit.shtml"><b>Ajouter...</b></a>.

<h2> Comment configurer les Itin&#233;raires:</h2>

<p> d'abord s'assurer que le <a href="../../package/jmri/jmrit/beantable/TurnoutTable.shtml">Tableau Aiguillage</a> contient tous les 
aiguillages impliqu&#233;s dans les Itin&#233;raires &#224; d&#233;finir, et que le 
<a href="../../package/jmri/jmrit/beantable/SensorTable.shtml">Tableau Capteur</a> 
contient tous les capteurs n&#233;cessaires. Ensuite, s&#233;lectionnez <b>Outils</b> -&gt; <b>Tableaux</b> -&gt; <b>Itin&#233;raires</b>, ,
et cliquez sur le bouton <b> Ajouter ...</b> au bas du tableau pour
faire appara&#238;tre la fen&#234;tre Ajouter/Modifier l'Itin&#233;raire. </p>

<a name="addroute"> <H3> Pour ajouter un nouvel Itin&#233;raire: </H3> </a>

<ol>
<p> <li> Entrez un nom  syst&#232;me, telles que "IR100' - tout
Nom court peut &#234;tre utilis&#233; &#224; condition qu'il soit diff&#233;rent du nom syst&#232;me 
d'autres itin&#233;raires. </p>
<p> Par convention, les noms syst&#232;mes commencent g&#233;n&#233;ralement par "IR" pour Internal Route
. </P>
</Li>
<p> <li> Entrez un nom utilisateur. Toute cha&#238;ne de caract&#232;res qui est diff&#233;rente
du nom utilisateur d'autres itin&#233;raires sera accept&#233;e, mais il est
sage d'utiliser une cha&#238;ne qui d&#233;crit l'utilisation pr&#233;vue de l'Itin&#233;raire. </p>
<p> Notez qu'avant la version 1.5.6 de JMRI, il y avait un bug qui
vous a emp&#234;ch&#233; d'avoir plus d'un nom utilisateur vide. Dans les
 versions les plus r&#233;centes, vous pouvez avoir autant d'Itin&#233;raires avec des noms d'utilisateur vide
que vous le souhaitez; ils doivent &#234;tre r&#233;f&#233;renc&#233;s via leurs noms syst&#232;me,
bien s&#251;r. </p>
</Li>
<p> <li> S&#233;lectionnez les aiguillages devant &#234;tre inclus dans le nouvel
itin&#233;raire dans la liste de tous les aiguillages d&#233;finis, en cliquant sur la
case dans la colonne <b>Inclure</b>. Pour chaque aiguillage inclus,
utilisez la liste d&#233;roulante dans la colonne <b>Fixer &#201;tat</b>  pour s&#233;lectionner si
l'aiguillage inclus doit d'&#234;tre "Fix&#233; Direct", "Fix&#233; D&#233;vi&#233;" ou
" Les deux" lorsque l'Itin&#233;raire est "Fix&#233;". Ne vous inqui&#233;tez pas si tout n'est pas
parfait. Il est facile de modifier ces informations ult&#233;rieurement. </P>
<p> Notez que la fen&#234;tre  Ajouter/Modifier Itin&#233;raire vous permet d'afficher
"Tous" les Aiguillages et Capteurs ou Les Aiguillages et Capteurs "inclus". C'est
 uniquement pour votre convenance pour v&#233;rifier que tous les aiguillages d&#233;sir&#233;s
et/ou les capteurs ont &#233;t&#233; inclus; elle n'affecte pas les entr&#233;es 
d'informations.</p>
</Li>
<p> <li> De m&#234;me, s&#233;lectionnez les capteurs &#224; inclure dans le nouvel
Itin&#233;raire dans la liste de tous les capteurs d&#233;finis, en cliquant sur le
case dans la colonne <b>Inclure</b> . Pour chaque capteur inclus,
utilisez la liste d&#233;roulante dans la colonne <b>Fixer &#201;tat </b>  pour s&#233;lectionner si
ce capteur doit &#234;tre "Fix&#233; Actif", "Fix&#233; Inactif" ou "Les deux" 
lorsque l'itin&#233;raire est "fix&#233;".</P>
</Li>
<p> <li> Si vous voulez que l'Itin&#233;raire joue un son lorsque il se d&#233;clenche,
entrez le nom de fichier d'un fichier son dans la zone de texte suivante "Jouer fichier son"
. En cliquant <b>fixer</b> pour faire appara&#238;tre une s&#233;lection de fichiers
 pour aider &#224; localiser le fichier. Une fois le fichier localis&#233;, cliquer sur 
son nom dans la bo&#238;te de dialogue le copieras, avec le chemin complet, dans
la zone de texte. </p>
</Li>
<li>
<p> De m&#234;me, si vous voulez un script &#224; ex&#233;cuter lorsque l'Itin&#233;raire
d&#233;clenche, entrez son nom de fichier dans la zone de texte sur la droite. Le bouton'
<b>Fixer</b>  peut &#234;tre utilis&#233; comme ci-dessus pour l'aider &#224; entrer 
les informations sur le fichier script. </p>
</Li>
<p> <li> Si vous voulez que le r&#233;glage de l'Itin&#233;raire soit contr&#244;l&#233;
par une ou plusieurs capteurs d'entr&#233;e, entrez leurs noms (nom syst&#232;me ou nom utilisateur)
et s&#233;lectionner &#224; quel genre de logique ils ob&#233;issent. Les Choix logique sont d&#233;crits dans
<A  HREF="#sensorlogic">d&#233;tails ci-dessous </a>.</P>
<P> Lorsque vous enregistrez vos Itin&#233;raires et les restaurez en utilisant un fichier de configuration,
le nom du capteur que vous entrez ici est utilis&#233; pour recr&#233;er l'itin&#233;raire.
Un nom syst&#232;me sera toujours associ&#233; avec le capteur de la m&#234;me entr&#233;e.
Un nom utilisateur peut &#234;tre d&#233;plac&#233; &#224; une autre entr&#233;e en changeant les entr&#233;es
dans le tableau Capteur. Par exemple, "Occupation Est OS"pourrait &#234;tre
chang&#233; depuis l'entr&#233;e du capteur LocoNet LS12 &#224; LS24 pour simplement en associant
ce nom utilisateur avec un nom syst&#232;me diff&#233;rent, ce qui rend la rec&#226;blage du r&#233;seau
facile. Cependant les noms utilisateurs entr&#233;s ici doivent exister, si vous changez le
nom utilisateur du capteur de "Occupation East OS" &#224; "Occupation Orient", l'itin&#233;raire
ne se charge pas correctement jusqu'&#224; ce que vous le modifiez pour utiliser le nouveau nom.
</P>
</Li>
<p> <li> &#201;galement optionnel, si vous souhaitez activer 
l'Itin&#233;raire lorsqu'un aiguillage particulier change d'&#233;tat, saisissez un
nom d'aiguillage (nom syst&#232;me ou nom utilisateur) et s&#233;lectionnez la logique &#224; laquelle il
ob&#233;ira. Les choix de logique sont expliqu&#233;s en d&#233;tail
<A HREF="#turnoutlogic"> ci-dessous </a>.</P>
<P> Lorsque vous enregistrez et restaurez vos Itin&#233;raires en utilisant un fichier de configuration,
le nom de l'aiguillage que vous indiquez ici est utilis&#233; pour recr&#233;er l'itin&#233;raire.
Un nom syst&#232;me sera toujours associ&#233; au m&#234;me aiguillage.
Un nom utilisateur peut &#234;tre d&#233;plac&#233; vers un autre aiguillage en changeant les entr&#233;es
 aiguillage dans le tableau. Par exemple, "Fixer Voie 5" pourrait &#234;tre
chang&#233; depour un capteur d'aiguillage  de 105 &#224;l'aiguillage 5 en associant simplement
ce nom utilisateur avec un nom de syst&#232;me diff&#233;rent, ce qui rend le rec&#226;blage plus
facile. Les noms utilisateurs entr&#233;s ici doivent exister cependant, si vous changez le
nom utilisateur de l'aiguillage de partir "Track Set 5" &#224; "Set Trk 5", l'itin&#233;raire
ne se charge pas correctement jusqu'&#224; ce que vous modifiez pour utiliser le nouveau nom.
</P>

 </Li>
 <li>
 <p> L'entr&#233;e "Ajouter retard de" est normalement laiss&#233; &#224; "0". Quand un
 Itin&#233;raire commande ensembles ses aiguillages, il attend 250 millisecondes entre chaque
 commande d'aiguillage. Si ce n'est pas assez de temps entre chaque
 commande pour votre type de contr&#244;le d'aiguillage, vous pouvez augmenter
 le temps entre les commandes en ajoutant un retard (en millisecondes).
 </P>
<p><li>Cliquez sur <b>Ajouter Itin&#233;raire</b> au
le bas de la fen&#234;tre. Si tout va bien, un message
indiquant "Nouvel Itin&#233;raire Ajout&#233; ..." sera affich&#233; dans la bo&#238;te de notes
pr&#232;s du bas de la fen&#234;tre. S'il ya des probl&#232;mes avec quoi que ce soit,
un message d'erreur s'affiche dans la bo&#238;te de notes; vous devez alors
corriger l'erreur et cliquez sur <b>Ajouter Itin&#233;raire</b> &#224; nouveau.</p></li>
</Ol>

<h3>Pour modifier un Itin&#233;raire existant</h3>

<ol>
 
<li>Modifier un itin&#233;raire existant peut &#234;tre d&#233;marr&#233; suivant l'une des deux fa&#231;ons suivantes:
<ul>
<li>Cliquez sur <b>Modifier un Itin&#233;raire</b> dans le Tableau Itin&#233;raire.</li>
<li> Entrez le nom  syst&#232;me de l'Itin&#233;raire &#224; &#233;diter dans la fen&#234;tre 
Ajouter/Modifier et cliquez sur le bouton <b>Modifier Itin&#233;raire</b> au 
bas de la fen&#234;tre Ajouter/modifier Itin&#233;raire. Ce doit &#234;tre le m&#234;me
que le nom syst&#232;me indiqu&#233; dans le Tableau Itin&#233;raire. </li>
</Ul>
Le bouton <b>Ajouter Itin&#233;raire</b> et <b>Modifier Itin&#233;raire</b>  dans la fen&#234;tre
Ajouter/Modifier va changer pour
<b>Mise &#224; Jour Itin&#233;raire</b> et <b>Annuler Itin&#233;raire</b>.</li>
<li>Effectuez les modifications ou les ajouts que vous devez dans l'information dans
la bo&#238;te de dialogue. Notez que le nom  syst&#232;me d'Itin&#233;raire &#233;dit&#233; ne peut pas &#234;tre
chang&#233;, mais le nom utilisateur peut &#234;tre chang&#233;. Les autres &#233;l&#233;ments sont d&#233;crits
<A HREF="#additin&#233;raire"> ci-dessus</a>.</Li>
<li> Apr&#232;s avoir modifi&#233; les informations d'Itin&#233;raire, cliquez sur <b>Mise &#224; Jour
Itin&#233;raire</b> pour changer l'itin&#233;raire s&#233;lectionn&#233;. Si tout va bien, un
message indiquant "Itin&#233;raire &#224; jour ..." sera affich&#233; dans les notes
 du bas de la fen&#234;tre. S'il 'y a un probl&#232;me, un message d'erreur
 sera affich&#233; dans la bo&#238;te de notes, et la mise &#224; jour est arr&#234;t&#233;e
pour vous permettre de corriger l'erreur et cliquez sure <b>Mise &#224; Jour
Itin&#233;raire</b> &#224; nouveau.</li>
<li>Cliquez > <b>Annuler</b> pour quitter le mode &#233;dition sans changer l'
itin&#233;raire s&#233;lectionn&#233;. Si la fen&#234;tre  Ajouter/Editer Itin&#233;raire est rejet&#233;e (ferm&#233;e)
 dans le mode &#233;dition, <b>Annuler</b> est automatiquement s&#233;lectionn&#233;, et aucune
modification n'est apport&#233;e &#224; l'Itin&#233;raire s&#233;lectionn&#233;.</li>
</Ol>


<h3>Configurer (d&#233;clencher) un Itin&#233;raire: </h3>

<p>Les Itin&#233;raires peuvent &#234;tre "d&#233;clench&#233;s" en cliquant sur le bouton <b>Set</b> dans la colonne d'&#201;tat
 du Tableau Itin&#233;raire. Un Itin&#233;raire peut &#233;galement &#234;tre r&#233;gl&#233; par les boutons du tableau de commande.
Si les capteurs de ces boutons sont d&#233;finis comme des capteurs de commande dans les informations de l'Itin&#233;raire
. Si une aiguillage de contr&#244;le est d&#233;fini dans les informations de l'Itin&#233;raire, d&#233;viant
ou mettant en direct l'aiguillage depuis votre r&#233;gulateur physique qui d&#233;clenchera &#233;galement l'Itin&#233;raire.
Notez que les
aiguillages de contr&#244;le peuvent &#234;tre des aiguillages r&#233;els, aiguillages fant&#244;me ou aiguillages internes
comme d&#233;crit<A  HREF="#turnoutlogic"> ci-dessous </a>. Un Itin&#233;raire peut &#233;galement &#234;tre d&#233;clench&#233;
&#224; partir d'un Logix, comme l'action d'une de ses conditions. Si vous avez besoin de 
logique plus puissante que celle fournit par l'Itin&#233;raire lui-m&#234;me, pour commander votre itin&#233;raire ,
envisager d'utiliser un <a href="Logix.shtml"> Logix </a>. </p>

<p> Notez que activ&#233;s/d&#233;sactiv&#233;s et "droit de v&#233;to" logique discut&#233; ci-dessous pour la commande des
<A HREF="#sensorlogic"> capteurs </a> et pour le contr&#244;le des
<A HREF="#turnoutlogic"> aiguillages </a> ne s'appliquent qu'aux m&#233;canisme de contr&#244;le automatis&#233;s d'un Itin&#233;raire
. Ni la logique "D&#233;sactiv&#233;e", ni "v&#233;to" permettra d'&#233;viter qu'un itin&#233;raire
soit valid&#233; (d&#233;clench&#233;) en utilisant le <b>Set</b> &#224; partir d'un bouton ou Logix. </p>

<p> Il est &#233;galement utile de noter que si un itin&#233;raire a &#233;t&#233; d&#233;clench&#233; et est en train
d'envoyer des commandes aux aiguillages de l'Itin&#233;raire est marqu&#233; comme occup&#233; jusqu'&#224; ce que cette op&#233;ration soit
achev&#233;e. Un Itin&#233;raire ne peut &#234;tre d&#233;clench&#233; &#224; nouveau alors qu'il est occup&#233;, c'est &#224; dire jusqu'&#224; ce que son
op&#233;ration en cours soit termin&#233;e.

<h3> Pour Sauvegarder les Itin&#233;raires sur le disque : </h3>

<p> Les Itin&#233;raires  sont enregistr&#233;s dans votre
fichier de configuration de r&#233;seau, avec les aiguillages, les capteurs, les t&#234;tes de signal
, les lumi&#232;res, etc. Pour stocker ces informations sur le disque, utilisez <b>Enregistrer la Configuration ...</b> 
dans le menu du <b>Fichier</b> en haut du Tableau Itin&#233;raire
 (ou d'autres tableaux &#224; partir du menu Outils), ou s&#233;lectionnez <b>Stocker Panneau ...</b>
dans le menu <b>Panneau</b>. Notez que l'&#233;tat activ&#233;/d&#233;sactiv&#233; pour chaque Itin&#233;raire
n'est pas enregistr&#233; dans le fichier de configuration. Lorsque les Itin&#233;raires sont charg&#233;s &#224; partir d'un
fichier de configuration, ils sont tous activ&#233;s.

<a name="sensorlogic"> <H3> Le contr&#244;le des Itin&#233;raires &#224; partir de Capteurs </H3> </a>

Le fonctionnement d'un Itin&#233;raire peut &#234;tre contr&#244;l&#233; par un maximum de trois
capteurs. Ceux-ci peuvent &#234;tre reli&#233;s &#224; des d&#233;tecteurs d'occupation ou
commutateurs sur le TCO, ou m&#234;me juste pour faire fonctionner l'itin&#233;raire
&#224; partir d'un panneau de commande sur l'ordinateur. Ces capteurs peuvent &#234;tre des capteurs r&#233;els
 ou des d&#233;tecteurs internes.
<P>
Par d&#233;faut, lorsque l'un des
capteurs d&#233;finis passe &#224; l'&#233;tat actif, l'Itin&#233;raire sera d&#233;clench&#233;.
Cela pourrait par exemple &#234;tre utilis&#233; pour d&#233;finir un Itin&#233;raire quand un canton est devenu occup&#233;,
ou quand un bouton a &#233;t&#233; pouss&#233;.
<P>
Une logique plus puissante peut aussi faire des choses comme "d&#233;finir
Itin&#233;raires pour avoir la position d'un aiguillage qui suive la position d'un
interrupteur du panneau ". Pour cela, chacun des trois capteurs a un" mode
associ&#233;, qui peut &#234;tre:
<DL>
<DT> "Sur Actif" </dt> <dd> La m&#233;thode par d&#233;faut, l'Itin&#233;raire est d&#233;clench&#233; lorsque
le capteur passe actif, par exemple "D&#233;viez l'aiguillage 12 lorsque le capteur 12 devient
actif "</dd>

<DT> "Sur inactif" </dt> <dd> L'Itin&#233;raire est d&#233;clench&#233; lorsque le capteur passe
inactif. Par exemple, en utilisant l'Itin&#233;raire ci-dessus, plus un deuxi&#232;me Itin&#233;raire
"Fermer l'aiguillage 12 lorsque le capteur 12 devient inactif" aura l'aiguillage 12
&#224; suivre un interrupteur du panneau reli&#233; au capteur 12 comme il est retourn&#233; en arri&#232;re et en avant 
etc. </dd>

<DT> "Sur le changement" </dt> <dd> L'Itin&#233;raire est d&#233;clench&#233; lorsque l'&#233;tat du capteur
change, que ce soit d'actif &#224; inactif ou inactif &#224; actif. </dd>

<DT> "V&#233;to actif" </dt> <dd> Si ce capteur est actif, les autres capteurs param&#233;tr&#233;s
"sur actif", "Sur inactif", "Le changement" seront ignor&#233;s, et un
 contr&#244;le d'aiguillage r&#233;gl&#233; "sur Direct", "sur D&#233;vi&#233;" ou "sur Changement" sera
&#233;galement ignor&#233;. Cela a plusieurs utilisations, par exemple pour emp&#234;cher de d&#233;vier un
aiguillage sous un train, lorsque le canton est montr&#233; occup&#233;. </dd>

<DT> "V&#233;to inactif" </dt> <dd> Comme veto actif, mais l'autre polarit&#233; de 
la logique. </dd>

</DL>
<p> Notez qu'il y a ici un "et/ou" implicite ici. Tous les "v&#233;to"
capteur et le "v&#233;to" aiguillage, s'il y en a , doivent &#234;tre dans leur 
&#233;tat de non-droit de v&#233;to_et _ au moins un des capteurs de d&#233;clenchement ou d'un
d&#233;clenchement d'aiguillage doivent voir le changement appropri&#233; pour que l'
Itin&#233;raire soit r&#233;alis&#233;. </P>

<a name="turnoutlogic">  <H3> Contr&#244;le d'Itin&#233;raire &#224; partir d'un Aiguillage </H3> </a>
<p> La r&#233;alisation (d&#233;clenchement) d'un Itin&#233;raire peut &#234;tre commandl&#233; &#224; partir d'un aiguillage.
Cet aiguillage peut &#234;tre un aiguillage physique r&#233;el, un aiguillage "fant&#244;me" (un num&#233;ro d'aiguillage
 DCC sans aiguillage physique correspondant), ou aiguillage "interne". </p>
<UL>
<LI> Si un aiguillage r&#233;el est utilis&#233;, l'aiguillage r&#233;el va
recevoir la commande d'activation original, puis l'
Itin&#233;raire fixera toutes les positions d'aiguillage et/ou les &#233;tats des capteur qui ont &#233;t&#233; sp&#233;cifi&#233;s
. Ceci peut &#234;tre utilis&#233; pour d&#233;finir de multiples
aiguillages pour correspondre &#224; un aiguillage r&#233;el d'origine, ou pour d&#233;finir
le retour de l'aiguillage &#224; sa position initiale (si vous ne voulez pas que 
quiconque le change), etc L'Itin&#233;raire se d&#233;clenche lorsque
l'aiguillage est fix&#233; &#224; partir de JMRI, et/ou avec certains
syst&#232;mes DCC (Digitrax LocoNet et Lenz XPressNet syst&#232;mes), il
 se d&#233;clenche quand un op&#233;rateur commande &#224; l'aiguillage
 de changer d'&#233;tat &#224; partir d'un r&#233;gulateurr de poche.
<LI> Un aiguillage "fant&#244;me  est une aiguillage DCC qui n'
existent pas r&#233;ellement. Pour en utiliser un, il suffit de cr&#233;er une entr&#233;e d'aiguillage
pour un num&#233;ro d'adresse qui n'existe pas sur votre r&#233;seau.
Les op&#233;rateurs peuvent s&#233;lectionner le num&#233;ro de l'aiguillage fant&#244;me
 sur leurs r&#233;gulateur et envoyer des commandes pour provoquer la mise en place de l'Itin&#233;raire
 . Avec l'ajout de capteurs comme les v&#233;tos dans les Itin&#233;raires
 vous pouvez faire des choses comme  permettre aux op&#233;rateurs de changer les aiguillages
 (via l'Itin&#233;raire) lorsque le r&#233;partiteur a valid&#233; par un bouton un acc&#232;s local.
<LI> Un "aiguillage interne" est celui qui n'existe que dans le
 logiciel JMRI, il ne correspond pas &#224; une adresse particuli&#232;re
sur la r&#233;seau, et il ne correspond en particuluer &#224; aucun
mat&#233;riel sur le r&#233;seau. Le nom  syst&#232;me des aiguillages internes
commencer par "IT", par exemple "IT201". JMRI sait qu'ils sont 
distincts du r&#233;seau et n'a donc pas &#224; envoyer de commandes au
mat&#233;riel connect&#233; lorsque l'un change . Ceux-ci peuvent &#234;tre utilis&#233;s avec des
Itin&#233;raires demandant une logique compliqu&#233;e sous-jacente.
Par exemple, une ic&#244;ne sur un panneau peut d&#233;finir un aiguillage interne,
qui &#224; son tour peut fixer l'aiguillage d'une groupe de triage entier.
 </UL>
<p> similaires aux Capteurs de commande ci-dessus, l'aiguillage de commande
a un "mode" qui lui est associ&#233;, qui peut &#234;tre:
<DL>
<DT> "Sur direct" </dt> <dd> La m&#233;thode par d&#233;faut, l'Itin&#233;raire est d&#233;clench&#233; lorsque
l'aiguillage change pour l'&#233;tat direct. </dd>
<DT> "Sur D&#233;vi&#233;" </dt> <dd> L'Itin&#233;raire est d&#233;clench&#233;e lorsque l'aiguillage
change pour l'&#233;tat d&#233;vi&#233;. </dd>
<DT> "Sur Changement" </dt> <dd> L'Itin&#233;raire est d&#233;clench&#233; lorsque l'&#233;tat de l'aiguillage
change, que ce soit de direct &#224; partir d&#233;vi&#233; ou d&#233;vi&#233; &#224; la position directe. </dd>
<DT> "V&#233;to direct" </dt> <dd> Si cette aiguillage est direct, les capteurs mis 
"Sur Actif", "Sur Inactif" "Sur Changement" seront ignor&#233;s. </dd>
<DT> "Veto d&#233;vi&#233;" </dt> <dd> Si cette aiguillage est d&#233;vi&#233;, les capteurs mis en
"Sur Actif", "Sur Inactif" Le changement" seront ignor&#233;. </dd>
</DL>
<p> Un seul "v&#233;to" aiguillage ou "veto"  capteur peut emp&#234;cher l'Itin&#233;raire d'&#234;tre
d&#233;clench&#233;. Tous les "v&#233;to" des capteurs et des "v&#233;to" d'aiguillage, s'il y en a
 un, doivent &#234;tre dans leur &#233;tat non-v&#233;to_et_ au moins l'un des capteurs ou un des aiguillage de
d&#233;clenchement doit voir le Changement appropri&#233; pour que l'Itin&#233;raire soit fix&#233;
 </p>  

    
<!--#include virtual="/Footer" -->
>>>>>>> 3d5670a0
</body>
</html><|MERGE_RESOLUTION|>--- conflicted
+++ resolved
@@ -1,12 +1,6 @@
-<<<<<<< HEAD
-<!DOCTYPE HTML PUBLIC "-//W3C//DTD HTML 4.01//EN"
-"http://www.w3.org/TR/html4/strict.dtd">
-<!-- Updated by Blorec Hervé  2013-10-05-->
-=======
 <!DOCTYPE HTML PUBLIC "-//W3C//DTD HTML 4.01//EN" "http://www.w3.org/TR/html4/strict.dtd">
 <!-- Updated by Blorec Herv&#233;  2017-01-05-->
 
->>>>>>> 3d5670a0
 <!--  $Id$ -->
 
 <html lang="fr">
@@ -38,634 +32,6 @@
 
   <div class="nomenu" id="mBody">
     <div id="mainContent">
-<<<<<<< HEAD
-      JMRI: Documentation Itin&Atilde;&copy;raire
-
-      <h3>Que sont les Itin&Atilde;&copy;raires?</h3>
-
-      <p>Les Itin&Atilde;&copy;raires sont des collections
-      d'appareils de voie et/ou de capteurs dont les
-      &Atilde;&copy;tats peuvent &Atilde;&ordf;tre
-      d&Atilde;&copy;t&Atilde;&copy;rmin&Atilde;&copy;s tous
-      &Atilde;  la fois. Aussi, quand un Itin&Atilde;&copy;raire
-      est d&Atilde;&copy;clench&Atilde;&copy;, un son peut
-      &Atilde;&ordf;tre jou&Atilde;&copy;, ou un script peut
-      &Atilde;&ordf;tre ex&Atilde;&copy;cut&Atilde;&copy;. Par
-      exemple, un Itin&Atilde;&copy;raire peut &Atilde;&ordf;tre
-      mis en place pour effacer tous les aiguillages sur une ligne
-      principale avec un ordinateur ou les boutons d'un panneau de
-      contr&Atilde;&acute;le. Les Itin&Atilde;&copy;raires peuvent
-      &Atilde;&copy;galement &Atilde;&ordf;tre mis en place pour
-      contr&Atilde;&acute;ler le r&Atilde;&copy;glage des ensembles
-      d' aiguillages dans les zones de garage ou de triages. Une
-      autre utilisation consiste &Atilde;  fixer la disposition des
-      aiguillages &Atilde;  la position par d&Atilde;&copy;faut
-      lorsque l'on commence une session de fonctionnement. Les
-      Itin&Atilde;&copy;raires JMRI sont similaires aux
-      itin&Atilde;&copy;raires mis en &oelig;uvre dans le Digitrax
-      Chief system , &Atilde;  l'exception des
-      itin&Atilde;&copy;raires JMRI o&Atilde;&sup1; vous pouvez
-      m&Atilde;&copy;langer les aiguillages
-      contr&Atilde;&acute;l&Atilde;&copy;s par des
-      syst&Atilde;&uml;mes mat&Atilde;&copy;riels
-      diff&Atilde;&copy;rents, et peut &Atilde;&copy;galement
-      mettre des capteurs, jouer un son, ou ex&Atilde;&copy;cuter
-      un script.</p>
-
-      <p>Les option d'un Itin&Atilde;&copy;raire peuvent
-      &Atilde;&ordf;tre contr&Atilde;&acute;l&Atilde;&copy;es par
-      un maximum de trois capteurs et/ou par un aiguillage de
-      contr&Atilde;&acute;le. Lorsqu'un Itin&Atilde;&copy;raire est
-      cr&Atilde;&copy;&Atilde;&copy;, ou quand il est lu &Atilde; 
-      partir d'un fichier de configuration,
-      l'Itin&Atilde;&copy;raire est "activ&Atilde;&copy;", il est
-      mis en place pour surveiller automatiquement les changements
-      d'&Atilde;&copy;tat de ses capteurs de contr&Atilde;&acute;le
-      et/ou de l'aiguillage de contr&Atilde;&acute;le. Lorsque les
-      capteurs de contr&Atilde;&acute;le ou l'aiguillage change de
-      la mani&Atilde;&uml;re sp&Atilde;&copy;cifi&Atilde;&copy;e
-      par l'utilisateur, l'Itin&Atilde;&copy;raire est 'set'
-      ('d&Atilde;&copy;clench&Atilde;&copy;'); les aiguillages et
-      les capteurs inclus sont r&Atilde;&copy;gl&Atilde;&copy;s
-      comme indiqu&Atilde;&copy;, et si
-      sp&Atilde;&copy;cifi&Atilde;&copy;, un son est
-      jou&Atilde;&copy; ou un script est
-      ex&Atilde;&copy;cut&Atilde;&copy;.</p>
-
-      <p>le Tableau Itin&Atilde;&copy;raire contient une colonne
-      "Activ&Atilde;&copy;". Pour un itin&Atilde;&copy;raire
-      d&Atilde;&copy;clench&Atilde;&copy; par ses capteurs de
-      contr&Atilde;&acute;le ou ses aiguillage de
-      contr&Atilde;&acute;le, elle doit &Atilde;&ordf;tre
-      "activ&Atilde;&copy;", la case dans la colonne
-      "Activ&Atilde;&copy;" doit &Atilde;&ordf;tre
-      coch&Atilde;&copy;e. Vous pouvez d&Atilde;&copy;cocher cette
-      case pour d&Atilde;&copy;sactiver temporairement un
-      itin&Atilde;&copy;raire, c'est &Atilde;  dire
-      l'emp&Atilde;&ordf;cher de fixer ses aiguillages, capteurs,
-      etc quand un capteur de contr&Atilde;&acute;le ou
-      l'aiguillage de contr&Atilde;&acute;le change.</p>
-
-      <h3>Comment configurer pour l'ajout ou modification
-      d'Itin&Atilde;&copy;raires:</h3>
-
-      <p>d'abord s'assurer que le Tableau Aiguillage contient tous
-      les aiguillages impliqu&Atilde;&copy;s dans les
-      Itin&Atilde;&copy;raires &Atilde;  d&Atilde;&copy;finir, et
-      que le Tableau Capteur contient tous les capteurs
-      n&Atilde;&copy;cessaires. Ensuite, s&Atilde;&copy;lectionnez
-      <b>Outils--&gt; Tableau Itin&Atilde;&copy;raire&gt;</b> , et
-      cliquez sur le bouton <b>Ajouter ...</b> au bas de le tableau
-      pour faire appara&Atilde;&reg;tre la fen&Atilde;&ordf;tre
-      Ajouter/Modifier l'Itin&Atilde;&copy;raire.</p><a name=
-      "additin&Atilde;&copy;raire"></a>
-
-      <h3><a name="additin&Atilde;&copy;raire">Pour ajouter un
-      nouvel Itin&Atilde;&copy;raire:</a></h3><a name=
-      "additin&Atilde;&copy;raire"></a>
-
-      <ol>
-        <li>Entrez un nom syst&Atilde;&uml;me, telles que "IR100' -
-        tout Nom court peut &Atilde;&ordf;tre utilis&Atilde;&copy;
-        &Atilde;  condition qu'il soit diff&Atilde;&copy;rent du
-        nom syst&Atilde;&uml;me d'autres itin&Atilde;&copy;raires.
-
-          <p>Par convention, les noms syst&Atilde;&uml;mes
-          commencent g&Atilde;&copy;n&Atilde;&copy;ralement par
-          "IR" pour Internal Route .</p>
-        </li>
-
-        <li>Entrez un nom utilisateur. Toute cha&Atilde;&reg;ne de
-        caract&Atilde;&uml;res qui est diff&Atilde;&copy;rente du
-        nom utilisateur d'autres itin&Atilde;&copy;raires sera
-        accept&Atilde;&copy;e, mais il est sage d'utiliser une
-        cha&Atilde;&reg;ne qui d&Atilde;&copy;crit l'utilisation
-        pr&Atilde;&copy;vue de l'Itin&Atilde;&copy;raire.
-
-          <p>Notez qu'avant la version 1.5.6 de JMRI, il y avait un
-          bug qui vous a emp&Atilde;&ordf;ch&Atilde;&copy; d'avoir
-          plus d'un nom utilisateur vide. Dans les versions les
-          plus r&Atilde;&copy;centes, vous pouvez avoir autant
-          d'Itin&Atilde;&copy;raires avec des noms d'utilisateur
-          vide que vous le souhaitez; ils doivent &Atilde;&ordf;tre
-          r&Atilde;&copy;f&Atilde;&copy;renc&Atilde;&copy;s via
-          leurs noms syst&Atilde;&uml;me, bien
-          s&Atilde;&raquo;r.</p>
-        </li>
-
-        <li>S&Atilde;&copy;lectionnez les aiguillages devant
-        &Atilde;&ordf;tre inclus dans le nouvel
-        itin&Atilde;&copy;raire dans la liste de tous les
-        aiguillages d&Atilde;&copy;finis, en cliquant sur la case
-        dans la colonne <b>Inclure</b> . Pour chaque aiguillage
-        inclus, utilisez la liste d&Atilde;&copy;roulante dans la
-        colonne <b>Fixer &Atilde;&permil;tat</b> pour
-        s&Atilde;&copy;lectionner si l'aiguillage inclus doit
-        d'&Atilde;&ordf;tre "Fix&Atilde;&copy; Direct",
-        "Fix&Atilde;&copy; D&Atilde;&copy;vi&Atilde;&copy;" ou "
-        Les deux" lorsque l'Itin&Atilde;&copy;raire est
-        "Fix&Atilde;&copy;". Ne vous inqui&Atilde;&copy;tez pas si
-        tout n'est pas parfait. Il est facile de modifier ces
-        informations ult&Atilde;&copy;rieurement.
-
-          <p>Notez que la fen&Atilde;&ordf;tre Ajouter/Modifier
-          Itin&Atilde;&copy;raire vous permet d'afficher "Tous" les
-          Aiguillages et Capteurs ou Les Aiguillages et Capteurs
-          "inclus". C'est uniquement pour votre convenance pour
-          v&Atilde;&copy;rifier que tous les aiguillages
-          d&Atilde;&copy;sir&Atilde;&copy;s et/ou les capteurs ont
-          &Atilde;&copy;t&Atilde;&copy; inclus; elle n'affecte pas
-          les entr&Atilde;&copy;es d'informations.</p>
-        </li>
-
-        <li>De m&Atilde;&ordf;me, s&Atilde;&copy;lectionnez les
-        capteurs &Atilde;  inclure dans le nouvel
-        Itin&Atilde;&copy;raire dans la liste de tous les capteurs
-        d&Atilde;&copy;finis, en cliquant sur le case dans la
-        colonne <b>Inclure</b> . Pour chaque capteur inclus,
-        utilisez la liste d&Atilde;&copy;roulante dans la colonne
-        <b>Fixer &Atilde;&permil;tat</b> pour
-        s&Atilde;&copy;lectionner si ce capteur doit
-        &Atilde;&ordf;tre "Fix&Atilde;&copy; Actif",
-        "Fix&Atilde;&copy; Inactif" ou "Les deux" lorsque
-        l'itin&Atilde;&copy;raire est "fix&Atilde;&copy;".</li>
-
-        <li>Si vous voulez que l'Itin&Atilde;&copy;raire joue un
-        son lorsque il se d&Atilde;&copy;clenche, entrez le nom de
-        fichier d'un fichier son dans la zone de texte suivante
-        "Jouer fichier son" . En cliquant <b>fixer</b> pour faire
-        appara&Atilde;&reg;tre une s&Atilde;&copy;lection de
-        fichiers pour aider &Atilde;  localiser le fichier. Une
-        fois le fichier localis&Atilde;&copy;, cliquer sur son nom
-        dans la bo&Atilde;&reg;te de dialogue le copieras, avec le
-        chemin complet, dans la zone de texte.</li>
-
-        <li>
-          <p>De m&Atilde;&ordf;me, si vous voulez un script
-          &Atilde;  ex&Atilde;&copy;cuter lorsque
-          l'Itin&Atilde;&copy;raire d&Atilde;&copy;clenche, entrez
-          son nom de fichier dans la zone de texte sur la droite.
-          Le bouton' <b>Fixer</b> peut &Atilde;&ordf;tre
-          utilis&Atilde;&copy; comme ci-dessus pour l'aider
-          &Atilde;  entrer les informations sur le fichier
-          script.</p>
-        </li>
-
-        <li>Si vous voulez que le r&Atilde;&copy;glage de
-        l'Itin&Atilde;&copy;raire soit
-        contr&Atilde;&acute;l&Atilde;&copy; par une ou plusieurs
-        capteurs d'entr&Atilde;&copy;e, entrez leurs noms (nom
-        syst&Atilde;&uml;me ou nom utilisateur) et
-        s&Atilde;&copy;lectionner &Atilde;  quel genre de logique
-        ils ob&Atilde;&copy;issent. Les Choix logique sont
-        d&Atilde;&copy;crits dans <a href=
-        "#sensorlogic">d&Atilde;&copy;tails ci-dessous</a> .
-
-          <p>Lorsque vous enregistrez vos Itin&Atilde;&copy;raires
-          et les restaurez en utilisant un fichier de
-          configuration, le nom du capteur que vous entrez ici est
-          utilis&Atilde;&copy; pour recr&Atilde;&copy;er
-          l'itin&Atilde;&copy;raire. Un nom syst&Atilde;&uml;me
-          sera toujours associ&Atilde;&copy; avec le capteur de la
-          m&Atilde;&ordf;me entr&Atilde;&copy;e. Un nom utilisateur
-          peut &Atilde;&ordf;tre d&Atilde;&copy;plac&Atilde;&copy;
-          &Atilde;  une autre entr&Atilde;&copy;e en changeant les
-          entr&Atilde;&copy;es dans le tableau Capteur. Par
-          exemple, "Occupation Est OS"pourrait &Atilde;&ordf;tre
-          chang&Atilde;&copy; depuis l'entr&Atilde;&copy;e du
-          capteur LocoNet LS12 &Atilde;  LS24 pour simplement en
-          associant ce nom utilisateur avec un nom
-          syst&Atilde;&uml;me diff&Atilde;&copy;rent, ce qui rend
-          la rec&Atilde;&cent;blage du r&Atilde;&copy;seau facile.
-          Cependant les noms utilisateurs entr&Atilde;&copy;s ici
-          doivent exister, si vous changez le nom utilisateur du
-          capteur de "Occupation East OS" &Atilde;  "Occupation
-          Orient", l'itin&Atilde;&copy;raire ne se charge pas
-          correctement jusqu'&Atilde;  ce que vous le modifiez pour
-          utiliser le nouveau nom.</p>
-        </li>
-
-        <li>&Atilde;&permil;galement optionnel, si vous souhaitez
-        activer l'Itin&Atilde;&copy;raire lorsqu'un aiguillage
-        particulier change d'&Atilde;&copy;tat, saisissez un nom
-        d'aiguillage (nom syst&Atilde;&uml;me ou nom utilisateur)
-        et s&Atilde;&copy;lectionnez la logique &Atilde;  laquelle
-        il ob&Atilde;&copy;ira. Les choix de logique sont
-        expliqu&Atilde;&copy;s en d&Atilde;&copy;tail <a href=
-        "#turnoutlogic">ci-dessous</a> .
-
-          <p>Lorsque vous enregistrez et restaurez vos
-          Itin&Atilde;&copy;raires en utilisant un fichier de
-          configuration, le nom de l'aiguillage que vous indiquez
-          ici est utilis&Atilde;&copy; pour recr&Atilde;&copy;er
-          l'itin&Atilde;&copy;raire. Un nom syst&Atilde;&uml;me
-          sera toujours associ&Atilde;&copy; au m&Atilde;&ordf;me
-          aiguillage. Un nom utilisateur peut &Atilde;&ordf;tre
-          d&Atilde;&copy;plac&Atilde;&copy; vers un autre
-          aiguillage en changeant les entr&Atilde;&copy;es
-          aiguillage dans le tableau. Par exemple, "Fixer Voie 5"
-          pourrait &Atilde;&ordf;tre chang&Atilde;&copy; depour un
-          capteur d'aiguillage de 105 &Atilde; l'aiguillage 5 en
-          associant simplement ce nom utilisateur avec un nom de
-          syst&Atilde;&uml;me diff&Atilde;&copy;rent, ce qui rend
-          le rec&Atilde;&cent;blage plus facile. Les noms
-          utilisateurs entr&Atilde;&copy;s ici doivent exister
-          cependant, si vous changez le nom utilisateur de
-          l'aiguillage de partir "Track Set 5" &Atilde;  "Set Trk
-          5", l'itin&Atilde;&copy;raire ne se charge pas
-          correctement jusqu'&Atilde;  ce que vous modifiez pour
-          utiliser le nouveau nom.</p>
-        </li>
-
-        <li>
-          <p>L'entr&Atilde;&copy;e "Ajouter retard de" est
-          normalement laiss&Atilde;&copy; &Atilde;  "0". Quand un
-          Itin&Atilde;&copy;raire commande ensembles ses
-          aiguillages, il attend 250 millisecondes entre chaque
-          commande d'aiguillage. Si ce n'est pas assez de temps
-          entre chaque commande pour votre type de
-          contr&Atilde;&acute;le d'aiguillage, vous pouvez
-          augmenter le temps entre les commandes en ajoutant un
-          retard (en millisecondes).</p>
-        </li>
-
-        <li>Cliquez sur <b>Ajouter Itin&Atilde;&copy;raire</b> au
-        le bas de la fen&Atilde;&ordf;tre. Si tout va bien, un
-        message indiquant "Nouvel Itin&Atilde;&copy;raire
-        Ajout&Atilde;&copy; ..." sera affich&Atilde;&copy; dans la
-        bo&Atilde;&reg;te de notes pr&Atilde;&uml;s du bas de la
-        fen&Atilde;&ordf;tre. S'il ya des probl&Atilde;&uml;mes
-        avec quoi que ce soit, un message d'erreur s'affiche dans
-        la bo&Atilde;&reg;te de notes; vous devez alors corriger
-        l'erreur et cliquez sur <b>Ajouter
-        Itin&Atilde;&copy;raire</b> &Atilde;  nouveau.</li>
-      </ol>
-
-      <h3>Pour modifier un Itin&Atilde;&copy;raire existant:</h3>
-
-      <ol>
-        <li>Modifier un itin&Atilde;&copy;raire existant peut
-        &Atilde;&ordf;tre d&Atilde;&copy;marr&Atilde;&copy; suivant
-        l'une des deux fa&Atilde;&sect;ons suivantes:
-
-          <ul>
-            <li>Cliquez sur <b>Modifier un
-            Itin&Atilde;&copy;raire</b> dans le Tableau
-            Itin&Atilde;&copy;raire.</li>
-
-            <li>Entrez le nom syst&Atilde;&uml;me de
-            l'Itin&Atilde;&copy;raire &Atilde;  &Atilde;&copy;diter
-            dans la fen&Atilde;&ordf;tre Ajouter/Modifier et
-            cliquez sur le bouton <b>Modifier
-            Itin&Atilde;&copy;raire</b> au bas de la
-            fen&Atilde;&ordf;tre Ajouter/modifier
-            Itin&Atilde;&copy;raire. Ce doit &Atilde;&ordf;tre le
-            m&Atilde;&ordf;me que le nom syst&Atilde;&uml;me
-            indiqu&Atilde;&copy; dans le Tableau
-            Itin&Atilde;&copy;raire.</li>
-          </ul>Le bouton <b>Ajouter Itin&Atilde;&copy;raire</b> et
-          <b>Modifier Itin&Atilde;&copy;raire</b> dans la
-          fen&Atilde;&ordf;tre Ajouter/Modifier va changer pour
-          <b>Mise &Atilde;  Jour Itin&Atilde;&copy;raire</b> et
-          <b>Annuler Itin&Atilde;&copy;raire</b> .
-        </li>
-
-        <li>Effectuez les modifications ou les ajouts que vous
-        devez dans l'information dans la bo&Atilde;&reg;te de
-        dialogue. Notez que le nom syst&Atilde;&uml;me
-        d'Itin&Atilde;&copy;raire &Atilde;&copy;dit&Atilde;&copy;
-        ne peut pas &Atilde;&ordf;tre chang&Atilde;&copy;, mais le
-        nom utilisateur peut &Atilde;&ordf;tre chang&Atilde;&copy;.
-        Les autres &Atilde;&copy;l&Atilde;&copy;ments sont
-        d&Atilde;&copy;crits <a href=
-        "#additin%C3%83%C2%A9raire">ci-dessus</a> .</li>
-
-        <li>Apr&Atilde;&uml;s avoir modifi&Atilde;&copy; les
-        informations d'Itin&Atilde;&copy;raire, cliquez sur <b>Mise
-        &Atilde;  Jour Itin&Atilde;&copy;raire</b> pour changer
-        l'itin&Atilde;&copy;raire
-        s&Atilde;&copy;lectionn&Atilde;&copy;. Si tout va bien, un
-        message indiquant "Itin&Atilde;&copy;raire &Atilde;  jour
-        ..." sera affich&Atilde;&copy; dans les notes du bas de la
-        fen&Atilde;&ordf;tre. S'il 'y a un probl&Atilde;&uml;me, un
-        message d'erreur sera affich&Atilde;&copy; dans la
-        bo&Atilde;&reg;te de notes, et la mise &Atilde;  jour est
-        arr&Atilde;&ordf;t&Atilde;&copy;e pour vous permettre de
-        corriger l'erreur et cliquez sure <b>Mise &Atilde;  Jour
-        Itin&Atilde;&copy;raire</b> &Atilde;  nouveau.</li>
-
-        <li>Cliquez &gt; <b>Annuler</b> pour quitter le mode
-        &Atilde;&copy;dition sans changer l'
-        itin&Atilde;&copy;raire
-        s&Atilde;&copy;lectionn&Atilde;&copy;. Si la
-        fen&Atilde;&ordf;tre Ajouter/Editer Itin&Atilde;&copy;raire
-        est rejet&Atilde;&copy;e (ferm&Atilde;&copy;e) dans le mode
-        &Atilde;&copy;dition, <b>Annuler</b> est automatiquement
-        s&Atilde;&copy;lectionn&Atilde;&copy;, et aucune
-        modification n'est apport&Atilde;&copy;e &Atilde; 
-        l'Itin&Atilde;&copy;raire
-        s&Atilde;&copy;lectionn&Atilde;&copy;.</li>
-      </ol>
-
-      <h3>Pour d&Atilde;&copy;finir (d&Atilde;&copy;clencher) un
-      Itin&Atilde;&copy;raire:</h3>
-
-      <p>Les Itin&Atilde;&copy;raires peuvent &Atilde;&ordf;tre
-      "d&Atilde;&copy;clench&Atilde;&copy;s" en cliquant sur le
-      bouton <b>Set</b> dans la colonne d'&Atilde;&permil;tat du
-      Tableau Itin&Atilde;&copy;raire. Un Itin&Atilde;&copy;raire
-      peut &Atilde;&copy;galement &Atilde;&ordf;tre
-      r&Atilde;&copy;gl&Atilde;&copy; par les boutons du tableau de
-      commande. Si les capteurs de ces boutons sont
-      d&Atilde;&copy;finis comme des capteurs de commande dans les
-      informations de l'Itin&Atilde;&copy;raire . Si une aiguillage
-      de contr&Atilde;&acute;le est d&Atilde;&copy;fini dans les
-      informations de l'Itin&Atilde;&copy;raire,
-      d&Atilde;&copy;viant ou mettant en direct l'aiguillage depuis
-      votre r&Atilde;&copy;gulateur physique qui
-      d&Atilde;&copy;clenchera &Atilde;&copy;galement
-      l'Itin&Atilde;&copy;raire. Notez que les aiguillages de
-      contr&Atilde;&acute;le peuvent &Atilde;&ordf;tre des
-      aiguillages r&Atilde;&copy;els, aiguillages
-      fant&Atilde;&acute;me ou aiguillages internes comme
-      d&Atilde;&copy;crit <a href="#turnoutlogic">ci-dessous</a> .
-      Un Itin&Atilde;&copy;raire peut &Atilde;&copy;galement
-      &Atilde;&ordf;tre d&Atilde;&copy;clench&Atilde;&copy;
-      &Atilde;  partir d'un Logix, comme l'action d'un de ses
-      conditionnels. Si vous avez besoin de logique plus puissante
-      que celle fournit par l'Itin&Atilde;&copy;raire
-      lui-m&Atilde;&ordf;me, pour contr&Atilde;&acute;ler votre
-      itin&Atilde;&copy;raire , envisager d'utiliser un <a href=
-      "Logix.shtml">Logix</a> .</p>
-
-      <p>Notez que
-      activ&Atilde;&copy;s/d&Atilde;&copy;sactiv&Atilde;&copy;s et
-      "droit de veto" logique discut&Atilde;&copy; ci-dessous pour
-      le contr&Atilde;&acute;le des <a href=
-      "#sensorlogic">capteurs</a> et pour le contr&Atilde;&acute;le
-      des <a href="#turnoutlogic">aiguillages</a> ne s'appliquent
-      qu'aux m&Atilde;&copy;canisme de contr&Atilde;&acute;le
-      automatis&Atilde;&copy;s d'un Itin&Atilde;&copy;raire . Ni la
-      logique "D&Atilde;&copy;sactiv&Atilde;&copy;e", ni
-      "v&Atilde;&copy;to" permettra d'&Atilde;&copy;viter qu'un
-      itin&Atilde;&copy;raire soit valid&Atilde;&copy;
-      (d&Atilde;&copy;clench&Atilde;&copy;) en utilisant le
-      <b>Set</b> &Atilde;  partir d'un bouton ou Logix.</p>
-
-      <p>Il est &Atilde;&copy;galement utile de noter que si un
-      itin&Atilde;&copy;raire a &Atilde;&copy;t&Atilde;&copy;
-      d&Atilde;&copy;clench&Atilde;&copy; et est en train d'envoyer
-      des commandes aux aiguillages de l'Itin&Atilde;&copy;raire
-      est marqu&Atilde;&copy; comme occup&Atilde;&copy;
-      jusqu'&Atilde;  cette op&Atilde;&copy;ration soit
-      achev&Atilde;&copy;e. Un Itin&Atilde;&copy;raire ne peut
-      &Atilde;&ordf;tre d&Atilde;&copy;clench&Atilde;&copy;
-      &Atilde;  nouveau alors qu'il est occup&Atilde;&copy;, c'est
-      &Atilde;  dire jusqu'&Atilde;  ce que son
-      op&Atilde;&copy;ration en cours soit complet.</p>
-
-      <h3>Pour enregistrer les Itin&Atilde;&copy;raires sur le
-      disque :</h3>
-
-      <p>Les Itin&Atilde;&copy;raires sont enregistr&Atilde;&copy;s
-      dans votre fichier de configuration de r&Atilde;&copy;seau,
-      avec les aiguillages, les capteurs, les t&Atilde;&ordf;tes de
-      signal , les lumi&Atilde;&uml;res, etc. Pour stocker ces
-      informations sur le disque, utilisez <b>Stocker Configuration
-      ...</b> dans le menu du <b>Fichier</b> en haut du Tableau
-      Itin&Atilde;&copy;raire (ou d'autres tableaux &Atilde; 
-      partir du menu Outils), ou s&Atilde;&copy;lectionnez
-      <b>Stocker Panneau ...</b> dans le menu <b>Panneau</b> .
-      Notez que l'&Atilde;&copy;tat
-      activ&Atilde;&copy;/d&Atilde;&copy;sactiv&Atilde;&copy; pour
-      chaque Itin&Atilde;&copy;raire n'est pas
-      enregistr&Atilde;&copy; dans le fichier de configuration.
-      Lorsque les Itin&Atilde;&copy;raires sont
-      charg&Atilde;&copy;s &Atilde;  partir d'un fichier de
-      configuration, ils sont tous activ&Atilde;&copy;s. <a name=
-      "sensorlogic" id="sensorlogic"></a></p>
-
-      <h3><a name="sensorlogic" id="sensorlogic">Le
-      contr&Atilde;&acute;le des Itin&Atilde;&copy;raires &Atilde; 
-      partir de Capteurs</a></h3><a name="sensorlogic" id=
-      "sensorlogic"></a> Le fonctionnement d'un
-      Itin&Atilde;&copy;raire peut &Atilde;&ordf;tre
-      contr&Atilde;&acute;l&Atilde;&copy; par un maximum de trois
-      capteurs. Ceux-ci peuvent &Atilde;&ordf;tre
-      reli&Atilde;&copy;s &Atilde;  des d&Atilde;&copy;tecteurs
-      d'occupation ou commutateurs sur le TCO, ou m&Atilde;&ordf;me
-      juste pour faire fonctionner l'itin&Atilde;&copy;raire
-      &Atilde;  partir d'un panneau de commande sur l'ordinateur.
-      Ces capteurs peuvent &Atilde;&ordf;tre des capteurs
-      r&Atilde;&copy;els ou des d&Atilde;&copy;tecteurs internes.
-
-      <p>Par d&Atilde;&copy;faut, lorsque l'un des capteurs
-      d&Atilde;&copy;finis passe &Atilde;  l'&Atilde;&copy;tat
-      actif, l'Itin&Atilde;&copy;raire sera
-      d&Atilde;&copy;clench&Atilde;&copy;. Cela pourrait par
-      exemple &Atilde;&ordf;tre utilis&Atilde;&copy; pour
-      d&Atilde;&copy;finir un Itin&Atilde;&copy;raire quand un
-      canton est devenu occup&Atilde;&copy;, ou quand un bouton a
-      &Atilde;&copy;t&Atilde;&copy; pouss&Atilde;&copy;.</p>
-
-      <p>Une logique plus puissante peut aussi faire des choses
-      comme "d&Atilde;&copy;finir Itin&Atilde;&copy;raires pour
-      avoir la position d'un aiguillage qui suive la position d'un
-      interrupteur du panneau ". Pour cela, chacun des trois
-      capteurs a un" mode associ&Atilde;&copy;, qui peut
-      &Atilde;&ordf;tre:</p>
-
-      <dl>
-        <dt>"Sur Actif"</dt>
-
-        <dd>La m&Atilde;&copy;thode par d&Atilde;&copy;faut,
-        l'Itin&Atilde;&copy;raire est
-        d&Atilde;&copy;clench&Atilde;&copy; lorsque le capteur
-        passe actif, par exemple "D&Atilde;&copy;viez l'aiguillage
-        12 lorsque le capteur 12 devient actif "</dd>
-
-        <dt>"Sur inactif"</dt>
-
-        <dd>L'Itin&Atilde;&copy;raire est
-        d&Atilde;&copy;clench&Atilde;&copy; lorsque le capteur
-        passe inactif. Par exemple, en utilisant
-        l'Itin&Atilde;&copy;raire ci-dessus, plus un
-        deuxi&Atilde;&uml;me Itin&Atilde;&copy;raire "Fermer
-        l'aiguillage 12 lorsque le capteur 12 devient inactif" aura
-        l'aiguillage 12 &Atilde;  suivre un interrupteur du panneau
-        reli&Atilde;&copy; au capteur 12 comme il est
-        retourn&Atilde;&copy; en arri&Atilde;&uml;re et en avant
-        etc.</dd>
-
-        <dt>"Sur le changement"</dt>
-
-        <dd>L'Itin&Atilde;&copy;raire est
-        d&Atilde;&copy;clench&Atilde;&copy; lorsque
-        l'&Atilde;&copy;tat du capteur change, que ce soit d'actif
-        &Atilde;  inactif ou inactif &Atilde;  actif.</dd>
-
-        <dt>"V&Atilde;&copy;to actif"</dt>
-
-        <dd>Si ce capteur est actif, les autres capteurs
-        param&Atilde;&copy;tr&Atilde;&copy;s "sur actif", "Sur
-        inactif", "Le changement" seront ignor&Atilde;&copy;s, et
-        un contr&Atilde;&acute;le d'aiguillage
-        r&Atilde;&copy;gl&Atilde;&copy; "sur Direct", "sur
-        D&Atilde;&copy;vi&Atilde;&copy;" ou "sur Changement" sera
-        &Atilde;&copy;galement ignor&Atilde;&copy;. Cela a
-        plusieurs utilisations, par exemple pour
-        emp&Atilde;&ordf;cher de d&Atilde;&copy;vier un aiguillage
-        sous un train, lorsque le canton est montr&Atilde;&copy;
-        occup&Atilde;&copy;.</dd>
-
-        <dt>"V&Atilde;&copy;to inactif"</dt>
-
-        <dd>Comme veto actif, mais l'autre polarit&Atilde;&copy; de
-        la logique.</dd>
-      </dl>
-
-      <p>Notez qu'il y a une implicite "et/ou" ici. Tous les
-      "v&Atilde;&copy;to" capteurs et le "v&Atilde;&copy;to"
-      aiguillage, s'il ya en a un, doivent &Atilde;&ordf;tre dans
-      leur &Atilde;&copy;tat de non-droit de v&Atilde;&copy;to_et _
-      au moins un des capteurs de d&Atilde;&copy;clenchement ou
-      d'un d&Atilde;&copy;clenchement d'aiguillage doivent voir le
-      changement appropri&Atilde;&copy; pour que l'
-      Itin&Atilde;&copy;raire soit
-      r&Atilde;&copy;alis&Atilde;&copy;.</p><a name="turnoutlogic"
-      id="turnoutlogic"></a>
-
-      <h3><a name="turnoutlogic" id=
-      "turnoutlogic">Contr&Atilde;&acute;le
-      d'Itin&Atilde;&copy;raire &Atilde;  partir d'un
-      Aiguillage</a></h3><a name="turnoutlogic" id=
-      "turnoutlogic"></a>
-
-      <p>Le r&Atilde;&copy;glage (d&Atilde;&copy;clenchement) d'un
-      Itin&Atilde;&copy;raire peut &Atilde;&ordf;tre
-      contr&Atilde;&acute;l&Atilde;&copy; &Atilde;  partir d'un
-      aiguillage. Cet aiguillage peut &Atilde;&ordf;tre un
-      aiguillage physique r&Atilde;&copy;el, un aiguillage
-      "fant&Atilde;&acute;me" (un num&Atilde;&copy;ro d'aiguillage
-      DCC sans aiguillage physique correspondant), ou aiguillage
-      "interne".</p>
-
-      <ul>
-        <li>Si un aiguillage r&Atilde;&copy;el est
-        utilis&Atilde;&copy;, l'aiguillage r&Atilde;&copy;el va
-        recevoir la commande d'activation original, puis l'
-        Itin&Atilde;&copy;raire fixera toutes les positions
-        d'aiguillage et/ou les &Atilde;&copy;tats des capteur qui
-        ont &Atilde;&copy;t&Atilde;&copy;
-        sp&Atilde;&copy;cifi&Atilde;&copy;s . Ceci peut
-        &Atilde;&ordf;tre utilis&Atilde;&copy; pour
-        d&Atilde;&copy;finir de multiples aiguillages pour
-        correspondre &Atilde;  un aiguillage r&Atilde;&copy;el
-        d'origine, ou pour d&Atilde;&copy;finir le retour de
-        l'aiguillage &Atilde;  sa position initiale (si vous ne
-        voulez pas que quiconque le change), etc
-        L'Itin&Atilde;&copy;raire se d&Atilde;&copy;clenche lorsque
-        l'aiguillage est fix&Atilde;&copy; &Atilde;  partir de
-        JMRI, et/ou avec certains syst&Atilde;&uml;mes DCC
-        (Digitrax LocoNet et Lenz XPressNet syst&Atilde;&uml;mes),
-        il se d&Atilde;&copy;clenche quand un
-        op&Atilde;&copy;rateur commande &Atilde;  l'aiguillage de
-        changer d'&Atilde;&copy;tat &Atilde;  partir d'un
-        r&Atilde;&copy;gulateurr de poche.</li>
-
-        <li>Un aiguillage "fant&Atilde;&acute;me est une aiguillage
-        DCC qui n' existent pas r&Atilde;&copy;ellement. Pour en
-        utiliser un, il suffit de cr&Atilde;&copy;er une
-        entr&Atilde;&copy;e d'aiguillage pour un
-        num&Atilde;&copy;ro d'adresse qui n'existe pas sur votre
-        r&Atilde;&copy;seau. Les op&Atilde;&copy;rateurs peuvent
-        s&Atilde;&copy;lectionner le num&Atilde;&copy;ro de
-        l'aiguillage fant&Atilde;&acute;me sur leurs
-        r&Atilde;&copy;gulateur et envoyer des commandes pour
-        provoquer la mise en place de l'Itin&Atilde;&copy;raire .
-        Avec l'ajout de capteurs comme les v&Atilde;&copy;tos dans
-        les Itin&Atilde;&copy;raires vous pouvez faire des choses
-        comme permettre aux op&Atilde;&copy;rateurs de changer les
-        aiguillages (via l'Itin&Atilde;&copy;raire) lorsque le
-        r&Atilde;&copy;partiteur a valid&Atilde;&copy; par un
-        bouton un acc&Atilde;&uml;s local.</li>
-
-        <li>Un "aiguillage interne" est celui qui n'existe que dans
-        le logiciel JMRI, il ne correspond pas &Atilde;  une
-        adresse particuli&Atilde;&uml;re sur la
-        r&Atilde;&copy;seau, et il ne correspond en particuluer
-        &Atilde;  aucun mat&Atilde;&copy;riel sur le
-        r&Atilde;&copy;seau. Le nom syst&Atilde;&uml;me des
-        aiguillages internes commencer par "IT", par exemple
-        "IT201". JMRI sait qu'ils sont distincts du
-        r&Atilde;&copy;seau et n'a donc pas &Atilde;  envoyer de
-        commandes au mat&Atilde;&copy;riel connect&Atilde;&copy;
-        lorsque l'un change . Ceux-ci peuvent &Atilde;&ordf;tre
-        utilis&Atilde;&copy;s avec des Itin&Atilde;&copy;raires
-        demandant une logique compliqu&Atilde;&copy;e sous-jacente.
-        Par exemple, une ic&Atilde;&acute;ne sur un panneau peut
-        d&Atilde;&copy;finir un aiguillage interne, qui &Atilde; 
-        son tour peut fixer l'aiguillage d'une groupe de triage
-        entier.</li>
-      </ul>
-
-      <p>similaires aux capteurs de contr&Atilde;&acute;le
-      ci-dessus, l'aiguillage de contr&Atilde;&acute;le a un "mode"
-      qui lui est associ&Atilde;&copy;, qui peut
-      &Atilde;&ordf;tre:</p>
-
-      <dl>
-        <dt>"Sur direct"</dt>
-
-        <dd>La m&Atilde;&copy;thode par d&Atilde;&copy;faut,
-        l'Itin&Atilde;&copy;raire est
-        d&Atilde;&copy;clench&Atilde;&copy; lorsque l'aiguillage
-        change pour l'&Atilde;&copy;tat direct.</dd>
-
-        <dt>"Sur D&Atilde;&copy;vi&Atilde;&copy;"</dt>
-
-        <dd>L'Itin&Atilde;&copy;raire est
-        d&Atilde;&copy;clench&Atilde;&copy;e lorsque l'aiguillage
-        change pour l'&Atilde;&copy;tat
-        d&Atilde;&copy;vi&Atilde;&copy;.</dd>
-
-        <dt>"Sur Changement"</dt>
-
-        <dd>L'Itin&Atilde;&copy;raire est
-        d&Atilde;&copy;clench&Atilde;&copy; lorsque
-        l'&Atilde;&copy;tat de l'aiguillage change, que ce soit de
-        direct &Atilde;  partir d&Atilde;&copy;vi&Atilde;&copy; ou
-        d&Atilde;&copy;vi&Atilde;&copy; &Atilde;  la position
-        directe.</dd>
-
-        <dt>"V&Atilde;&copy;to direct"</dt>
-
-        <dd>Si cette aiguillage est direct, les capteurs mis "Sur
-        Actif", "Sur Inactif" "Sur Changement" seront
-        ignor&Atilde;&copy;s.</dd>
-
-        <dt>"Veto d&Atilde;&copy;vi&Atilde;&copy;"</dt>
-
-        <dd>Si cette aiguillage est
-        d&Atilde;&copy;vi&Atilde;&copy;, les capteurs mis en "Sur
-        Actif", "Sur Inactif" Le changement" seront
-        ignor&Atilde;&copy;.</dd>
-      </dl>
-
-      <p>Un seul "v&Atilde;&copy;to" aiguillage ou "veto" capteur
-      peut emp&Atilde;&ordf;cher l'Itin&Atilde;&copy;raire
-      d'&Atilde;&ordf;tre d&Atilde;&copy;clench&Atilde;&copy;. Tous
-      les "v&Atilde;&copy;to" des capteurs et des
-      "v&Atilde;&copy;to" d'aiguillage, s'il y en a un, doivent
-      &Atilde;&ordf;tre dans leur &Atilde;&copy;tat
-      non-v&Atilde;&copy;to_et_ au moins l'un des capteurs ou un
-      des aiguillage de d&Atilde;&copy;clenchement doit voir le
-      Changement appropri&Atilde;&copy; dpour que
-      l'Itin&Atilde;&copy;raire soit fix&Atilde;&copy;</p>
-      <!--#include virtual="/Footer" -->
-    </div>
-  </div>
-=======
 
 
 <H1> JMRI: Documentation Itin&#233;raires </H1>
@@ -994,6 +360,5 @@
 
     
 <!--#include virtual="/Footer" -->
->>>>>>> 3d5670a0
 </body>
 </html>
<<<<<<< HEAD
<!DOCTYPE HTML PUBLIC "-//W3C//DTD HTML 4.01//EN"
"http://www.w3.org/TR/html4/strict.dtd">
<!-- Updated by Blorec Herv&#233;  2013-10-05-->
<!-- $Id$ -->

<html lang="fr">
<head>
  <meta name="generator" content=
  "HTML Tidy for Mac OS X (vers 31 October 2006 - Apple Inc. build 15.17), see www.w3.org">

  <title>JMRI: Signal Head Documentation</title>
  <meta content="Bob Jacobsen" name="Author">
  <meta name="keywords" content=
  "turnout model railroad JMRI decoderpro panelpro">
  <!--#include virtual="/Header" -->
  <!--#include virtual="/Header" -->
  <!-- Style-->
  <link rel="stylesheet" type="text/css" href="/css/default.css"
  media="screen">
  <link rel="stylesheet" type="text/css" href="/css/print.css"
  media="print">
  <link rel="icon" href="/images/jmri.ico" type="image/png">
  <link rel="home" title="Home" href="/"><!-- /Style -->
  <meta http-equiv="content-type" content=
  "text/html; charset=us-ascii">
  <meta content="Bob Jacobsen" name="Author">
  <meta http-equiv="Content-Type" content=
  "text/html; charset=us-ascii">
  <meta name="keywords" content=
  "turnout model railroad JMRI decoderpro panelpro">
  <meta http-equiv="Content-Type" content=
  "text/html; charset=us-ascii">
  <link rel="stylesheet" type="text/css" href="/css/default.css"
  media="screen">
  <link rel="stylesheet" type="text/css" href="/css/print.css"
  media="print">
=======
<!DOCTYPE HTML PUBLIC "-//W3C//DTD HTML 4.01//EN" "http://www.w3.org/TR/html4/strict.dtd">
<!-- Updated by Blorec Herv&#233;  2016-09-05-->
<html lang="fr">
<head>
  <title>
 	JMRI: Signaling Documentation
  </title>

  <meta content="Bob Jacobsen" name="Author">
  <meta name="keywords" content="turnout model railroad JMRI decoderpro panelpro">

<!-- Style -->
  <meta http-equiv="Content-Type" content="text/html; charset=iso-8859-1">
  <link rel="stylesheet" type="text/css" href="/css/default.css" media="screen">
  <link rel="stylesheet" type="text/css" href="/css/print.css" media="print">
>>>>>>> 3d5670a0
  <link rel="icon" href="/images/jmri.ico" type="image/png">
  <link rel="home" title="Home" href="/">
</head>

<body>
  <div id="container">
    JMRI: Signal Head Documentation <!-- Style -->
     <!-- /Style -->

    <div id="container">
      <!--#include virtual="/Header" -->

<<<<<<< HEAD
      <div id="mBody">
        <!--#include virtual="Sidebar" -->

        <div id="mainContent">
          <!-- Page Body -->

          <h1>JMRI Documentation de la Signalisation</h1>
          <!-- Nouveau pages en Anglais, Avril 2014 -->
=======
      <div id="mainContent">
<!-- Page Body -->
<h1>JMRI Documentation de la Signalisation</h1>

<p>
Toute la documentation au sujet de la Signalisation JMRI est disponible sur la 
<a href="signaling/index.shtml">Page d'aide principale sur la Signalisation JMRI</a>.
			<!-- Keep file in place to receive old hyperlinks, but no content on this page, just a pointer to the 2014 starting point for JMRI Signaling, help/fr/html/tools/signaling/index.shtml -->
	
<!--#include virtual="/Footer" -->
>>>>>>> 3d5670a0

          <p>Venez &aacute; la <a href="signaling/index.shtml">page
          d'aide de la Signalisation JMRI</a>.</p>
          <!--#include virtual="/Footer" -->
        </div><!-- closes #mainContent-->
      </div><!-- closes #mBody-->
    </div><!-- closes #container -->
  </div>
</body>
</html><|MERGE_RESOLUTION|>--- conflicted
+++ resolved
@@ -1,41 +1,3 @@
-<<<<<<< HEAD
-<!DOCTYPE HTML PUBLIC "-//W3C//DTD HTML 4.01//EN"
-"http://www.w3.org/TR/html4/strict.dtd">
-<!-- Updated by Blorec Herv&#233;  2013-10-05-->
-<!-- $Id$ -->
-
-<html lang="fr">
-<head>
-  <meta name="generator" content=
-  "HTML Tidy for Mac OS X (vers 31 October 2006 - Apple Inc. build 15.17), see www.w3.org">
-
-  <title>JMRI: Signal Head Documentation</title>
-  <meta content="Bob Jacobsen" name="Author">
-  <meta name="keywords" content=
-  "turnout model railroad JMRI decoderpro panelpro">
-  <!--#include virtual="/Header" -->
-  <!--#include virtual="/Header" -->
-  <!-- Style-->
-  <link rel="stylesheet" type="text/css" href="/css/default.css"
-  media="screen">
-  <link rel="stylesheet" type="text/css" href="/css/print.css"
-  media="print">
-  <link rel="icon" href="/images/jmri.ico" type="image/png">
-  <link rel="home" title="Home" href="/"><!-- /Style -->
-  <meta http-equiv="content-type" content=
-  "text/html; charset=us-ascii">
-  <meta content="Bob Jacobsen" name="Author">
-  <meta http-equiv="Content-Type" content=
-  "text/html; charset=us-ascii">
-  <meta name="keywords" content=
-  "turnout model railroad JMRI decoderpro panelpro">
-  <meta http-equiv="Content-Type" content=
-  "text/html; charset=us-ascii">
-  <link rel="stylesheet" type="text/css" href="/css/default.css"
-  media="screen">
-  <link rel="stylesheet" type="text/css" href="/css/print.css"
-  media="print">
-=======
 <!DOCTYPE HTML PUBLIC "-//W3C//DTD HTML 4.01//EN" "http://www.w3.org/TR/html4/strict.dtd">
 <!-- Updated by Blorec Herv&#233;  2016-09-05-->
 <html lang="fr">
@@ -51,7 +13,6 @@
   <meta http-equiv="Content-Type" content="text/html; charset=iso-8859-1">
   <link rel="stylesheet" type="text/css" href="/css/default.css" media="screen">
   <link rel="stylesheet" type="text/css" href="/css/print.css" media="print">
->>>>>>> 3d5670a0
   <link rel="icon" href="/images/jmri.ico" type="image/png">
   <link rel="home" title="Home" href="/">
 </head>
@@ -64,16 +25,6 @@
     <div id="container">
       <!--#include virtual="/Header" -->
 
-<<<<<<< HEAD
-      <div id="mBody">
-        <!--#include virtual="Sidebar" -->
-
-        <div id="mainContent">
-          <!-- Page Body -->
-
-          <h1>JMRI Documentation de la Signalisation</h1>
-          <!-- Nouveau pages en Anglais, Avril 2014 -->
-=======
       <div id="mainContent">
 <!-- Page Body -->
 <h1>JMRI Documentation de la Signalisation</h1>
@@ -84,7 +35,6 @@
 			<!-- Keep file in place to receive old hyperlinks, but no content on this page, just a pointer to the 2014 starting point for JMRI Signaling, help/fr/html/tools/signaling/index.shtml -->
 	
 <!--#include virtual="/Footer" -->
->>>>>>> 3d5670a0
 
           <p>Venez &aacute; la <a href="signaling/index.shtml">page
           d'aide de la Signalisation JMRI</a>.</p>

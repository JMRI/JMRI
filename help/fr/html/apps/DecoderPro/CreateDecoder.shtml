<!DOCTYPE HTML PUBLIC "-//W3C//DTD HTML 4.01//EN"
"http://www.w3.org/TR/html4/strict.dtd">

<html lang="fr">
<head>
<!-- Copyright Bob Jacobsen 2008 -->
<<<<<<< HEAD

 <!--Updated et Translated by Herv&#233; Blorec le 2020-11-25 -->

=======
<!-- $Id$ -->
 <!--Updated et Translated by Herv&#233; Blorec le 2017-10-10 -->
>>>>>>> fd0aca16
<title>JMRI: DecoderPro User Guide - Creating A Custom Decoder File</title>

<!-- Style -->
<meta http-equiv="Content-Type" content="text/html; charset=iso-8859-1">
<link rel="stylesheet" type="text/css" href="/css/default.css" media="screen">
<link rel="stylesheet" type="text/css" href="/css/print.css" media="print">
<link rel="icon" href="/images/jmri.ico" TYPE="image/png">
<link rel="home" title="Home" href="/">
<!-- /Style -->
</head>

<body>
<!--#include virtual="/Header.shtml" -->

<div id="mBody">
    <!--#include virtual="Sidebar" -->
    <div id="mainContent">
        <!-- Page Body -->


<h1>JMRI: Guide Utilisateur DecoderPro</h1>
<h2>Cr&#233;ation d'un fichier d&#233;codeur personnalis&#233;</h2>

<p>Cette page fournit l'information sur la m&#233;thode de travail des fichiers de d&#233;finitions
pour le Programmateur Symbolique DecoderPro et comment en cr&#233;er un nouveau.</p>

<p>Dans ce guide utilisateur, nous allons cheminer &#225; travers le processus de cr&#233;ation 
d'un fichier pour un nouveau d&#233;codeur. Vous pourrez tirer b&#233;n&#233;fice de la lecture 
des autres sections de ce guide utilisateur DecoderPro pour obtenir des informations de fond,
sp&#233;cialement sur 
l'<a href="IntroXML.shtml">introduction XML.</p> et la section sur les
<a href="Files.shtml">Contenus des Fichiers de Configuration</a>.</p>

<p>La meilleur m&#233;thode pour cr&#233;er un fichier de configuration est de modifier un 
existant. Dans cette section nous allons utiliser cette m&#233;thode.</p>

<dl>
<dt class=left>Faites une copie d'un fichier existant.</dt>
<dd class=first>
<p>Bien que vous puissiez appeler votre fichier comme bon vous semble, il travaillera 
mieux si vous utilisez les m&#234;mes conventions que les fichiers fournis.
C'est <TT>"manufacturer name"_"decoder family".xml</TT>, par exemple:
<TT>Digitrax_1x2.xml</TT>et <TT>Atlas_DualMode.xml</TT></p>

<p>Pour les fichiers fournis, nous utilisons la m&#234;me casse, etc,
que celles que les fabricants de d&#233;codeurs utilisent dans leurs documentations. </p>

<p>Ce nouveau fichier prendra place dans le sous-r&#233;pertoire <TT>decoders</TT> dans le 
r&#233;pertoire preferences <TT>JMRI</TT>  ainsi le programme pourra le trouver. Le 
fichier<TT>DecoderProConfig2.xml</TT> se trouve dans le r&#233;pertoire preferences, ainsi 
vous pouvez chercher ici pour localiser le fichier.
(Voir la <a HREF="Files.shtml#location"><em> page de configuration des fichiers</em></a>
pour plus de d&#233;tails
sur ce r&#233;pertoire et ce qu'il contient.</p>

<p>Si vous modifiez une d&#233;finition de d&#233;codeur, il vaut mieux commencer avec la version la plus 
r&#233;cente, qui peut &#234;tre trouv&#233;e ici 
sur le site web de JMRI &#224;
<a href="http://jmri.org/xml/decoders/">http://jmri.org/xml/decoders/</a>.
De cette fa&#231;on il ne sera pas difficile de fusionner vos changements avec ceux qui pourrait avoir
&#233;t&#233; fait entre temps.
SVP Ne reformater pas plus que n&#233;cessaire. Si vous changez 
les donn&#233;es techniques dans les 5 ou 10 lignes du haut, ou
reformater le contenu, il sera tr&#232;s difficile de savoir ce qui a &#233;t&#233; chang&#233; 
et ce qui ne l'a pas &#233;t&#233; .

<dt class=left>&#201;diter le nouveau fichier </dt>
<dd>
<p>Ouvrez le nouveau fichier avec votre &#233;diteur de texte favori.</p>

</dd>

<dt class=left>Contenu du fichier: En-t&#234;te XML </dt>
<dd>
<p>Vous verrez quelque chose comme ceci en haut du fichier ( les exemples viennent d'un fichier <a
HREF="../../../../../xml/decoders/0NMRA.xml">NMRA.xml</a> )

<p class="exemple">
&lt;?xml version="1.0" encoding="utf-8"?&gt;<br>
&lt;?xml-stylesheet type="text/xsl" href="../XSLT/decoder.xsl"?&gt;<br>
&lt;!-- Copyright (C) JMRI 2001, 2005, 2007, 2-009, 2010 All rights reserved --&gt;<br>
&lt;!-- $Id$ --&gt;<br>
...<br>
&lt;decoder-config xmlns:xi="http://www.w3.org/2001/XInclude" xmlns:xsi="http://www.w3.org/2001/XMLSchema-instance" xsi:noNamespaceSchemaLocation="http://jmri.org/xml/schema/decoder.xsd"&gt;<br>
</p>

<p>N'oubliez pas ces lignes; elles d&#233;crivent le format du fichier.
</dd>

<dt class=left>Contenu du fichier: Author  </dt>
<dd>
<p>L'&#233;l&#233;ment suivant d&#233;crit l'auteur et la version de ce fichier de d&#233;codeur:
<p class="example">&lt;version
          author="jake@physics.berkeley.edu"<br>
              version="1" lastUpdated="20011201"/&gt;</p>

<p>Ces attributs ne sont lus que par les gens, pas par le programme, 
ainsi leur format exact n'est pas critique. Mais nous vous encourageons &#224; ins&#233;rer 
votre adresse courriel dans les fichiers que vous cr&#233;ez ou modifiez; ainsi celui qui
a une question &#224; poser sait o&#249; vous contacter. La version et 
les derniers attributs mis &#224; jour fournissent un moyen de d&#233;crire les diff&#233;rentes versions 
d'une d&#233;finition de d&#233;codeur &#224; part,donc nous aimerions &#233;galement que vous les mettiez &#224; jour
ceux. Pour un nouveau fichier, commencer &#224; num&#233;roter &#224; "1" et si vous 
modifiez un fichier existant incr&#233;menter l'attribut version au 
num&#233;ro suivant.</p>
</dd>

<dt class=left>Contenu du fichier: Decoder Family and Model</dt>
<dd>
Les lignes suivantes identifient la "famille" de d&#233;codeurs que ce fichier 
d&#233;crit:

<p class="example">&lt;decoder&gt;<br>

              &lt;family name="Digitrax 1x2" mfg="Digitrax"<br>
                  lowVersionID="240" highVersionID="242"<br>
                  comment="Digitrax DH142, etc" &gt;<br>
                  &lt;model model="DH142" numOuts="4"
          numFns="2"/&gt;<br>
                  &lt;model model="DN142" numOuts="4"
          numFns="2"/&gt;<br>
                  &lt;model model="DH083" numOuts="5"
          numFns="2"/&gt;<br>
              &lt;/family&gt;</p>

<p>L'espacement n'est pas important, mais il est utilis&#233; pour indent&#233; le fichier
et le rendre plus lisible. XML utilise "&#233;l&#233;ments" 
et "attributs" pour porter les informations. les choses &lt;model&gt; sont 
des &#233;l&#233;ments; les attributs comme numOuts sont fix&#233;s &#225; des valeurs sp&#233;cifiques &#225; l'int&#233;rieur des &#233;l&#233;ments.
Dans la 2&#232;me &#225; la 4&#232;me lignes ci-dessus


< <p class="example">&lt;family name="Digitrax 1x2"

          mfg="Digitrax"<br>
              lowVersionID="240" highVersionID="242"<br>
              comment="Digitrax DH142, etc" &gt;</p>

<p>L'&#233;l&#233;ment est "family", avec les attributs "name", "mfg",
"lowVersionID", "highVersionID", et "comment".  Un attribut est 
une valeur donn&#233;e avec le signe &#233;gal et la valeur entre guillemets ( les guillemets 
sont obligatoires ). L'ordre des attributs n'est pas important, et 
vous pouvez cassez la lignes et la reprendre si cela rend le fichier plus facile &#225; 
lire. Notez que tous les attributs doivent &#234;tre entre 
crochets et apr&#232;s le nom de l'&#233;l&#233;ment.</p>

<p>Dans cet &#233;l&#233;ment, changer les attributs pour correspondre au nouveau d&#233;codeur:
<ul>
<li><dfn>name</dfn> - le nom de la famille de d&#233;codeur. C'est mieux si vous utilisez le m&#234;me nom 
ici que celui que vous avez utilis&#233; pour le nom de fichier.
<li><dfn>mfg</dfn> - le fabricant du d&#233;codeur. C'est mieux si vous utilisez le m&#234;me 
nom de fabricant ici que celui que vous avez utilis&#233; pour le nom de fichier.
<li><dfn>lowVersionID</dfn>, <dfn>highVersionID</dfn> -
Le fabricant peut charger un num&#233;ro de version dans le CV 7 du d&#233;codeur.
Tous les fabricants ne le font pas, Mais si un est disponible, 
le programmateur peut v&#233;rifier si ce fichier est utilis&#233; avec le type de d&#233;codeur attendu. 
Si une valeur est valide, d&#233;finissez les attributs 
lowVersionID et highVersionID avec la m&#234;me valeur par exemple

<p class=example> lowVersionID="123"&nbsp;highVersionID="123"
</p>
Si le type de d&#233;codeur peut avoir plus d'une rang&#233;e de num&#233;ro,
par exemple parce que le fabricant a fait plusieurs mise &#225; jour
d&#233;finissez les deux attributs pour couvrir la gamme:

<p class="example"> lowVersionID="21"&nbsp;highVersionID="42"
</p>
Si vous ne connaissez pas le num&#233;ro de version, ne d&#233;finissez pas 
un de ces attributs.Laissez les juste &#225; off.
lowVersionID par d&#233;fauts &#225; 0, highVersionID par d&#233;fauts &#225; 255
afin qu'ensemble, les valeurs par d&#233;faut signifie "toute valeur".

<li><dfn>comment</dfn> - Ceci est optionnel. Vous pouvez inclure votre nom, ou autre 
info au sujet du changement dans le fichier.
</ul>

<p> Les lignes suivantes:</p>

 <p class="example">    &lt;model model="DH142"
          numOuts="4" numFns="2"/&gt;<br>
              &lt;model model="DN142" numOuts="4"
          numFns="2"/&gt;<br>
              &lt;model model="DH083" numOuts="5"
<<<<<<< HEAD
numFns="2"/&gt;</p>vous permettent d'&#233;num&#233;rer un nombre de mod&#232;le de d&#233;codeurs diff&#233;rents qui peuvent utiliser 
ce fichier. Pour un d&#233;codeur unique, enlever tout les "mod&#232;les" sauf un 
=======
numFns="2"/&gt;</p>vous permettent de lister un nombre de mod&#232;le de d&#233;codeurs diff&#233;rents qui peuvent utiliser 
ce fichier. Pour un simple d&#233;codeur, enlever tout sauf un 
>>>>>>> fd0aca16
et donnez lui le nom du "mod&#232;le" de d&#233;codeur. Le numOuts
et numFns sont d&#233;crit plus tard, mais pour le moment vous pouvez les effacer 
laissant quelque chose comme: </p>

 <p class="example">    &lt;model model="DH142"
/&gt;</p> L'&#233;l&#233;ment mod&#232;le peut aussi contenir les attributs lowVersionID et/ou highVersionID
, qui sont applicables &#225; tout ce mod&#232;le. Si l'un 
n'apparait pas, la valeur ( ou sa valeur par d&#233;faut ) de l'&#233;l&#233;ment famille sera utilis&#233;e .

<p> Il est important de noter que <em>la combinaison 'family'+'model'doit &#234;tre unique</em>
C'est la <em>seule</em> information qui doit &#234;tre utilis&#233;e pour correspondre &#224; une d&#233;finition 
de d&#233;codeur dans une entr&#233;e existante de l'inventaire</p>
<ul>
   <li>Il peut y avoir plusieurs instances du mod&#232;le 'x'
   mais ils doivent r&#233;sider dans diff&#233;rentes familles. </li>
   <li> Il peut y avoir plusieurs instances de la famille 'y'
   (dans diff&#233;rents fichiers de d&#233;codeur) mais le mod&#232;le 'x' 
   peut seulement apparaitre au sein d'un de celles-ci.</li>
<<<<<<< HEAD
   <li>La restriction d'unicit&#233; 'family' et 'model" s'applique 
=======
   <li>La restriction d'unicit&#233; 'family'+'model" s'applique 
>>>>>>> fd0aca16
   ind&#233;pendamment du fabricant.</li>
 </ul>
 </dd>
<dt class=left> Contenu du fichier: Programming Modes </dt>
<dd>

<p>L'&#233;l&#233;ment suivant d&#233;finit quels sont les modes de programmation compris par le d&#233;codeur :</p>

<<p class="example">&lt;programming direct="byteOnly"
          paged="yes"<br>
register="yes" ops="yes"&gt;&lt;/programming&gt;</p>

<<<<<<< HEAD
<p>Paged, register et ops peuvent &#234;tre r&#233;gler soit &#225; "yes" ou &#225; "no".  Direct
=======
<p>Paged, registerer et ops peuvent &#234;tre r&#233;gler soit &#225; "yes" ou &#225; "no".  Direct
>>>>>>> fd0aca16
peut &#234;tre fix&#233; &#225; "no", "bitOnly", "byteOnly", ou "yes". Le 
programmateur utilise ces informations pour s&#233;lectionner le mode de programmation &#225; 
utiliser pour travailler avec le d&#233;codeur.</p>
</dd>

<dd><a name="variable" id="variable"></a></dd>
<dt class=left> File contents: Variable names </dt></a>
<dd>
<p>La partie suivante du fichier consiste en un jeu d'&#233;l&#233;ments "variable" 
d&#233;finissant des variables sp&#233;cifiques, imbriqu&#233;es dans un &#233;l&#233;ment "variables"(notez le"s")
Un exemple:</p>

<p class="example">&lt;variables&gt;<br>
            &lt;variable CV="1" item="Primary Address"
          default="03"&gt;<br>
              &lt;decVal min="1" max="127"/&gt;<br>
              &lt;label&gt;Short Address&lt;/label&gt;<br>
              &lt;comment&gt;NMRA standard form&lt;/comment&gt;<br>
              &lt;tooltip&gt;Digitrax systems only address
          1-99&lt;/tooltip&gt;<br>
            &lt;/variable&gt;<br>
<br>
 (suivie par plusieurs entr&#233;es de &lt;variables&gt;)<BR>
  <BR>
<<<<<<< HEAD
(Ins&#233;rer les nouvells &#224; la fin)<BR>
=======
  &nbsp;&nbsp;(Ins&#233;rer les nouvells &#224; la fin)<BR>
>>>>>>> fd0aca16
&lt;/variables&gt;  
</p>

<p>Chaque variable repr&#233;sente une chose &#225; configurer. Elle peut repr&#233;senter 
un CV simple, exemple une adresse, ou plusieurs bits qui doivent &#234;tre configurer 
pour commanderr une fonction particuli&#232;re. Si plusieurs de celles-ci ne sont pas appropri&#233;es pour 
votre d&#233;codeur, vous pouvez les supprimer. Soyez s&#251;r d'enlever 
l'&#233;l&#233;ment entier de la &lt;variable&gt; pour correspondre &#225; la 
&lt;/variable&gt;. Vous pouvez aussi les r&#233;arranger si vous pr&#233;f&#233;rez un 
ordre diff&#233;rent.</p>

<p> Les attributs incluent:</p>
<ul>
 <li><dfn>item</dfn> -Le nom "standard" pour cette variable. Voir la 
<A HREF="Programmer.shtml#id"> discussion sur la page des d&#233;finitions des programmateurs</a> 
pour plus de d&#233;tails sur ceux-ci. G&#233;n&#233;ralement, regarder le programmateur Complet 
pour trouver quelque chose de similaire, et utilisez le "nom" attribu&#233;.
</li>
<li><dfn>CV</dfn> - Quel CV contient l'information de configuration
pour cette variable.</li>
<<<<<<< HEAD
<li><dfn>mask</dfn> - Un mod&#232;le comme "XXXVVVXX" qui commande  les bits du CV qui constituent la variable.
 Chaque "V" est un bit qui est inclus, et les "X" sont des bits
 qui ne doivent pas &#234;tre inclus. Il est pr&#233;f&#233;rable d'avoir huit caract&#232;res,car cela permet de mieux comprendre ce qui se passe.
 Si la variable est un octet complet, cet attribut peut &#234;tre
 omis.
 <p>
            En g&#233;n&#233;ral, les caract&#232;res V doivent &#234;tre un bloc contigu 
            de bits comme sp&#233;cifi&#233; dans la documentation du fabricant
            pour le d&#233;codeur.  Dans certains cas rares, le
            la disposition du d&#233;codeur pourrait
            exigent un mod&#233;2le diff&#233;rent comme XXVVXXVV, mais 
            dans ces cas, veuillez v&#233;rifier le fonctionnement de la 
            la d&#233;finition du &#233;codeur qui en r&#233;sulte, en prenant soin de s'assurer qu'il 
            fait ce que vous voulez.
            
            <p>
            Dans un autre cas particulier, il peut &#233;galement &#234;tre utilis&#233; (en m&#234;me temps que 
            quelques autres attributs) pour traiter les CV qui sont cod&#233;s en
            bases autres que binaires :  Celles qui stockent leur 
            parties sous forme de chiffres d&#233;cimaux, ou m&#234;me en base 3 ou 5.
            C'est un peu plus technique, c'est rarement n&#233;cessaire, mais 
            si vous en avez besoin, consultez le 
            <a href="https://jmri.org/JavaDoc/doc/jmri/jmrit/symbolicprog/VariableValue.html">javadoc pour plus de d&#233;tails</a>.

=======
<li><dfn>mask</dfn> - Un mod&#232;le comme "XXXVVVXX" qui commande quels 
bits dans le CV mettent la variable up . Chaque "V" est un bit 
qui est inclut, et "X" sont des bits qui ne sont pas 
inclus.  Il est mieux d'avoir huit caract&#232;res,comme cela 
nous savons o&#249; nous allons. Si la variable 
est un Octet complet, cette attribut peut &#234;tre omit .</Li>
>>>>>>> fd0aca16
<li><dfn>default</dfn> - la valeur par d&#233;faut pour cette varable. C'est 
utilis&#233; pour un nouveau d&#233;codeur, ou quand vous voulez remettre le 
d&#233;codeur &#225; ses r&#233;glages d'usine.</li>
</ul>

<p>(Il y en a un peu plus,que nous allons quitter pour la section avanc&#233;e ci-dessous)</p>

<p>L'&#233;l&#233;ment "label" inclut fournit un nom de variable lisible. Ceci est g&#233;n&#233;ralement 
la fa&#231;on dont les fabricants de d&#233;codeur appellent cet &#233;l&#233;ment, m&#234;me si le d'autres fabricants ou le
NMRA utilisent un nom diff&#233;rent pour des choses similaires. C'est en option, auquel cas la valeur "&#233;l&#233;ment" 
sera utilis&#233; comme label quand il est pr&#233;sent&#233; &#225; l'utilisateur.</p>

<p>L'&#233;l&#233;ment "comment" vous permet d'ajouter des informations additionnelles
pour les futures d&#233;veloppeurs.  cette information est visible quand la d&#233;finition
est &#233;dit&#233;e, mais n'est pas fournie aux simples utilisateurs de DecoderPro.</p>

<p>L'&#233;l&#233;ment "tooltip" lvous permet de fournir des informations suppl&#233;mentaires
&#225; l'utilisateur quand celui-ci survole avec 
le curseur la variable &#225; l'&#233;cran.</p>
</dd>

<dt class=left> Contenu du fichier : Cr&#233;ation de nouvelles d&#233;finitions de variable
       </dt>
<dd>
<p>Vous pouvez aussi d&#233;finir de nouvelles variables. Un bon point de d&#233;part est de 
copier une d&#233;finition similaire, changer son nom d'&#233;l&#233;ment par une nouvelle valeur et 
modifier son contenu.</p>

<p> Pour d&#233;finir comment la nouvelle variable est affich&#233;e et &#233;dit&#233;e, vous 
ajoutez l'&#233;l&#233;ment au sein de l'&#233;l&#233;ment "variable". Il y a plusieurs 
formes possibles:</p>
<ul>
<li>Pour une valeur d&#233;cimale, vous incluez un &#233;l&#233;ment decVal comme 
l'exemple ci-dessus. Les deux attributs possibles sont min et max, 
qui d&#233;finissent la fourchette de valeurs acceptables. Si vous les omettez 
les valeurs entre 0 et 255 seront permises.</li>
<<<<<<< HEAD

<li>Si vous pr&#233;f&#233;rez entrer et afficher des valeurs en hexad&#233;cimal, utilisez 
l'&#233;l&#233;ment "hexVal".c'est le m&#234;me que l'&#233;l&#233;ment 
"decVal" dont nous avons d&#233;j&#225; discut&#233; mais en hexa.</li>

=======
<li>Si vous pr&#233;f&#233;rez entrer et afficher des valeurs en hexad&#233;cimal, utilisez 
l'&#233;l&#233;ment "hexVal".c'est le m&#234;me que l'&#233;l&#233;ment 
"decVal" dont nous avons d&#233;j&#225; discut&#233; mais en hexa.</li>
>>>>>>> fd0aca16
<li><p>Si votre d&#233;codeur supporte les adresses longues, vous pouvez ajouter
un &#233;l&#233;ment 'longAddress'. C'est peut &#234;tre plus simple de copier ceci 
depuis un autre fichier, ou depuis cet exemple:</p>

<p class=example>">&lt;variable item="Adresse longue"
              CV="17"&gt;<br>
                  &lt;longAddressVal/&gt;<br>
              &lt;/variable&gt;</p>

<li><p>Si votre d&#233;codeur le prend en charge, vous pouvez entrer un &#233;l&#233;ment "speedTableVal"
 pour la table de vitesse. Les attributs optionnels sont  "entries","min", "max" et 
 "mfx" (quand vrai active le style  M&auml;rklin mfx&reg; de la table de vitesse. Exemple:</p>

 <p class="example">&lt;variable item="Speed Table"
              CV="67"&gt;<br>
                  &lt;speedTableVal/&gt;<br>
              &lt;/variable&gt;</p>
            </li>

<li>Quelques options de d&#233;codeur sont mieux repr&#233;senter par "choisir un
choix".Elles sont repr&#233;sent&#233;es par un &#233;l&#233;ment enumVariable. Exemple:

<p class=example>&lt;variable item="F6 during DC
              operation" CV="13" mask="XXVXXXXX"&gt;<br>
                  &lt;enumVal&gt;<br>
                      &lt;enumChoice choice="Off"/&gt;<br>
                      &lt;enumChoice choice="On"/&gt;<br>
                  &lt;/enumVal&gt;<br>
&lt;/variable&gt;</p>

<p>Chaque &#233;l&#233;ment enumChoice d&#233;crit une possibilit&#233;. Il peut y en avoir 
autant que d&#233;sir&#233;. pour le choix d'un bit, vous utilisez deux
 &#233;l&#233;ments enumChoice comme dans l'exemple.  Pour un choix de 4 bits, comme 
 les codes FX dans les d&#233;codeurs Digitrax, vous pouvez utiliser jusqu'&#225; 16 choix.
Ils sont affich&#233;s dans l'ordre o&#249; ils ont &#233;t&#233; entr&#233;s dans le fichier, et 
sont aussi num&#233;rot&#233;s dans cet ordre. Si le premier est choisi, un 0 est 
entr&#233; dans les bits CV; choisir le second stocke 1; etc.</p>

<p> Si vous avez besoin de sp&#233;cifier un nombre sp&#233;cifique pour une option enum, 
ajoutez un attribut "value":
<p class=example>    &lt;enumChoice choice="Blue"
value="32"/&gt;</p>
</li>
</ul>
</dd>
<<<<<<< HEAD
<dt class="left">Incluant les fragments de fichiers</dt>
        <dd>
          <p>Les d&#233;finitions des d&#233;codeurs peuvent inclure des "fragments de fichiers".
          qui fournissent des d&#233;finitions communes de certains CV.
          Cela pr&#233;sente l'avantage qu'ils sont d&#233;j&#224; cr&#233;&#233;s et 
          test&#233;s, et comprennent souvent des textes d'aide, des traductions 
          et d'autres caract&#233;ristiques int&#233;ressantes.  Voir les d&#233;finitions des d&#233;codeurs existants pour 
          <a href="https://jmri.org/xml/decoders/nmra">exemples</a>.  
          Quelques exemples cl&#233;s:</p>

              <ul>
                <li>CV1, l'adresse primaire ou courte, 
                    CV17 et 18, l'adresse &#233;tendue ou longue,
                    et les bits CV29 correspondants peuvent 
                    &#234;tre pris en charge par l'un d'entre eux, selon
                    sur ce que le d&#233;codage supporte :
                    <ul>
                    <li>xml/decoders/nmra/shortAddressOnly.xml
                    <li>xml/decoders/nmra/shortAndLongAddress.xml
                    </ul>
                <li>CV19, l'adresse et la direction du couplage, 
                    peut &#234;tre g&#233;r&#233; par l'un d'entre eux :
                    <ul>
                    <li>xml/decoders/nmra/consistAddr.xml	
                    <li>xml/decoders/nmra/consistAddrDirection.xml
                    </ul>
                 <li>La fonction de verrouillage du d&#233;codeur CV16/CV15 peut&#234;tre 
                    g&#233;r&#233; par le fragments de fichiers xml/decoders/nmra/decoderLockId16.xml
                    . Notez que seul le CV16 est inclus ;
                    
<p>Vous pouvez &#233;galement utiliser des fragments de fichiers pour inclure (d'o&#249; la simplification)
         <a href="https://jmri.org/xml/decoders/parts">ensembles communs de choix d'&#233;num&#233rations</a>.</p> 
        </dd>
=======
>>>>>>> fd0aca16

<dt class=left>V&#233;rification des erreurs de syntaxe </dt>
<dd>
<p>A ce point, vous avez cr&#233;&#233; un nouveau fichier de configuration!</p>

<p>Vous pouvez v&#233;rifier la syntaxe en s&#233;lectionnant l'&#233;l&#233;ment"Validate XML file"
dans le menu "D&#233;bogage". Il ouvre un dialogue de s&#233;lection de fichier;
s&#233;lectionnez votre fichier et cliquez  "open".  Si tout est bon, vous obtenez une 
boite de dialogue qui dit "OK". Si non , vous obtiendrez un message d'erreur compl&#232;tement 
incompr&#233;hensible. La seule partie utilisable de ce 
message est le num&#233;ro de la ligne; ouvrez un &#233;diteur &#225; cette ligne et essayer 
de trouver le probl&#232;me de syntaxe.</p>
</dd>

<dt class=left>Ajouter le fichier &#225; l'index</dt>
<dd>
<p>Tout ce qui reste est d'entrer votre nouveau fichier dans l'index.
Cet index est utilis&#233; pour acc&#233;l&#233;rer le d&#233;marrage, quand la liste des 
d&#233;codeurs disponibles est construite .</p>

<p>S&#233;lectionner l'&#233;l&#233;ment "Cr&#233;er Index D&#233;codeur" depuis le menu "D&#233;bogage"
</p>
</dd>
</dl>
<p>F&#233;licitations!  Vous avez fini.  Ensuite, ouvrez l'application  programmateur et essayez le</p>

 <p>Pour des informations plus avanc&#233;es sur le contenu des fichiers, svp voir la page 
<a href="CreateDecoderAdvanced.shtml">D&#233;finitions Avanc&#233;es des D&#233;codeurs</a>


<<<<<<< HEAD
<!--#include virtual="/Footer.shtml" -->
    </div><!-- closes #mainContent-->
=======
<!--#include virtual="/Footer" --></p>
</div><!-- closes #mainContent-->
>>>>>>> fd0aca16
  </div><!-- closes #mBody-->
</body>
</html><|MERGE_RESOLUTION|>--- conflicted
+++ resolved
@@ -4,14 +4,9 @@
 <html lang="fr">
 <head>
 <!-- Copyright Bob Jacobsen 2008 -->
-<<<<<<< HEAD
-
- <!--Updated et Translated by Herv&#233; Blorec le 2020-11-25 -->
-
-=======
+
 <!-- $Id$ -->
- <!--Updated et Translated by Herv&#233; Blorec le 2017-10-10 -->
->>>>>>> fd0aca16
+ 
 <title>JMRI: DecoderPro User Guide - Creating A Custom Decoder File</title>
 
 <!-- Style -->
@@ -195,13 +190,11 @@
               &lt;model model="DN142" numOuts="4"
           numFns="2"/&gt;<br>
               &lt;model model="DH083" numOuts="5"
-<<<<<<< HEAD
+
 numFns="2"/&gt;</p>vous permettent d'&#233;num&#233;rer un nombre de mod&#232;le de d&#233;codeurs diff&#233;rents qui peuvent utiliser 
 ce fichier. Pour un d&#233;codeur unique, enlever tout les "mod&#232;les" sauf un 
-=======
-numFns="2"/&gt;</p>vous permettent de lister un nombre de mod&#232;le de d&#233;codeurs diff&#233;rents qui peuvent utiliser 
-ce fichier. Pour un simple d&#233;codeur, enlever tout sauf un 
->>>>>>> fd0aca16
+
+
 et donnez lui le nom du "mod&#232;le" de d&#233;codeur. Le numOuts
 et numFns sont d&#233;crit plus tard, mais pour le moment vous pouvez les effacer 
 laissant quelque chose comme: </p>
@@ -220,11 +213,9 @@
    <li> Il peut y avoir plusieurs instances de la famille 'y'
    (dans diff&#233;rents fichiers de d&#233;codeur) mais le mod&#232;le 'x' 
    peut seulement apparaitre au sein d'un de celles-ci.</li>
-<<<<<<< HEAD
-   <li>La restriction d'unicit&#233; 'family' et 'model" s'applique 
-=======
+
    <li>La restriction d'unicit&#233; 'family'+'model" s'applique 
->>>>>>> fd0aca16
+
    ind&#233;pendamment du fabricant.</li>
  </ul>
  </dd>
@@ -237,11 +228,9 @@
           paged="yes"<br>
 register="yes" ops="yes"&gt;&lt;/programming&gt;</p>
 
-<<<<<<< HEAD
+
 <p>Paged, register et ops peuvent &#234;tre r&#233;gler soit &#225; "yes" ou &#225; "no".  Direct
-=======
-<p>Paged, registerer et ops peuvent &#234;tre r&#233;gler soit &#225; "yes" ou &#225; "no".  Direct
->>>>>>> fd0aca16
+
 peut &#234;tre fix&#233; &#225; "no", "bitOnly", "byteOnly", ou "yes". Le 
 programmateur utilise ces informations pour s&#233;lectionner le mode de programmation &#225; 
 utiliser pour travailler avec le d&#233;codeur.</p>
@@ -266,11 +255,9 @@
 <br>
  (suivie par plusieurs entr&#233;es de &lt;variables&gt;)<BR>
   <BR>
-<<<<<<< HEAD
+
 (Ins&#233;rer les nouvells &#224; la fin)<BR>
-=======
-  &nbsp;&nbsp;(Ins&#233;rer les nouvells &#224; la fin)<BR>
->>>>>>> fd0aca16
+
 &lt;/variables&gt;  
 </p>
 
@@ -291,7 +278,7 @@
 </li>
 <li><dfn>CV</dfn> - Quel CV contient l'information de configuration
 pour cette variable.</li>
-<<<<<<< HEAD
+
 <li><dfn>mask</dfn> - Un mod&#232;le comme "XXXVVVXX" qui commande  les bits du CV qui constituent la variable.
  Chaque "V" est un bit qui est inclus, et les "X" sont des bits
  qui ne doivent pas &#234;tre inclus. Il est pr&#233;f&#233;rable d'avoir huit caract&#232;res,car cela permet de mieux comprendre ce qui se passe.
@@ -316,14 +303,7 @@
             si vous en avez besoin, consultez le 
             <a href="https://jmri.org/JavaDoc/doc/jmri/jmrit/symbolicprog/VariableValue.html">javadoc pour plus de d&#233;tails</a>.
 
-=======
-<li><dfn>mask</dfn> - Un mod&#232;le comme "XXXVVVXX" qui commande quels 
-bits dans le CV mettent la variable up . Chaque "V" est un bit 
-qui est inclut, et "X" sont des bits qui ne sont pas 
-inclus.  Il est mieux d'avoir huit caract&#232;res,comme cela 
-nous savons o&#249; nous allons. Si la variable 
-est un Octet complet, cette attribut peut &#234;tre omit .</Li>
->>>>>>> fd0aca16
+
 <li><dfn>default</dfn> - la valeur par d&#233;faut pour cette varable. C'est 
 utilis&#233; pour un nouveau d&#233;codeur, ou quand vous voulez remettre le 
 d&#233;codeur &#225; ses r&#233;glages d'usine.</li>
@@ -360,17 +340,13 @@
 l'exemple ci-dessus. Les deux attributs possibles sont min et max, 
 qui d&#233;finissent la fourchette de valeurs acceptables. Si vous les omettez 
 les valeurs entre 0 et 255 seront permises.</li>
-<<<<<<< HEAD
+
 
 <li>Si vous pr&#233;f&#233;rez entrer et afficher des valeurs en hexad&#233;cimal, utilisez 
 l'&#233;l&#233;ment "hexVal".c'est le m&#234;me que l'&#233;l&#233;ment 
 "decVal" dont nous avons d&#233;j&#225; discut&#233; mais en hexa.</li>
 
-=======
-<li>Si vous pr&#233;f&#233;rez entrer et afficher des valeurs en hexad&#233;cimal, utilisez 
-l'&#233;l&#233;ment "hexVal".c'est le m&#234;me que l'&#233;l&#233;ment 
-"decVal" dont nous avons d&#233;j&#225; discut&#233; mais en hexa.</li>
->>>>>>> fd0aca16
+
 <li><p>Si votre d&#233;codeur supporte les adresses longues, vous pouvez ajouter
 un &#233;l&#233;ment 'longAddress'. C'est peut &#234;tre plus simple de copier ceci 
 depuis un autre fichier, ou depuis cet exemple:</p>
@@ -416,7 +392,7 @@
 </li>
 </ul>
 </dd>
-<<<<<<< HEAD
+
 <dt class="left">Incluant les fragments de fichiers</dt>
         <dd>
           <p>Les d&#233;finitions des d&#233;codeurs peuvent inclure des "fragments de fichiers".
@@ -450,8 +426,6 @@
 <p>Vous pouvez &#233;galement utiliser des fragments de fichiers pour inclure (d'o&#249; la simplification)
          <a href="https://jmri.org/xml/decoders/parts">ensembles communs de choix d'&#233;num&#233rations</a>.</p> 
         </dd>
-=======
->>>>>>> fd0aca16
 
 <dt class=left>V&#233;rification des erreurs de syntaxe </dt>
 <dd>
@@ -482,13 +456,9 @@
 <a href="CreateDecoderAdvanced.shtml">D&#233;finitions Avanc&#233;es des D&#233;codeurs</a>
 
 
-<<<<<<< HEAD
 <!--#include virtual="/Footer.shtml" -->
     </div><!-- closes #mainContent-->
-=======
-<!--#include virtual="/Footer" --></p>
-</div><!-- closes #mainContent-->
->>>>>>> fd0aca16
+
   </div><!-- closes #mBody-->
 </body>
 </html>
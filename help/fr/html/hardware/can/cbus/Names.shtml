<!DOCTYPE html PUBLIC "-//W3C//DTD HTML 4.01 Transitional//FR
"http://www.w3.org/TR/html4/loose.dtd">

<html lang="fr">
<<<<<<< HEAD
< t&#234;te>
  <meta name="generator" content=
  "HTML Tidy for Mac OS X" (vers 31 octobre 2006 - Apple Inc. build 15.17), voir www.w3.org">
  <meta name="keywords" content="JMRI help CBUS MERG naming long short actions action add sensor hex">
  <titre>Support mat&#233;riel JMRI - CBUS MERG - Nommage</titre>
  <!-- Style -->
  <meta http-equiv="Content-Type" content=
  "text/html ; charset=utf-8">
  <link rel="stylesheet" type="text/css" href="/css/default.css"
  media="screen">
  <link rel="stylesheet" type="text/css" href="/css/print.css"
  media="print">
  <link rel="icon" href="/images/jmri.ico" type="image/png">
  <link rel="home" title="Home" href="/">
  <!-- /Style -->
=======
<head>
  <meta name="generator" content=
  "HTML Tidy for Mac OS X (vers 31 October 2006 - Apple Inc. build 15.17), see www.w3.org">
  <meta name="keywords" content="JMRI help CBUS naming long short events event add sensor hex">
  <title>JMRI Hardware Support - CBUS&trade; - Events</title>
  <!--#include virtual="/Style.shtml" -->
  <!-- UpDated  by Blorec Herv&#233;  2020-11-20-->
>>>>>>> 419f20a4
</head>

<body>
  <!--#include virtual="/Header.shtml" -->
  <div id="mBody">
      <!--#include virtual="Sidebar.shtml" -->
    <div id="mainContent">

<<<<<<< HEAD
      <h1>Assistance mat&#233;rielle de JMRI : CBUS MERG - Nommage</h1>

        <ul class="snav">
        <li><a href="#actions">Nom et num&#233;rotation de l'&#233;v&#233;nement</a></li>
        <li><a href="#reporters">Rapporteurs</a></li>
        <li><a href="#sysname">Noms Syst&#232;mes</a></li>
        <li><a href="#summary">R&#233;sum&#233; des Actions CBUS MERG</a></li>
        <li><a href="#namingspec">Sp&#233;cification de l'appellation des Actions</a></li>
        <li><a href="#hex">Envoi de cha&#238;nes hexad&#233;cimales</a></li>
        <li><a href="#opc">Codes d'op&#233;ration CBUS MERG dans JMRI</a><</li>
        </ul>
      
        <!--
        Une grandes partie du texte discutant des options de d&#233;nomination + tableau de d&#233;nomination 
        + capteurs d&#233;plac&#233;s ici de /help/fr/html/hardware/can/cbus/index.shtml
        @icklesteve juin 2018
        -->      
        <p>Cette page d&#233;crit comment JMRI utilise les Noms Syst&#232;mes pour acc&#233;der
        aux ressources li&#233;es &#224; CBUS MERG.</p>
      
      
      <h2><a name="actions" id="actions">Nom et num&#233;rotation de l'&#233;v&#233;nement</a><</h2>
      
        <h3>Conventions d'Actions</h3>
          <div>
        <h4>Suggestions d'Actions de courte dur&#233;e</h4>
            <p>Suggestion de Mike Bolton :</p>
            
            <p>Son club a adopt&#233; la convention de 1 &#224; 9999 pour les aiguillages 
            et &#224; partir de 10000 pour les capteurs. 
            <br>
            Cela permet d'&#233;viter la possibilit&#233; d'envoyer les capteurs d'Actions de 
            leurs CANCAB (9999 maximum) 
            <br>mais ils lient les capteurs pertinents aux chiffres des aiguillages 
            par exemple 
            <br>TO_1 est +1 et le retour d'information est +10001 pour un 
            et +11001 pour l'autre sens. 
            <br>
            En utilisant des Actions courts (ou des num&#233;ros d'appareils) de cette mani&#232;re, on rend la vie 
            tr&#232;s simple avec JMRI. 
            <br>Ils contr&#244;lent &#233;galement les d&#233;parts des CANCAB (&#233;galement commandes
            Smartphone ), cela se refl&#232;te dans le panneau JMRI et fait plaisir !
            <br>Le panneau de contr&#244;le du r&#233;seau est sur un &#233;cran tactile 
            connect&#233; &#224; un RPi 3B fonctionnant en JMRI,
            avec des panneaux de commande suppl&#233;mentaires grâce &#224; 
            <a href="../../../web/index.shtml">Serveur Web JMRI</a>.
            </p>
            
            
            <p>Une autre utilisation de la segmentation des Actions pourrait &#234;tre pour des r&#233;seaux modulaires de clubs, 
            o&#249; divers membres du club construisent une section chez eux, 
            puis en les rassemblant en un seu grand r&#233;seau.
            <br>
            Le module 1 comporterait des Actions de 1 000 > 1 999 Le module 2 comporterait des Actions de 2 000 > 2 999 etc.
            </p>
            
            
            <h4>Suggestions pour les longs Actions</h4>
            
            <p>Suggestion de Pete Brownlow:</p>
            <p>Pete utilise presque exclusivement des Actions longs.
            <br>Pour les Actions envoy&#233;s par JMRI, il segmente par num&#233;ro de N&#156;ud que JMRI g&#233;n&#232;re 
            (par exemple, le n&#156;ud 99 pour les aiguillages, le n&#156;ud 98 pour les signaux et le n&#156;ud 97 pour les capteurs de contr&#244;le). 
            <br>Il est ainsi tr&#232;s facile de voir &#224; quoi servent les Actions lorsqu'on consulte un journal des Actions. 
            <br>Pour tous les capteurs d'entr&#233;e du CBUS, il laisse l'&#233;v&#233;nement long tel que g&#233;n&#233;r&#233; par le module CBUS, 
            il conservera donc le num&#233;ro de N&#156;ud de ce module, 
            (par exemple, le n&#156;ud 256, &#233;v&#233;nement 1), il n'y a donc aucun risque de g&#233;n&#233;rer le m&#234;me &#233;v&#233;nement qu'un TCO  
            <br>Parce qu'il n'utilise pas d'Actions courts, il n'est pas n&#233;cessaire de segmenter par le num&#233;ro d'&#233;v&#233;nement/de dispositif.  
            Il &#233;vite &#233;galement d'avoir &#224; enseigner les Actions du producteur, 
            en utilisant simplement ce qui provient des modules par d&#233;faut. 
=======
      <h1>Assistance Mat&#233;riel JMRI: CBUS&trade; - D&#233;nomination</h1>

        <ul class="snav">
        <li><a href="#events">Nom et Num&#233;rotation de l'&#201;v&#233;nement</a></li>
        <li><a href="#reporters">Rapports</a></li>
        <li><a href="#sysname">Noms Syst&#232;mes</a></li>
        <li><a href="#summary">R&#233;sum&#233; des &#201;v&#233;nements de CBUS</a></li>
        <li><a href="#namingspec">Sp&#233;cification de la D&#233;nomination des &#201;v&#233;nements</a></li>
        <li><a href="#hex">Envoi de Cha&#238;nes Hexad&#233;cimales</a></li>
        <li><a href="#opc">Codes d'Op&#233;ration du CBUS dans l'JMRI</a></li>
        </ul>

     
        <!--
        Un gros morceau de texte discutant des options de d&#233;nomination + tableau de d&#233;nomination 
        + capteurs d&#233;plac&#233;s ici /help/fr/html/hardware/can/cbus/index.shtml
        @icklesteve June 2018
        -->      
        <p>Cette page d&#233;crit comment JMRI utilise les Noms Syst&#232;mes pour 
        acc&#233;der aux ressources li&#233;es a CBUS
        .</p>
      
      
      <h2><a name="events" id="events">Nom et Num&#233;rotation de l'&#201;v&#233;nement</a></h2>
      
        <h3>Conventions sur les &#201;v&#233;nements</h3>
          <div>
        <h4>Suggestion &#201;v&#233;nements Courts</h4>
            <p>Suggestion de Mike Bolton :</p>
            
            <p>Son club a adopt&#233; la convention de 1 &#224; 9999 pour les aiguillages  
            et &#224; partir de 10000 pour les capteurs. 
            <br>
            Cela permet d'&#233;viter la possibilit&#233; d'envoyer les &#233;v&#233;nements 
            des Capteurs de  leurs CANCAB (9999 maximum) 
            <br>mais ils lient les Capteurs pertinents aux chiffres d'Aiguillages  
            par exemple: 
            <br>TO_1 est +1 et le retour d'information est +10001 pour un sens 
            et +11001 pour l'autre sens. 
            <br>
            En utilisant des &#233;v&#233;nements courts (ou des num&#233;ros d'appareils) 
            de cette mani&#232;re, on simplifie la vie avec JMRI. 
            <br>Ils contr&#244;lent &#233;galement les d&#233;parts des CANCAB (&#233;galement  
            Smartphone,R&#233;gulateur), cela se refl&#232;te dans le panneau JMRI et fait plaisir !
            <br>Le panneau de contr&#244;le du r&#233;seau est sur un &#233;cran tactile  c
            onnect&#233; &#224; un RPi 3B fonctionnant avec JMRI, avec des tableaux de 
            commande suppl&#233;mentaires gr&#226;ce &#224;  <a href="../../../web/index.shtml">Serveur Web JMRI</a>.
            </p>


            
            
            <Une autre utilisation de la segmentation des &#233;v&#233;nements pourrait 
            &#234;tre la mise en place de modules au sein d'un clubs , dans lesquels les 
            diff&#233;rents membres du club construisent un module chez eux, 
            puis le rassemblent en un grande r&#233;seau.
            <br>
            Le module 1 comporterait des &#233;v&#233;nements de 1 000 > 1 999 
            Le module 2 comporterait des &#233;v&#233;nements de 2 000 > 2 999 etc.
            </p>

           
            <h4>Suggestion &#201;v&#233;nements Longs </h4>
            
            <p>Suggestion de Pete Brownlow:</p>
            <p>Pete utilise presque exclusivement des &#233;v&#233;nements longs.
            <br>Pour les &#233;v&#233;nements envoy&#233;s par JMRI, il segmente par 
            num&#233;ro de n&#339;ud que JMRI g&#233;n&#232;re  (par exemple, le n&#339;ud 99 pour 
            les aiguillages, le n&#339;ud 98 pour les signaux et le n&#339;ud 97 pour 
            les capteurs de contr&#244;le). 
            <br>Il est ainsi tr&#232;s facile de voir &#224; quoi servent les 
            &#233;v&#233;nements lorsqu'on consulte un journal des &#233;v&#233;nements. 
            <br>Pour tous les capteurs d'entr&#233;e du CBUS, il laisse 
            l'&#233;v&#233;nement long tel que g&#233;n&#233;r&#233; par le module CBUS,  il conservera 
            donc le num&#233;ro de n&#339;ud de ce module,  (par exemple, le n&#339;ud 256, 
            &#233;v&#233;nement 1), il n'y a donc aucun risque de g&#233;n&#233;rer le m&#234;me &#233;v&#233;nement 
            qu'un TCO.  
            <br>Parce qu'il n'utilise pas d'&#233;v&#233;nements courts, il n'est 
            pas n&#233;cessaire de segmenter par le num&#233;ro d'&#233;v&#233;nement/de dispositif.  
            Il &#233;vite &#233;galement d'avoir &#224; enseigner les &#233;v&#233;nements du 
            producteur, en utilisant simplement ce qui provient des modules par d&#233;faut. 
>>>>>>> 419f20a4
            </p>
            
            

<<<<<<< HEAD
            <h4>Polarit&#233; des Actions</h4>
            
            <p> Vous pouvez inverser la polarit&#233; des Actions ON et OFF</p>
      <ul>
      <li> sur le module producteur initial </li>
      <li>Format de d&#233;signation du mat&#233;riel lorsqu'il est saisi en tant que capteur JMRI, aiguillage ou lumi&#232;re</li>
      <li>R&#233;glages du capteur ou dde l'aiguillage au sein de JMRI</li>
      </ul>

              <h4>&#201;v&#233;nements de d&#233;but de journ&#233;e</h4>
        
        <p>Lorsque JMRI est lanc&#233;, il ne sait pas si tous les capteurs, les aiguillages et 
        les feux sont actifs ou inactifs, ils ont un statut inconnu.</p>
        
        <p> La grande majorit&#233; des kits de modules MERG peuvent envoyer le statut actuel de leur 
       entr&#233;es ou sorties en r&#233;ponse &#224; un &#233;v&#233;nement de r&#233;seau enseign&#233; &#224; ce module.</p>
        
        <p>JMRI peut stocker des informations crois&#233;es telles que les Variables de M&#233;moire et les 
        Valeurs de Cantons (valeur du descripteur de train)</p>      
        
        <p>Lorsque JMRI charge un panneau, et que l'alimentation de la voie est activ&#233;e, les valeurs des cantons des 
        sessions pr&#233;c&#233;dentes sont charg&#233;es si le canton est actif.</p>
        
        <p>Il peut &#234;tre judicieux de r&#233;gler l'alimentation de la voie sur Off au d&#233;marrage de JMRI et lorsqu'un panneau se charge, 
       et alimenter la voie apr&#232;s que le panneau ait &#233;t&#233; enti&#232;rement charg&#233;.</p>
      
      <h4><a name="automatic" id="automatic">Capteurs - Cr&#233;ation automatique JMRI</a><</h4>

        <p>JMRI NE TENTE PAS de cr&#233;er des objets capteurs &#224; partir de
        le trafic qu'il entend sur le r&#233;seau CBUS du MERG, 
        contrairement &#224; certains autres syst&#232;mes mat&#233;riels.</p>
        
        <p>C'est parce que le CBUS MERG est essentiellement un protocole de r&#233;seau, 
        et non un g&#233;n&#233;rateur de capteurs.
        Les Actions ne sont pas intrins&#232;quement associ&#233;s &#224;
        des objets mat&#233;riels sp&#233;cifiques, les gens peuvent utiliser les Actions de nombreuses façons.</p>
        
        <p>Vous pouvez demander l'&#233;tat d'un capteur en cliquant sur Requ&#234;te dans le tableau des capteurs. </p>
      
       <h4><a name="turnout" id="turnout">Op&#233;ration Aiguillage</a></h4>
      
      <p>CBUS MERG est configur&#233; dans JMRI pour 4 types de retour d'information (sortie) de l'aiguillage.</p>
      <p> Les aiguillages ont 2 &#233;tats, l'&#233;tat command&#233; et l'&#233;tat de retour 
      qui est utilis&#233; sur les panneaux d'affichage et ailleurs.
      
      <ul>
      <li>Direct - Lorsque l'&#233;tat command&#233; est modifi&#233;, 
      l'&#233;tat de r&#233;troaction refl&#233;tera l'&#233;tat command&#233;.</li>
      <li>Retard&#233; - Lorsque l'&#233;tat command&#233; est modifi&#233;, 
      l'&#233;tat de r&#233;troaction refl&#233;tera l'&#233;tat command&#233; apr&#232;s un bref d&#233;lai.</li>
      <li>1 Capteur - Lorsque l'&#233;tat command&#233; est modifi&#233;, l'&#233;tat de r&#233;troaction ne change pas.
      <br>L'&#233;tat de r&#233;troaction change lorsque le capteur connect&#233; change d'&#233;tat (par exemple, Actions de microcommutateur unique)</li>
      <li>2 Capteur - Lorsque l'&#233;tat command&#233; est modifi&#233;, l'&#233;tat de r&#233;troaction ne change pas.
      <br>L'&#233;tat de r&#233;troaction change lorsque les deux capteurs s'accordent sur l'&#233;tat (par exemple, les Actions de fin de course du servo).
      </ul>
      
      <p>Vous pouvez demander l'&#233;tat d'un aiguillage en cliquant sur "Requ&#234;te" dans le tableau des aiguillages. </p>
      <p>Si un aiguillage utilise 1 ou 2 capteurs, ces &#233;tats seront &#233;galement demand&#233;s.
      
      <p>See <a href="../../../doc/Technical/TurnoutFeedback.shtml">JMRI : R&#233;trosignalisation Aiguillage</a> pour plus d'info.</p>
      
      
      <h4><a name="reporters" id="reporters">Donn&#233;es des reporters (y compris RFID) du CBUS</a><</h4>
      <p><a href="../../../tools/Reporters.shtml">JMRI Reporters</a> n'ont pas d'Actions Off ou On,
        ils utilisent simplement un dispositif (&#233;v&#233;nement court) ou un num&#233;ro de N&#156;ud.
        
        <p>Les rapports sont cr&#233;&#233;s en cliquant sur le bouton "Nouveau" dans le 
        <a href="../../../../package/jmri/jmrit/beantable/ReporterTable.shtml">Tableau de rapport</a>.</p>
        <p> Vous pouvez cr&#233;er plusieurs rapports en cochant l'option Ajouter une plage s&#233;quentielle.</p>
        
        <p>Comme les Capteurs et les Aiguillages et les Lumi&#232;res, ceux-ci ne sont pas cr&#233;&#233;s automatiquement dans CBUS.</p>
        
      <p>Un Nom Syst&#232;me typique pour un rapport serait 
        <code>MR123</code> ou <code>MR1234</code> ( aucun &#233;v&#233;nement activ&#233; ou d&#233;sactiv&#233; ) .</p>
      <p>Le Code Op&#233;ration DDES et l'ACDAT sont utilis&#233;s pour les donn&#233;es des d&#233;clarants.
      <p>Quand un Code Op&#233;ration DDES ou ACDAT entrant est entendu sur le r&#233;seau, 
       JMRI cherchera un rapport correspondant au num&#233;ro de l'appareil ou du N&#156;ud dans le tableau des rapports.
      
      <p>Si un rapporteur existe, la <a href="../../../tools/IdTags.shtml">balise ID</a> 
        dans les 5 octets de donn&#233;es sera recherch&#233;s dans la
      <a href="../../../../package/jmri/jmrit/beantable/IdTagTable.shtml"> table ID Tag </a>.</p>
      
      <p>S'il n'y a pas d'ID Tag correspondant dans la table, une sera cr&#233;&#233; et mise &#224; jour.</p>
      
      <p>Si la balise ID &#233;tait pr&#233;c&#233;demment active pour un autre rapport, 
        le rapport pr&#233;c&#233;dent verra la balise supprim&#233;e dans celui-ci.</p>
      
      <p>Les num&#233;ros de d&#233;clarants valides sont au minimum 0, au maximum 65535.</p>
      <Les messages DDES (donn&#233;es relatives au num&#233;ro de l'appareil) et ACDAT (donn&#233;es relatives aux N&#156;uds) sont 
      actuellement trait&#233;s exactement de la m&#234;me mani&#232;re, c'est-&#224;-dire que les 2 premiers octets sont utilis&#233;s comme identifiant du rapport.</p>
      <p>Cela signifie qu'un rapport cr&#233;&#233; via un num&#233;ro 77 r&#233;pondra 
        &#224; la fois le dispositif DDES 77 et l'ACDAT du N&#156;ud 77.</p>
      
      <p>Les rapports sont enregistr&#233;s dans votre fichier de panneau principal, avec les aiguillages et les capteurs, etc.</p>
      <p>ID Tags crois&#233;s automatiquement, aucune sauvegarde n'est n&#233;cessaire.</p>
      </div>
      
      
      
      <h2><a name="sysname" id="sysname">Noms Syst&#232;mes</a><</h2>
       <div>
        <p>Lors de l'ajout d'un &#233;l&#233;ment &#224; votre JMRI
        <a href="../../../../package/jmri/jmrit/beantable/TurnoutTable.shtml"> Table Aiguillage</a>,
        <a href="../../../../package/jmri/jmrit/beantable/SensorTable.shtml">Table des capteurs</a>,
        <a href="../../../../package/jmri/jmrit/beantable/LightTable.shtml">Table Lumi&#232;res</a> ou
        <a href="../../../../package/jmri/jmrit/beantable/ReporterTable.shtml">Table de rapport</a>,

        Un Nom Syst&#232;me JMRI est automatiquement cr&#233;&#233; &#224; partir de l'adresse du mat&#233;riel que vous saisissez.
=======
            <h4>Polarit&#233; des &#233;v&#233;nements</h4>
            
            <p> Vous pouvez inverser la polarit&#233; des &#233;v&#233;nements ON et OFF</p>
      <ul>
      <li> sur le module producteur initial </li>
      <li>Format de d&#233;signation du mat&#233;riel lorsqu'il est saisi en tant 
      que capteur JMRI, aiguillage ou lumi&#232;re</li>
      <li>R&#233;glages du capteur ou de l'aiguillage au sein de JMRI</li>
      </ul>

        <h4>&#201;v&#233;nements de d&#233;but de Session</h4>
        
        <p>Lorsque JMRI est lanc&#233;e, elle ne suppose pas que tous les capteurs, 
        les aiguillages etles feux sont actifs ou inactifs, ils ont un statut inconnu.</p>
        
        <p> La grande majorit&#233; des kits de modules MERG peuvent envoyer le statut 
        actuel de leur  les entr&#233;es ou sorties en r&#233;ponse &#224; un &#233;v&#233;nement 
         SOD enseign&#233; &#224; ce module.</p>
        
        <p>JMRI peut stocker des informations crois&#233;es telles que les Variables 
        de M&#233;moire et les Valeurs de Canton ( valeur du descripteur de train )</p>      
        
        <p>Lorsque JMRI charge un panneau, et que l'alimentation de la voie 
        est activ&#233;e, les valeurs des cantons des sessions pr&#233;c&#233;dentes sont 
        charg&#233;es si le canton est actif.</p>
        
        <p>Il peut &#234;tre judicieux de r&#233;gler l'alimentation de la voie sur 
        Off au d&#233;marrage de JMRI et lorsqu'un panneau se charge,  mettree 
        sous tension de la voie apr&#232;s que le panneau ait &#233;t&#233; enti&#232;rement charg&#233;.</p>
      
      <h4><a name="automatic" id="automatic">Capteurs - Cr&#233;ation automatique JMRI</a></h4>

        <p>JMRI NE TENTE PAS de cr&#233;er des objets capteurs &#224; partir du trafic 
        qu'il entend sur le r&#233;seau CBUS,  contrairement &#224; certains autres 
        syst&#232;mes mat&#233;riels.</p>
        
        <p>C'est parce que le CBUS est essentiellement un protocole de 
        r&#233;seau,  et non un g&#233;n&#233;rateur de capteurs.
        Les &#233;v&#233;nements ne sont pas intrins&#232;quement associ&#233;s &#224;  des objets 
        mat&#233;riels sp&#233;cifiques, les gens peuvent utiliser les &#233;v&#233;nements 
        de nombreuses fa&#231;ons.</p>
        
        <p>Vous pouvez demander l'&#233;tat d'un capteur en cliquant sur Requ&#234;te 
        dans le Tableau des Capteurs. </p>
      
       <h4><a name="aiguillage" id="aiguillage">Op&#233;ration Aiguillage</a></h4>
      
      <p>CBUS est configur&#233; dans JMRI pour 4 types de retour d'information sur les sorties.
      <p> Les aiguillages ont 2 &#233;tats, l'&#233;tat command&#233; et l'&#233;tat de 
      r&#233;trosignalisation qui est utilis&#233; sur les TCO et ailleurs.
      
      <ul>
      <li>Direct - Lorsque l'&#233;tat command&#233; est modifi&#233;,  l'&#233;tat de 
      r&#233;troaction refl&#233;tera l'&#233;tat command&#233;.</li>
      <li>Retard&#233; - Lorsque l'&#233;tat command&#233; est modifi&#233;, l'&#233;tat de 
      r&#233;troaction refl&#233;tera l'&#233;tat command&#233; apr&#232;s un bref d&#233;lai.</li>
      <li>1 Capteur - Lorsque l'&#233;tat command&#233; est modifi&#233;, l'&#233;tat de 
      r&#233;troaction ne change pas.
      <br>L'&#233;tat de r&#233;troaction change lorsque le capteur connect&#233; change 
      d'&#233;tat (par exemple, &#233;v&#233;nements de microcommutateur unique)</li>
      <li>2 Capteur - Lorsque l'&#233;tat command&#233; est modifi&#233;, l'&#233;tat de r&#233;troaction ne change pas.
      <br>L'&#233;tat de r&#233;troaction change lorsque les deux capteurs s'accordent 
      sur l'&#233;tat (par exemple, les &#233;v&#233;nements de fin de course du servo).
      </ul>
      
      <p>Vous pouvez demander l'&#233;tat d'un aiguillage en cliquant sur
      "Requ&#234;te" dans le tableau des aiguillages. </p>
      <p>Si un aiguillage utilise 1 ou 2 capteurs, ces &#233;tats seront &#233;galement demand&#233;s.
      
      <p>See <a href="../../../doc/Technical/AiguillageFeedback.shtml">JMRI : 
      R&#233;trosignalisation Aiguillage</a> pour plus d'info.</p>
      
      
      <h4><a name="reporters" id="reporters">Donn&#233;es des rapports (y compris 
      RFID) de CBUS</a></h4>
      <p><a href="../../../tools/Reporters.shtml"> Les Rapports JMRI </a> 
      n'ont pas d'&#233;v&#233;nements Off ou On, ils utilisent simplement un dispositif 
      (&#233;v&#233;nement court) ou un num&#233;ro de n&#339;ud.
        
        <p>Les rapports sont cr&#233;&#233;s en cliquant sur le bouton "Nouveau" dans le  *
        <a href="../../../../package/jmri/jmrit/beantable/ReporterTable.shtml">Tableau de rapport</a>.</p>
        <p> Vous pouvez cr&#233;er plusieurs rapports en cochant l'option Ajouter une plage s&#233;quentielle.</p>
        
        <p>Comme les Aiguillages, les Capteurs et les Lumi&#232;res , ceux-ci ne sont pas cr&#233;&#233;s automatiquement dans CBUS.</p>
        
      <p>Un nom syst&#232;me typique pour un rapport serait   <code>MR123</code> 
      ou <code>MR1234</code> ( aucun &#233;v&#233;nement activ&#233; ou d&#233;sactiv&#233; ) .</p>
      <p>La DDES et l'ACDAT d'OPC sont utilis&#233;s pour les donn&#233;es des d&#233;clarants.
      <p>Quand un DDES ou un ACDAT d'OPC entrant est entendu sur le r&#233;seau,  JMRI c
      herchera un rapport correspondant au num&#233;ro de l'appareil ou du n&#339;ud dans le Tableau des Rapports.
      
      <p>Si un rapport existe, la <a href="../../../tools/IdTags.shtml">balise ID</a> 
        dans les 5 octets de donn&#233;es seront recherch&#233;s dans le 
      <a href="../../../../package/jmri/jmrit/beantable/IdTagTable.shtml">Table &#201;tiquette ID </a>.</p>
      
      <p>S'il n'y a pas d'&#201;tiquette ID correspondant dans la Table, une sera cr&#233;&#233;e et mise &#224; jour.</p>
      
      <p>Si la balise ID &#233;tait pr&#233;c&#233;demment active pour un autre rapport, 
      le rapport pr&#233;c&#233;dent verra la balise supprim&#233;e de son rapport.</p>
      
      <p>Les num&#233;ros de d&#233;clarants valides sont au minimum 0, au maximum 65535.</p>
      <Les messages DDES (donn&#233;es relatives au num&#233;ro de l'appareil) et ACDAT 
      ( donn&#233;es relatives aux n&#339;uds) sont actuellement trait&#233;s exactement de la m&#234;me mani&#232;re
      c'est-&#224;-dire que les 2 premiers octets sont utilis&#233;s comme identifiant du rapport.</p>
      <p>Cela signifie qu'un rapport cr&#233;&#233; via un num&#233;ro 77 r&#233;pondra  &#224; la fois 
      au dispositif DDES 77 et l'ACDAT du n&#339;ud 77.</p>
      
    <p>Les rapports sont enregistr&#233;s dans votre fichier de panneau principal, avec les aiguillages et les capteurs, etc.</p>
      <p>ID Balise la session crois&#233;e automatiquement, aucune sauvegarde n'est n&#233;cessaire.</p>
      </div>
      
      <h2><a name="sysname" id="sysname">Noms Syst&#232;mes</a></h2>
       <div>
        <p>Lors de l'ajout d'un &#233;l&#233;ment &#224; votre JMRI
        <a href="../../../../package/jmri/jmrit/beantable/AiguillageTable.shtml">Tableau Aiguillage</a>,
        <a href="../../../../package/jmri/jmrit/beantable/SensorTable.shtml">Tableau Capteurs</a>,
        <a href="../../../../package/jmri/jmrit/beantable/LightTable.shtml">Tableau Lumi&#232;res</a> ou
        <a href="../../../../package/jmri/jmrit/beantable/ReporterTable.shtml">Tableau Rapports</a>,

        un nomsyst&#232;me JMRI est automatiquement cr&#233;&#233; &#224; partir de l'adresse du mat&#233;riel que vous saisissez.
>>>>>>> 419f20a4
        </p>
      
        <p><strong>C'est vraiment tout ce que vous devez savoir pour commencer</strong>, le reste des informations sur cette page 
        est destin&#233; aux cas d'utilisation avanc&#233;s, au d&#233;bogage des fichiers xml du panneau et au d&#233;veloppement du syst&#232;me.
      
<<<<<<< HEAD
        <p>JMRI associe en interne les Actions CBUS du MERG aux objets individuels de JMRI
        (capteurs, aiguillages, feux, etc.) via le <a href="../../../doc/Technical/Names.shtml">Noms Syst&#232;mes JMRI</a>.
        </p>        

        <p>Selon les identifiants d'Actions CBUS du MERG utilis&#233;s sur un
        r&#233;seau particuli&#232;r, ces nNoms Syst&#232;mes peuvent devenir tr&#232;s longs, en
        auquel cas les "Noms d'Utilisateur" sont beaucoup plus utiles.</p>
        
        <p>La 1&#232;re lettre du nom d'un Capteur, d'un Aiguillage ou d'un syst&#232;me de Lumi&#232;re est la Lettre Syst&#232;me JMRI
       , g&#233;n&#233;ralement "M" pour les connexions MERG.
        </p>
        
        <ul>
        <li><a href="../../../tools/Sensors.shtml">Capteurs JMRI</a> utilisez la lettre "S", 
        par exemple <code>MS+123;-345</code>" d&#233;finit un
        Capteur qui suit les Actions "123 ON" et "345 OFF" pour changer d'&#233;tat. </li>
        <li><a href="../../../tools/Turnouts.shtml">Aiguillages JMRI</a> utilisez la lettre "T",
        par exemple <code>MT+123;-345</code> </li>
        <li><a href="../../../tools/Lights.shtml">Lumi&#232;res JMRI</a> utilisez la lettre "L", par exemple
        <code>ML+123;-345</code></li>
        <li><a href="../../../tools/Reporters.shtml">Rapports JMRI</a> utilisez la lettre "R", par exemple
        <code>MR123</code></li>
        </ul>         
      
      
    <h3><a name="summary" id="summary">R&#233;sum&#233; des Actionss CBUS MERG ( Capteurs, Aiguillages et lumi&#232;res )</a><</h3>
      
      <table border="1">
        <tbody><tr>
          <th>In/Out</th>
          <th>Entr&#233;e comme adresse mat&#233;rielle</th>
          <th>Signification</th>
          <th>fait le Nom Syst&#232;me</th>
=======
        <p>JMRI associe en interne les &#233;v&#233;nements CBUS &#224; des objets JMRI individuels  (capteurs, aiguillages, feux, etc.) via le <a href="../../../doc/Technical/Names.shtml">Noms Syst&#232;mes JMRI</a>.
        </p>        

        <p>Selon les ID d'&#233;v&#233;nements CBUS utilis&#233;s sur un
        r&#233;seau particulier, ces noms  syst&#232;mes peuvent devenir tr&#232;s longs, en
        auquel cas les "noms utilisateur" sont beaucoup plus utiles.</p>
        
        <p>La 1&#232;re lettre du nom d'un capteur, d'un aiguillage ou d'un syst&#232;me de lumi&#232;re est le Lettre syst&#232;me JMRI , g&#233;n&#233;ralement "M" pour les connexions MERG.
        </p>
        
        <ul>
        <li><a href="../../../tools/Sensors.shtml">Capteurs  JMRI</a> utilisez la lettre "S",  par exemple <code>MS+123;-345</code>" d&#233;finit un Capteur qui suit les &#233;v&#233;nements "123 ON" et "345 OFF" pour changer d'&#233;tat. </li>
        <li><a href="../../../tools/Aiguillages.shtml">Aiguillages JMRI</a> utilisez la lettre "T", par exemple <code>MT+123;-345</code> </li>
        <li><a href="../../../tools/Lights.shtml">Lumi&#232;res JMRI Lights</a> utilisez la lettre "L", par exemple <code>ML+123;-345</code></li>
        <li><a href="../../../tools/Reporters.shtml">Rapports JMRI</a> utilisez la lettre "R", par exemple <code>MR123</code></li>
        </ul>         
      
      
      <h3><a name="summary" id="summary">R&#233;sum&#233; des &#233;v&#233;nements CBUS ( Capteurs, Aiguillages et Lumi&#232;res)</a></h3>
      
      <table border="1">
        <tbody><tr>
          <th>E/S/</th>
          <th>Entr&#233;e comme adresse mat&#233;rielle</th>
          <th>Signification</th>
          <th>fait le nom syst&#232;me</th>
>>>>>>> 419f20a4
          <th>Masque</th>
          <th>Equivalent</th>
          <th>Min.</th>
          <th>Max.</th>
          <th>Notes</th>
        </tr>
        <tr>
<<<<<<< HEAD
          <td>both</td>
          <td>+18</td>
          <td>Action 18 On ;
            <br>Action 18 Off</td>
          <td>MT+18</td>
          <td>entier</td>
=======
          <td>les deux</td>
          <td>+18</td>
          <td>&#233;v&#233;nement 18 On ;
            <br>&#233;v&#233;nement 18 Off</td>
          <td>MT+18</td>
          <td>Entier</td>
>>>>>>> 419f20a4
          <td>+18;-18</td>
          <td>01</td>
          <td>65535
          </td>
<<<<<<< HEAD
          <td>SLiM Actions Courtes ASON/ASOF
          </td>
        </tr>
        <tr>
          <td>both</td>
          <td>+N2E18</td>
          <td>N&#156;eud 2 Action 18 ; On Event = Active ; 
          <br>Off &#201;v&#233;nement = Inactif</td>
=======
          <td>SLiM &#201;v&#233;nement Court ASON / ASOF
          </td>
        </tr>
        <tr>
          <td>les deux</td>
          <td>+N2E18</td>
          <td>N&#339;ud 2 &#201;v&#233;nement 18 ;  &#201;v&#233;nement On= Actif ; 
          <br> &#201;v&#233;nement Off = Inactif</td>
>>>>>>> 419f20a4
          <td>MT+N2E18;-N2E18</td>
          <td></td>
          <td></td>
          <td>N1E1;<br>N1E1</td>
          <td>N 65535 E 65535 ;
          <br>N 65535 E 65535</td>
<<<<<<< HEAD
          <td>FLiM Action Longues ACON / ACOF</td>
        </tr>
        <tr>
          <td>both</td>
          <td>+18;+21</td>
          <td>action 18 On ;
=======
          <td>FLiM &#201;v&#233;nement Long ACON / ACOF</td>
        </tr>
        <tr>
          <td>les deuxh</td>
          <td>+18;+21</td>
          <td>event 18 On ;
>>>>>>> 419f20a4
          <br>&#233;v&#233;nement 21 On</td>
          <td>MT18;21</td>
          <td>int&#233;gral;integer</td>
          <td>+18;+21</td>
          <td> 1 ; 1</td>
          <td> 65535 ; 65535</td>
          <td> </td>
        </tr>
        <tr>
<<<<<<< HEAD
          <td>both</td>
          <td>+18;-21</td>
          <td>action 18 On ; 
          <br>action21 Off</td>
=======
          <td>les deux</td>
          <td>+18;-21</td>
          <td>event 18 On ; 
          <br>event21 Off</td>
>>>>>>> 419f20a4
          <td>MT+18;-21</td>
          <td>idem sign&#233;</td>
          <td>+18;-21</td>
          <td> </td>
          <td> </td>
          <td> </td>
        </tr>
        <tr>
<<<<<<< HEAD
          <td>both</td>
          <td>X90002D002E;X91FFFFFFFE</td>
          <td>hex CAN trame msg. Active ;
          <br>hex CAN trame msg. Inactif</td>
          <td>MTX90002D002E;X91FFFFFFFE</td>
          <td>hex;hex</td>
          <td>N/A</td>
          <td colspan="2">D&#233;pend de Opscode</td>
          <td>Par exemple, le jet&#233; envoie l'&#233;v&#233;nement long N 45 E 46 <br>le ferm&#233; envoie l'&#233;v&#233;nement long N 65535 E 65534 </td>
        </tr>
        <tr>
          <td>both</td>
          <td>200018</td>
          <td>Node 2 Event 18 ; On Event = Active ; 
          <br>Off &#201;v&#233;nement = Inactif</td>
          <td>MS200018</td>
          <td>node + (5 chiffres)</td>
=======
          <td>les deux</td>
          <td>X90002D002E;X91FFFFFFFE</td>
          <td>hex CAN frame msg. Active ;
          <br>hex CAN frame msg. Inactif</td>
          <td>MTX90002D002E;X91FFFFFFFE</td>
          <td>hex;hex</td>
          <td>N/A</td>
          <td colspan="2">D&#233;pend de l'opcode</td>
          <td>Par exemple, D&#233;vi&#233; envoie l'&#233;v&#233;nement long N 45 E 46 <br> Direct envoie l'&#233;v&#233;nement long N 65535 E 65534 </td>
        </tr>
        <tr>
          <td>les deux</td>
          <td>200018</td>
          <td>N&#339;ud 2 &#201;v&#233;nementt 18 ; &#233;v&#233;nement On  = Actif ; 
          <br>&#201;v&#233;nement Off  = Inactif</td>
          <td>MS200018</td>
          <td>N&#339;ud + (5 chiffres)</td>
>>>>>>> 419f20a4
          <td>N2E18</td>
          <td> 100001</td>
          <td> 6553565535</td>
          <td> Le maximum actuel qui peut &#234;tre saisi (JMRI 4.12) est 2147483647</td>
        </tr>
<<<<<<< HEAD
        </tbody></table>
        
      <!-- ce tableau est un exceprt du tableau dans le fichier help/fr/html/doc/Technical/Names.shtml
      sur la base des informations fournies dans les pages d'aide sur le mat&#233;riel
      par Egbert Broerse @silverailscolo Juillet 2017 
=======
        </body></table>
        
        
 <!-- ce tableau est un exception du tableau dans le fichier help/fr/html/doc/Technical/Names.shtml 
 bas&#233; sur les informations des pages d'aide Hardware par Egbert Broerse @silverailscolo Juillet 2017 
>>>>>>> 419f20a4
      
      
      Veuillez &#233;galement mettre &#224; jour cette page lorsque vous ajoutez / am&#233;liorez des noms qui fonctionneront ou non
      
      
      -->
        
<<<<<<< HEAD
        <p>65 536 N&#156;uds et 65 535 actions donnent environ 4 294 901 760 combinaisons d'actions.</p>
        
        <p>65,535 est irr&#233;aliste pour les actions au sein d'un N&#156;ud mais permet une segmentation utile des plages d'action.</p>
        <p>Les kits de modules MERG peuvent utiliser toute la gamme des num&#233;ros d'action CBUS, lors d'un d&#233;marrage de r&#233;initialisation 
        fonctionnant en mode d'action courte SLiM.
        <br>Un kit MERG CANLED peut prendre en charge jusqu'&#224; 255 actions enseign&#233;es</p>

       </div>

      <h2><a name="namingspec" id="namingspec">Sp&#233;cification de l'Appellation des Actions</a></h2>
      <div>
      <p>Un capteur est d&#233;fini par deux
      actions : Celle qui le met Actif, et celle qui le met
      INACTIF. 
      <br>Si celles-ci sont mises en correspondance avec les trames ON et OFF avec le
      m&#234;me num&#233;ro d'identification de l'action, respectivement, uniquement le num&#233;ro d'identification de l'action
      doit &#234;tre pr&#233;cis&#233;:<br>
      <code>MS18</code> 
      Le nombre est d&#233;cimal.</p>

      <p>Pour accro&#238;tre la polyvalence, il est possible d'utiliser diff&#233;remment
      les num&#233;ros d'identification des actions pour la transition ACTIVE (par d&#233;faut, une trame ON) 
      et la transition INACTIVE (par d&#233;faut, une trame OFF):<br>
      <code>MS18;21</code></p>

      <p>Le codage ON et OFF du CBUS MERG n'est pas enti&#232;rement coh&#233;rent
      avec le mod&#232;le d'action, 
      <br>il peut &#234;tre utile pour relier les
      Passage ACTIF ou INACTIF d'un capteur JMRIJ &#224; un &#233;tat OFF ou ON
      respectivement sur une trame CBUS MERG. 
      <br>Caract&#232;res "+" et "-" en t&#234;te
      peut le faire. Par exemple,<br>
      <code>MS-18;+21</code><br>
      d&#233;finit un capteur qui devient ACTIF lorsqu'une trame OFF avec ID
       num&#233;ro 18 est reçue,
      <br>et devient INACTIVE lorsqu'une trame ON
      avec le num&#233;ro d'identification 21 est reçu.</p>

      <p>Les num&#233;ros d'action MERG du CBUS (g&#233;n&#233;ralement) contiennent un num&#233;ro de N&#156;ud dans
      leurs octets les plus importants. 
      <br>Vous pouvez sp&#233;cifier le num&#233;ro de N&#156;ud
      soit en utilisant un nombre complet de 5 chiffres d&#233;cimaux pour le num&#233;ro de l'action
      lui-m&#234;me, pr&#233;c&#233;d&#233; du num&#233;ro de N&#156;ud:<br>
      <code>MS200018</code><br>
      ou en utilisant les lettres "N" et "E" pour pr&#233;ciser les
      parts:<br>
      <code>MSN2E18</code><br><</p>

      <p>Vous pouvez masquer une partie du paquet CBUS MERG, ainsi toute valeur dans
      la partie masqu&#233;e correspondra toujours, en utilisant la lettre de format "M
      .<br>
      <code>MS200018M07</code><br>
      "M" indique le d&#233;but d'un masque hexad&#233;cimal qui sera
      appliqu&#233;, o&#249; 1 bit dans le masque sera z&#233;ro bit dans le
      valeur r&#233;sultante.
      
      <br>Dans l'exemple ci-dessus, "18" &#224; "1F" sera
      match. 
      <br>Ceci est particuli&#232;rement utile pour la mise en correspondance, par exemple CBUS MERG
      les actions courtes, o&#249; certaines parties du paquet comprennent le num&#233;ro du N&#156;ud
      qui doit (g&#233;n&#233;ralement) &#234;tre ignor&#233;.</p>
      
      </div>

    <h2><a name="hex" id="hex">Envoi de cha&#238;nes hexad&#233;cimales</a></h2>
=======
        <p>65 536 n&#339;uds et 65 535 &#233;v&#233;nements donne environ 4 294 901 760 combinaisons d'&#233;v&#233;nements.</p>
        
        <p>65 535 est irr&#233;aliste pour les &#233;v&#233;nements &#224; l'int&#233;rieur d'un n&#339;ud mais permet une segmentation utile des plages d'&#233;v&#233;nements.</p>
        <p>Les kits de modules MERG peuvent utiliser toute la gamme des num&#233;ros d'&#233;v&#233;nements CBUS, lors d'un d&#233;marrage de r&#233;initialisation fonctionnant en mode d'&#233;v&#233;nements courts SLiM.
        <br>Un kit MERG CANLED peut prendre en charge jusqu'&#224; 255 &#233;v&#233;nements enseign&#233;s</p>

       </div>

      <h2><a name="namingspec" id="namingspec">Sp&#233;cification de l'Appellation des &#201;v&#233;nements</a></h2>
      <div>
      <p>Un capteur est d&#233;fini par deux
      &#233;v&#233;nements : Celui qui le met ACTIF, et celui qui le met
      INACTIF. 
      <br>Si celles-ci sont mises en correspondance avec les images ON et 
      OFF avec le  m&#234;me num&#233;ro d'identification de l'&#233;v&#233;nement, respectivement, 
      uniquement le num&#233;ro d'identification de l'&#233;v&#233;nement doit &#234;tre pr&#233;cis&#233;:<br> 
      <code>MS18</code>  Le nombre est d&#233;cimal.</p>

      <p>Pour accro&#238;tre la polyvalence, il est possible d'utiliser diff&#233;rents  
      num&#233;ros d'identification des &#233;v&#233;nements pour la transition ACTIVE 
      (par d&#233;faut, une trame ON ) et la transition INACTIVE (par d&#233;faut, une trame OFF ):<br>  <code>MS18;21</code></p>

      <p>Le codage ON et OFF du CBUS n'est pas enti&#232;rement coh&#233;rent
      avec le mod&#232;le de l'&#233;v&#233;nement, 
      <br>il peut &#234;tre utile pour relier les Passage ACTIF ou INACTIF d'un 
      capteur JMRI &#224; un &#233;tat OFF ou respectivement sur la trame CBUS. 
      <br>Caract&#232;res "+" et "-" en t&#234;te peut le faire. Par exemple,<br>
      <code>MS-18;+21</code><br>
      d&#233;finit un capteur qui devient ACTIF lorsqu'une image OFF avec le num&#233;ro ID 18 est re&#231;u,
      <br>et devient INACTIVE lorsqu'une image ON avec le num&#233;ro d'identification 21 est re&#231;u.</p>

      <p>Les num&#233;ros d'&#233;v&#233;nement CBUS (g&#233;n&#233;ralement) contiennent un num&#233;ro de n&#339;ud dans
      leurs octets les plus importants. 
      <br>Vous pouvez sp&#233;cifier le num&#233;ro de n&#339;ud soit en utilisant un nombre 
      complet de 5 chiffres d&#233;cimaux pour le num&#233;ro de l'&#233;v&#233;nement lui-m&#234;me, pr&#233;c&#233;d&#233; du num&#233;ro de n&#339;ud:<br>
      <code>MS200018</code><br>
      ou en utilisant les lettres "N" et "E" pour pr&#233;ciser les parts:<br>
      <code>MSN2E18</code><br></p>

      <p>Vous pouvez masquer une partie du paquet CBUS, donc toute valeur dans 
      la partie masqu&#233;e correspondra toujours, en utilisant le format "M  lettre.<br>
      <code>MS200018M07</code><br>  "M" indique le d&#233;but d'un masque hexad&#233;cimal 
      qui sera appliqu&#233;, o&#249; 1 bit dans le masque sera z&#233;ro bit dans le valeur r&#233;sultante.
      
      <br>Dans l'exemple ci-dessus, "18" &#224; "1F" correspondra. 
      <br>C'est particuli&#232;rement utile pour la correspondance, par exemple, 
      des &#233;v&#233;nements courts CBUS, o&#249; des parties du paquet comprennent le num&#233;ro 
      de n&#339;ud qui doit (g&#233;n&#233;ralement) &#234;tre ignor&#233;.</p>
      
      </div>

    <h2><a name="hex" id="hex">Envoi de Cha&#238;nes Hexad&#233;cimales</a></h2>
>>>>>>> 419f20a4
     <div>
      
      <p>La num&#233;rotation hexad&#233;cimale est bas&#233;e sur la puissance de 16, en utilisant 0-9, puis A-F.</p>
      
<<<<<<< HEAD
      <p>Les modules CBUS MERG communiquent par des messages &#224; format fixe : Un octet d'informations 
      sur la commande et la longueur, suivies &#233;ventuellement d'octets de donn&#233;es suppl&#233;mentaires.</p>

      <p>Dans sa forme la plus simple, ceci est utilis&#233;
      pour envoyer des "actions" identifiables. Les actions se pr&#233;sentent &#224; leur tour sous la forme de deux
      types : "ON" et "OFF", avec deux formes, courte ( SLiM ), et longue ( FLiM ).</p>
      
      <p> Elles sont en fait envoy&#233;es &#224; travers un r&#233;seau CBUS MERG sous la forme d'un Opscode, l'information de commande.</p>
      
      <p>Il y a 255 codes Ops, la longueur de la cha&#238;ne de donn&#233;es suivant le code Ops change selon le code Ops utilis&#233;.</p>
      
      <p>Il existe plusieurs Opscodes pour les actions, la commande et la programmation des dispositifs DCC, couplage DCC, 
      la programmation des N&#156;uds avec des variables de N&#156;ud, la programmation des N&#156;uds avec des actions, les informations d'horloge et de temp&#233;rature rapides, les donn&#233;es de lecteur RfID, et bien d'autres encore.</p>
      
      <p>Quatre d'entre eux sont les codes d'op&#233;ration communs pour les actions :</p>
      
      <table border="1">
      <tr>
      <th>Ops Code Name &#233;v&#233;nements
      <br>( MERG console log ) </th>
      <th>Decimal
      <br>Opscode</th>
      <th>Hexadecimal
      <br>Opscode</th>
=======
      <p>Les modules CBUS communiquent par des messages &#224; format fixe : Un octet d'information 
      de commande et de longueur, suivi &#233;ventuellement d'autres octets de donn&#233;es.</p>

      <p>Dans sa forme la plus simple, ceci est utilis&#233; pour envoyer des "&#233;v&#233;nements" 
      identifiables. En retour, les &#233;v&#233;nements se pr&#233;sentent sous deux formes  types : "ON" et "OFF", avec deux formes, courte ( SLiM ), et longue ( FiLM ).</p>
      
      <p> Elles sont en fait envoy&#233;es &#224; travers un r&#233;seau CBUS sous la forme d'un opcode, 
      les informations de commande.</p>
      
      <p>Il y a 255 opcodes, la longueur de la cha&#238;ne de donn&#233;es suivant l'opcode change selon l'opcode utilis&#233;.</p>
      
      <p>Il y a plusieurs opcodes pour les &#233;v&#233;nements, le contr&#244;le et la programmation 
      des dispositifs DCC,couplages DCC, la programmation des n&#339;uds avec des variables 
      de n&#339;ud, la programmation des n&#339;uds avec des &#233;v&#233;nements, les informations d'horloge 
      et de temp&#233;rature rapides, les donn&#233;es de lecteur RfID, et bien d'autres encore.</p>
      
      <p>Quatre d'entre eux sont les opcodes communs pour les &#233;v&#233;nements :</p>
      
      <table border="1">
      <tr>
      <th>Nom Ops Code
      <br>( journal de la console du MERG ) </th>
      <th>D&#233;cimale
      <br>opcode</th>
      <th>Hexad&#233;cimal
      <br>opcode</th>
>>>>>>> 419f20a4
      <th></th>
      </tr>
      <tr>
      <td>ASON</td>
      <td>152</td>
      <td>98</td>
<<<<<<< HEAD
      <td>Action Courte On</td>
=======
      <td>&#201;v&#233;nement Court On <td
>>>>>>> 419f20a4
      </tr>
      <tr>
      <td>ASOF</td>
      <td>153</td>
      <td>99</td>
<<<<<<< HEAD
      <td>Action Courte Off</td>
=======
      <td>&#201;v&#233;nement Court Off</td>
>>>>>>> 419f20a4
      </tr>
      <tr>
      <td>ACON</td>
      <td>144</td>
      <td>90</td>
<<<<<<< HEAD
      <td>Action Longue On</td>
=======
      <td>&#201;v&#233;nement Long On</td>
>>>>>>> 419f20a4
      </tr>
      <tr>
      <td>ACOF</td>
      <td>145</td>
      <td>91</td>
<<<<<<< HEAD
      <td>Action Longue Off</td>
      </tr>      
      </table>
      
     <p>Il est possible de connecter un capteur &#224; des trames CAN  en sp&#233;cifiant leur contenu de donn&#233;es sous forme de cha&#238;ne hexad&#233;cimale, 
     indiqu&#233; par "X".</p>
      
      <p>Cela permet &#224; un capteur ou &#224; un aiguillage d'ignorer toute signification intrins&#232;que pour les actions "ON" et "OFF", et 
      lui permet de r&#233;pondre ou d'&#233;mettre toute trame sur le r&#233;seau.</p>
      
      
      <p>Ces codes d'action particuliers utilisent une cha&#238;ne hexad&#233;cimale de 4 chiffres, divis&#233;e entre Haut puis Bas :</p>
      
      <img src="images/web/merg-add-turnout-hex-620x147.png" align= "right" 
      alt="merg cbus add new turnout hexadecimal hex" width="620" height="147">
      
      <table border="1">
      <tr>
      <th>Entered as Hex</th>
      <th>Ops Code</th>
      <th>Remaining Hex</th>
      <th>Node Decimal</th>
      <th>Event Decimal</th>
=======
      <td>&#201;v&#233;nement Long  Off</td>
      </tr>      
      </table>
      
      <p>Il est possible de connecter un capteur &#224; des CAN en sp&#233;cifiant leur contenu de donn&#233;es sous forme de cha&#238;ne hexad&#233;cimale,  indiqu&#233; par "X".</p>
      
      Cela permet &#224; un capteur ou &#224; un aiguillage d'ignorer toute signification intrins&#232;que pour
      "ON" et "OFF", et lui permet de r&#233;pondre ou d'&#233;mettre n'importe quelle image
      sur la mise en page.</p>
      
      
      <p> Ces opcodes d'&#233;v&#233;nements particuliers utilisent une cha&#238;ne hexad&#233;cimale de 4 chiffres, divis&#233;e en Haut puis Bas :</p>
      
      <img src="images/web/merg-add-aiguillage-hex-620x147.png" align= "right" 
      alt="merg cbus add new aiguillage hexadecimal hex" width="620" height="147">
      
      <table border="1">
      <tr>
      <th>Entr&#233;e comme Hex</th>
      <th>Ops Code</th>
      <th>Hexe restant</th>
      <th>N&#339;ud D&#233;cimale</th>
      <th>Ev&#232;nement D&#233;cimal</th>
>>>>>>> 419f20a4
      </tr>
      <tr>
      <td><code>X9900000013</code></td>
      <td>ASOF</td>
      <td><code>00 00 00 13</code></td>
      <td>0</td>
      <td>19</td>
      </tr>
      <tr>
      <td><code>X980000002D</code></td>
      <td>ASON</td>
      <td><code>00 00 00 2D</code></td>
      <td>0</td>
      <td>45</td>
      </tr>
      <tr>
      <td><code>X980000BD2A</code></td>
      <td>ASON</td>
      <td><code>00 00 BD 2A</code></td>
      <td>0</td>
      <td>48426</td>
      </tr>      
      <tr>
      <td><code>X990000FFFF</code></td>
      <td>ASOF</td>
      <td><code>00 00 FF FF</code></td>
      <td>0</td>
      <td>65535</td>
      </tr>
      <tr>
      <td><code>X9100130013</code></td>
      <td>ACOF</td>
      <td><code>00 14 00 13</code></td>
      <td>20</td>
      <td>19</td>
      </tr>
      <tr>
      <td><code>X90002D002E</code></td>
      <td>ACON</td>
      <td><code>00 2D 00 2E</code></td>
      <td>45</td>
      <td>46</td>
      </tr>
      <tr>
      <td><code>X90BD2BBD2A</code></td>
      <td>ACON</td>
      <td><code>BD 2B BD 2A</code></td>
      <td>48427</td>
      <td>48426</td>
      </tr>      
      <tr>
      <td><code>X91FFFFFFFE</code></td>
      <td>ACOF</td>
      <td><code>FF FF FF FE</code></td>
      <td>65535</td>
      <td>65534</td>
      </tr>
      </table>
<<<<<<< HEAD
      <p>Assurez-vous d'utiliser le bon code Op&#233;ration, par exemple si vous incluez des Nodes pour une adresse FLIM, 
      utilisez ACON au lieu de ASON.</p>
      
      <p>Capteurs, aiguillages et feux stock&#233;s sous forme d'Actions de r&#233;ponse hexagonale en utilisant les 
      les OPC de r&#233;ponse ne seront pas reconnus car ils sont traduits en standard sur les Actions on et off 
      juste avant la v&#233;rification de la concordance du message interne (capteur ou voyant).
      <br>
      En dehors de ces Codes sp&#233;cifiques, les Aiguillages, les Lumi&#232;resou les Capteurs peuvent stocker n'importe quelle combinaison hexad&#233;cimale, 
      ils ont besoin d'un c&#244;t&#233; "ON" et d'un c&#244;t&#233; "OFF" s&#233;par&#233;s par un " ;".
      </p>
      
      <p>Les trames CAN peuvent envoyer des code Op&#233;rations CBUS MERG sous la forme de code hexad&#233;cimal dont vous avez besoin.
      <br>
      par exemple, pour installer un capteur afin d'envoyer (arr&#234;t d'urgence du DCC/mise sous tension de la voie) des codes d'op&#233;ration sur 
      le CBUS du MERG, 
=======
      
      <p>Assurez-vous d'utiliser le bon opscode, par exemple si vous incluez des N&#339;uds pour une adresse FiLM, utilisez ACON au lieu de ASON.</p>
      
      <p>Les capteurs, les aiguillages et les lumi&#232;res stock&#233;s en tant qu'&#233;v&#233;nements de r&#233;ponse hexad&#233;cimale utilisant les OPC de r&#233;ponse longue et courte ne seront pas reconnus car ils sont traduits en &#233;v&#233;nements standard de marche et d'arr&#234;t 
      juste avant la v&#233;rification de la concordance du message interne (capteur ou voyant).
      <br>
      En dehors de ces OPC sp&#233;cifiques, les aiguillages ou les lumi&#232;res &#224; capteurs peuvent stocker n'importe quelle combinaison d'hexagones, 
      ils ont besoin d'un c&#244;t&#233; "on" et d'un c&#244;t&#233; "off" s&#233;par&#233;s par un " ;".
      </p>
      
      <p>Les trames CAN peuvent envoyer des opcodes CBUS sous la forme hexad&#233;cimale du code dont vous avez besoin.
      <br>
      par exemple, pour mettre en place un capteur permettant d'envoyer (arr&#234;t d'urgence du DCC / mise sous tension de la voie) des opcodes sur le CBUS, 
>>>>>>> 419f20a4
      <br> vous pourriez utiliser une adresse mat&#233;rielle de <code>X0A;X05</code>
      </p>

      <table border="1">
      <tr>
      <th>Entr&#233;e comme Hex</th>
      <th>Vu dans JMRI MERG CONSOLE</th>
      <th>Vue dans CBUS SERVER</th>
      <th>Ops Code</th>
      </tr>
      <tr>
      <td><code>X0A</code></td>
      <td><code>[x[7f]0A]</code></td>
      <td><code>S0FE0N0A;</code></td>
      <td>(RESTP) Demande d'arr&#234;t d'urgence de TOUS les trains
<<<<<<< HEAD
      <br>A MERG CANCMD confirme la demande avec un ESTOP 06 Opscode.</td>
=======
      <br>Une station de commande CBUS confirme la demande avec un opcode ESTOP 06.</td>
>>>>>>> 419f20a4
      </tr> 
      <tr>
      <td><code>X05</code></td>
      <td><code>[x[7f]05]</code></td>
      <td><code>S0FE0N05;</code></td>
      <td>(TON) Suivi de la mise sous tension, normalement diffus&#233; &#224; partir d'un poste de commande</td>
      </tr> 
      </table>

      <p>
<<<<<<< HEAD
      Tous ces messages Opscode sont envoy&#233;s avec la trame d'action CAN standard, 
      Toutefois, le protocole permet &#233;galement d'acc&#233;der &#224; des trames CAN &#233;tendues.
      <Ces trames permettent le d&#233;marrage des modules (mises &#224; jour du micrologiciel), 
      alors que les utilisations futures de cette technologie pourraient &#233;galement &#234;tre pour la diffusion en continu de m&#233;dias locaux (par exemple, le transfert de 
      des images de trains ou des fichiers sonores entre les modules. )
      <br>Les images &#233;tendues n'interf&#232;rent pas avec les images standard, 
      Les modules peuvent donc &#234;tre cibl&#233;s pour le chargement des bateaux par num&#233;ro de module, 
      sans affecter les messages du r&#233;seau.</p>
      
      <p>Les trames CAN &#233;tendues (qui ne sont pas des messages CBUS) peuvent &#234;tre surveill&#233;es dans le 
      <a href="../../../../package/jmri/jmrix/can/cbus/swing/console/CbusConsoleFrame.shtml"
        >Console BUS</a>,
        et sont filtr&#233;s de tous les autres objets JMRI (capteurs, aiguillages, etc.).
      
      <p>M&#234;me si les mises &#224; jour du micrologiciel des modules ne sont pas actuellement disponibles au sein de JMRI, 
      Une assistance compl&#232;te est disponible via un logiciel tiers ( FCU - FLiM Configuration Utility ), 
      disponible gratuitement en t&#233;l&#233;chargement pour les membres du MERG.
      </p>
      
      <img src="images/web/merg-cbus-server-400x256.png"
      width="400" height="256" alt="merg cbus server" align="right">
      
      
      <p>Pour le d&#233;veloppement de syst&#232;mes avanc&#233;s et la preuve par paquets, vous pouvez pr&#233;f&#233;rer consulter le 
      paquet complet pour diverses applications, par exemple CBUS MERG SERVER.</p>
      
        <p>The <a href="../../../../package/jmri/jmrix/can/cbus/swing/console/CbusConsoleFrame.shtml"
        >JMRI CBUS MERG Console Tool</a> peut &#234;tre tr&#232;s utile pour voir ce qui est envoy&#233; 
        &#224; travers le r&#233;seau par les adresses mat&#233;rielles que vous cr&#233;ez.
        <br>La console est conçue comme un outil pour aider les utilisateurs &#224; surveiller les paquets en utilisant des Actions courtes et longuess,
        et peut tenter d'embellir la sortie.      
      
        <p>Consultez le wiki du CBUS MERG et le guide des d&#233;veloppeurs pour plus d'informations et les sp&#233;cifications absolues.
=======
      Tous ces messages opcode sont envoy&#233;s avec la trame d'&#233;v&#233;nement Standard CAN, 
      Toutefois, le protocole permet &#233;galement d'acc&#233;der &#224; des trames CAN &#233;tendues.
      <Ces trames permettent le d&#233;marrage des modules (mises &#224; jour du micrologiciel), 
      alors que les utilisations futures de ce syst&#232;me pourraient &#233;galement &#234;tre la diffusion de m&#233;dias locaux en continu (par exemple, le transfert d'images de trains ou de fichiers sonores entre les modules).
      <br>Les images &#233;tendues n'interf&#232;rent pas avec les images standard, 
      Les modules peuvent donc &#234;tre cibl&#233;s pour le chargement par num&#233;ro de module, 
      sans affecter la mise en page normale des messages.</p>
      
      <p>Les trames CAN &#233;tendues (qui ne sont pas des messages CBUS) peuvent &#234;tre surveill&#233;es dans le 
      <a href="../../../../package/jmri/jmrix/can/cbus/swing/console/CbusConsoleFrame.shtml"
        >CBUS console</a>, et sont filtr&#233;s de tous les autres objets JMRI ( Capteurs, Aiguillages etc. ).</p>
      
      <p>Les mises &#224; jour du micrologiciel du module sont prises en charge par le <a href=../../../../package/jmri/jmrix/can/cbus/swing.bootloader/CbusBootloaderPane.shtml>
            CBUS bootloader </a> et par un logiciel tiers (FCU - FLiM Configuration Utility), 
            disponible gratuitement en t&#233;l&#233;chargement pour les membres du MERG.
      </p>
      
      <p>Pour le d&#233;veloppement de syst&#232;mes avanc&#233;s et la preuve par paquets, vous pouvez pr&#233;f&#233;rer consulter le paquet complet dans diverses applications, par exemple CBUS SERVER.</p>
      
      <img src="images/web/merg-cbus-server-400x256.png"
      width="400" height="256" alt="merg cbus server" align="right"

       
        <p>L'<a href="../../../../package/jmri/jmrix/can/cbus/swing/consoleCbusConsoleFrame.shtml">
        Outil Console CBUS JMRI </a> peut &#234;tre tr&#232;s utile pour voir ce qui est 
        envoy&#233; &#224; travers le r&#233;seau par les adresses mat&#233;rielles que vous cr&#233;ez.
        <br>La console est con&#231;ue comme un outil pour aider les utilisateurs 
        &#224; surveiller les paquets en utilisant des &#233;v&#233;nements courts et longs, et 
        peut tenter d'embellir la sortie.</p>      
      
        <p>Consultez le wiki CBUS et le guide du d&#233;veloppeur pour plus d'informations et les sp&#233;cifications absolues.</p>
>>>>>>> 419f20a4
      
      
     </div>
      
<<<<<<< HEAD
     <h2><a name="opc" id="opc">Codes d'op&#233;ration pris en charge par JMRI</a></h2>
      <div>
        <p>La majorit&#233; des Opscodes selon le guide des d&#233;veloppeurs CBUS 6b du MERG sont pris en charge sous une forme ou une autre.</p>

        <p>Tous les messages CBUS JMRI MERG sortants ont leur priorit&#233; OPC ajout&#233;e &#224; la section d'en-t&#234;te du message.</p>
        
        <p>Plusieurs fonctions de la JMRI utilisent le support de l'OPC dans : </p>
        
        <ul>
        <li>
        <a href="https://github.com/JMRI/JMRI/blob/master/java/src/jmri/jmrix/can/cbus/CbusOpCodes.java"
        >CbusOpCodes.java</a>
        <a href="https://jmri.org/JavaDoc/doc/jmri/jmrix/can/cbus/CbusOpCodes.html"
        >JavaDoc</a>
        </li>

        <li>
        <a href="https://github.com/JMRI/JMRI/blob/master/java/src/jmri/jmrix/can/cbus/CbusConstants.java"
        >CbusConstants.java</a>
        <a href="https://jmri.org/JavaDoc/doc/jmri/jmrix/can/cbus/CbusConstants.html"
        >JavaDoc</a>
        </li>
        
        <li><a href="https://github.com/JMRI/JMRI/blob/master/java/src/jmri/jmrix/can/cbus/CbusMessage.java"
        >CbusMessage.java</a>
        <a href="https://jmri.org/JavaDoc/doc/jmri/jmrix/can/cbus/CbusMessage.html"
        >JavaDoc</a>
=======
     <h2><a name="opc" id="opc">Codes Op&#233;ration Support&#233; par JMRI (Opcodes)</a></h2>
      <div>
        <p>La majorit&#233; des opcodes, selon le guide des d&#233;veloppeurs 6b de la CBUS, 
        sont pris en charge sous une forme ou une autre.</p>

        <Tous les messages CBUS JMRI sortants ont leur priorit&#233; OPC ajout&#233;e &#224; 
        la section d'en-t&#234;te du message.
        
        <p>Plusieurs fonctions de'JMRI utilisent le support de l'OPC dans : </p>
        
        <ul>
        <li>
        <a href="https://github.com/JMRI/JMRI/blob/master/java/src/jmri/jmrix/can/cbus/CbusOpCodes.java" >CbusOpCodes.java</a>
        <a href="https://jmri.org/JavaDoc/doc/jmri/jmrix/can/cbus/CbusOpCodes.html">JavaDoc</a>
        </li>

        <li>
        <a href="https://github.com/JMRI/JMRI/blob/master/java/src/jmri/jmrix/can/cbus/CbusConstants.java" >CbusConstants.java</a>
        <a href="https://jmri.org/JavaDoc/doc/jmri/jmrix/can/cbus/CbusConstants.html" >JavaDoc</a>
        </li>
        
        <li><a href="https://github.com/JMRI/JMRI/blob/master/java/src/jmri/jmrix/can/cbus/CbusMessage.java" >CbusMessage.java</a>
        <a href="https://jmri.org/JavaDoc/doc/jmri/jmrix/can/cbus/CbusMessage.html" >JavaDoc</a>
>>>>>>> 419f20a4
        </li>
        
        <li><a href="https://github.com/JMRI/JMRI/blob/master/java/src/jmri/jmrix/can/cbus/CbusBundle.properties"
        >CbusBundle.properties</a> pour les traductions en anglais des OPC.
        </li>
        
        <li><a href="https://github.com/JMRI/JMRI/blob/master/java/src/jmri/jmrix/can/cbus/CbusProgrammer.java"
        >CbusProgrammer.java</a>
<<<<<<< HEAD
        <a href="https://jmri.org/JavaDoc/doc/jmri/jmrix/can/cbus/CbusProgrammer.html"
        >JavaDoc</a>
        Fonctions de programmation des N&#156;uds (les fonctions de l'outil de configuration des N&#156;uds doivent &#234;tre d&#233;plac&#233;es ici)
=======
        <a href="https://jmri.org/JavaDoc/doc/jmri/jmrix/can/cbus/CbusProgrammer.html" >JavaDoc</a>
        Fonctions de programmation des n&#339;uds (les fonctions de l'outil de configuration des n&#339;uds doivent &#234;tre d&#233;plac&#233;es ici)
>>>>>>> 419f20a4
        </li>
        
        </ul>

<<<<<<< HEAD
       <h4>Opscodes utilis&#233;s dans les outils CBUS de JMRI MERG</h4>
       
       <p>Il y a une liste des Codes pris en charge pour chaque page de support de l'outil CBUS du JMRI MERG .</p>
        
       <ul>
       <li><a href="../../../../package/jmri/jmrix/can/cbus/swing/actiontable/EventTablePane.shtml#opc"
        >Tableau des Actions</a> - Principalement les OPC d'Actions</li>
       <li><a href="../../../../package/jmri/jmrix/can/cbus/swing/nodeconfig/NodeConfigToolPane.shtml#opc"
        >Node Config</a> - Node Management OPCs</li>
       <li><a href="../../../../package/jmri/jmrix/can/cbus/swing/cbusslotmonitor/CbusSlotMonitorPane.shtml#opc"
        >Moniteur de poste de commandement</a> -Moniteur de poste de commandement OPCs</li>
        <li><a href="../../../../package/jmri/jmrix/can/cbus/swing/console/CbusConsoleFrame.shtml#opc"
        >Console</a> - Tous les OPC</li>
        <li><a href="../../../../package/jmri/jmrix/can/cbus/swing/simulator/SimulatorPane.shtml#opc"
        >Simulateur</a> - La plupart des OPC</li>
        <li><a href="../../../../package/jmri/jmrix/can/cbus/swing/actionrequestmonitor/CbusEventRequestTablePane.shtml#opc"
        >Event Request Monitor</a> - Mainly action OPCs</li>

       </ul>        
        
        <h4>Capteur, participation et &#233;clairage OPCs</h4>
=======
       <h4>Opcodes utilis&#233;s dans les outils JMRI CBUS</h4>
       
       <p>Il y a une liste des OPC pris en charge pour chaque outil CBUS de la JMRI page de support.</p>
        
       <ul>
       <li><a href="../../../../package/jmri/jmrix/can/cbus/swing/eventtable/EventTablePane.shtml#opc" >Tableau des &#233;v&#233;nements</a> - Principalement les OPC d'&#233;v&#233;nements</li>
       <li><a href="../../../../package/jmri/jmrix/can/cbus/swing/nodeconfig/N&#339;udConfigToolPane.shtml#opc" >Configuration des N&#339;uds</a> - Configuration des N&#339;uds OPCs</li>
       <li><a href="../../../../package/jmri/jmrix/can/cbus/swing/cbusslotmonitor/CbusSlotMonitorPane.shtml#opc" >Moniteur de poste de commandement</a>
       -Moniteur de poste de commandement OPCs</li>
        <li><a href="../../../../package/jmri/jmrix/can/cbus/swing/console/CbusConsoleFrame.shtml#opc" >Console</a> - Tous les OPC</li>
        <li><a href="../../../../package/jmri/jmrix/can/cbus/swing/simulator/SimulatorPane.shtml#opc" >Simulateur</a> - La plupart des OPC</li>
        <li><a href="../../../../package/jmri/jmrix/can/cbus/swing/eventrequestmonitor/CbusEventRequestTablePane.shtml#opc" >Moniteur de Requ&#234;te d'&#201;v&#233;nements
         </a> - Ev&#233;nement Principal OPCs</li>

       </ul>        
        
        <h4> OPCs Capteur, Aiguillage et Lumi&#232;re </h4>
>>>>>>> 419f20a4
      
        <p>
        <a href="https://github.com/JMRI/JMRI/blob/master/java/src/jmri/jmrix/can/cbus/CbusSensor.java"
        >CbusSensor.java</a> 
<<<<<<< HEAD
        <a href="https://github.com/JMRI/JMRI/blob/master/java/src/jmri/jmrix/can/cbus/CbusSensorManager.java"
        >CbusSensorManager.java</a></p>
      
        <p>
        <a href="https://github.com/JMRI/JMRI/blob/master/java/src/jmri/jmrix/can/cbus/CbusTurnout.java"
        >CbusTurnout.java</a> 
        <a href="https://github.com/JMRI/JMRI/blob/master/java/src/jmri/jmrix/can/cbus/CbusTurnoutManager.java"
        >CbusTurnoutManager.java</a></p>
      
        <p>
        <a href="https://github.com/JMRI/JMRI/blob/master/java/src/jmri/jmrix/can/cbus/CbusLight.java"
        >CbusLight.java</a> 
        <a href="https://github.com/JMRI/JMRI/blob/master/java/src/jmri/jmrix/can/cbus/CbusLightManager.java"
        >CbusLightManager.java</a>
        </p>

        <p>La flexibilit&#233; de la forme hexad&#233;cimale pour la cr&#233;ation de capteurs, d'aiguillages et de feux 
        permet d'envoyer ou de recevoir tout Code en tant qu'entr&#233;e.</p>
=======
        <a href="https://github.com/JMRI/JMRI/blob/master/java/src/jmri/jmrix/can/cbus/CbusSensorManager.java" >CbusSensorManager.java</a></p>
      
        <p>
        <a href="https://github.com/JMRI/JMRI/blob/master/java/src/jmri/jmrix/can/cbus/CbusAiguillage.java" >CbusAiguillage.java</a> 
        <a href="https://github.com/JMRI/JMRI/blob/master/java/src/jmri/jmrix/can/cbus/CbusAiguillageManager.java" >CbusAiguillageManager.java</a></p>
      
        <p>
        <a href="https://github.com/JMRI/JMRI/blob/master/java/src/jmri/jmrix/can/cbus/CbusLight.java" >CbusLight.java</a> 
        <a href="https://github.com/JMRI/JMRI/blob/master/java/src/jmri/jmrix/can/cbus/CbusLightManager.java" >CbusLightManager.java</a>
        </p>

        <p>La flexibilit&#233; de la forme hexad&#233;cimale pour la cr&#233;ation de Capteurs, d'Aiguillages et de Lumi&#232;re  permet d'envoyer ou de recevoir tout OPC en tant qu'entr&#233;e.</p>
>>>>>>> 419f20a4
        
        <p>Lorsque l'adresse est utilis&#233;e sous forme abr&#233;g&#233;e, par exemple "+N123E456" : </p>
      
        <ul>
<<<<<<< HEAD
        <li>ASON/ASOF Envoy&#233; lorsque le statut a chang&#233;, num&#233;ro de N&#156;ud = 0</li>
        <li>ACON/ACOF Envoy&#233; lorsque le statut a chang&#233;, num&#233;ro de N&#156;ud > 0</li>
        </ul>
        
        <ul>
        <li>ASON/ASOF Constant listener</li>
        <li>ACON/ACOF Constant listener</li>
        <li>ARON/AROF Constant listener</li>
        <li>ARSON/ARSOF Constant listener</li>
        </ul>      
        
        <p>Cela n'inclut pas actuellement l'&#233;v&#233;nement de donn&#233;es &#233;tendues desactions des Codes.</p>
        
      <h4>Rapport OPCs</h4>
        <p>
        <a href="https://github.com/JMRI/JMRI/blob/master/java/src/jmri/jmrix/can/cbus/CbusReporter.java"
        >CbusReporter.java</a>
      
        <a href="https://github.com/JMRI/JMRI/blob/master/java/src/jmri/jmrix/can/cbus/CbusReporterManager.java"
        >CbusReporterManager.java</a>
        </p>
        <p>Les messages envoy&#233;s et reçus par JMRI sont trait&#233;s de la m&#234;me mani&#232;re par les rapports CBUS du MERG.
        <ul>
        <li>DDES - Constant Listener</li>
        <li>DDRS - Constant Listener</li>
        <li>ACDAT - Constant Listener</li>
        <li>ARDAT - Constant Listener</li>
=======
        <li>ASON / ASOF Envoy&#233; lorsque le statut a chang&#233;, num&#233;ro de n&#339;ud = 0</li>
        <li>ACON / ACOF Envoy&#233; lorsque le statut a chang&#233;, num&#233;ro de n&#339;ud > 0</li>
        </ul>
        


        <ul>
        <li>ASON / ASOF Auditeur Permanent</li>
        <li>ACON / ACOF Auditeur Permanent</li>
        <li>ARON / AROF Auditeur Permanent</li>
        <li>ARSON / ARSOF Auditeur Permanent</li>
        </ul>      
        
        <p>Cela n'inclut pas actuellement l'&#233;v&#233;nement de donn&#233;es &#233;tendues OPC's.</p>
        
      <h4>Rapport OPCs</h4>
        <p>
        <a href="https://github.com/JMRI/JMRI/blob/master/java/src/jmri/jmrix/can/cbus/CbusReporter.java" >CbusReporter.java</a>
      
        <a href="https://github.com/JMRI/JMRI/blob/master/java/src/jmri/jmrix/can/cbus/CbusReporterManager.java" >CbusReporterManager.java</a>
        </p>
        <p>Les messages envoy&#233;s et re&#231;us par JMRI sont trait&#233;s de la m&#234;me mani&#232;re par les rapports du CBUS.
        <ul>
        <li>DDES - Auditeur Permanent</li>
        <li>DDRS - Auditeur Permanent</li>
        <li>ACDAT - Auditeur Permanent</li>
        <li>ARDAT - Auditeur Permanent</li>
>>>>>>> 419f20a4
        </ul>        
        
        
      <h4>Command Station OPCs</h4>
       
        <p>
<<<<<<< HEAD
        <a href="https://github.com/JMRI/JMRI/blob/master/java/src/jmri/jmrix/can/cbus/CbusCommandStation.java"
        >CbusCommandStation.java</a>
=======
        <a href="https://github.com/JMRI/JMRI/blob/master/java/src/jmri/jmrix/can/cbus/CbusCommandStation.java" >CbusCommandStation.java</a>
>>>>>>> 419f20a4
        </p>
        
        <ul>
        <li>RDCC3 - Message envoy&#233;</li>
        <li>KLOC - Message envoy&#233;</li>
        <li>DKEEP - Message envoy&#233;</li>
        <li>DSPD - Message envoy&#233;</li>
        <li>DFUN - Message envoy&#233;</li>
        <li>STMOD - Message envoy&#233;</li>
        </ul>
        
        
        <p>
<<<<<<< HEAD
        <a href="https://github.com/JMRI/JMRI/blob/master/java/src/jmri/jmrix/can/cbus/CbusDccOpsModeProgrammer.java"
        >CbusDccOpsModeProgrammer.java</a>
=======
        <a href="https://github.com/JMRI/JMRI/blob/master/java/src/jmri/jmrix/can/cbus/CbusDccOpsModeProgrammer.java" >CbusDccOpsModeProgrammer.java</a>
>>>>>>> 419f20a4
        </p>
        <ul>
        <li>WCVOA - Message envoy&#233;</li>
        </ul>
<<<<<<< HEAD
        <p>
        <a href="https://github.com/JMRI/JMRI/blob/master/java/src/jmri/jmrix/can/cbus/CbusDccProgrammer.java"
        >CbusDccProgrammer.java</a>
=======
        
        <p>
        <a href="https://github.com/JMRI/JMRI/blob/master/java/src/jmri/jmrix/can/cbus/CbusDccProgrammer.java" >CbusDccProgrammer.java</a>
>>>>>>> 419f20a4
        </p>
        <ul>
        <li>WCVS - Message envoy&#233;</li>
        <li>QCVS - Message envoy&#233;</li>
        </ul>
        
<<<<<<< HEAD
        <p>Reçu par JMRI en &#233;tat de programmation interne</p>
=======
        <p>Re&#231;u par JMRI en &#233;tat de programmation interne</p>
>>>>>>> 419f20a4
        <ul>
        <li>SSTAT</li>
        <li>PCVS</li>
        </ul>
        
        <p>
<<<<<<< HEAD
        <a href="https://github.com/JMRI/JMRI/blob/master/java/src/jmri/jmrix/can/cbus/CbusPowerManager.java"
        >CbusPowerManager.java</a>
=======
        <a href="https://github.com/JMRI/JMRI/blob/master/java/src/jmri/jmrix/can/cbus/CbusPowerManager.java" >CbusPowerManager.java</a>
>>>>>>> 419f20a4
        </p>

        <ul>
        <li>RTON - Message envoy&#233;</li>
        <li>RTOF - Message envoy&#233;</li>
        </ul>
<<<<<<< HEAD
        <p>Reçu par JMRI</p>
        <ul>
        <li>TON - Constant Listener</li>
        <li>TOF - Constant Listener</li>
        <li>ARST - Constant Listener</li>
=======
        <p>Re&#231;u par JMRI</p>
        <ul>
        <li>TON - Auditeur Permanent</li>
        <li>TOF - Auditeur Permanent</li>
        <li>ARST - Auditeur Permanent</li>
>>>>>>> 419f20a4
        </ul>
        

        
        <p>
<<<<<<< HEAD
        <a href="https://github.com/JMRI/JMRI/blob/master/java/src/jmri/jmrix/can/cbus/CbusThrottle.java"
        >CbusThrottle.java</a>
        <a href="https://github.com/JMRI/JMRI/blob/master/java/src/jmri/jmrix/can/cbus/CbusThrottleManager.java"
        >CbusThrottleManager.java</a>
=======
        <a href="https://github.com/JMRI/JMRI/blob/master/java/src/jmri/jmrix/can/cbus/CbusThrottle.java" >CbusThrottle.java</a>
        <a href="https://github.com/JMRI/JMRI/blob/master/java/src/jmri/jmrix/can/cbus/CbusThrottleManager.java" >CbusThrottleManager.java</a>
>>>>>>> 419f20a4
        </p>
        <p>Messages envoy&#233;s par JMRI</p>
        <ul>
        <li>RLOC - Envoy&#233; par JMRI</li>
        </ul>
        
        <p>Ecouteurs des messages envoy&#233;s par JMRI</p>
        <ul>
<<<<<<< HEAD
        <li>ESTOP - Constant Listener</li>
        <li>RESTP - Constant Listener</li>
        <li>KLOC - Constant Listener</li>
        </ul>
        <p>Ecouteurs des messages reçus par JMRI</p>
        <ul>
        <li>PLOC - Constant Listener</li>
        <li>ERR - Constant Listener + Erreurs traduites &#224; partir des codes d'erreur</li>
        <li>DSPD - Constant Listener</li>
        <li>DFUN - Constant Listener</li>
        <li>DFNON - Constant Listener</li>
        <li>DFNOF - Constant Listener</li>
        <li>ESTOP - Constant Listener</li>
        <li>RESTP - Constant Listener</li>
=======
        <li>ESTOP - Auditeur Permanent</li>
        <li>RESTP - Auditeur Permanent</li>
        <li>KLOC - Auditeur Permanent</li>
        </ul>
        <p>Ecouteurs des messages re&#231;us par JMRI</p>
        <ul>
        <li>PLOC - Auditeur Permanent</li>
        <li>ERR - Auditeur Permanent + Erreurs traduites &#224; partir des codes d'erreur</li>
        <li>DSPD - Auditeur Permanent</li>
        <li>DFUN - Auditeur Permanent</li>
        <li>DFNON - Auditeur Permanent</li>
        <li>DFNOF - Auditeur Permanent</li>
        <li>ESTOP - Auditeur Permanent</li>
        <li>RESTP - Auditeur Permanent</li>
>>>>>>> 419f20a4
        </ul>
        
       </div>
       
      
<<<<<<< HEAD
     <h2>JMRI Aide</h2>
      <div>
      <p><a href="index.shtml">Page Principale d'Assistance JMRI CBUS MERGe</a>.</p>
      
      <p><a href="../scripting.shtml">Script JMRI</a> pour les trames CAN avec CanExample.py</p>
      
      <p><a href="index.shtml#thirdparty">Liens tiers du CBUS MERG</a> Voir le lien pour le guide des d&#233;veloppeurs du CBUS MERG</p>
      </div>
      
=======
     <h2>Aide JMRI</h2>
      <div>
      <p><a href="index.shtml">Page principale de support CBUS JMRI</a>.</p>
      
      <p><a href="../scripting.shtml">JMRI Scripting</a> pour les trames CAN avec CanExample.py</p>
      
      <p><a href="index.shtml#thirdparty">Liens tiers de la CBUS</a> Voir le lien pour le guide des d&#233;veloppeurs de la CBUS</p>
      </div>
      
        <h2></h2>
        <p>CBUS&trade; est une marque d&#233;pos&#233;e du Dr Michael Bolton</p>
        <p></p>



>>>>>>> 419f20a4
      <!--#include virtual="/Footer.shtml" -->
    </div><!-- closes #mainContent-->
  </div><!-- closes #mBody-->
</body>
</html>

        <|MERGE_RESOLUTION|>--- conflicted
+++ resolved
@@ -2,12 +2,12 @@
 "http://www.w3.org/TR/html4/loose.dtd">
 
 <html lang="fr">
-<<<<<<< HEAD
-< t&#234;te>
+
+<head>
   <meta name="generator" content=
   "HTML Tidy for Mac OS X" (vers 31 octobre 2006 - Apple Inc. build 15.17), voir www.w3.org">
   <meta name="keywords" content="JMRI help CBUS MERG naming long short actions action add sensor hex">
-  <titre>Support mat&#233;riel JMRI - CBUS MERG - Nommage</titre>
+  <title>Support mat&#233;riel JMRI - CBUS MERG - Nommage</titre>
   <!-- Style -->
   <meta http-equiv="Content-Type" content=
   "text/html ; charset=utf-8">
@@ -18,16 +18,7 @@
   <link rel="icon" href="/images/jmri.ico" type="image/png">
   <link rel="home" title="Home" href="/">
   <!-- /Style -->
-=======
-<head>
-  <meta name="generator" content=
-  "HTML Tidy for Mac OS X (vers 31 October 2006 - Apple Inc. build 15.17), see www.w3.org">
-  <meta name="keywords" content="JMRI help CBUS naming long short events event add sensor hex">
-  <title>JMRI Hardware Support - CBUS&trade; - Events</title>
-  <!--#include virtual="/Style.shtml" -->
-  <!-- UpDated  by Blorec Herv&#233;  2020-11-20-->
->>>>>>> 419f20a4
-</head>
+=</head>
 
 <body>
   <!--#include virtual="/Header.shtml" -->
@@ -35,78 +26,8 @@
       <!--#include virtual="Sidebar.shtml" -->
     <div id="mainContent">
 
-<<<<<<< HEAD
-      <h1>Assistance mat&#233;rielle de JMRI : CBUS MERG - Nommage</h1>
-
-        <ul class="snav">
-        <li><a href="#actions">Nom et num&#233;rotation de l'&#233;v&#233;nement</a></li>
-        <li><a href="#reporters">Rapporteurs</a></li>
-        <li><a href="#sysname">Noms Syst&#232;mes</a></li>
-        <li><a href="#summary">R&#233;sum&#233; des Actions CBUS MERG</a></li>
-        <li><a href="#namingspec">Sp&#233;cification de l'appellation des Actions</a></li>
-        <li><a href="#hex">Envoi de cha&#238;nes hexad&#233;cimales</a></li>
-        <li><a href="#opc">Codes d'op&#233;ration CBUS MERG dans JMRI</a><</li>
-        </ul>
-      
-        <!--
-        Une grandes partie du texte discutant des options de d&#233;nomination + tableau de d&#233;nomination 
-        + capteurs d&#233;plac&#233;s ici de /help/fr/html/hardware/can/cbus/index.shtml
-        @icklesteve juin 2018
-        -->      
-        <p>Cette page d&#233;crit comment JMRI utilise les Noms Syst&#232;mes pour acc&#233;der
-        aux ressources li&#233;es &#224; CBUS MERG.</p>
-      
-      
-      <h2><a name="actions" id="actions">Nom et num&#233;rotation de l'&#233;v&#233;nement</a><</h2>
-      
-        <h3>Conventions d'Actions</h3>
-          <div>
-        <h4>Suggestions d'Actions de courte dur&#233;e</h4>
-            <p>Suggestion de Mike Bolton :</p>
-            
-            <p>Son club a adopt&#233; la convention de 1 &#224; 9999 pour les aiguillages 
-            et &#224; partir de 10000 pour les capteurs. 
-            <br>
-            Cela permet d'&#233;viter la possibilit&#233; d'envoyer les capteurs d'Actions de 
-            leurs CANCAB (9999 maximum) 
-            <br>mais ils lient les capteurs pertinents aux chiffres des aiguillages 
-            par exemple 
-            <br>TO_1 est +1 et le retour d'information est +10001 pour un 
-            et +11001 pour l'autre sens. 
-            <br>
-            En utilisant des Actions courts (ou des num&#233;ros d'appareils) de cette mani&#232;re, on rend la vie 
-            tr&#232;s simple avec JMRI. 
-            <br>Ils contr&#244;lent &#233;galement les d&#233;parts des CANCAB (&#233;galement commandes
-            Smartphone ), cela se refl&#232;te dans le panneau JMRI et fait plaisir !
-            <br>Le panneau de contr&#244;le du r&#233;seau est sur un &#233;cran tactile 
-            connect&#233; &#224; un RPi 3B fonctionnant en JMRI,
-            avec des panneaux de commande suppl&#233;mentaires grâce &#224; 
-            <a href="../../../web/index.shtml">Serveur Web JMRI</a>.
-            </p>
-            
-            
-            <p>Une autre utilisation de la segmentation des Actions pourrait &#234;tre pour des r&#233;seaux modulaires de clubs, 
-            o&#249; divers membres du club construisent une section chez eux, 
-            puis en les rassemblant en un seu grand r&#233;seau.
-            <br>
-            Le module 1 comporterait des Actions de 1 000 > 1 999 Le module 2 comporterait des Actions de 2 000 > 2 999 etc.
-            </p>
-            
-            
-            <h4>Suggestions pour les longs Actions</h4>
-            
-            <p>Suggestion de Pete Brownlow:</p>
-            <p>Pete utilise presque exclusivement des Actions longs.
-            <br>Pour les Actions envoy&#233;s par JMRI, il segmente par num&#233;ro de N&#156;ud que JMRI g&#233;n&#232;re 
-            (par exemple, le n&#156;ud 99 pour les aiguillages, le n&#156;ud 98 pour les signaux et le n&#156;ud 97 pour les capteurs de contr&#244;le). 
-            <br>Il est ainsi tr&#232;s facile de voir &#224; quoi servent les Actions lorsqu'on consulte un journal des Actions. 
-            <br>Pour tous les capteurs d'entr&#233;e du CBUS, il laisse l'&#233;v&#233;nement long tel que g&#233;n&#233;r&#233; par le module CBUS, 
-            il conservera donc le num&#233;ro de N&#156;ud de ce module, 
-            (par exemple, le n&#156;ud 256, &#233;v&#233;nement 1), il n'y a donc aucun risque de g&#233;n&#233;rer le m&#234;me &#233;v&#233;nement qu'un TCO  
-            <br>Parce qu'il n'utilise pas d'Actions courts, il n'est pas n&#233;cessaire de segmenter par le num&#233;ro d'&#233;v&#233;nement/de dispositif.  
-            Il &#233;vite &#233;galement d'avoir &#224; enseigner les Actions du producteur, 
-            en utilisant simplement ce qui provient des modules par d&#233;faut. 
-=======
+ 
+
       <h1>Assistance Mat&#233;riel JMRI: CBUS&trade; - D&#233;nomination</h1>
 
         <ul class="snav">
@@ -159,10 +80,10 @@
 
             
             
-            <Une autre utilisation de la segmentation des &#233;v&#233;nements pourrait 
+            <p>Une autre utilisation de la segmentation des &#233;v&#233;nements pourrait 
             &#234;tre la mise en place de modules au sein d'un clubs , dans lesquels les 
             diff&#233;rents membres du club construisent un module chez eux, 
-            puis le rassemblent en un grande r&#233;seau.
+            puis le rassemblent en un grande r&#233;seau.</p>
             <br>
             Le module 1 comporterait des &#233;v&#233;nements de 1 000 > 1 999 
             Le module 2 comporterait des &#233;v&#233;nements de 2 000 > 2 999 etc.
@@ -188,121 +109,12 @@
             pas n&#233;cessaire de segmenter par le num&#233;ro d'&#233;v&#233;nement/de dispositif.  
             Il &#233;vite &#233;galement d'avoir &#224; enseigner les &#233;v&#233;nements du 
             producteur, en utilisant simplement ce qui provient des modules par d&#233;faut. 
->>>>>>> 419f20a4
+
             </p>
             
             
 
-<<<<<<< HEAD
-            <h4>Polarit&#233; des Actions</h4>
-            
-            <p> Vous pouvez inverser la polarit&#233; des Actions ON et OFF</p>
-      <ul>
-      <li> sur le module producteur initial </li>
-      <li>Format de d&#233;signation du mat&#233;riel lorsqu'il est saisi en tant que capteur JMRI, aiguillage ou lumi&#232;re</li>
-      <li>R&#233;glages du capteur ou dde l'aiguillage au sein de JMRI</li>
-      </ul>
-
-              <h4>&#201;v&#233;nements de d&#233;but de journ&#233;e</h4>
-        
-        <p>Lorsque JMRI est lanc&#233;, il ne sait pas si tous les capteurs, les aiguillages et 
-        les feux sont actifs ou inactifs, ils ont un statut inconnu.</p>
-        
-        <p> La grande majorit&#233; des kits de modules MERG peuvent envoyer le statut actuel de leur 
-       entr&#233;es ou sorties en r&#233;ponse &#224; un &#233;v&#233;nement de r&#233;seau enseign&#233; &#224; ce module.</p>
-        
-        <p>JMRI peut stocker des informations crois&#233;es telles que les Variables de M&#233;moire et les 
-        Valeurs de Cantons (valeur du descripteur de train)</p>      
-        
-        <p>Lorsque JMRI charge un panneau, et que l'alimentation de la voie est activ&#233;e, les valeurs des cantons des 
-        sessions pr&#233;c&#233;dentes sont charg&#233;es si le canton est actif.</p>
-        
-        <p>Il peut &#234;tre judicieux de r&#233;gler l'alimentation de la voie sur Off au d&#233;marrage de JMRI et lorsqu'un panneau se charge, 
-       et alimenter la voie apr&#232;s que le panneau ait &#233;t&#233; enti&#232;rement charg&#233;.</p>
-      
-      <h4><a name="automatic" id="automatic">Capteurs - Cr&#233;ation automatique JMRI</a><</h4>
-
-        <p>JMRI NE TENTE PAS de cr&#233;er des objets capteurs &#224; partir de
-        le trafic qu'il entend sur le r&#233;seau CBUS du MERG, 
-        contrairement &#224; certains autres syst&#232;mes mat&#233;riels.</p>
-        
-        <p>C'est parce que le CBUS MERG est essentiellement un protocole de r&#233;seau, 
-        et non un g&#233;n&#233;rateur de capteurs.
-        Les Actions ne sont pas intrins&#232;quement associ&#233;s &#224;
-        des objets mat&#233;riels sp&#233;cifiques, les gens peuvent utiliser les Actions de nombreuses façons.</p>
-        
-        <p>Vous pouvez demander l'&#233;tat d'un capteur en cliquant sur Requ&#234;te dans le tableau des capteurs. </p>
-      
-       <h4><a name="turnout" id="turnout">Op&#233;ration Aiguillage</a></h4>
-      
-      <p>CBUS MERG est configur&#233; dans JMRI pour 4 types de retour d'information (sortie) de l'aiguillage.</p>
-      <p> Les aiguillages ont 2 &#233;tats, l'&#233;tat command&#233; et l'&#233;tat de retour 
-      qui est utilis&#233; sur les panneaux d'affichage et ailleurs.
-      
-      <ul>
-      <li>Direct - Lorsque l'&#233;tat command&#233; est modifi&#233;, 
-      l'&#233;tat de r&#233;troaction refl&#233;tera l'&#233;tat command&#233;.</li>
-      <li>Retard&#233; - Lorsque l'&#233;tat command&#233; est modifi&#233;, 
-      l'&#233;tat de r&#233;troaction refl&#233;tera l'&#233;tat command&#233; apr&#232;s un bref d&#233;lai.</li>
-      <li>1 Capteur - Lorsque l'&#233;tat command&#233; est modifi&#233;, l'&#233;tat de r&#233;troaction ne change pas.
-      <br>L'&#233;tat de r&#233;troaction change lorsque le capteur connect&#233; change d'&#233;tat (par exemple, Actions de microcommutateur unique)</li>
-      <li>2 Capteur - Lorsque l'&#233;tat command&#233; est modifi&#233;, l'&#233;tat de r&#233;troaction ne change pas.
-      <br>L'&#233;tat de r&#233;troaction change lorsque les deux capteurs s'accordent sur l'&#233;tat (par exemple, les Actions de fin de course du servo).
-      </ul>
-      
-      <p>Vous pouvez demander l'&#233;tat d'un aiguillage en cliquant sur "Requ&#234;te" dans le tableau des aiguillages. </p>
-      <p>Si un aiguillage utilise 1 ou 2 capteurs, ces &#233;tats seront &#233;galement demand&#233;s.
-      
-      <p>See <a href="../../../doc/Technical/TurnoutFeedback.shtml">JMRI : R&#233;trosignalisation Aiguillage</a> pour plus d'info.</p>
-      
-      
-      <h4><a name="reporters" id="reporters">Donn&#233;es des reporters (y compris RFID) du CBUS</a><</h4>
-      <p><a href="../../../tools/Reporters.shtml">JMRI Reporters</a> n'ont pas d'Actions Off ou On,
-        ils utilisent simplement un dispositif (&#233;v&#233;nement court) ou un num&#233;ro de N&#156;ud.
-        
-        <p>Les rapports sont cr&#233;&#233;s en cliquant sur le bouton "Nouveau" dans le 
-        <a href="../../../../package/jmri/jmrit/beantable/ReporterTable.shtml">Tableau de rapport</a>.</p>
-        <p> Vous pouvez cr&#233;er plusieurs rapports en cochant l'option Ajouter une plage s&#233;quentielle.</p>
-        
-        <p>Comme les Capteurs et les Aiguillages et les Lumi&#232;res, ceux-ci ne sont pas cr&#233;&#233;s automatiquement dans CBUS.</p>
-        
-      <p>Un Nom Syst&#232;me typique pour un rapport serait 
-        <code>MR123</code> ou <code>MR1234</code> ( aucun &#233;v&#233;nement activ&#233; ou d&#233;sactiv&#233; ) .</p>
-      <p>Le Code Op&#233;ration DDES et l'ACDAT sont utilis&#233;s pour les donn&#233;es des d&#233;clarants.
-      <p>Quand un Code Op&#233;ration DDES ou ACDAT entrant est entendu sur le r&#233;seau, 
-       JMRI cherchera un rapport correspondant au num&#233;ro de l'appareil ou du N&#156;ud dans le tableau des rapports.
-      
-      <p>Si un rapporteur existe, la <a href="../../../tools/IdTags.shtml">balise ID</a> 
-        dans les 5 octets de donn&#233;es sera recherch&#233;s dans la
-      <a href="../../../../package/jmri/jmrit/beantable/IdTagTable.shtml"> table ID Tag </a>.</p>
-      
-      <p>S'il n'y a pas d'ID Tag correspondant dans la table, une sera cr&#233;&#233; et mise &#224; jour.</p>
-      
-      <p>Si la balise ID &#233;tait pr&#233;c&#233;demment active pour un autre rapport, 
-        le rapport pr&#233;c&#233;dent verra la balise supprim&#233;e dans celui-ci.</p>
-      
-      <p>Les num&#233;ros de d&#233;clarants valides sont au minimum 0, au maximum 65535.</p>
-      <Les messages DDES (donn&#233;es relatives au num&#233;ro de l'appareil) et ACDAT (donn&#233;es relatives aux N&#156;uds) sont 
-      actuellement trait&#233;s exactement de la m&#234;me mani&#232;re, c'est-&#224;-dire que les 2 premiers octets sont utilis&#233;s comme identifiant du rapport.</p>
-      <p>Cela signifie qu'un rapport cr&#233;&#233; via un num&#233;ro 77 r&#233;pondra 
-        &#224; la fois le dispositif DDES 77 et l'ACDAT du N&#156;ud 77.</p>
-      
-      <p>Les rapports sont enregistr&#233;s dans votre fichier de panneau principal, avec les aiguillages et les capteurs, etc.</p>
-      <p>ID Tags crois&#233;s automatiquement, aucune sauvegarde n'est n&#233;cessaire.</p>
-      </div>
-      
-      
-      
-      <h2><a name="sysname" id="sysname">Noms Syst&#232;mes</a><</h2>
-       <div>
-        <p>Lors de l'ajout d'un &#233;l&#233;ment &#224; votre JMRI
-        <a href="../../../../package/jmri/jmrit/beantable/TurnoutTable.shtml"> Table Aiguillage</a>,
-        <a href="../../../../package/jmri/jmrit/beantable/SensorTable.shtml">Table des capteurs</a>,
-        <a href="../../../../package/jmri/jmrit/beantable/LightTable.shtml">Table Lumi&#232;res</a> ou
-        <a href="../../../../package/jmri/jmrit/beantable/ReporterTable.shtml">Table de rapport</a>,
-
-        Un Nom Syst&#232;me JMRI est automatiquement cr&#233;&#233; &#224; partir de l'adresse du mat&#233;riel que vous saisissez.
-=======
+
             <h4>Polarit&#233; des &#233;v&#233;nements</h4>
             
             <p> Vous pouvez inverser la polarit&#233; des &#233;v&#233;nements ON et OFF</p>
@@ -404,7 +216,7 @@
       le rapport pr&#233;c&#233;dent verra la balise supprim&#233;e de son rapport.</p>
       
       <p>Les num&#233;ros de d&#233;clarants valides sont au minimum 0, au maximum 65535.</p>
-      <Les messages DDES (donn&#233;es relatives au num&#233;ro de l'appareil) et ACDAT 
+      <p>Les messages DDES (donn&#233;es relatives au num&#233;ro de l'appareil) et ACDAT 
       ( donn&#233;es relatives aux n&#339;uds) sont actuellement trait&#233;s exactement de la m&#234;me mani&#232;re
       c'est-&#224;-dire que les 2 premiers octets sont utilis&#233;s comme identifiant du rapport.</p>
       <p>Cela signifie qu'un rapport cr&#233;&#233; via un num&#233;ro 77 r&#233;pondra  &#224; la fois 
@@ -423,47 +235,13 @@
         <a href="../../../../package/jmri/jmrit/beantable/ReporterTable.shtml">Tableau Rapports</a>,
 
         un nomsyst&#232;me JMRI est automatiquement cr&#233;&#233; &#224; partir de l'adresse du mat&#233;riel que vous saisissez.
->>>>>>> 419f20a4
+
         </p>
       
         <p><strong>C'est vraiment tout ce que vous devez savoir pour commencer</strong>, le reste des informations sur cette page 
         est destin&#233; aux cas d'utilisation avanc&#233;s, au d&#233;bogage des fichiers xml du panneau et au d&#233;veloppement du syst&#232;me.
       
-<<<<<<< HEAD
-        <p>JMRI associe en interne les Actions CBUS du MERG aux objets individuels de JMRI
-        (capteurs, aiguillages, feux, etc.) via le <a href="../../../doc/Technical/Names.shtml">Noms Syst&#232;mes JMRI</a>.
-        </p>        
-
-        <p>Selon les identifiants d'Actions CBUS du MERG utilis&#233;s sur un
-        r&#233;seau particuli&#232;r, ces nNoms Syst&#232;mes peuvent devenir tr&#232;s longs, en
-        auquel cas les "Noms d'Utilisateur" sont beaucoup plus utiles.</p>
-        
-        <p>La 1&#232;re lettre du nom d'un Capteur, d'un Aiguillage ou d'un syst&#232;me de Lumi&#232;re est la Lettre Syst&#232;me JMRI
-       , g&#233;n&#233;ralement "M" pour les connexions MERG.
-        </p>
-        
-        <ul>
-        <li><a href="../../../tools/Sensors.shtml">Capteurs JMRI</a> utilisez la lettre "S", 
-        par exemple <code>MS+123;-345</code>" d&#233;finit un
-        Capteur qui suit les Actions "123 ON" et "345 OFF" pour changer d'&#233;tat. </li>
-        <li><a href="../../../tools/Turnouts.shtml">Aiguillages JMRI</a> utilisez la lettre "T",
-        par exemple <code>MT+123;-345</code> </li>
-        <li><a href="../../../tools/Lights.shtml">Lumi&#232;res JMRI</a> utilisez la lettre "L", par exemple
-        <code>ML+123;-345</code></li>
-        <li><a href="../../../tools/Reporters.shtml">Rapports JMRI</a> utilisez la lettre "R", par exemple
-        <code>MR123</code></li>
-        </ul>         
-      
-      
-    <h3><a name="summary" id="summary">R&#233;sum&#233; des Actionss CBUS MERG ( Capteurs, Aiguillages et lumi&#232;res )</a><</h3>
-      
-      <table border="1">
-        <tbody><tr>
-          <th>In/Out</th>
-          <th>Entr&#233;e comme adresse mat&#233;rielle</th>
-          <th>Signification</th>
-          <th>fait le Nom Syst&#232;me</th>
-=======
+
         <p>JMRI associe en interne les &#233;v&#233;nements CBUS &#224; des objets JMRI individuels  (capteurs, aiguillages, feux, etc.) via le <a href="../../../doc/Technical/Names.shtml">Noms Syst&#232;mes JMRI</a>.
         </p>        
 
@@ -490,7 +268,6 @@
           <th>Entr&#233;e comme adresse mat&#233;rielle</th>
           <th>Signification</th>
           <th>fait le nom syst&#232;me</th>
->>>>>>> 419f20a4
           <th>Masque</th>
           <th>Equivalent</th>
           <th>Min.</th>
@@ -498,35 +275,20 @@
           <th>Notes</th>
         </tr>
         <tr>
-<<<<<<< HEAD
-          <td>both</td>
-          <td>+18</td>
-          <td>Action 18 On ;
-            <br>Action 18 Off</td>
-          <td>MT+18</td>
-          <td>entier</td>
-=======
+
           <td>les deux</td>
           <td>+18</td>
           <td>&#233;v&#233;nement 18 On ;
             <br>&#233;v&#233;nement 18 Off</td>
           <td>MT+18</td>
           <td>Entier</td>
->>>>>>> 419f20a4
+
           <td>+18;-18</td>
           <td>01</td>
           <td>65535
           </td>
-<<<<<<< HEAD
-          <td>SLiM Actions Courtes ASON/ASOF
-          </td>
-        </tr>
-        <tr>
-          <td>both</td>
-          <td>+N2E18</td>
-          <td>N&#156;eud 2 Action 18 ; On Event = Active ; 
-          <br>Off &#201;v&#233;nement = Inactif</td>
-=======
+
+
           <td>SLiM &#201;v&#233;nement Court ASON / ASOF
           </td>
         </tr>
@@ -535,28 +297,21 @@
           <td>+N2E18</td>
           <td>N&#339;ud 2 &#201;v&#233;nement 18 ;  &#201;v&#233;nement On= Actif ; 
           <br> &#201;v&#233;nement Off = Inactif</td>
->>>>>>> 419f20a4
+
           <td>MT+N2E18;-N2E18</td>
           <td></td>
           <td></td>
           <td>N1E1;<br>N1E1</td>
           <td>N 65535 E 65535 ;
           <br>N 65535 E 65535</td>
-<<<<<<< HEAD
-          <td>FLiM Action Longues ACON / ACOF</td>
-        </tr>
-        <tr>
-          <td>both</td>
-          <td>+18;+21</td>
-          <td>action 18 On ;
-=======
+
           <td>FLiM &#201;v&#233;nement Long ACON / ACOF</td>
         </tr>
         <tr>
           <td>les deuxh</td>
           <td>+18;+21</td>
-          <td>event 18 On ;
->>>>>>> 419f20a4
+          <td>action 18 On ;
+
           <br>&#233;v&#233;nement 21 On</td>
           <td>MT18;21</td>
           <td>int&#233;gral;integer</td>
@@ -566,17 +321,12 @@
           <td> </td>
         </tr>
         <tr>
-<<<<<<< HEAD
-          <td>both</td>
+
+          <td>les deux</td>
           <td>+18;-21</td>
           <td>action 18 On ; 
-          <br>action21 Off</td>
-=======
-          <td>les deux</td>
-          <td>+18;-21</td>
-          <td>event 18 On ; 
-          <br>event21 Off</td>
->>>>>>> 419f20a4
+          <br>action 21 Off</td>
+
           <td>MT+18;-21</td>
           <td>idem sign&#233;</td>
           <td>+18;-21</td>
@@ -585,25 +335,7 @@
           <td> </td>
         </tr>
         <tr>
-<<<<<<< HEAD
-          <td>both</td>
-          <td>X90002D002E;X91FFFFFFFE</td>
-          <td>hex CAN trame msg. Active ;
-          <br>hex CAN trame msg. Inactif</td>
-          <td>MTX90002D002E;X91FFFFFFFE</td>
-          <td>hex;hex</td>
-          <td>N/A</td>
-          <td colspan="2">D&#233;pend de Opscode</td>
-          <td>Par exemple, le jet&#233; envoie l'&#233;v&#233;nement long N 45 E 46 <br>le ferm&#233; envoie l'&#233;v&#233;nement long N 65535 E 65534 </td>
-        </tr>
-        <tr>
-          <td>both</td>
-          <td>200018</td>
-          <td>Node 2 Event 18 ; On Event = Active ; 
-          <br>Off &#201;v&#233;nement = Inactif</td>
-          <td>MS200018</td>
-          <td>node + (5 chiffres)</td>
-=======
+
           <td>les deux</td>
           <td>X90002D002E;X91FFFFFFFE</td>
           <td>hex CAN frame msg. Active ;
@@ -621,99 +353,21 @@
           <br>&#201;v&#233;nement Off  = Inactif</td>
           <td>MS200018</td>
           <td>N&#339;ud + (5 chiffres)</td>
->>>>>>> 419f20a4
+
           <td>N2E18</td>
           <td> 100001</td>
           <td> 6553565535</td>
           <td> Le maximum actuel qui peut &#234;tre saisi (JMRI 4.12) est 2147483647</td>
         </tr>
-<<<<<<< HEAD
-        </tbody></table>
-        
-      <!-- ce tableau est un exceprt du tableau dans le fichier help/fr/html/doc/Technical/Names.shtml
-      sur la base des informations fournies dans les pages d'aide sur le mat&#233;riel
-      par Egbert Broerse @silverailscolo Juillet 2017 
-=======
+
         </body></table>
         
         
  <!-- ce tableau est un exception du tableau dans le fichier help/fr/html/doc/Technical/Names.shtml 
- bas&#233; sur les informations des pages d'aide Hardware par Egbert Broerse @silverailscolo Juillet 2017 
->>>>>>> 419f20a4
-      
-      
-      Veuillez &#233;galement mettre &#224; jour cette page lorsque vous ajoutez / am&#233;liorez des noms qui fonctionneront ou non
-      
-      
-      -->
-        
-<<<<<<< HEAD
-        <p>65 536 N&#156;uds et 65 535 actions donnent environ 4 294 901 760 combinaisons d'actions.</p>
-        
-        <p>65,535 est irr&#233;aliste pour les actions au sein d'un N&#156;ud mais permet une segmentation utile des plages d'action.</p>
-        <p>Les kits de modules MERG peuvent utiliser toute la gamme des num&#233;ros d'action CBUS, lors d'un d&#233;marrage de r&#233;initialisation 
-        fonctionnant en mode d'action courte SLiM.
-        <br>Un kit MERG CANLED peut prendre en charge jusqu'&#224; 255 actions enseign&#233;es</p>
-
-       </div>
-
-      <h2><a name="namingspec" id="namingspec">Sp&#233;cification de l'Appellation des Actions</a></h2>
-      <div>
-      <p>Un capteur est d&#233;fini par deux
-      actions : Celle qui le met Actif, et celle qui le met
-      INACTIF. 
-      <br>Si celles-ci sont mises en correspondance avec les trames ON et OFF avec le
-      m&#234;me num&#233;ro d'identification de l'action, respectivement, uniquement le num&#233;ro d'identification de l'action
-      doit &#234;tre pr&#233;cis&#233;:<br>
-      <code>MS18</code> 
-      Le nombre est d&#233;cimal.</p>
-
-      <p>Pour accro&#238;tre la polyvalence, il est possible d'utiliser diff&#233;remment
-      les num&#233;ros d'identification des actions pour la transition ACTIVE (par d&#233;faut, une trame ON) 
-      et la transition INACTIVE (par d&#233;faut, une trame OFF):<br>
-      <code>MS18;21</code></p>
-
-      <p>Le codage ON et OFF du CBUS MERG n'est pas enti&#232;rement coh&#233;rent
-      avec le mod&#232;le d'action, 
-      <br>il peut &#234;tre utile pour relier les
-      Passage ACTIF ou INACTIF d'un capteur JMRIJ &#224; un &#233;tat OFF ou ON
-      respectivement sur une trame CBUS MERG. 
-      <br>Caract&#232;res "+" et "-" en t&#234;te
-      peut le faire. Par exemple,<br>
-      <code>MS-18;+21</code><br>
-      d&#233;finit un capteur qui devient ACTIF lorsqu'une trame OFF avec ID
-       num&#233;ro 18 est reçue,
-      <br>et devient INACTIVE lorsqu'une trame ON
-      avec le num&#233;ro d'identification 21 est reçu.</p>
-
-      <p>Les num&#233;ros d'action MERG du CBUS (g&#233;n&#233;ralement) contiennent un num&#233;ro de N&#156;ud dans
-      leurs octets les plus importants. 
-      <br>Vous pouvez sp&#233;cifier le num&#233;ro de N&#156;ud
-      soit en utilisant un nombre complet de 5 chiffres d&#233;cimaux pour le num&#233;ro de l'action
-      lui-m&#234;me, pr&#233;c&#233;d&#233; du num&#233;ro de N&#156;ud:<br>
-      <code>MS200018</code><br>
-      ou en utilisant les lettres "N" et "E" pour pr&#233;ciser les
-      parts:<br>
-      <code>MSN2E18</code><br><</p>
-
-      <p>Vous pouvez masquer une partie du paquet CBUS MERG, ainsi toute valeur dans
-      la partie masqu&#233;e correspondra toujours, en utilisant la lettre de format "M
-      .<br>
-      <code>MS200018M07</code><br>
-      "M" indique le d&#233;but d'un masque hexad&#233;cimal qui sera
-      appliqu&#233;, o&#249; 1 bit dans le masque sera z&#233;ro bit dans le
-      valeur r&#233;sultante.
-      
-      <br>Dans l'exemple ci-dessus, "18" &#224; "1F" sera
-      match. 
-      <br>Ceci est particuli&#232;rement utile pour la mise en correspondance, par exemple CBUS MERG
-      les actions courtes, o&#249; certaines parties du paquet comprennent le num&#233;ro du N&#156;ud
-      qui doit (g&#233;n&#233;ralement) &#234;tre ignor&#233;.</p>
-      
-      </div>
-
-    <h2><a name="hex" id="hex">Envoi de cha&#238;nes hexad&#233;cimales</a></h2>
-=======
+ bas&#233; sur les informations des pages d'aide Hardware par Egbert Broerse @silverailscolo Juillet 2017,  
+Veuillez &#233;galement mettre &#224; jour cette page lorsque vous ajoutez / am&#233;liorez des noms qui fonctionneront ou non -->
+        
+
         <p>65 536 n&#339;uds et 65 535 &#233;v&#233;nements donne environ 4 294 901 760 combinaisons d'&#233;v&#233;nements.</p>
         
         <p>65 535 est irr&#233;aliste pour les &#233;v&#233;nements &#224; l'int&#233;rieur d'un n&#339;ud mais permet une segmentation utile des plages d'&#233;v&#233;nements.</p>
@@ -766,37 +420,12 @@
       </div>
 
     <h2><a name="hex" id="hex">Envoi de Cha&#238;nes Hexad&#233;cimales</a></h2>
->>>>>>> 419f20a4
+
      <div>
       
       <p>La num&#233;rotation hexad&#233;cimale est bas&#233;e sur la puissance de 16, en utilisant 0-9, puis A-F.</p>
       
-<<<<<<< HEAD
-      <p>Les modules CBUS MERG communiquent par des messages &#224; format fixe : Un octet d'informations 
-      sur la commande et la longueur, suivies &#233;ventuellement d'octets de donn&#233;es suppl&#233;mentaires.</p>
-
-      <p>Dans sa forme la plus simple, ceci est utilis&#233;
-      pour envoyer des "actions" identifiables. Les actions se pr&#233;sentent &#224; leur tour sous la forme de deux
-      types : "ON" et "OFF", avec deux formes, courte ( SLiM ), et longue ( FLiM ).</p>
-      
-      <p> Elles sont en fait envoy&#233;es &#224; travers un r&#233;seau CBUS MERG sous la forme d'un Opscode, l'information de commande.</p>
-      
-      <p>Il y a 255 codes Ops, la longueur de la cha&#238;ne de donn&#233;es suivant le code Ops change selon le code Ops utilis&#233;.</p>
-      
-      <p>Il existe plusieurs Opscodes pour les actions, la commande et la programmation des dispositifs DCC, couplage DCC, 
-      la programmation des N&#156;uds avec des variables de N&#156;ud, la programmation des N&#156;uds avec des actions, les informations d'horloge et de temp&#233;rature rapides, les donn&#233;es de lecteur RfID, et bien d'autres encore.</p>
-      
-      <p>Quatre d'entre eux sont les codes d'op&#233;ration communs pour les actions :</p>
-      
-      <table border="1">
-      <tr>
-      <th>Ops Code Name &#233;v&#233;nements
-      <br>( MERG console log ) </th>
-      <th>Decimal
-      <br>Opscode</th>
-      <th>Hexadecimal
-      <br>Opscode</th>
-=======
+
       <p>Les modules CBUS communiquent par des messages &#224; format fixe : Un octet d'information 
       de commande et de longueur, suivi &#233;ventuellement d'autres octets de donn&#233;es.</p>
 
@@ -823,68 +452,39 @@
       <br>opcode</th>
       <th>Hexad&#233;cimal
       <br>opcode</th>
->>>>>>> 419f20a4
+
       <th></th>
       </tr>
       <tr>
       <td>ASON</td>
       <td>152</td>
       <td>98</td>
-<<<<<<< HEAD
+
       <td>Action Courte On</td>
-=======
-      <td>&#201;v&#233;nement Court On <td
->>>>>>> 419f20a4
+
       </tr>
       <tr>
       <td>ASOF</td>
       <td>153</td>
       <td>99</td>
-<<<<<<< HEAD
+
       <td>Action Courte Off</td>
-=======
-      <td>&#201;v&#233;nement Court Off</td>
->>>>>>> 419f20a4
+
       </tr>
       <tr>
       <td>ACON</td>
       <td>144</td>
       <td>90</td>
-<<<<<<< HEAD
+
       <td>Action Longue On</td>
-=======
-      <td>&#201;v&#233;nement Long On</td>
->>>>>>> 419f20a4
+
       </tr>
       <tr>
       <td>ACOF</td>
       <td>145</td>
       <td>91</td>
-<<<<<<< HEAD
-      <td>Action Longue Off</td>
-      </tr>      
-      </table>
-      
-     <p>Il est possible de connecter un capteur &#224; des trames CAN  en sp&#233;cifiant leur contenu de donn&#233;es sous forme de cha&#238;ne hexad&#233;cimale, 
-     indiqu&#233; par "X".</p>
-      
-      <p>Cela permet &#224; un capteur ou &#224; un aiguillage d'ignorer toute signification intrins&#232;que pour les actions "ON" et "OFF", et 
-      lui permet de r&#233;pondre ou d'&#233;mettre toute trame sur le r&#233;seau.</p>
-      
-      
-      <p>Ces codes d'action particuliers utilisent une cha&#238;ne hexad&#233;cimale de 4 chiffres, divis&#233;e entre Haut puis Bas :</p>
-      
-      <img src="images/web/merg-add-turnout-hex-620x147.png" align= "right" 
-      alt="merg cbus add new turnout hexadecimal hex" width="620" height="147">
-      
-      <table border="1">
-      <tr>
-      <th>Entered as Hex</th>
-      <th>Ops Code</th>
-      <th>Remaining Hex</th>
-      <th>Node Decimal</th>
-      <th>Event Decimal</th>
-=======
+
+      
       <td>&#201;v&#233;nement Long  Off</td>
       </tr>      
       </table>
@@ -908,7 +508,7 @@
       <th>Hexe restant</th>
       <th>N&#339;ud D&#233;cimale</th>
       <th>Ev&#232;nement D&#233;cimal</th>
->>>>>>> 419f20a4
+
       </tr>
       <tr>
       <td><code>X9900000013</code></td>
@@ -967,23 +567,7 @@
       <td>65534</td>
       </tr>
       </table>
-<<<<<<< HEAD
-      <p>Assurez-vous d'utiliser le bon code Op&#233;ration, par exemple si vous incluez des Nodes pour une adresse FLIM, 
-      utilisez ACON au lieu de ASON.</p>
-      
-      <p>Capteurs, aiguillages et feux stock&#233;s sous forme d'Actions de r&#233;ponse hexagonale en utilisant les 
-      les OPC de r&#233;ponse ne seront pas reconnus car ils sont traduits en standard sur les Actions on et off 
-      juste avant la v&#233;rification de la concordance du message interne (capteur ou voyant).
-      <br>
-      En dehors de ces Codes sp&#233;cifiques, les Aiguillages, les Lumi&#232;resou les Capteurs peuvent stocker n'importe quelle combinaison hexad&#233;cimale, 
-      ils ont besoin d'un c&#244;t&#233; "ON" et d'un c&#244;t&#233; "OFF" s&#233;par&#233;s par un " ;".
-      </p>
-      
-      <p>Les trames CAN peuvent envoyer des code Op&#233;rations CBUS MERG sous la forme de code hexad&#233;cimal dont vous avez besoin.
-      <br>
-      par exemple, pour installer un capteur afin d'envoyer (arr&#234;t d'urgence du DCC/mise sous tension de la voie) des codes d'op&#233;ration sur 
-      le CBUS du MERG, 
-=======
+
       
       <p>Assurez-vous d'utiliser le bon opscode, par exemple si vous incluez des N&#339;uds pour une adresse FiLM, utilisez ACON au lieu de ASON.</p>
       
@@ -997,7 +581,7 @@
       <p>Les trames CAN peuvent envoyer des opcodes CBUS sous la forme hexad&#233;cimale du code dont vous avez besoin.
       <br>
       par exemple, pour mettre en place un capteur permettant d'envoyer (arr&#234;t d'urgence du DCC / mise sous tension de la voie) des opcodes sur le CBUS, 
->>>>>>> 419f20a4
+
       <br> vous pourriez utiliser une adresse mat&#233;rielle de <code>X0A;X05</code>
       </p>
 
@@ -1013,11 +597,9 @@
       <td><code>[x[7f]0A]</code></td>
       <td><code>S0FE0N0A;</code></td>
       <td>(RESTP) Demande d'arr&#234;t d'urgence de TOUS les trains
-<<<<<<< HEAD
-      <br>A MERG CANCMD confirme la demande avec un ESTOP 06 Opscode.</td>
-=======
+
       <br>Une station de commande CBUS confirme la demande avec un opcode ESTOP 06.</td>
->>>>>>> 419f20a4
+
       </tr> 
       <tr>
       <td><code>X05</code></td>
@@ -1028,41 +610,8 @@
       </table>
 
       <p>
-<<<<<<< HEAD
-      Tous ces messages Opscode sont envoy&#233;s avec la trame d'action CAN standard, 
-      Toutefois, le protocole permet &#233;galement d'acc&#233;der &#224; des trames CAN &#233;tendues.
-      <Ces trames permettent le d&#233;marrage des modules (mises &#224; jour du micrologiciel), 
-      alors que les utilisations futures de cette technologie pourraient &#233;galement &#234;tre pour la diffusion en continu de m&#233;dias locaux (par exemple, le transfert de 
-      des images de trains ou des fichiers sonores entre les modules. )
-      <br>Les images &#233;tendues n'interf&#232;rent pas avec les images standard, 
-      Les modules peuvent donc &#234;tre cibl&#233;s pour le chargement des bateaux par num&#233;ro de module, 
-      sans affecter les messages du r&#233;seau.</p>
-      
-      <p>Les trames CAN &#233;tendues (qui ne sont pas des messages CBUS) peuvent &#234;tre surveill&#233;es dans le 
-      <a href="../../../../package/jmri/jmrix/can/cbus/swing/console/CbusConsoleFrame.shtml"
-        >Console BUS</a>,
-        et sont filtr&#233;s de tous les autres objets JMRI (capteurs, aiguillages, etc.).
-      
-      <p>M&#234;me si les mises &#224; jour du micrologiciel des modules ne sont pas actuellement disponibles au sein de JMRI, 
-      Une assistance compl&#232;te est disponible via un logiciel tiers ( FCU - FLiM Configuration Utility ), 
-      disponible gratuitement en t&#233;l&#233;chargement pour les membres du MERG.
-      </p>
-      
-      <img src="images/web/merg-cbus-server-400x256.png"
-      width="400" height="256" alt="merg cbus server" align="right">
-      
-      
-      <p>Pour le d&#233;veloppement de syst&#232;mes avanc&#233;s et la preuve par paquets, vous pouvez pr&#233;f&#233;rer consulter le 
-      paquet complet pour diverses applications, par exemple CBUS MERG SERVER.</p>
-      
-        <p>The <a href="../../../../package/jmri/jmrix/can/cbus/swing/console/CbusConsoleFrame.shtml"
-        >JMRI CBUS MERG Console Tool</a> peut &#234;tre tr&#232;s utile pour voir ce qui est envoy&#233; 
-        &#224; travers le r&#233;seau par les adresses mat&#233;rielles que vous cr&#233;ez.
-        <br>La console est conçue comme un outil pour aider les utilisateurs &#224; surveiller les paquets en utilisant des Actions courtes et longuess,
-        et peut tenter d'embellir la sortie.      
-      
-        <p>Consultez le wiki du CBUS MERG et le guide des d&#233;veloppeurs pour plus d'informations et les sp&#233;cifications absolues.
-=======
+
+      
       Tous ces messages opcode sont envoy&#233;s avec la trame d'&#233;v&#233;nement Standard CAN, 
       Toutefois, le protocole permet &#233;galement d'acc&#233;der &#224; des trames CAN &#233;tendues.
       <Ces trames permettent le d&#233;marrage des modules (mises &#224; jour du micrologiciel), 
@@ -1094,40 +643,13 @@
         peut tenter d'embellir la sortie.</p>      
       
         <p>Consultez le wiki CBUS et le guide du d&#233;veloppeur pour plus d'informations et les sp&#233;cifications absolues.</p>
->>>>>>> 419f20a4
+
       
       
      </div>
       
-<<<<<<< HEAD
-     <h2><a name="opc" id="opc">Codes d'op&#233;ration pris en charge par JMRI</a></h2>
-      <div>
-        <p>La majorit&#233; des Opscodes selon le guide des d&#233;veloppeurs CBUS 6b du MERG sont pris en charge sous une forme ou une autre.</p>
-
-        <p>Tous les messages CBUS JMRI MERG sortants ont leur priorit&#233; OPC ajout&#233;e &#224; la section d'en-t&#234;te du message.</p>
-        
-        <p>Plusieurs fonctions de la JMRI utilisent le support de l'OPC dans : </p>
-        
-        <ul>
-        <li>
-        <a href="https://github.com/JMRI/JMRI/blob/master/java/src/jmri/jmrix/can/cbus/CbusOpCodes.java"
-        >CbusOpCodes.java</a>
-        <a href="https://jmri.org/JavaDoc/doc/jmri/jmrix/can/cbus/CbusOpCodes.html"
-        >JavaDoc</a>
-        </li>
-
-        <li>
-        <a href="https://github.com/JMRI/JMRI/blob/master/java/src/jmri/jmrix/can/cbus/CbusConstants.java"
-        >CbusConstants.java</a>
-        <a href="https://jmri.org/JavaDoc/doc/jmri/jmrix/can/cbus/CbusConstants.html"
-        >JavaDoc</a>
-        </li>
-        
-        <li><a href="https://github.com/JMRI/JMRI/blob/master/java/src/jmri/jmrix/can/cbus/CbusMessage.java"
-        >CbusMessage.java</a>
-        <a href="https://jmri.org/JavaDoc/doc/jmri/jmrix/can/cbus/CbusMessage.html"
-        >JavaDoc</a>
-=======
+
+
      <h2><a name="opc" id="opc">Codes Op&#233;ration Support&#233; par JMRI (Opcodes)</a></h2>
       <div>
         <p>La majorit&#233; des opcodes, selon le guide des d&#233;veloppeurs 6b de la CBUS, 
@@ -1151,7 +673,7 @@
         
         <li><a href="https://github.com/JMRI/JMRI/blob/master/java/src/jmri/jmrix/can/cbus/CbusMessage.java" >CbusMessage.java</a>
         <a href="https://jmri.org/JavaDoc/doc/jmri/jmrix/can/cbus/CbusMessage.html" >JavaDoc</a>
->>>>>>> 419f20a4
+
         </li>
         
         <li><a href="https://github.com/JMRI/JMRI/blob/master/java/src/jmri/jmrix/can/cbus/CbusBundle.properties"
@@ -1160,41 +682,14 @@
         
         <li><a href="https://github.com/JMRI/JMRI/blob/master/java/src/jmri/jmrix/can/cbus/CbusProgrammer.java"
         >CbusProgrammer.java</a>
-<<<<<<< HEAD
-        <a href="https://jmri.org/JavaDoc/doc/jmri/jmrix/can/cbus/CbusProgrammer.html"
-        >JavaDoc</a>
-        Fonctions de programmation des N&#156;uds (les fonctions de l'outil de configuration des N&#156;uds doivent &#234;tre d&#233;plac&#233;es ici)
-=======
+
         <a href="https://jmri.org/JavaDoc/doc/jmri/jmrix/can/cbus/CbusProgrammer.html" >JavaDoc</a>
         Fonctions de programmation des n&#339;uds (les fonctions de l'outil de configuration des n&#339;uds doivent &#234;tre d&#233;plac&#233;es ici)
->>>>>>> 419f20a4
+
         </li>
         
         </ul>
 
-<<<<<<< HEAD
-       <h4>Opscodes utilis&#233;s dans les outils CBUS de JMRI MERG</h4>
-       
-       <p>Il y a une liste des Codes pris en charge pour chaque page de support de l'outil CBUS du JMRI MERG .</p>
-        
-       <ul>
-       <li><a href="../../../../package/jmri/jmrix/can/cbus/swing/actiontable/EventTablePane.shtml#opc"
-        >Tableau des Actions</a> - Principalement les OPC d'Actions</li>
-       <li><a href="../../../../package/jmri/jmrix/can/cbus/swing/nodeconfig/NodeConfigToolPane.shtml#opc"
-        >Node Config</a> - Node Management OPCs</li>
-       <li><a href="../../../../package/jmri/jmrix/can/cbus/swing/cbusslotmonitor/CbusSlotMonitorPane.shtml#opc"
-        >Moniteur de poste de commandement</a> -Moniteur de poste de commandement OPCs</li>
-        <li><a href="../../../../package/jmri/jmrix/can/cbus/swing/console/CbusConsoleFrame.shtml#opc"
-        >Console</a> - Tous les OPC</li>
-        <li><a href="../../../../package/jmri/jmrix/can/cbus/swing/simulator/SimulatorPane.shtml#opc"
-        >Simulateur</a> - La plupart des OPC</li>
-        <li><a href="../../../../package/jmri/jmrix/can/cbus/swing/actionrequestmonitor/CbusEventRequestTablePane.shtml#opc"
-        >Event Request Monitor</a> - Mainly action OPCs</li>
-
-       </ul>        
-        
-        <h4>Capteur, participation et &#233;clairage OPCs</h4>
-=======
        <h4>Opcodes utilis&#233;s dans les outils JMRI CBUS</h4>
        
        <p>Il y a une liste des OPC pris en charge pour chaque outil CBUS de la JMRI page de support.</p>
@@ -1212,31 +707,12 @@
        </ul>        
         
         <h4> OPCs Capteur, Aiguillage et Lumi&#232;re </h4>
->>>>>>> 419f20a4
+
       
         <p>
         <a href="https://github.com/JMRI/JMRI/blob/master/java/src/jmri/jmrix/can/cbus/CbusSensor.java"
         >CbusSensor.java</a> 
-<<<<<<< HEAD
-        <a href="https://github.com/JMRI/JMRI/blob/master/java/src/jmri/jmrix/can/cbus/CbusSensorManager.java"
-        >CbusSensorManager.java</a></p>
-      
-        <p>
-        <a href="https://github.com/JMRI/JMRI/blob/master/java/src/jmri/jmrix/can/cbus/CbusTurnout.java"
-        >CbusTurnout.java</a> 
-        <a href="https://github.com/JMRI/JMRI/blob/master/java/src/jmri/jmrix/can/cbus/CbusTurnoutManager.java"
-        >CbusTurnoutManager.java</a></p>
-      
-        <p>
-        <a href="https://github.com/JMRI/JMRI/blob/master/java/src/jmri/jmrix/can/cbus/CbusLight.java"
-        >CbusLight.java</a> 
-        <a href="https://github.com/JMRI/JMRI/blob/master/java/src/jmri/jmrix/can/cbus/CbusLightManager.java"
-        >CbusLightManager.java</a>
-        </p>
-
-        <p>La flexibilit&#233; de la forme hexad&#233;cimale pour la cr&#233;ation de capteurs, d'aiguillages et de feux 
-        permet d'envoyer ou de recevoir tout Code en tant qu'entr&#233;e.</p>
-=======
+
         <a href="https://github.com/JMRI/JMRI/blob/master/java/src/jmri/jmrix/can/cbus/CbusSensorManager.java" >CbusSensorManager.java</a></p>
       
         <p>
@@ -1249,40 +725,12 @@
         </p>
 
         <p>La flexibilit&#233; de la forme hexad&#233;cimale pour la cr&#233;ation de Capteurs, d'Aiguillages et de Lumi&#232;re  permet d'envoyer ou de recevoir tout OPC en tant qu'entr&#233;e.</p>
->>>>>>> 419f20a4
+
         
         <p>Lorsque l'adresse est utilis&#233;e sous forme abr&#233;g&#233;e, par exemple "+N123E456" : </p>
       
         <ul>
-<<<<<<< HEAD
-        <li>ASON/ASOF Envoy&#233; lorsque le statut a chang&#233;, num&#233;ro de N&#156;ud = 0</li>
-        <li>ACON/ACOF Envoy&#233; lorsque le statut a chang&#233;, num&#233;ro de N&#156;ud > 0</li>
-        </ul>
-        
-        <ul>
-        <li>ASON/ASOF Constant listener</li>
-        <li>ACON/ACOF Constant listener</li>
-        <li>ARON/AROF Constant listener</li>
-        <li>ARSON/ARSOF Constant listener</li>
-        </ul>      
-        
-        <p>Cela n'inclut pas actuellement l'&#233;v&#233;nement de donn&#233;es &#233;tendues desactions des Codes.</p>
-        
-      <h4>Rapport OPCs</h4>
-        <p>
-        <a href="https://github.com/JMRI/JMRI/blob/master/java/src/jmri/jmrix/can/cbus/CbusReporter.java"
-        >CbusReporter.java</a>
-      
-        <a href="https://github.com/JMRI/JMRI/blob/master/java/src/jmri/jmrix/can/cbus/CbusReporterManager.java"
-        >CbusReporterManager.java</a>
-        </p>
-        <p>Les messages envoy&#233;s et reçus par JMRI sont trait&#233;s de la m&#234;me mani&#232;re par les rapports CBUS du MERG.
-        <ul>
-        <li>DDES - Constant Listener</li>
-        <li>DDRS - Constant Listener</li>
-        <li>ACDAT - Constant Listener</li>
-        <li>ARDAT - Constant Listener</li>
-=======
+
         <li>ASON / ASOF Envoy&#233; lorsque le statut a chang&#233;, num&#233;ro de n&#339;ud = 0</li>
         <li>ACON / ACOF Envoy&#233; lorsque le statut a chang&#233;, num&#233;ro de n&#339;ud > 0</li>
         </ul>
@@ -1290,10 +738,10 @@
 
 
         <ul>
-        <li>ASON / ASOF Auditeur Permanent</li>
-        <li>ACON / ACOF Auditeur Permanent</li>
-        <li>ARON / AROF Auditeur Permanent</li>
-        <li>ARSON / ARSOF Auditeur Permanent</li>
+        <li>ASON / ASOF Surveillant Permanent</li>
+        <li>ACON / ACOF Surveillant Permanent</li>
+        <li>ARON / AROF Surveillant Permanent</li>
+        <li>ARSON / ARSOF Surveillant Permanent</li>
         </ul>      
         
         <p>Cela n'inclut pas actuellement l'&#233;v&#233;nement de donn&#233;es &#233;tendues OPC's.</p>
@@ -1306,23 +754,20 @@
         </p>
         <p>Les messages envoy&#233;s et re&#231;us par JMRI sont trait&#233;s de la m&#234;me mani&#232;re par les rapports du CBUS.
         <ul>
-        <li>DDES - Auditeur Permanent</li>
-        <li>DDRS - Auditeur Permanent</li>
-        <li>ACDAT - Auditeur Permanent</li>
-        <li>ARDAT - Auditeur Permanent</li>
->>>>>>> 419f20a4
+        <li>DDES - Surveillant Permanent</li>
+        <li>DDRS - Surveillant Permanent</li>
+        <li>ACDAT - Surveillant Permanent</li>
+        <li>ARDAT - Surveillant Permanent</li>
+
         </ul>        
         
         
-      <h4>Command Station OPCs</h4>
+      <h4>Centrale OPCs</h4>
        
         <p>
-<<<<<<< HEAD
-        <a href="https://github.com/JMRI/JMRI/blob/master/java/src/jmri/jmrix/can/cbus/CbusCommandStation.java"
-        >CbusCommandStation.java</a>
-=======
+
         <a href="https://github.com/JMRI/JMRI/blob/master/java/src/jmri/jmrix/can/cbus/CbusCommandStation.java" >CbusCommandStation.java</a>
->>>>>>> 419f20a4
+
         </p>
         
         <ul>
@@ -1336,136 +781,86 @@
         
         
         <p>
-<<<<<<< HEAD
-        <a href="https://github.com/JMRI/JMRI/blob/master/java/src/jmri/jmrix/can/cbus/CbusDccOpsModeProgrammer.java"
-        >CbusDccOpsModeProgrammer.java</a>
-=======
+
         <a href="https://github.com/JMRI/JMRI/blob/master/java/src/jmri/jmrix/can/cbus/CbusDccOpsModeProgrammer.java" >CbusDccOpsModeProgrammer.java</a>
->>>>>>> 419f20a4
+
         </p>
         <ul>
         <li>WCVOA - Message envoy&#233;</li>
         </ul>
-<<<<<<< HEAD
-        <p>
-        <a href="https://github.com/JMRI/JMRI/blob/master/java/src/jmri/jmrix/can/cbus/CbusDccProgrammer.java"
-        >CbusDccProgrammer.java</a>
-=======
-        
+
         <p>
         <a href="https://github.com/JMRI/JMRI/blob/master/java/src/jmri/jmrix/can/cbus/CbusDccProgrammer.java" >CbusDccProgrammer.java</a>
->>>>>>> 419f20a4
+
         </p>
         <ul>
         <li>WCVS - Message envoy&#233;</li>
         <li>QCVS - Message envoy&#233;</li>
         </ul>
         
-<<<<<<< HEAD
-        <p>Reçu par JMRI en &#233;tat de programmation interne</p>
-=======
+
         <p>Re&#231;u par JMRI en &#233;tat de programmation interne</p>
->>>>>>> 419f20a4
+
         <ul>
         <li>SSTAT</li>
         <li>PCVS</li>
         </ul>
         
         <p>
-<<<<<<< HEAD
-        <a href="https://github.com/JMRI/JMRI/blob/master/java/src/jmri/jmrix/can/cbus/CbusPowerManager.java"
-        >CbusPowerManager.java</a>
-=======
+
         <a href="https://github.com/JMRI/JMRI/blob/master/java/src/jmri/jmrix/can/cbus/CbusPowerManager.java" >CbusPowerManager.java</a>
->>>>>>> 419f20a4
+
         </p>
 
         <ul>
         <li>RTON - Message envoy&#233;</li>
         <li>RTOF - Message envoy&#233;</li>
         </ul>
-<<<<<<< HEAD
-        <p>Reçu par JMRI</p>
-        <ul>
-        <li>TON - Constant Listener</li>
-        <li>TOF - Constant Listener</li>
-        <li>ARST - Constant Listener</li>
-=======
+
         <p>Re&#231;u par JMRI</p>
         <ul>
-        <li>TON - Auditeur Permanent</li>
-        <li>TOF - Auditeur Permanent</li>
-        <li>ARST - Auditeur Permanent</li>
->>>>>>> 419f20a4
+        <li>TON - Surveillant Permanent</li>
+        <li>TOF - Surveillant Permanent</li>
+        <li>ARST - Surveillant Permanent</li>
         </ul>
         
 
         
         <p>
-<<<<<<< HEAD
-        <a href="https://github.com/JMRI/JMRI/blob/master/java/src/jmri/jmrix/can/cbus/CbusThrottle.java"
-        >CbusThrottle.java</a>
-        <a href="https://github.com/JMRI/JMRI/blob/master/java/src/jmri/jmrix/can/cbus/CbusThrottleManager.java"
-        >CbusThrottleManager.java</a>
-=======
+
         <a href="https://github.com/JMRI/JMRI/blob/master/java/src/jmri/jmrix/can/cbus/CbusThrottle.java" >CbusThrottle.java</a>
         <a href="https://github.com/JMRI/JMRI/blob/master/java/src/jmri/jmrix/can/cbus/CbusThrottleManager.java" >CbusThrottleManager.java</a>
->>>>>>> 419f20a4
+
         </p>
         <p>Messages envoy&#233;s par JMRI</p>
         <ul>
         <li>RLOC - Envoy&#233; par JMRI</li>
         </ul>
         
-        <p>Ecouteurs des messages envoy&#233;s par JMRI</p>
-        <ul>
-<<<<<<< HEAD
-        <li>ESTOP - Constant Listener</li>
-        <li>RESTP - Constant Listener</li>
-        <li>KLOC - Constant Listener</li>
-        </ul>
-        <p>Ecouteurs des messages reçus par JMRI</p>
-        <ul>
-        <li>PLOC - Constant Listener</li>
-        <li>ERR - Constant Listener + Erreurs traduites &#224; partir des codes d'erreur</li>
-        <li>DSPD - Constant Listener</li>
-        <li>DFUN - Constant Listener</li>
-        <li>DFNON - Constant Listener</li>
-        <li>DFNOF - Constant Listener</li>
-        <li>ESTOP - Constant Listener</li>
-        <li>RESTP - Constant Listener</li>
-=======
-        <li>ESTOP - Auditeur Permanent</li>
-        <li>RESTP - Auditeur Permanent</li>
-        <li>KLOC - Auditeur Permanent</li>
+        <p>Surveillantrs des messages envoy&#233;s par JMRI</p>
+        <ul>
+
+        <li>ESTOP - Surveillant Permanent</li>
+        <li>RESTP - Surveillant Permanent</li>
+        <li>KLOC - Surveillant Permanent</li>
         </ul>
         <p>Ecouteurs des messages re&#231;us par JMRI</p>
         <ul>
-        <li>PLOC - Auditeur Permanent</li>
-        <li>ERR - Auditeur Permanent + Erreurs traduites &#224; partir des codes d'erreur</li>
-        <li>DSPD - Auditeur Permanent</li>
-        <li>DFUN - Auditeur Permanent</li>
-        <li>DFNON - Auditeur Permanent</li>
-        <li>DFNOF - Auditeur Permanent</li>
-        <li>ESTOP - Auditeur Permanent</li>
-        <li>RESTP - Auditeur Permanent</li>
->>>>>>> 419f20a4
+        <li>PLOC - Surveillant Permanent</li>
+        <li>ERR - Surveillant Permanent + Erreurs traduites &#224; partir des codes d'erreur</li>
+        <li>DSPD - Surveillant Permanent</li>
+        <li>DFUN - Surveillant Permanent</li>
+        <li>DFNON - Surveillant Permanent</li>
+        <li>DFNOF - Surveillant Permanent</li>
+        <li>ESTOP - Surveillant Permanent</li>
+        <li>RESTP - Surveillant Permanent</li>
+
         </ul>
         
        </div>
        
       
-<<<<<<< HEAD
-     <h2>JMRI Aide</h2>
-      <div>
-      <p><a href="index.shtml">Page Principale d'Assistance JMRI CBUS MERGe</a>.</p>
-      
-      <p><a href="../scripting.shtml">Script JMRI</a> pour les trames CAN avec CanExample.py</p>
-      
-      <p><a href="index.shtml#thirdparty">Liens tiers du CBUS MERG</a> Voir le lien pour le guide des d&#233;veloppeurs du CBUS MERG</p>
-      </div>
-      
-=======
+
      <h2>Aide JMRI</h2>
       <div>
       <p><a href="index.shtml">Page principale de support CBUS JMRI</a>.</p>
@@ -1481,7 +876,7 @@
 
 
 
->>>>>>> 419f20a4
+
       <!--#include virtual="/Footer.shtml" -->
     </div><!-- closes #mainContent-->
   </div><!-- closes #mBody-->

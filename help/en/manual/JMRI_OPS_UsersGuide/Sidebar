--- conflicted
+++ resolved
@@ -40,10 +40,7 @@
      </ul></li>
      <li><a href="Ops_TripThruOperations.shtml">A Trip through OperationsPro</a></li>
    </ul>
-<<<<<<< HEAD
-=======
 
->>>>>>> dae5c040
    </dd>
 
 <dt><a name="Error"></a><h3>Error Messages</h3></dt>  

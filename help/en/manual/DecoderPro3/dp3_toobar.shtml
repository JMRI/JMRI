--- conflicted
+++ resolved
@@ -2,7 +2,6 @@
 <html lang="en">
 <head>
 <title>DecoderPro&reg; Main Window</title>
-
 <!-- Style -->
 <meta http-equiv="Content-Type" content="text/html; charset=iso-8859-1">
 <link rel="stylesheet" type="text/css" href="/css/default.css" media="screen">
@@ -10,58 +9,6 @@
 <link rel="icon" href="/images/jmri.ico" type="image/png">
 <link rel="home" title="Home" href="/"><!-- /Style -->
 </head>
-<<<<<<< HEAD
-
-<body>
-<!--#include virtual="/Header" -->
-
-<!--#include virtual="Sidebar" -->
-<div id="mainContent">
-
-<h1>DecoderPro&reg; Main Window</h1>
-<h2>Toolbar</h2>
-
-<div align="right">
-  <p><a href="dp3_Main_Main.shtml">Back </a></p>
-<p><a href="index.shtml#Main">Back to Index</a></p>
-</div>
-
-<hr>
-<p><img src="images/dp3_toolbar.png" alt="toolbar" height="115" width="900"></p>
-<table border="1" cellpadding="2" cellspacing="1" width="90%">
-  <tbody><tr>
-    <td width="35%"><img src="images/dp3_toolbar_newloco.png" alt="new loco button" height="43" width="105"></td>
-    <td width="65%">Opens the<a href="Programmer_Setup.shtml#newloco"> </a><a href="Programmer_Setup.shtml#newloco"><strong>create new loco</strong></a> window</td>
-  </tr>
-  <tr>
-    <td><img src="images/dp3_toolbar_identify.png" alt="identify button" height="48" width="91"></td>
-    <td>Attempts to Identify the locomotive if it is in the roster.</td>
-  </tr>
-  <tr>
-    <td><img src="images/dp3_toolbar_help.png" alt="help button" height="47" width="71"></td>
-    <td>Dispays the Help file for the DecoderPro&reg; window</td>
-  </tr>
-  <tr>
-    <td><strong><a href="dp3_Main_Throttle.shtml"><img src="images/dp3_toolbar_newThrottle.png" alt="throttle" height="30" width="120"></a></strong></td>
-    <td>Opens new <strong><a href="dp3_Main_Throttle.shtml">Throttle </a>or other buttons added by<a href="Start_Preferences.shtml"> preferences.</a></strong></td>
-  </tr>
-  <tr>
-    <td><img src="images/dp3_toolbar_Power.png" alt="power control" height="49" width="69"></td>
-    <td>Controls Track power if your command station supports this feature.</td>
-  </tr>
-  <tr>
-    <td><img src="images/dp3_toolbar_programMode.png" alt="programming mode" height="28" width="232"></td>
-    <td>Drop down list allows you to select <a style="font-weight: bold;" href="Basic_Mode.shtml">Progamming Mode</a></td>
-  </tr>
-</tbody></table>
-<hr>
-
-<div align="right">
-<p><a href="dp3_Main_Main.shtml">Back </a></p>
-<p><a href="index.shtml#Main">Back to Index</a></p>
-</div>
-
-=======
 
 <body>
 <!--#include virtual="/Header" -->
@@ -112,7 +59,6 @@
 <p><a href="index.shtml#Main">Back to Index</a></p>
 </div>
 
->>>>>>> b110e5ed
 <!--#include virtual="/Footer" -->
   </div><!-- closes #mainContent-->
  </div> <!-- closes #mBody-->

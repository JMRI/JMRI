<<<<<<< HEAD
<!-- Sidebar -->
<!-- This is the common sidebar definition for (current) DP Manual pages -->
<hr class="hide">

<div id="mBody">

<div id="side"> <!-- Block of text on left side of page -->
    <div style="text-align: center"><strong>DecoderPro&reg; Manual</strong></div>

<dl><!-- main table of contents -->
<dt><h3>Installing JMRI</h3></dt>
	  <dd>
    <ul>
    <li><a href="Installing_JMRI.shtml">Preparing to Install</a></li>
    <li><a href="Installing_JMRI.shtml#InstallJMRI">Installing</a></li>
    </ul>
    </dd>

<dt><h3>Getting Started</h3></dt>
    <dd>
    <ul>
    <li><a href="Start_DCC.shtml">What is DCC?</a></li>
    <li><a href="Start_DCC_Systems.shtml">What DCC systems will DecoderPro work with?</a></li>
    <li><a href="Start_DCC_Hardware.shtml">What hardware do I need?</a></li>
    <li><a href="Start_DecoderPro.shtml">How do I start the program?</a></li>
    <li><a href="Start_Preferences.shtml">How do I set up my Preferences?</a></li>
    </ul>
    </dd>
    
<dt><h3>Using DecoderPro</h3></dt>
    <dd>
    <ul>
    <li><a href="Programmer_Setup.shtml">How do I set up to program a decoder?</a></li>
    </ul>
    </dd>
    
<dt><h3>DecoderPro&reg; Programming Modes</h3></dt>
    <dd>
    <ul>
    <li><a href="Programmer_Start.shtml">What are the Programming Modes?</a></li>
    <li><a href="Programmer_SingleCV.shtml">Single CV Programmer</a></li>
    <li><a href="Programmer_ServiceMode.shtml">Service Mode Programmer</a></li>
    <li><a href="Programmer_OpsMode.shtml">Ops Mode Programming</a></li>
    <li><a href="Programmer_Multi_Decoder.shtml">Multi Decoder Control (Programming)</a></li>
    </ul>
    </dd>

<dt><h3>The Basic Programmer</h3></dt>
    <dd>
    <ul>
    <li><a href="Basic_Start.shtml">Entering Locomotives in the "Roster"</a></li>
    <li><a href="Basic_BasicPane.shtml">The basic programmer</a></li>
    <li><a href="Basic_BasicPane.shtml">Reading the data from the decoder</a></li>
    <li><a href="Basic_BasicPane.shtml">Entering and editing new data</a></li>
    <li><a href="Basic_BasicPane.shtml">Writing the new data to the decoder</a></li>
    <li><a href="Basic_BasicPane.shtml">Saving the new data to a file</a></li>
    <li><a href="Basic_BasicPane.shtml#Do More">What if I need to do more?</a></li>
    </ul>
    </dd>
    
<dt><h3>The Comprehensive Programmer</h3></dt>
    <dd>
    <ul>
    <li><a href="Comp_Setup_Roster.shtml">Set-up and Roster Panes</a></li>
    <li><a href="Comp_Basic.shtml">Expanded Basic Pane</a></li>
    <li><a href="Comp_Motor.shtml">Motor Control Pane</a></li>
    <li><a href="Comp_Speed.shtml">Speed Control Pane</a></li>
    <li><a href="Comp_Speed_Talble.shtml">Speed Table Pane</a></li>
    <li><a href="Comp_FMap.shtml">Function Mapping Pane</a></li>
    <li><a href="Comp_LightFX.shtml">Lights Pane</a></li>
    <li><a href="Comp_Consist.shtml">Consisting Pane</a></li>
    <li><a href="Comp_Advanced.shtml">Advanced Features Pane</a></li>
    <li><a href="Comp_Analog.shtml">Analog Controls Pane</a></li>
    <li><a href="Comp_SoundFX.shtml">Sound Pane</a></li>
    <li><a href="Comp_SoundLevels.shtml"> Sound Levels Pane</a></li>
    <li><a href="Comp_GlobalCVs.shtml">Global CV Pane</a></li>
    <li><a href="Comp_ManfSpecific.shtml">Manufacturer-Specific Pane</a></li>
    <li><a href="Comp_PrintData.shtml">Printing the Decoder Data</a></li>
    </ul>
    </dd>

<dt><h3>The Advanced Programmer</h3></dt>
    <dd>
    <ul>
    <li><a href="Adv_start.shtml">Starting Advanced Programmer</a></li>
    <li><a href="Adv_FunctionLabel.shtml">Function Labels Pane</a></li>
    <li><a href="Adv_RosterMedia.shtml">Roster Media</a></li>
    <li><a href="Comp_Basic.shtml">Expanded Basic Pane</a></li>
    <li><a href="Comp_Motor.shtml">Motor Control Pane</a></li>
    <li><a href="Comp_Speed.shtml">Speed Control Pane</a></li>
    <li><a href="Comp_Speed_Talble.shtml">Speed Table Pane</a></li>
    <li><a href="Comp_FMap.shtml">Function Mapping Pane</a></li>
    
    <li><a href="Comp_LightFX.shtml">Lights Pane</a></li>
    <li><a href="Comp_Consist.shtml">Consisting Pane</a></li>
    <li><a href="Comp_Advanced.shtml">Advanced Features Pane</a></li>
    <li><a href="Comp_Analog.shtml">Analog Controls Pane</a></li>
    <li><a href="Comp_SoundFX.shtml">Sound Pane</a></li>
    <li><a href="Comp_SoundLevels.shtml"> Sound Levels Pane</a></li>
    <li><a href="Comp_GlobalCVs.shtml">Global CV Pane</a></li>
    <li><a href="Comp_ManfSpecific.shtml">Manufacturer-Specific Pane</a></li>
    <li><a href="Comp_PrintData.shtml">Printing the Decoder Data</a></li>
    </ul>
    </dd>

<dt><h3><a name="Main"></a>DecoderPro&reg; Main Window</h3></dt>
    <dd>
    <ul>
      <li><a href="Main_Main.shtml">Main Window</a></li>
      <li><a href="Main_Menu.shtml">Menu Overview</a></li>
      <li><a href="Main_File.shtml">File Menu</a></li>
      <li><a href="Main_Edit.shtml">Edit Menu</a></li>
      <li><a href="Main_Tool.shtml">Tools Menu</a></li>
      <li><a href="Main_Roster.shtml">Roster Menu</a></li>
      <li><a href="Main_Panels.shtml">Panels Menu</a></li>
      <li><a href="Main_Menu.shtml#System">System dependent menu </a></li>
      <li><a href="Main_Debug.shtml">Debug Menu</a></li>
      <li><a href="Main_Window.shtml">Window Menu</a></li>
      <li><a href="Main_Help.shtml">Help Menu</a></li>
    </ul>
    </dd>

<dt><h3><a name="DecoderDefinition"></a>Creating a Decoder Definition</h3></dt>
    <dd>
    <ul>
    <li><a href="Dcode_Start.shtml">Getting Started</a></li>
    <li><a href="Dcode_Format.shtml">Format</a></li>
    <li><a href="Dcode_Testing.shtml">Testing</a></li>
    <li><a href="Dcode_Submit.shtml">Submitting to JMRI</a></li>
    </ul>
    </dd>

<dt><h3><a name="Error"></a>Error Messages</h3></dt>
    <dd>
    <ul>
      <li><a href="../../html/setup/Errors.shtml">Error Codes explained</a></li>
    </ul>
    </dd>
=======
<!-- Sidebar -->
<!-- This is the common sidebar definition for (current) DP Manual pages -->
<hr class="hide">

<div id="mBody">

<div id="side"> <!-- Block of text on left side of page -->
    <div style="text-align: center"><strong>DecoderPro&reg; Manual</strong></div>

<dl><!-- main table of contents -->
<dt><h3>Setup JMRI</h3></dt>
	  <dd>
    <ul>
    <li><a href="Installing_JMRI.shtml">Preparing to Install</a></li>
    </ul>
    </dd>

<dt><h3>Getting Started</h3></dt>
    <dd>
    <ul>
    <li><a href="Start_DCC.shtml">What is DCC?</a></li>
    <li><a href="Start_DCC_Systems.shtml">What DCC systems will DecoderPro work with?</a></li>
    <li><a href="Start_DCC_Hardware.shtml">What hardware do I need?</a></li>
    <li><a href="Start_DecoderPro.shtml">How do I start the program?</a></li>
    <li><a href="Start_Preferences.shtml">How do I set up my Preferences?</a></li>
    </ul>
    </dd>
    
<dt><h3>Using DecoderPro</h3></dt>
    <dd>
    <ul>
    <li><a href="Programmer_Setup.shtml">How do I set up to program a decoder?</a></li>
    </ul>
    </dd>
    
<dt><h3>DecoderPro&reg; Programming Modes</h3></dt>
    <dd>
    <ul>
    <li><a href="Programmer_Start.shtml">What are the Programming Modes?</a></li>
    <li><a href="Programmer_SingleCV.shtml">Single CV Programmer</a></li>
    <li><a href="Programmer_ServiceMode.shtml">Service Mode Programmer</a></li>
    <li><a href="Programmer_OpsMode.shtml">Ops Mode Programming</a></li>
    <li><a href="Programmer_Multi_Decoder.shtml">Multi Decoder Control (Programming)</a></li>
    </ul>
    </dd>

<dt><h3>The Basic Programmer</h3></dt>
    <dd>
    <ul>
    <li><a href="Basic_Start.shtml">Entering Locomotives in the "Roster"</a></li>
    <li><a href="Basic_BasicPane.shtml">The basic programmer</a></li>
    <li><a href="Basic_BasicPane.shtml">Reading the data from the decoder</a></li>
    <li><a href="Basic_BasicPane.shtml">Entering and editing new data</a></li>
    <li><a href="Basic_BasicPane.shtml">Writing the new data to the decoder</a></li>
    <li><a href="Basic_BasicPane.shtml">Saving the new data to a file</a></li>
    <li><a href="Basic_BasicPane.shtml#Do More">What if I need to do more?</a></li>
    </ul>
    </dd>
    
<dt><h3>The Comprehensive Programmer</h3></dt>
    <dd>
    <ul>
    <li><a href="Comp_Setup_Roster.shtml">Set-up and Roster Panes</a></li>
    <li><a href="Comp_Basic.shtml">Expanded Basic Pane</a></li>
    <li><a href="Comp_Motor.shtml">Motor Control Pane</a></li>
    <li><a href="Comp_Speed.shtml">Speed Control Pane</a></li>
    <li><a href="Comp_Speed_Talble.shtml">Speed Table Pane</a></li>
    <li><a href="Comp_FMap.shtml">Function Mapping Pane</a></li>
    <li><a href="Comp_LightFX.shtml">Lights Pane</a></li>
    <li><a href="Comp_Consist.shtml">Consisting Pane</a></li>
    <li><a href="Comp_Advanced.shtml">Advanced Features Pane</a></li>
    <li><a href="Comp_Analog.shtml">Analog Controls Pane</a></li>
    <li><a href="Comp_SoundFX.shtml">Sound Pane</a></li>
    <li><a href="Comp_SoundLevels.shtml"> Sound Levels Pane</a></li>
    <li><a href="Comp_GlobalCVs.shtml">Global CV Pane</a></li>
    <li><a href="Comp_ManfSpecific.shtml">Manufacturer-Specific Pane</a></li>
    <li><a href="Comp_PrintData.shtml">Printing the Decoder Data</a></li>
    </ul>
    </dd>
>>>>>>> b110e5ed

</dl>
</div>
<!-- /Sidebar --><|MERGE_RESOLUTION|>--- conflicted
+++ resolved
@@ -1,143 +1,3 @@
-<<<<<<< HEAD
-<!-- Sidebar -->
-<!-- This is the common sidebar definition for (current) DP Manual pages -->
-<hr class="hide">
-
-<div id="mBody">
-
-<div id="side"> <!-- Block of text on left side of page -->
-    <div style="text-align: center"><strong>DecoderPro&reg; Manual</strong></div>
-
-<dl><!-- main table of contents -->
-<dt><h3>Installing JMRI</h3></dt>
-	  <dd>
-    <ul>
-    <li><a href="Installing_JMRI.shtml">Preparing to Install</a></li>
-    <li><a href="Installing_JMRI.shtml#InstallJMRI">Installing</a></li>
-    </ul>
-    </dd>
-
-<dt><h3>Getting Started</h3></dt>
-    <dd>
-    <ul>
-    <li><a href="Start_DCC.shtml">What is DCC?</a></li>
-    <li><a href="Start_DCC_Systems.shtml">What DCC systems will DecoderPro work with?</a></li>
-    <li><a href="Start_DCC_Hardware.shtml">What hardware do I need?</a></li>
-    <li><a href="Start_DecoderPro.shtml">How do I start the program?</a></li>
-    <li><a href="Start_Preferences.shtml">How do I set up my Preferences?</a></li>
-    </ul>
-    </dd>
-    
-<dt><h3>Using DecoderPro</h3></dt>
-    <dd>
-    <ul>
-    <li><a href="Programmer_Setup.shtml">How do I set up to program a decoder?</a></li>
-    </ul>
-    </dd>
-    
-<dt><h3>DecoderPro&reg; Programming Modes</h3></dt>
-    <dd>
-    <ul>
-    <li><a href="Programmer_Start.shtml">What are the Programming Modes?</a></li>
-    <li><a href="Programmer_SingleCV.shtml">Single CV Programmer</a></li>
-    <li><a href="Programmer_ServiceMode.shtml">Service Mode Programmer</a></li>
-    <li><a href="Programmer_OpsMode.shtml">Ops Mode Programming</a></li>
-    <li><a href="Programmer_Multi_Decoder.shtml">Multi Decoder Control (Programming)</a></li>
-    </ul>
-    </dd>
-
-<dt><h3>The Basic Programmer</h3></dt>
-    <dd>
-    <ul>
-    <li><a href="Basic_Start.shtml">Entering Locomotives in the "Roster"</a></li>
-    <li><a href="Basic_BasicPane.shtml">The basic programmer</a></li>
-    <li><a href="Basic_BasicPane.shtml">Reading the data from the decoder</a></li>
-    <li><a href="Basic_BasicPane.shtml">Entering and editing new data</a></li>
-    <li><a href="Basic_BasicPane.shtml">Writing the new data to the decoder</a></li>
-    <li><a href="Basic_BasicPane.shtml">Saving the new data to a file</a></li>
-    <li><a href="Basic_BasicPane.shtml#Do More">What if I need to do more?</a></li>
-    </ul>
-    </dd>
-    
-<dt><h3>The Comprehensive Programmer</h3></dt>
-    <dd>
-    <ul>
-    <li><a href="Comp_Setup_Roster.shtml">Set-up and Roster Panes</a></li>
-    <li><a href="Comp_Basic.shtml">Expanded Basic Pane</a></li>
-    <li><a href="Comp_Motor.shtml">Motor Control Pane</a></li>
-    <li><a href="Comp_Speed.shtml">Speed Control Pane</a></li>
-    <li><a href="Comp_Speed_Talble.shtml">Speed Table Pane</a></li>
-    <li><a href="Comp_FMap.shtml">Function Mapping Pane</a></li>
-    <li><a href="Comp_LightFX.shtml">Lights Pane</a></li>
-    <li><a href="Comp_Consist.shtml">Consisting Pane</a></li>
-    <li><a href="Comp_Advanced.shtml">Advanced Features Pane</a></li>
-    <li><a href="Comp_Analog.shtml">Analog Controls Pane</a></li>
-    <li><a href="Comp_SoundFX.shtml">Sound Pane</a></li>
-    <li><a href="Comp_SoundLevels.shtml"> Sound Levels Pane</a></li>
-    <li><a href="Comp_GlobalCVs.shtml">Global CV Pane</a></li>
-    <li><a href="Comp_ManfSpecific.shtml">Manufacturer-Specific Pane</a></li>
-    <li><a href="Comp_PrintData.shtml">Printing the Decoder Data</a></li>
-    </ul>
-    </dd>
-
-<dt><h3>The Advanced Programmer</h3></dt>
-    <dd>
-    <ul>
-    <li><a href="Adv_start.shtml">Starting Advanced Programmer</a></li>
-    <li><a href="Adv_FunctionLabel.shtml">Function Labels Pane</a></li>
-    <li><a href="Adv_RosterMedia.shtml">Roster Media</a></li>
-    <li><a href="Comp_Basic.shtml">Expanded Basic Pane</a></li>
-    <li><a href="Comp_Motor.shtml">Motor Control Pane</a></li>
-    <li><a href="Comp_Speed.shtml">Speed Control Pane</a></li>
-    <li><a href="Comp_Speed_Talble.shtml">Speed Table Pane</a></li>
-    <li><a href="Comp_FMap.shtml">Function Mapping Pane</a></li>
-    
-    <li><a href="Comp_LightFX.shtml">Lights Pane</a></li>
-    <li><a href="Comp_Consist.shtml">Consisting Pane</a></li>
-    <li><a href="Comp_Advanced.shtml">Advanced Features Pane</a></li>
-    <li><a href="Comp_Analog.shtml">Analog Controls Pane</a></li>
-    <li><a href="Comp_SoundFX.shtml">Sound Pane</a></li>
-    <li><a href="Comp_SoundLevels.shtml"> Sound Levels Pane</a></li>
-    <li><a href="Comp_GlobalCVs.shtml">Global CV Pane</a></li>
-    <li><a href="Comp_ManfSpecific.shtml">Manufacturer-Specific Pane</a></li>
-    <li><a href="Comp_PrintData.shtml">Printing the Decoder Data</a></li>
-    </ul>
-    </dd>
-
-<dt><h3><a name="Main"></a>DecoderPro&reg; Main Window</h3></dt>
-    <dd>
-    <ul>
-      <li><a href="Main_Main.shtml">Main Window</a></li>
-      <li><a href="Main_Menu.shtml">Menu Overview</a></li>
-      <li><a href="Main_File.shtml">File Menu</a></li>
-      <li><a href="Main_Edit.shtml">Edit Menu</a></li>
-      <li><a href="Main_Tool.shtml">Tools Menu</a></li>
-      <li><a href="Main_Roster.shtml">Roster Menu</a></li>
-      <li><a href="Main_Panels.shtml">Panels Menu</a></li>
-      <li><a href="Main_Menu.shtml#System">System dependent menu </a></li>
-      <li><a href="Main_Debug.shtml">Debug Menu</a></li>
-      <li><a href="Main_Window.shtml">Window Menu</a></li>
-      <li><a href="Main_Help.shtml">Help Menu</a></li>
-    </ul>
-    </dd>
-
-<dt><h3><a name="DecoderDefinition"></a>Creating a Decoder Definition</h3></dt>
-    <dd>
-    <ul>
-    <li><a href="Dcode_Start.shtml">Getting Started</a></li>
-    <li><a href="Dcode_Format.shtml">Format</a></li>
-    <li><a href="Dcode_Testing.shtml">Testing</a></li>
-    <li><a href="Dcode_Submit.shtml">Submitting to JMRI</a></li>
-    </ul>
-    </dd>
-
-<dt><h3><a name="Error"></a>Error Messages</h3></dt>
-    <dd>
-    <ul>
-      <li><a href="../../html/setup/Errors.shtml">Error Codes explained</a></li>
-    </ul>
-    </dd>
-=======
 <!-- Sidebar -->
 <!-- This is the common sidebar definition for (current) DP Manual pages -->
 <hr class="hide">
@@ -217,8 +77,6 @@
     <li><a href="Comp_PrintData.shtml">Printing the Decoder Data</a></li>
     </ul>
     </dd>
->>>>>>> b110e5ed
-
 </dl>
 </div>
 <!-- /Sidebar -->
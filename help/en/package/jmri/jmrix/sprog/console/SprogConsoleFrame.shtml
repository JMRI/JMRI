--- conflicted
+++ resolved
@@ -28,11 +28,8 @@
       a way to monitor and control SPROG operation from a single
       place.</p>
 
-<<<<<<< HEAD
-=======
       <img src="../images/SprogConsoleTool.png" width="759" height="389">
 
->>>>>>> 247284d3
       <!--#include virtual="/Footer" -->
     </div><!-- closes #mainContent-->
   </div><!-- closes #mBody-->

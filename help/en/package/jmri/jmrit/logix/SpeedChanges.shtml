<!DOCTYPE HTML PUBLIC "-//W3C//DTD HTML 4.01//EN"
"http://www.w3.org/TR/html4/strict.dtd">

<html lang="en">
<head>
  <meta name="generator" content=
  "HTML Tidy for Mac OS X (vers 31 October 2006 - Apple Inc. build 15.17), see www.w3.org">

<<<<<<< HEAD
  <title>JMRI: Warrant Table Help</title>
=======
  <title>JMRI: Warrant Speeds Help</title>
>>>>>>> 247284d3
  <meta name="author" content="Pete Cressman">
  <meta name="keywords" content="JMRI help Modifying Warrant Speeds">
  <!-- Style -->
  <meta http-equiv="content-type" content=
  "text/html; charset=us-ascii">
  <link rel="stylesheet" type="text/css" href="/css/default.css"
  media="screen">
  <link rel="stylesheet" type="text/css" href="/css/print.css"
  media="print">
  <link rel="icon" href="/images/jmri.ico" type="image/png">
  <link rel="home" title="Home" href="/"><!-- /style -->
</head>

<body>
  <!--#include virtual="/Header" -->

  <div class="nomenu" id="mBody">
    <div id="mainContent">
      <h1>Warrants: When Warrant Speeds Are Modified</h1>

      <p>Regardless of the throttle setting and intended track
      speed in the command script of a Warrant, track conditions
      may occur that require a restriction of the track speed.
      "Stop" aspects of signals, occupancy or allocation to another
      Warrant will deny permission to proceed. Other aspects of
      signals or block limits may require a reduction of speed.
      For an overview discussion of Warrants, see <a href=
      "Warrant.shtml">Warrants</a>.</p>

      <h2>Warrants and Speed Restrictions</h2>
      <p>A train running under
      a Warrant must be aware of track conditions ahead. Signals
      may indicate reduced speed or permission to return to normal
      speed. Blocks may impose yard limit speed restrictions. Rogue
      trains may show up unexpectedly in the route. In our
      imagination, we can presume
      their detection means our warrant "engineer" sees a fuss. For
      each of these cases the warrant must look ahead, detect the
      need for a speed change and schedule the right time to do it
      - all the while making the change smoothly and completing it
      in prototypical fashion.</p>
      
      <h3>Configuring Speed Restrictions</h3>
      <p>For a warrant to detect a <b>signaled speed change</b> the signal
      must be configured in the Occupancy Block Tables. 
      The Signal Table there configures the entrance Portal to the
      OBlock that the signal protects.  The warrant then uses the 
      signal system configured for the signal to define the aspect
      speed.<br>
      Likewise, <b>Block Speeds</b> are configured in the Occupancy
      Block Tables.  A column in the OBlock Table allows you to
      choose an aspect speed that the Warrant will enforce
      before entering the block.</p>
      
      <p>When an <b>occupancy</b> sensor is activated ahead of the train
      on its route, the warrant will take note of it and
      bring the train to a stop before entering the block.</p>
 
      <p>Finally, you can manually instruct the Warrant to ramp
      down to a stop using the <b>Halt</b> control command.
      - or issue an emergency stop with the <b>E-Stop</b> command,
      Also, you can ramp up from a stop and resume the train's 
      former speed with a <b>Resume</b> command. With the exception
      of E-Stop, all these unscripted speed changes are made smoothly.</p>
      
	  <p>When a warrant ramps down a speed change due to a signal, block
      or rouge occupancy condition, That speed change remains in
      effect until the condition is removed. At that time the
      speed is ramped up to the previous "normal" speed.  The
      precedence order is: rouge occupancy, signal aspect, block speed.</p>
            
      <h2>How Signal Aspects and Block Speeds Modify a Train's
      Speed</h2>
      When a speed restriction is required before entering a block,
      the speed change needs to begin at some point before entry.

      <p>When a Warrant is running and its train enters a
      block, it looks ahead to see if any speed changes are coming
      up. The look ahead distance must be adequate for the train to
      be able to stop should that be needed. The warrant calculates
      the look ahead distance to be what is needed to stop from its 
      present speed. This distance may include several blocks. 
      If a signal or block is
      encountered within this look ahead distance, and the aspect
      protecting the block indicates the speed must be restricted,
      then the warrant performs a "ramp down".</p>
      
      <p>When a speed restriction is lifted, the problem is much
      simpler.  The warrant can immediately begin a "ramp up" upon
      entering the block.

       <h3>A Note about Ramps</h3>
       When a warrant ramps up or down, it does it stepwise. In
       order for it to done smoothly in prototypical fashion, it
       depends on the following parameters:
      <ul>
        <li><b>Ramp Step Time</b> The number of milliseconds 
        between making throttle setting changes.</li>
        <li><b>Ramp Step Throttle Increment</b> The initial
        throttle increment when increasing speed, or last
        increment when decreasing speed.</li> 
      </ul>
      These are configured in Warrant Preferences. See <a href=
      "../../../apps/TabbedPreferences.shtml#Warrants">Warrant
      Preferences</a> for information about configuration of
      Warrant parameters.
      
       <h3>Parameters Needed for Look Ahead</h3>
       <p>Both the
       look ahead distance and the time when to begin the speed
       change require knowing the track speed. Thus to get the
       train to begin and end its speed changes at the proper points,
       and relating the throttle settings to the actual track
       speed, some crucial information is needed. Without such 
       information a fast running
       engine may overrun the point where a speed change expects to
       be completed, or a slow running train may stop too far short
       of where it is expected.</p>

       <ul>
        <li><b>Distance</b> the train must travel. <i>Your
          wild guess is better than any default.</i>
          <b>Block Lengths</b> are needed for distances.  There
          is a length column in the OBlock Table. (Use menu
          <b>Add Items -&gt; Occupancy Blocks</b>).  Also  the
          <b>Paths</b> column in the table opens its path tables. 
          Each Path Table has a length column as well.  
          <p>Likewise the menus 
          <b>Circuit Builder -&gt; Add/Edit Circuit OBlock</b> 
          and <b>Circuit Builder -&gt; Add/Edit Circuit OPaths</b>
          in Circuit Builder have text fields to enter 
          lengths.</p> 
          <p>Inches or centimeters may be used for all of these fields.
          <p>When no block length is specified error messages
          are written to the console and you may have trains 
          over-running their stopping points.  It is 
          <b><i>highly recommended</i></b>
          that path lengths be specified.  If the 
          paths within a block vary widely, path lengths
          should be set. Otherwise, path
          lengths are inherited from the block length.</p>
        </li>
        <li><b>Layout Scale</b> is needed for distances when speed is
        expressed as Mph or Kmph.  This is set from a drop down box at
        the <b>Edit-&gt;Preferences-&gt;Warrants</b> menu of the main 
        PanelPro window</li>
        <li><b>Track Speed</b> of the train.  A correlation of 
          the throttle settings to the actual speed
          of the train on the layout must be known. For this 
          two methods are used.
          <ul>
            <li>
            A first approximation is the <b>"Throttle Setting/Speed Factor"</b>
            value at Edit-&gt;Preferences-&gt;Warrants.
            When used, this factor is a linear multiplier to relate throttle
            setting to track speed.  <b>Note</b> this is a global value for 
            all of the locomotives in your fleet and over the entire speed
            range of each.  Obviously this may not function optimally.
            However, it could be satisfactory for your tastes.</li>
            <li> 
            For more precision a <b>Speed Profile</b> can be used for each
            locomotive. These provide track speed values that give more  
            accurate calculations for time and distances.  
            The Speed Profiler
            is found at <b>Roster-&gt;Speed Profiling</b> is used to
            create a speed profilr for each locomotive or consist.</li>  
          </ul>
        </li> 
      </ul>

      <h3>Getting Speed Profiles for your Trains</h3>
      <p>Speed Profiles are
      maintained in the Roster and there is a tool that will create
      them at <b>Roster-&gt;Speed Profiling</b> The tool can
      measure a track speed for each step in the throttle.
      However, interpolation and extrapolation have been implemented
      so it is not necessary to go to such detail.  Five or
      six data points well distributed over the throttle's
      range is quite sufficient.</p>

      <a name="autoSpeedProfile" id="autoSpeedProfile"></a>
      <h2>Automatic Speed Profiling</h2>
      <p>Since <b><i>Release 4.9.2</i></b>
      track speed of an engine/consist is measured when that address
      is used for running a Warrant. A data point is recorded whenever
      a path with known length is traversed with a known throttle
      setting. The data is kept for the layout
      session and when the session ends this Session Speed Profile 
      can be merged into the Roster Speed Profile.  Warrant Preferences
      provides choices for how you may want to manage the merging of
      Roster Speed Profiles. See <a href=
      "../../../apps/TabbedPreferences.shtml#Warrants">Warrant
      Preferences</a> for how you want to manage the end of session
      behavior.  The default is you are prompted for how you want
      to treat each Session Speed Profile.</p>
      
      <h3>Track Speeds for Throttle Settings</h3>
      <p>If you used the Roster Speed Profiling tool most likely you ran
      an engine running light over a straight level track. With 
      Warrant dynamic speed profiling, measurements are made over
      straight level track, but also upgrade, down grade, curved
      gently or severely, running light or pulling 30+ cars. 
      <i>The track speeds are not going to be all the same for a
      given throttle setting.</i>  When merging, new values are 
      averaged with the old, with the intention of a composite
      speed profile that reflects average use.</p>
       
      <p>At some point, merging this data
      may make a speed profile that is not monotonic increasing.
      (Certainly increasing throttle setting increases speed). When
      this anomaly occurs the speed profile is displayed and the
      cells where the profile is not monotonic are marked in red.
      You may edit the table to correct it. Whether to do this
      editing is your choice.  Perhaps it is best to let the
      anomalies remain and have the profile resolve itself - or
      do the editing after letting more values accumulate.
      Of course, a value resulting when the train was shorted
      or was dragging a derailed car should be deleted.</p>
      
      <h4>Editing a Speed Profile</h4>
      <p>When given the opportunity to edit, either the value of
      a single cell can be changed or an entire row deleted.
      Replacing a value with 0.0, causes that speed step to be
      ignored. When a track speed is needed for a throttle setting
      there, an interpolated value is used.  If
      values in both directions are 0.0, the row might as
      well be deleted.</p>

      <h2>Aspect Speed Table and its Interpretation</h2>
      <p>Speeds are
      named in the aspects.xml files that signal masts use in the
      Signal Mast System. These speed names are also used in the
      Blocks tables. To control train speed, values must be
      assigned to these speed names. The Aspect Speed Map found at
      <i>&gt;Edit-&gt;Preferences-&gt;Warrants</i> provides a value
      for each named speed. It is up to the user to assign a value
      to the name and a meaning to the value. On the Warrant
      Preferences Pane are four radio buttons to assign meaning
      to the values entered into the Speed Map Table.</p>

      <p>When a signal or block defines an aspect speed by name,
      the warrant looks up the name in the Aspect Speed Table
      and uses the value there tp modify the speed of the train.</p>
      <ul>
        <li>
          <b>Percent of Normal</b> - The value is a percentage of
          the recorded ("Normal") speed. <i>Any speed name that is
          restrictive must have a values less than 100.</i>  The
          warrant reduces the "Normal" scripted speed by this
          value as a percentage.
        </li>
        <li>
          <b>Percent of Full Throttle</b> - The value is an
          absolute throttle setting expressed as a percentage of
          full throttle. <i>All speed names must be a number 
          between 0 and 100.</i> The warrant sets the modified speed
          to be the value as a percentage of the full throttle
          setting.
        </li>
        <li>
          <b>Miles per hour</b> - The value is the scale speed
          expressed as miles per hour. <i>All speed names must
          be expressed as miles per hour.</i> The warrant, using
          layout scale, converts the value to track speed and
          finds the corresponding throttle setting for the
          modified speed.
        </li>
        <li>
          <b>Kilometers per Hour</b> - The value is the scale
          speed expressed as Kilometers per hour. <i>All speed 
          names must be expressed as kilometers per hour.</i> 
          The warrant, using layout scale,
          converts the value to track speed and finds the
          corresponding throttle setting for the
          modified speed.
        </li>
      </ul>
      <p>To sum up; if you are not fussy about being prototypical
      and always want to see speed change when signals are passed,
      use "Percent of Normal". If you have calibrated a sufficient
      Speed Profile for each of your engines you can use either of
      the last two speed interpretations which express throttle
      setting in terms of scale speed.</p>

      <h3>The Signal Head Appearance Table</h3>
      <p>If signal heads are
      used on the layout, their appearances can be mapped to the
      speed names of signal masts in this table on the Warrant
      Preferences pane. For the above, the warrant maps
      appearance name to speed name to value.</p>

      <p>One use of this is to use Virtual Signal Heads to
      dynamically influence the behavior of warrants. The
      appearance of these Signal Heads can be set either by panel icons
      or Logix. Since there are 8 possible Signal Head appearances,
      additional speed names can be created so a unique speed can
      be made for each appearance.</p>

      <h3>Editing the Speed Map Table</h3>
      <p>Rows can be added or
      deleted. The default speed map has the names "Fifty" and
      "Sixty". These names only appear in signal mast systems for
      UP-2008 and BNSF-1996, so they can safely be deleted if you
      do use these signal systems. You only need but <i>must
      have</i> all the speed names that appear in the signal system
      you have configured for your layout.</p>

      <p>If you add a new speed name for a signal head appearance,
      then add a row for that name in the Signal Map Table.</p>

      <h2>Block Speed Names</h2>
      <p>A speed name can be set for each
      Block by selecting a name from the <b>Speed Notch</b> column
      of the OBlock Table. One use of this feature could be to
      enforce a yard limit speed. Unlike signal speed names, block
      speed names are bi-directional. <b>NOTE:</b> To return a Warrant's speed
      to normal when leaving a yard limit, the speed names of the
      OBlocks on either side of the yard block should set to
      "Normal". Use care when combining this feature with signals
      to avoid providing conflicting speed change messages.</p>

      <p>To unset an OBlock speed name, choose the blank setting
      from the <b>Speed Limit</b> column. As with the absence of a
      signal, when there is no speed name the Warrant continues at
      its current speed.</p>
<<<<<<< HEAD
      
=======

      <p>Back to <a href="Warrant.shtml">Warrants Help</a>.</p>

>>>>>>> 247284d3
      <!--#include virtual="/Footer" -->
    </div><!-- closes #mainContent-->
  </div><!-- closes #mBody-->
</body>
</html><|MERGE_RESOLUTION|>--- conflicted
+++ resolved
@@ -6,11 +6,7 @@
   <meta name="generator" content=
   "HTML Tidy for Mac OS X (vers 31 October 2006 - Apple Inc. build 15.17), see www.w3.org">
 
-<<<<<<< HEAD
-  <title>JMRI: Warrant Table Help</title>
-=======
   <title>JMRI: Warrant Speeds Help</title>
->>>>>>> 247284d3
   <meta name="author" content="Pete Cressman">
   <meta name="keywords" content="JMRI help Modifying Warrant Speeds">
   <!-- Style -->
@@ -336,13 +332,9 @@
       from the <b>Speed Limit</b> column. As with the absence of a
       signal, when there is no speed name the Warrant continues at
       its current speed.</p>
-<<<<<<< HEAD
-      
-=======
 
       <p>Back to <a href="Warrant.shtml">Warrants Help</a>.</p>
 
->>>>>>> 247284d3
       <!--#include virtual="/Footer" -->
     </div><!-- closes #mainContent-->
   </div><!-- closes #mBody-->

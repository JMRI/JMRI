--- conflicted
+++ resolved
@@ -284,32 +284,6 @@
       the step intervals for time and throttle setting 
       specified in Warrant Preferences. These are the values
       that give a prototypical look when changing speeds for 
-<<<<<<< HEAD
-      signal aspects and starting and stopping. The warrants panel at
-      <i>Edit-&gt;Preferences-&gt;Warrants</i> is where this and
-      other warrant parameters can be edited.</p>
-
-      <h4>Warrant Preferences Settings</h4>
-      <b>Ramp Step time</b> and <b>Ramp Step Throttle Incr</b>
-      regulate the smoothness and prototypical look of speed changes.
-      For locos with no momentum, short times and smaller throttle
-      increments make smoother ramps. For locomotives/consists 
-      with lots of momentum, longer periods should
-      be used. Note: The throttle increment for one step of a
-      128 step throttle is 0.00794. The defaults are set for 
-      a modest amount of
-      momentum, i.e. perhaps less than prototype but visually OK.
-      Observe how trains behave starting up and stopping with  
-      NXWarrants and adjust accordingly.
-
-      <p>Warrant Preferences is where the <b>Layout Scale</b> of your layout
-      should be set.  This is needed so conversion to scale speeds
-      is correct. The default for the search depth (<b>Max Num 
-      Blocks in Route</b>) as mentioned
-      above when looking for routes can be set here also. The value
-      of the <b>Throttle Setting/Speed Factor</b> is used when no speed 
-      profile is available.</p> 
-=======
       signal aspects and starting and stopping. The Warrants pane
       at <i>Edit-&gt;Preferences-&gt;Warrants</i> is where this and
       other Warrant parameters can be set.</p>
@@ -347,7 +321,6 @@
         starting up and stopping with NX Warrants and adjust
         accordingly.</li>
       </ul>
->>>>>>> 247284d3
 
       <!--#include virtual="/Footer" -->
     </div><!-- closes #mainContent-->

<!DOCTYPE html PUBLIC "-//W3C//DTD HTML 4.01 Transitional//EN"
"http://www.w3.org/TR/html4/loose.dtd">

<html lang="en">
<head>
  <meta name="generator" content=
  "HTML Tidy for Mac OS X (vers 31 October 2006 - Apple Inc. build 15.17), see www.w3.org">
  <!-- Copyright Bob Jacobsen 2008 -->
<<<<<<< HEAD

  <title>JMRI: Multi-Decoder Control</title><!-- Style -->
=======
  <title>JMRI: Multi-Decoder Control</title>
  <!-- Style -->
>>>>>>> 247284d3
  <meta http-equiv="Content-Type" content=
  "text/html; charset=us-ascii">
  <link rel="stylesheet" type="text/css" href="/css/default.css"
  media="screen">
  <link rel="stylesheet" type="text/css" href="/css/print.css"
  media="print">
  <link rel="icon" href="/images/jmri.ico" type="image/png">
  <link rel="home" title="Home" href="/"><!-- /Style -->
</head>

<body>
  <!--#include virtual="/Header" -->
  <div class="nomenu" id="mBody">

    <div id="mainContent">
      <h2>JMRI: Multi-Decoder Control</h2>
      Originally, DCC did not
      provide a convenient way to program configuration values
      (CVs) when you have more than one decoder installed in a
      locomotive. For example, if you have separate decoders to
      control the motor and provide sound, and they both use the
      same CV locations, programming one decoder would change the
      settings on the other, usually in an undesired way.

      <p>There are various tricks that can be used with long and
      short addresses and programming on the main, but they're not
      entirely satisfactory.</p>

      <p>Digitrax <a href=
      "http://www.digitrax.com/v1/LOCK.htm">proposed a method</a>
      for dealing with this to the <a href=
      "http://www.nmra.org/standards/DCC/WGpublic/0305051/0305051.html">
      DCC Working Group</a>. This was <a href=
      "http://www.nmra.org/standards/DCC/WGpublic/discussion_topics.html#Topic0305051">
      accepted by the NMRA</a> for inclusion in a "<a href=
      "http://www.nmra.org/standards/DCC/standards_rps/rp922.html#Descriptions%20of%20Configuration%20Variables%20for%20Multi-Function%20Decoders">Recommended
      Practice</a>", and has since been adopted by many
      manufacturers.</p>

      <p>The method uses CV15 and CV16 to control writing and
      reading CV values. Before the decoders are installed in the
      locomotive, each one has a specific value programmed into
      CV16. (The recommended values are 1 for the motor decoder, 2
      for a sound decoder, 3 for a function-only decoder, and 4-7
      for other uses; decoders are supposed to ship with a value of
      0 in both CV15 and CV16) A decoder will only do read and
      write operations if the values in CV15 and CV16 are the same,
      with the exception that you can always write CV15. In effect,
      CV16 is a lock and CV15 is the key.</p>

      <p><a href="../../../../images/DualDecoder.jpg"><img src=
      "../../../../images/DualDecoder.jpg" width="122" height="306"
      align="right" alt="Dual Decoder Window"></a> DecoderPro has a
      "Multi-Decoder Control" to make use of this feature easier.
      You can open it from the "Programmers" selection in the
      "Tools" menu. This opens a window, which you can also see on
      the right of this page.</p>

      <p>The top section of the window consists of eight radio
      buttons. Clicking the buttons numbered 0 to 6 will unlock the
      decoder with the corresponding number in it's lock CV (CV16).
      DecoderPro then reads back the value in CV16 to confirm that
      the decoder has successfully unlocked.</p>

      <p>Normally, one clicks the button for the decoder you want
      to program, and them moves over to the main DecoderPro window
      to read and write values.</p>

      <p>The "Legacy" button writes a 7 to CV15, which is another
      special case. Many decoders, especially older models, do not
      have this locking mechanism present. In some cases, most
      specifically a Digitrax FX3 or later decoder and an early
      SoundTraxx decoder, it's possible to emulate the lock using
      sequential writing of CVs. Clicking the "Legacy" button
      activates. Unfortunately, it's not an entirely reliable
      method.</p>

      <p>In the middle section are there buttons that can do more
      complicated operations.</p>

      <p>The "Search" button sequentially works through the
      possible addresses, marking those decoder addresses that are
      found to be present.</p>

      <p>"Reset" works through the possible combinations to unlock
      a decoder that has been inadvertantly locked. This should
      only be used if you have just one decoder in the locomotive.
      If you have more than one, it will unlock all of them, which
      may cause confusion later.</p>

      <p>"Init DH163 + Soundtraxx" configures the "Legacy" mode
      discussed above.</p>

      <p>Below that, the program displays status messages.</p>

      <p>The bottom section allows you to directly set the
      programming mode in use. If you're using ops-mode programming
      (programming on the main), you wil also need to specify the
      address of the locomotive being programmed.</p>
<<<<<<< HEAD
      <!--#include virtual="/Footer" -->
    </div>
=======

      <!--#include virtual="/Footer" -->
    </div><!-- closes #mainContent-->
>>>>>>> 247284d3
  </div>
</body>
</html><|MERGE_RESOLUTION|>--- conflicted
+++ resolved
@@ -6,13 +6,8 @@
   <meta name="generator" content=
   "HTML Tidy for Mac OS X (vers 31 October 2006 - Apple Inc. build 15.17), see www.w3.org">
   <!-- Copyright Bob Jacobsen 2008 -->
-<<<<<<< HEAD
-
-  <title>JMRI: Multi-Decoder Control</title><!-- Style -->
-=======
   <title>JMRI: Multi-Decoder Control</title>
   <!-- Style -->
->>>>>>> 247284d3
   <meta http-equiv="Content-Type" content=
   "text/html; charset=us-ascii">
   <link rel="stylesheet" type="text/css" href="/css/default.css"
@@ -112,14 +107,9 @@
       programming mode in use. If you're using ops-mode programming
       (programming on the main), you wil also need to specify the
       address of the locomotive being programmed.</p>
-<<<<<<< HEAD
-      <!--#include virtual="/Footer" -->
-    </div>
-=======
 
       <!--#include virtual="/Footer" -->
     </div><!-- closes #mainContent-->
->>>>>>> 247284d3
   </div>
 </body>
 </html>
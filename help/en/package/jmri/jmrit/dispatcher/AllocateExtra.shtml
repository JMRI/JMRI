<!DOCTYPE HTML PUBLIC "-//W3C//DTD HTML 4.01//EN"
"http://www.w3.org/TR/html4/strict.dtd">

<html lang="en">
<head>
  <meta name="generator" content=
  "HTML Tidy for Mac OS X (vers 31 October 2006 - Apple Inc. build 15.17), see www.w3.org">

<<<<<<< HEAD
  <title>JMRI: Allocate Extra Window Help</title>
=======
  <title>JMRI: Dispatcher Allocate Extra Help</title>
>>>>>>> 247284d3
  <meta name="author" content="Dave Duchamp">
  <meta name="keywords" content="JMRI help Dispatcher New Train">
  <!-- Style -->
  <meta http-equiv="Content-Type" content=
  "text/html; charset=us-ascii">
  <link rel="stylesheet" type="text/css" href="/css/default.css"
  media="screen">
  <link rel="stylesheet" type="text/css" href="/css/print.css"
  media="print">
  <link rel="icon" href="/images/jmri.ico" type="image/png">
  <link rel="home" title="Home" href="/"><!-- /Style -->
</head>

<body>
  <!--#include virtual="/Header" -->

  <div class="nomenu" id="mBody">
    <div id="mainContent">
      <h1>JMRI Dispatcher: Allocate Extra</h1>

      <h2>Introduction</h2>

      <p>The <b>Allocate Extra</b> pane allows "Extra Sections"
      to be allocated to any Dispatcher Active Train.
      "Extra Sections" are
      <a href="../beantable/SectionTable.shtml">Sections</a>
      that are not in the sequence of Sections defined in
      the Transit being followed by the Active Train. The need to
      allocate "extra Sections" can arise if the engineer of an
      Active Train needs to do more than simply run around the
      layout. For example, extra Sections could be needed for
      setting out or picking up cars, especially if a run around is
      needed.</p>

      <p>Extra Sections are allocated manually via the Dispatcher
      panel, using this window to select the Active Train and the
      Section to be allocated. Once allocated, extra Sections will
      show in the <b>Allocated Sections</b> table in the
      <b><a href="Dispatcher.shtml">Dispatcher</a></b> window.
      <br>The
      <b>Release</b> button in the Allocated Section Table should
      be used to release the extra Sections when they are no longer
      required. The <b>Auto Release</b> option does not release
      extra Sections; extra Sections must be released manually.</p>

      <p>Note: Turnout checking and turnout setting are turned off
      during Allocate Extra. Turnouts should be set as needed by
      the dispatcher or by the engineer.</p>

      <h2>Using the Allocate Extra Window</h2>

      <p>To allocate and extra Section to an Active Train, use the
      following procedure:</p>

      <ol>
        <li>
          <p>Click the <b>Allocate Extra...</b> button in the
          <b><a href="Dispatcher.shtml">Dispatcher</a></b> window.
          This brings up the window shown below.</p><img src=
          "images/AllocateExtraWindow.jpg" height="146" width="267">
        </li>

        <li>
          <p>Select an Active Train in the <b>Active Train:</b>
          selection box. When an Active Train is selected, the
          <b>Section to Allocate:</b> selection box will change to
          display Sections that are appropriate to that Active
          Train. Active Train names are displayed in either short
          form (shown above) or long form depending on the option
          set in <b><a href="Options.shtml">Dispatcher
          Options</a></b>.</p>
        </li>

        <li>
          <p>Select a Section to allocate in the <b>Section to
          Allocate:</b> selection box. To be listed in this select
          box, a Section must be FREE (not allocated to any Active
          Train), and must be connected to a Section that is
          currently allocated to the Active Train selected in the
          <b>Active Train:</b> selection box.</p>
        </li>

        <li>
          <p>Click the <b>Allocate</b> button to allocate the
          selected Section to the selected Active Train. The
          Section is allocated immediately, and this window
          disappears.</p>
        </li>

        <li>
          <p>Or click the <b>Cancel</b> button to exit without
          allocating an extra Section.</p>
        </li>
      </ol>

      <p>Note: If this window accidentally should be left open,
      allocating a Section in another manner will automatically
      cancel the operation in this window, and this pane will
      disappear.</p>

      <p>Back to <a href="Dispatcher.shtml">Dispatcher</a> help.</p>
      <!--#include virtual="/Footer" -->
    </div><!-- closes #mainContent-->
  </div><!-- closes #mBody-->
</body>
</html><|MERGE_RESOLUTION|>--- conflicted
+++ resolved
@@ -6,11 +6,7 @@
   <meta name="generator" content=
   "HTML Tidy for Mac OS X (vers 31 October 2006 - Apple Inc. build 15.17), see www.w3.org">
 
-<<<<<<< HEAD
-  <title>JMRI: Allocate Extra Window Help</title>
-=======
   <title>JMRI: Dispatcher Allocate Extra Help</title>
->>>>>>> 247284d3
   <meta name="author" content="Dave Duchamp">
   <meta name="keywords" content="JMRI help Dispatcher New Train">
   <!-- Style -->

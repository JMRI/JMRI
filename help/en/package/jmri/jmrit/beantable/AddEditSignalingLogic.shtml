<!DOCTYPE html PUBLIC "-//W3C//DTD HTML 4.01 Transitional//EN"
"http://www.w3.org/TR/html4/loose.dtd">

<html lang="en">
<head>
  <meta name="generator" content=
  "HTML Tidy for Mac OS X (vers 31 October 2006 - Apple Inc. build 15.17), see www.w3.org">

  <title>JMRI: Adding/Editing Signal Mast Logic</title>
  <!-- copy from jmrit/beantable/ to  jmrit/signalling/ to keep identical-->
  <meta http-equiv="Content-Type" content=
  "text/html; charset=us-ascii">
  <meta name="Date.Modified" content="20150523">
  <meta name="author" content="Kevin Dickerson, Egbert Broerse">
  <meta name="keywords" content=
  "JMRI help SignalMast Logic Add Edit">
  <!--#include virtual="/Style" -->
</head>

<body>
  <!--#include virtual="/Header" -->

  <div class="nomenu" id="mBody">
    <div id="mainContent">

      <h1><a name="Adding/Editing Routes"></a>Adding/Editing Signal
      Mast Logic</h1>

      <p>After clicking on the "Add..." button below the <a href=
      "../beantable/SignalMastLogicTable.shtml">Signal Mast Logic
      Table</a>, the following pane appears:</p>
      <a href=
      "../beantable/images/SignalMastLogicAdd.png"><img src=
      "../beantable/images/SignalMastLogicAdd.png" align="right"
      width="340" height="300" hspace="0" vspace="0" alt=
      "Signal Head Logic Add pane"></a>

      <p>Start creating a Signal Mast Logic by selecting a
      <b>Source Signal Mast</b> followed by a <b>Destination
      Signal Mast</b> from the pop-ups.<br>
      The Source (Signal) Mast is the one which you wish
      to control in this Pair and set the Appearances on.<br>
      The Destination (Signal) Mast is the next signal mast down
      the line. The Appearance of the Destination Mast along
      with the state of the Turnouts and Blocks that you select
      on this pane will have a direct effect on the Appearance of
      the Source Mast.<br>
      If you are not using the Layout Editor, then <em>no</em>
      validation is performed of the Source and Destination Signal
      Masts. If the Layout Editor is being used, then the system
      will try and determine if the Destination Mast is reachable
      from the Source Mast and warn you when a connection is not
      found</p>

      <p>The check box "Use Layout Editor Paths" allows you to get
      JMRI to automatically generate the required Blocks, Turnouts
      and Signal Masts, along with their states, that are located
      between the source and destination Signal Masts.<br>
      Upon selecting "Use Layout Editor Paths", two further check
      boxes will appear: "Use Turnout Details From Layout Editor"
      and "Use Block Details From Layout Editor". Selecting either
      of these will determine what information from the Layout
      Editor is used when the system automatically generates the
      route.<br>
      The automatically generated information is not saved with the
      panel file, but it is generated each time the layout panel is
      opened.<br>
      If the information on the <a href=
      "../display/LayoutEditor.shtml">Layout Editor</a> panel
      is edited, changes are not immediately reflected in the
      Signal Mast Logic; you will need to store the panel, close
      JMRI and re-open the panel for the Signal Mast Logic to be
      updated.</p>

      <p>The "Allow The Logic to Automatically Determine
      Conflicting SignalMasts" option tries to determine which
      Signal Masts could possibly cause a conflicting route if they
      were not set to danger.</p>

      <p>The "Lock Turnouts when Signal Mast Logic is active"
      feature allows you to selectively disable accessory (Turnout)
      commands from cabs and/or locally-wired pushbuttons. When
      selected, JMRI disables pushbuttons by sending pushbutton
      disable commands to the Turnout decoders when the route is
      locked, and enables the pushbuttons when the route is
      unlocked. When locking a Turnout from cab commands, the JMRI
      program will monitor the Turnout's accessory address and if
      it detects a change command from a cab, will cancel the
      command immediately by sending out the opposite command to
      the Turnout. All Turnouts that are being monitored by the
      JMRI program and are included in the route will be
      locked.</p>

      <a href=
      "../beantable/images/SignalPairsEdit.png"><img src=
      "../beantable/images/SignalPairsEdit.png" align="right"
      width="341" height="274" hspace="0" vspace="0" alt=
      "Signal Head Logic Add pane Sensor tab"></a>

      <p>The "Show" radio buttons allow you to show <b>All</b>
      or only the <b>Included</b> Turnouts, Sensors, Blocks and
      Signal Masts that are selected as part of this Signal
      Mast Logic.</p>

      <p>There are four tabs below the "Show" buttons, each
      containing the details of Blocks, Turnouts, Sensors and
      Signal Masts that make up the Signal Mast Logic for this
      Source Mast. In each of these tabs, there is an editable
      table that allows you to manually select which item(s) should
      be included in the Signal Mast Logic and the State which each
      of those items should be in.<br>
      Below that is a second table that shows the automatically
      generated items (except under the Sensors tab). Manually
      entered items over-ride the automatically generated items,
      therefore if you wish to over-ride any item in this
      automatically generated list then select the corresponding
      item and set the state in the upper table. Click the
      "Include" box in any of the tables to add the desired item to
      your Signal Mast Logic. Next to the "Include" box is the
      State option which that item must be in for the Source Signal
      Mast to come active.<br>
      For example, if you wish a Turnout to be
      in a Thrown state to trigger the Signal Mast Logic, then
      select "Thrown" in the drop down box. If you wish to
      over-ride a Turnout that was automatically included, and you
      don't care what state it is set to, check "Include" in the
      upper table and select "Any State" from the drop down
      box.</p>

      <p>Clicking on the "Update Signal (Mast) Logic" button will
      add or update this Signal Mast Logic to the system. Once
      added, the tables holding the automatically generated data
      will be re-populated.<br>
      Tip: To update/fill the State column under the Signal Masts
      tab, update &amp; reopen the Signal Mast Logic item.</p>

      <p>Back to the <a href=
      "../beantable/SignalMastLogicTable.shtml">Signal Mast Logic
      Table help page</a>.</p>
<<<<<<< HEAD
=======

>>>>>>> 247284d3
      <!--#include virtual="/Footer" -->
    </div><!-- closes #mainContent-->
  </div><!-- closes #mBody-->
</body>
</html><|MERGE_RESOLUTION|>--- conflicted
+++ resolved
@@ -137,10 +137,7 @@
       <p>Back to the <a href=
       "../beantable/SignalMastLogicTable.shtml">Signal Mast Logic
       Table help page</a>.</p>
-<<<<<<< HEAD
-=======
 
->>>>>>> 247284d3
       <!--#include virtual="/Footer" -->
     </div><!-- closes #mainContent-->
   </div><!-- closes #mBody-->

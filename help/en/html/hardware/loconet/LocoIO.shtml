<!DOCTYPE html>
<html lang="en">
<head>
  <meta name="generator" content="HTML Tidy for HTML5 for Apple macOS version 5.8.0">
  <title>JMRI LocoIO Programmer Tools</title><!--#include virtual="/Style.shtml" -->
</head>
<body>
  <!--#include virtual="/Header.shtml" -->

  <div id="mBody">
    <!--#include virtual="Sidebar.shtml" -->

    <div id="mainContent">
      <h1>JMRI LocoIO Programmer</h1>

      <p>The <strong>preferred method to program a LocoIO board</strong> since JMRI 3 is using
      <a href="../../apps/DecoderPro/index.shtml">DecoderPro</a> with the dedicated <a href=
      "../../../../../xml/decoders/Public_Domain_HDL_LocoIO.xml">Public_Domain_HDL_LocoIO</a>
      Decoder Definition. See full instructions <a href="#current">below</a>.</p>

      <p>A LocoIO board is a DIY stationary interface to LocoNet for inputs (fascia pushbuttons,
      turnout feedback or occupancy sensors) and outputs (fascia indicator LEDs, signal LED's,
      turnout motors etc.). The original <a href=
      "http://www.locobuffer.com/LocoIO/LocoIO.htm">LocoIO</a> design by John Jabour was further
      developed by <a href="https://locohdl.synology.me/">Hans Deloof</a> from Belgium.<br>
      A typical board contains 16 signal pins, also called channels or ports. Each port can be
      individually programmed as an input or an output, and to perform a number of different things
      (depending on the module's hardware and firmware (PIC) version:</p>

      <p>Inputs:</p>

      <ul>
        <li>Block Detector - Active Low</li>

        <li>Block Detector - Active High</li>

        <li>Block Detector - Active Low - Delayed</li>

        <li>Block Detector - Active High - Delayed</li>

        <li>Push Button - Active Low</li>

        <li>Push Button - Active Low - Indirect</li>

        <li>Switch Point Feedback - Normal</li>

        <li>Switch Point Feedback - Contact 2</li>

        <li>Switch Point Feedback - Contact 1</li>

        <li>Push Button - Active High - Indirect</li>

        <li>Push Button - Active High</li>

        <li>Toggle Switch</li>

        <li>Toggle Switch - Indirect</li>
      </ul>

      <p>Outputs</p>

      <ul>
        <li>Fixed - 1 - Off</li>

        <li>Fixed - 2 - Off</li>

        <li>Fixed - 1 - On</li>

        <li>Fixed - 2 - On</li>

        <li>Pulse - 2 - Soft Reset</li>

        <li>Pulse - 1 - Soft Reset</li>

        <li>Pulse - 2 - Hard Reset</li>

        <li>Pulse - 1 - Hard Reset</li>

        <li>Fixed - 1 - Off - Blink</li>

        <li>Fixed - 2 - Off - Blink</li>

        <li>Fixed - 1 - On - Blink</li>

        <li>Fixed - 2 - On - Blink</li>

        <li>Fixed - 1 - Off - 4-Way</li>

        <li>Fixed - 1 - Off - 4-Way - Blink</li>

        <li>Fixed - 2 - Off - 4-Way</li>

        <li>Fixed - 2 - Off - 4-Way - Blink</li>

        <li>Fixed - 1 - On - 4-Way</li>

        <li>Fixed - 1 - On - 4-Way - Blink</li>

        <li>Fixed - 2 - On - 4-Way</li>

        <li>Fixed - 2 - On - 4-Way - Blink</li>

        <li>Block (Occupancy) Detector</li>

        <li>Block Detector - Blink</li>

        <li>Servo (LocoServo ports 5-12 only)</li>
      </ul>

      <p>Since LocoIO rev 1.49</p>

      <ul>
        <li>Port Not In Use</li>

        <li>On older boards, you are advised to configure unused ports as Output Fixed to prevent
        accidental signals</li>
      </ul>

      <p>See the Cheat Sheet included in the DecoderPro LocoIO Programmer for further details.</p>

      <p>The ports are configured via LocoNet messages, but the DecoderPro Programming interface
      takes care of many technical details. Documentation is included below and in the decoder
      definition file.</p>

      <h2 id="current">LocoIO Programmer via Roster</h2>
      <span class="since">Since <a href="https://www.jmri.org/releasenotes/jmri4.21.2.shtml" target=
      "_blank">JMRI 4.21.2</a></span>
      <p>The <a href=
      "../../../../../xml/decoders/Public_Domain_HDL_LocoIO.xml">Public_Domain_HDL_LocoIO</a>
      Decoder Definition in the "Public Domain and DIY" category supports set-up of a wide range of
      LocoIO devices up to LocoIO/LocoBooster/LocoRCD/LocoServo rev 1.54 hardware since 2020.</p>

      <p>To use the current LocoIO Programmer follow these steps:</p>

      <ol>
        <li>Turn on the layout and power up the LocoIO hardware. No jumpers or buttons on the
        LocoIO need touching in order to preceed.</li>

        <li>Open DecoderPro or the Roster menu option in PanelPro.</li>

        <li>In the Decoder Installed box, navigate to "Public-domain and DIY" &gt; "Hans Deloof
        LocoIO".</li>

        <li>Looking at your hardware, select the correct PIC programmer firmware version from the
        list. It often is labeled on the biggest IC chip. If your version is not in the list,
        select the first higher one. In this example we pick "LocoIO v1.53":<br>
          <a href="images/LocoIoDefinition/Create1_New.png"><img src=
          "images/LocoIoDefinition/Create1_New.png" width="370" height="235" alt=
          "Screenshot LocoIO Config step 1"></a>
        </li>

        <li>On the right of the Create New Loco pane, enter a name for this module, eg. "LocoIO
        81/1 rev 1.53", and fix the ultra-long decoder DCC address suggested. We chose 81, the
        factory default board address:<br>
          <a href="images/LocoIoDefinition/Create2_Correct.png"><img src=
          "images/LocoIoDefinition/Create2_Correct.png" width="370" height="235" alt=
          "Screenshot LocoIO Config step 2"></a><br>
          Click [Save] and close the Create New Loco pane.
        </li>

        <li>You will see the new entry appear in the Roster.<br>
          Select it, make sure to select Programming on Main, and click [Program]:<br>
          <a href="images/LocoIoDefinition/Create3_POM.png"><img src=
          "images/LocoIoDefinition/Create3_POM.png" width="294" height="230" alt=
          "Screenshot LocoIO Config step 3"></a>
        </li>

        <li>On the Basic tab, enter the actual LocoIO Main Address and Sub-address, "81" and "1"
        respectively in our example:<br>
          <a href="images/LocoIoDefinition/Create4_CheckAddress.png"><img src=
          "images/LocoIoDefinition/Create4_CheckAddress.png" width="343" height="261" alt=
          "Screenshot LocoIO Config step 4"></a>
        </li>

        <li>Next, go to the Roster Entry pane, click [Save to Roster] and close & reopen the LocoIO
        definition from the Roster to update the actual decoder address:<br>
          <a href="images/LocoIoDefinition/Create5_SaveClose.png"><img src=
          "images/LocoIoDefinition/Create5_SaveClose.png" width="343" height="261" alt=
          "Screenshot LocoIO Config step 5"></a>
        </li>

        <li>Returning to the Basic tab, click [Read full sheet]. If a LocoIO is found at the
        address, its firmware version is displayed (the Monitor LocoNet window will show more
        precise information regarding the firmware).</li>

        <li><strong>Warning:</strong> If you wish to change the address of a LocoIO board, you
        <strong>MUST first ensure that ONLY a single LocoIO-based board is connected to the
        LocoNet</strong>, as the address is set via a broadcast message.<br>
        If you Write CV2 and CV3 on the CVs tab or press [Write All] from the Basic tab,
        <strong>ALL</strong> LocoIO's on your LocoNet will be reprogrammed with the same new
        address.</li>

        <li>
          <br>
          <a href="images/LocoIoDefinition/Create6_Locotab.png"><img src=
          "images/LocoIoDefinition/Create6_Locotab.png" width="343" height="262" alt=
          "Screenshot LocoIO Config step 6"></a>
        </li>

        <li>
          <br>
          <a href="images/LocoIoDefinition/Create7_LocotabRead.png"><img src=
          "images/LocoIoDefinition/Create7_LocotabRead.png" width="343" height="262" alt=
          "Screenshot LocoIO Config step 7"></a>
        </li>

        <li>
          <br>
          <a href="images/LocoIoDefinition/Create8a_InitialPortstab.png"><img src=
          "images/LocoIoDefinition/Create8a_InitialPortstab.png" width="579" height="199" alt=
          "Screenshot LocoIO Config step 8a"></a>
        </li>

        <li>
          <br>
          <a href="images/LocoIoDefinition/Create8b_After1stReadAll.png"><img src=
          "images/LocoIoDefinition/Create8b_After1stReadAll.png" width="592" height="442" alt=
          "Screenshot LocoIO Config step 8b"></a>
        </li>

        <li>After Read All, many ports will show a Mode selected. Due to the complexity of the
        LocoIO memory DecoderPro can't figure out some choices, so you will have to assist at this
        point for those ports that still show "Port not in Use". At least you will notice the
        numbers already changed. For example on Port 4 the number in the Config field reads
        "95":<br>
          <a href="images/LocoIoDefinition/Create9a_Port4Combo.png"><img src=
          "images/LocoIoDefinition/Create9a_Port4Combo.png" width="405" height="130" alt=
          "Screenshot LocoIO Config step 9a"></a>
        </li>

        <li>Turn to the Cheat Sheet tab reference, in the Config column look up "95". It's is a
        Block Detector - Active High:<br>
          <a href="images/LocoIoDefinition/Create9b_CheatSheet.png"><img src=
          "images/LocoIoDefinition/Create9b_CheatSheet.png" width="274" height="195" alt=
          "Screenshot LocoIO Config step 9b"></a>
        </li>

        <li>Return to the Ports tab and in the Port 4 Mode combo, pick "Block Detector - Active
        High" (either odd or even address, will correct automatically later on):<br>
          <a href="images/LocoIoDefinition/Create9c_Port4ComboOpen.png"><img src=
          "images/LocoIoDefinition/Create9c_Port4ComboOpen.png" width="425" height="130" alt=
          "Screenshot LocoIO Config step 9c"></a>
        </li>

        <li>After clicking [Read changes on sheet]:<br>
          <a href="images/LocoIoDefinition/Create9d_Port4ModeSet.png"><img src=
          "images/LocoIoDefinition/Create9d_Port4ModeSet.png" width="427" height="126" alt=
          "Screenshot LocoIO Config step 9d"></a>
        </li>

        <li>After fixing all mode combo's that are not "0", once again click [Read full sheet] to
        update all fields and inspect the LocoIO configuration. Scroll down to see more ports:<br>

          <a href="images/LocoIoDefinition/Create10_Ready.png"><img src=
          "images/LocoIoDefinition/Create10_Ready.png" width="564" height="442" alt=
          "Screenshot LocoIO Config step 10"></a>
        </li>

        <li>Inputs allow setting up to two more actions carried out when the pin goes to ON. You
        can set the action type and the address on the right hand side of the LocoIO programmer
        pane as shown here. See the HDL documentation for examples and further information:<br>
          <a href="images/LocoIoDefinition/Create11_Opcode.png"><img src=
          "images/LocoIoDefinition/Create11_Opcode.png" width="275" height="116" alt=
          "Screenshot LocoIO Opcode Config"></a>
        </li>

        <li>A LocoBooster module will show several special options:<br>
          <a href="images/LocoIoDefinition/Create12_Lbooster.png"><img src=
          "images/LocoIoDefinition/Create12_Lbooster.png" width="400" height="541" alt=
          "Screenshot LocoBooster Config pane"></a>
        </li>
      </ol>

      <h3>Third Party info</h3>

      <ul>
        <li>For more information on the LocoIO and how to use the boards, see <a href=
        "https://locohdl.synology.me/">LocoHDL</a>.
        </li>

        <li>Original LocoIO DIY project description is available at <a href=
        "http://www.locobuffer.com/LocoIO/LocoIO.htm">www.locobuffer.com</a>
        </li>
      </ul>

      <h2 id="second">LocoIO Programmer 2 <strong>(no longer supported)</strong></h2>
      <a href="images/LocoIO_v2.png"><img src="images/LocoIO_v2.png" width="397" height="305" alt=
      "Screenshot of LocoIO Configuration Tool v2 (deprecated)"></a>
      <p><em>The following entry is only shown as reference for JMRI versions before 3.0.</em>
      </p>

      <p>You can still use it for the original boards, but consider switching over to configuring
      your LocoIO boards with the current programmer, documented <a href="#current">above</a>.</p>

      <p>Version 2 was written by John Plocher for JMRI release 1.8 and <em>only</em> dealt with
      SV1 &amp; SV2 (address/subaddress) and SV3-SV50 (primary Mode, Value1 and Value2 for ports 1-16).
      In particular, it did not handle SV0 (board level configuration), SV51-SV98 (alternate
      Opcodes) or SV101-124 (servo config).</p>

      <p>Available options:</p>

      <ul>
        <li>Enter the LocoIO board address as hex value (example: 0x51 = 81 decimal)</li>

        <li>Click on "Probe" button.If a locoIO is found at that address, its firmware version is
        displayed (the Monitor LocoNet window will show all the LocoIO's that responded to the
        probe request if you need to refresh your memory)</li>

        <li>Select a port operation mode from the drop down list</li>

        <li>"Read All" reads all the CV values from the LocoIO specified. "Write All" writes them
        all out</li>

        <li>The individual read/write buttons do the same, but for only one port at a time.</li>

        <li>"Capture" extracts the address out of the next turnout or occupancy sensor LocoNet
        message it sees and uses it as the address of the selected port.</li>
      </ul>

      <h2 id="older">LocoIO Programmer 1 <strong>(no longer supported)</strong></h2>
      <a href="images/locoio.gif"><img src="images/locoio.gif" width="346" height="162" alt=
      "Screenshot of LocoIO Configuration Tool v1 (deprecated)"></a>
      <p>The first LocoIO programmer was part of JMRI 1.x. It provided a table-based interface for
      configuring <a href="http://www.locobuffer.com/LocoIO/LocoIO.htm">John Jabour's LocoIO
      board</a>, a powerful component for building CTC boards and control panels. (More information
      on the board is available at <a href=
      "http://www.locobuffer.com/LocoIO/LocoIO.htm">http://www.locobuffer.com/LocoIO/LocoIO.htm</a>)</p>

      <p>The LocoIO programmer v1 used a table to represent the configuration of each channel.</p>

      <p>The "Action" column is used to select how the channel/port behaves. Click in a cell to be
      given a menu of available choices. Currently, the choices are:</p>

      <div class="list">
        <dl>
          <dt class="left"><dfn>"Toggle switch controls turnout"</dfn>
          </dt>

          <dd class="first">
            <p>Generate a OPC_SW_REQ to close/throw a turnout when a toggle switch changes state.
            When the input goes high, a "close" command is sent; when the input goes low, a "throw"
            command is sent. The channel configuration value is 0x0F.</p>
          </dd>

          <dt class="left"><dfn>"Input low flips turnout"</dfn>
          </dt>

          <dd>
            <p>Generate a OPC_SW_REQ LocoNet message when the input goes low. This is intended for
            use with a momentary pushbutton. The command sent will alternate the position of the
            addressed turnout or signal; if "close" was last sent, a "throw" will be sent now and
            vice-versa. The channel configuration value is 0x2F.</p>
          </dd>

          <dt class="left"><dfn>"Input high flips turnout"</dfn>
          </dt>

          <dd>
            <p>Generate a OPC_SW_REQ LocoNet message when the input goes high. This is intended for
            use with a momentary pushbutton. The command sent will alternate the position of the
            addressed turnout or signal; if "close" was last sent, a "throw" will be sent now and
            vice-versa. The channel configuration value is 0x6F.</p>
          </dd>

          <dt class="left"><dfn>"Status message sets output"</dfn>
          </dt>

          <dd>
            <p>Drive an output from OPC_INPUT_REP input status messages on the LocoNet. The output
            goes high when an "input high" message is received, and goes low when an "input low"
            message is received. These messages are also used for block occupancy status; the
            output will go high when the block is occupied, and low when its empty. The channel
            configuration value is 0XC0.</p>
          </dd>

          <dt class="left"><dfn>"Turnout close cmd sets output"</dfn>
          </dt>

          <dd>
            <p>Drive an output on the LocoIO board from received OPC_SW_REQ commands. The channel
            configuration value is 0x80. This adjusts the address field to look for a command that
            sets the turnout "closed".</p>
          </dd>

          <dt class="left"><dfn>"Turnout throw cmd sets output"</dfn>
          </dt>

          <dd>
            <p>Drive an output on the LocoIO board from received OPC_SW_REQ commands. The channel
            configuration value is 0x80. This adjusts the address field to look for a command that
            sets the turnout "thrown".</p>
          </dd>
        </dl>
      </div>

      <p>The "Hex Value1,Value2" column sets the address that the LocoIO board will use for LocoNet
      communications. This contains a hexadecimal representation of the two configuration values
      described in John Jabour's LocoIO programming guide. You generally won't need to figure out
<<<<<<< HEAD
      these addresses, as the <strong class="button">capture</strong> buttons will find them for
      you.</p>

      <p>The <strong class="button">Read</strong> button reads from the LocoIO board via the LocoNet
      and shows the current configuration for that pin. The <strong class="button">Write</strong>
      button stores the current settings to the LocoIO board.</p>

      <p>The <strong class="button">Capture</strong> button provides an easier way to find a needed
      LocoNet address. Configure the input and output for a particular pin, then press the
      <strong class="button">Capture</strong> button. The address in the next LocoNet message of the
      right type will be put in the address column.</p>

      <p>For example, if you have a channel set to act when a "Turnout closed status message" is
      received, press the <strong class="button">Capture</strong> button and use your throttle to
      command the correct turnout Closed.</p>

      <p>As another example, if the channel is configured to send a "Send throw turnout command",
      press the <strong class="button">Capture</strong> button and use your throttle to command the
=======
      these addresses, as the <span class="textbutton">capture</span> buttons will find them for
      you.</p>

      <p>The <span class="textbutton">Read</span> button reads from the LocoIO board via the LocoNet
      and shows the current configuration for that pin. The <span class="textbutton">Write</span>
      button stores the current settings to the LocoIO board.</p>

      <p>The <span class="textbutton">Capture</span> button provides an easier way to find a needed
      LocoNet address. Configure the input and output for a particular pin, then press the
      <span class="textbutton">Capture</span> button. The address in the next LocoNet message of the
      right type will be put in the address column.</p>

      <p>For example, if you have a channel set to act when a "Turnout closed status message" is
      received, press the <span class="textbutton">Capture</span> button and use your throttle to
      command the correct turnout Closed.</p>

      <p>As another example, if the channel is configured to send a "Send throw turnout command",
      press the <span class="textbutton">Capture</span> button and use your throttle to command the
>>>>>>> ba29d560
      correct turnout Thrown.</p>

      <p>At the bottom of the table are some general controls. The LocoIO address field sets the
      address of the board being programmed. LocoIO processors are sent with an address of 1051
      programmed; see below for how to change that. Address "0" is a global address which any
      LocoIO board will respond to; make sure you have only one connected when you use that!</p>

<<<<<<< HEAD
      <p>The <strong class="button">Set address</strong> button will use the global address to
      configure a specific address into a LocoIO board. Again, make sure you have only one
      connected.</p>

      <p>The <strong class="button">Read All</strong> and <strong class="button">Write All</strong> buttons
=======
      <p>The <span class="textbutton">Set address</span> button will use the global address to
      configure a specific address into a LocoIO board. Again, make sure you have only one
      connected.</p>

      <p>The <span class="textbutton">Read All</span> and <span class="textbutton">Write All</span> buttons
>>>>>>> ba29d560
      read or write all of the channels, and are just a convenience.</p>

      <p>Status messages during capture/read/write are displayed at the bottom of the window. If no
      response is heard from the LocoIO unit, the operation will be retried until it succeeds or
      until you close the window.</p>
      <!--#include virtual="/Footer.shtml" -->
    </div>
    <!-- closes #mainContent-->
  </div>
  <!-- closes #mBody-->
  <script src="/js/main.js"></script>
</body>
</html><|MERGE_RESOLUTION|>--- conflicted
+++ resolved
@@ -396,26 +396,6 @@
       <p>The "Hex Value1,Value2" column sets the address that the LocoIO board will use for LocoNet
       communications. This contains a hexadecimal representation of the two configuration values
       described in John Jabour's LocoIO programming guide. You generally won't need to figure out
-<<<<<<< HEAD
-      these addresses, as the <strong class="button">capture</strong> buttons will find them for
-      you.</p>
-
-      <p>The <strong class="button">Read</strong> button reads from the LocoIO board via the LocoNet
-      and shows the current configuration for that pin. The <strong class="button">Write</strong>
-      button stores the current settings to the LocoIO board.</p>
-
-      <p>The <strong class="button">Capture</strong> button provides an easier way to find a needed
-      LocoNet address. Configure the input and output for a particular pin, then press the
-      <strong class="button">Capture</strong> button. The address in the next LocoNet message of the
-      right type will be put in the address column.</p>
-
-      <p>For example, if you have a channel set to act when a "Turnout closed status message" is
-      received, press the <strong class="button">Capture</strong> button and use your throttle to
-      command the correct turnout Closed.</p>
-
-      <p>As another example, if the channel is configured to send a "Send throw turnout command",
-      press the <strong class="button">Capture</strong> button and use your throttle to command the
-=======
       these addresses, as the <span class="textbutton">capture</span> buttons will find them for
       you.</p>
 
@@ -434,7 +414,6 @@
 
       <p>As another example, if the channel is configured to send a "Send throw turnout command",
       press the <span class="textbutton">Capture</span> button and use your throttle to command the
->>>>>>> ba29d560
       correct turnout Thrown.</p>
 
       <p>At the bottom of the table are some general controls. The LocoIO address field sets the
@@ -442,19 +421,11 @@
       programmed; see below for how to change that. Address "0" is a global address which any
       LocoIO board will respond to; make sure you have only one connected when you use that!</p>
 
-<<<<<<< HEAD
-      <p>The <strong class="button">Set address</strong> button will use the global address to
-      configure a specific address into a LocoIO board. Again, make sure you have only one
-      connected.</p>
-
-      <p>The <strong class="button">Read All</strong> and <strong class="button">Write All</strong> buttons
-=======
       <p>The <span class="textbutton">Set address</span> button will use the global address to
       configure a specific address into a LocoIO board. Again, make sure you have only one
       connected.</p>
 
       <p>The <span class="textbutton">Read All</span> and <span class="textbutton">Write All</span> buttons
->>>>>>> ba29d560
       read or write all of the channels, and are just a convenience.</p>
 
       <p>Status messages during capture/read/write are displayed at the bottom of the window. If no

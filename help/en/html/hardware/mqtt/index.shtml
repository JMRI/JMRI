--- conflicted
+++ resolved
@@ -71,14 +71,8 @@
         When e.g. Sensors become available, they might have
         e.g. a type-specific part of "track/sensor/".
         <p>
-<<<<<<< HEAD
-        <a href="images/MQTT_Preferences.png"><img
-        src="images/MQTT_Preferences.png" align="right" height="211"
-        width="345"></a>
-=======
         <a href="MQTT_Preferences.png"><img src="MQTT_Preferences.png" align="right" height="211" width="345"></a>
         <span class="since">Since JMRI 4.15.5</span>
->>>>>>> 1631759c
         You can change the base topic by 
         going to the JMRI Connection preferences,
         selecting your MQTT connection's preference

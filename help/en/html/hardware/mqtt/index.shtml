--- conflicted
+++ resolved
@@ -32,13 +32,8 @@
       <h2>Limitations</h2>
       
       Older code (i.e. JMRI 4.12 and later) only 
-<<<<<<< HEAD
-      supports Turnouts, and requires that the name be of the form
-      MTtrack/turnout/ followed by a number, i.e. MTtrack/turnout/22
-=======
       supports Turnouts. 
       We hope to add Sensor, Light and Reporter support soon.
->>>>>>> 6399ef51
       
       <a name="connecting" id="connecting"></a>
 
@@ -59,24 +54,12 @@
         By default, the MQTT topic for a Turnout is constructed by prepending "/trains/track/turnout/"
         to the suffix.  For example, a JMRI Turnout with 
         system name MTabcd will publish and subscribe to the topic /trains/track/turnout/abcd.
-<<<<<<< HEAD
-        <p>
-        You can change the prepended string using
-        a script at startup time.  See the
-        <a href="/jython/SetMqttPrefix.py">jython/SetMqttPrefix.py</a>
-        sample script for an example.
-=======
->>>>>>> 6399ef51
         There are two parts to that: A base topic common
         to everything JMRI does on that connection, and 
         a type-specific topic specific to each type.
         By default the base topic is "/trains/" and can't (yet) be changed;
         the turnout-specific part is "track/turnout/",
         leading to a complete prefix of "/trains/track/turnout/".
-<<<<<<< HEAD
-        <p>
-        Note that any changes must be made at startup time
-=======
         When e.g. Sensors become available, they might have
         e.g. a type-specific part of "track/sensor/".
         <p>
@@ -88,7 +71,6 @@
         when you set up the MQTT connection.
         <p>
         Note that any changes should be made at startup time
->>>>>>> 6399ef51
         before creating any Turnout objects, i.e. 
         the script must be run as the 
         first startup action before any panel files are loaded.

--- conflicted
+++ resolved
@@ -28,11 +28,7 @@
     <div id="mainContent">
       <h1>Hardware Support: Fleischmann/Roco z21/Z21</h1>
 
-<<<<<<< HEAD
-      <p>The Roco z21/Z21 is a command stations with support for
-=======
       <p>The Roco z21/Z21 is a command station with support for
->>>>>>> fec15e2c
       LocoNet, R-Bus and XPressNet devices and it includes a built
       in Ethernet port. The device is also sold under the
       Fleischmann name.</p>
@@ -207,11 +203,8 @@
       <h3>Credits</h3>
 
       <p>Thanks to Paul Bender and others for implementing Z21
-<<<<<<< HEAD
-      Support.</p>
-=======
       Support in JMRI.</p>
->>>>>>> fec15e2c
+
       <!--#include virtual="/Footer" -->
     </div><!-- closes #mainContent-->
   </div><!-- closes #mBody-->

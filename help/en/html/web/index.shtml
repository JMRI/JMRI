<!DOCTYPE HTML PUBLIC "-//W3C//DTD HTML 4.01//EN"
"http://www.w3.org/TR/html4/strict.dtd">

<html lang="en">
<head>
  <meta name="generator" content=
  "HTML Tidy for Mac OS X (vers 31 October 2006 - Apple Inc. build 15.17), see www.w3.org">

  <title>JMRI Web Access</title><!-- Style -->
  <meta http-equiv="Content-Type" content=
  "text/html; charset=us-ascii">
  <meta name="viewport" content="width = device-width">
  <link rel="stylesheet" type="text/css" href="/css/default.css"
  media="screen">
  <link rel="stylesheet" type="text/css" href="/css/print.css"
  media="print">
  <link rel="icon" href="/images/jmri.ico" type="image/png">
  <link rel="home" title="Home" href="/"><!-- /Style -->
</head>

<body>
  <!--#include virtual="/Header" -->

  <div id="mBody">
    <!--#include virtual="Sidebar" -->

    <div id="mainContent">
      <h1>JMRI Web Access</h1>

      <p>JMRI can provide web access to your model railroad.</p>

      <h2><a id="Start" name="Start">Starting Web Access</a></h2>

      <p>Before attempting to use web access, please make sure that
      the basic configuration of your JMRI application is working.
      Check that you can properly communicate with and operate your
      layout.</p>

      <p>Start web access by selecting "Start JMRI Web Server"
      under the "Tools" menu.</p>

      <p>Test the connection:</p>

      <ul>
        <li>If you're using a Bonjour/Zeroconf-enabled web browser
        like Safari you should see a "My JMRI Railroad" web site in
        the "Bonjour" tab.</li>

        <li>Otherwise, enter the starting URL, which will be
        something like "http://192.168.1.7:12080" (or if you're
        browsing on the same computer right now, <a href=
        "http://localhost:12080">click here</a>. The default port
        is 12080, but this can be changed in Web Server
        Preferences. You should see a welcome screen, which serves
        as the home page for the JMRI web server. This page (by
        default) contains a number of useful examples and
        links.</li>
      </ul>

      <h2><a id="Configure" name="Configure">Configure Web
      Access</a></h2>

      <h3>Automatically start</h3>

      <p>JMRI can automatically start the web server when
      launched.</p>

      <p>Open the <a href=
      "../../package/apps/TabbedPreferences.shtml">Preferences
      Window</a> to configure JMRI to start the server each time
      you start the program.</p>

      <p>Select the "Start Up" tab, click "Add &#9662;", and select
      "Perform action...". In the new selection box that appears,
      select "Start Web Server". Don't forget to save your
      changes!</p>

      <h2>Web Server Preferences</h2>

      <p>Web Server Preferences are in two categories:</p>

      <dl>
        <dt>Web Server</dt>

        <dd>
          <dl>
            <dt>Port#</dt>

            <dd>The port the web server listens for HTTP requests.
            This defaults to 12080. You may need to change this
            value if another program expects to be listening on
            this port as well. Some Anti-Virus services use this
            port.</dd>

            <dt>Disable power control in menus</dt>

            <dd>The menus on many of the JMRI web pages include a
            layout power button. You can disable this button to
            ensure that users of the web site can see the power
            status, but cannot turn off or turn on layout
            power.</dd>
          </dl>
        </dd>

        <dt><a href="FrameServlet.shtml">Frame Server</a></dt>
<<<<<<< HEAD
        <dd><dl>
                <dt>Disable Frames</dt>
                <dd>Disable the frame server. Disabling the frame server
                    disables most other preferences. The frame server is
                    disabled by default.</dd>
                <dt>Use Panels Instead</dt>
                <dd>If the frame server is disabled, requests for frames can be
                    redirected to <a href="PanelServlet.shtml">panels</a>.
                    Redirection to panels is enabled by default.</dd> 
                <dt>Click Delay</dt>
                <dd>Wait the specified number of seconds after a click
                    on the window (frame) image before refreshing the image.</dd>
                <dt>Refresh Delay</dt>
                <dd>The number of seconds before the window image is
                    automatically refreshed.</dd>
                <dt>Use Ajax?</dt>
                <dd>Use features that improve performance on modern
                    browsers. Turn off to support obsolete browsers.</dd>
                <dt>Disallowed Frames</dt>
                <dd>A list of windows that will not be displayed
                    in the browser.</dd>
            </dl>
=======

        <dd>
          <dl>
            <dt>Disable Frames</dt>

            <dd>Disable the frame server. Disabling the frame
            server disables most other preferences.</dd>

            <dt>Use Panels Instead</dt>

            <dd>If the frame server is disabled, requests for
            frames can be redirected to <a href=
            "PanelServlet.shtml">panels</a>.</dd>

            <dt>Click Delay</dt>

            <dd>Wait the specified number of seconds after a click
            on the window (frame) image before refreshing the
            image.</dd>

            <dt>Refresh Delay</dt>

            <dd>The number of seconds before the window image is
            automatically refreshed.</dd>

            <dt>Use Ajax?</dt>

            <dd>Use features that improve performance on modern
            browsers. Turn off to support obsolete browsers.</dd>

            <dt>Disallowed Frames</dt>

            <dd>A list of windows that will not be displayed in the
            browser.</dd>
          </dl>
>>>>>>> 3e6cebad
        </dd>
      </dl>

      <h2><a id="services" name="services">Services</a></h2>

      <p>JMRI Web Access provides a number of web services.</p>

      <p><em>All links below assume you are currently using a web
      browser on the same computer you are running JMRI on and that
      JMRI is using the default port 12080.</em></p>

      <p>JMRI Web Access home page at <a href=
      "http://localhost:12080">http://localhost:12080</a> provides
      direct access to all of the web services. Most JMRI web
      access pages provide direct access to the <a href=
      "#panels">panels</a>, <a href="#roster">roster</a>, and
      <a href="#operations">operations</a> services.</p>
      <!-- don't mention the servlets at all, just mention the services provided by the servlets -->

      <h3><a id="panels" href="PanelServlet.shtml" name=
      "panels">Panels</a></h3><!-- panelServlet intro -->

      <p>Loaded JMRI panels can be used in a modern web browser on
      computers, smart phones, and tablets. A list of the loaded
      panels is at <a href=
      "http://localhost:12080/panel">http://localhost:12080/panel</a>.</p>

      <h3><a id="roster" name="RosterServlet.shtml">Roster</a></h3>
      <!-- rosterServlet intro -->

      <p>The web roster at <a href=
      "http://localhost:12080/roster">http://localhost:12080/roster</a>
      provides a list of roster entries. Clicking on an entry will
      open the web throttle for that entry.</p>

      <h3><a id="throttle" name="throttle">Throttles</a></h3>
      <!-- webThrottle intro -->

      <p>JMRI supports using a modern browser on a smart phone,
      tablet, or other computer as a throttle device at <a href=
      "http://localhost:12080/web/webThrottle.html">http://localhost:12080/web</a>
      (see <a href=
      "../../package/jmri/jmrit/webThrottle/webThrottle.shtml">Web
      Throttle Help</a>).</p>

      <h3><a id="operations" href="Operations.shtml" name=
      "operations">Operations</a></h3>
      <!-- operationsServlet intro -->

      <p>Operations services at <a href=
      "http://localhost:12080/operations">http://localhost:12080/operations</a>
      are at the proof of concept stage. Currently the conductor
      view is complete, but other operations views are missing or
      are works in progress.</p>

      <h3><a id="frames" href="FrameServlet.shtml" name=
      "frames">Windows</a></h3><!-- frameServlet intro -->

      <p>JMRI can display most <em>already open</em> windows as a
      somewhat usable image to allow partial remote control of
      JMRI.</p>

      <p>The list of viewable windows is at <a href=
      "http://localhost:12080/frame">http://localhost:12080/frame</a>.
      Please note that not all open windows are viewable. See
      <a href="FrameServlet.shtml">Window Services</a> for more
      information.</p>

      <h3><a id="files" name="files">File System</a></h3>
      <!-- fileServlet intro -->

      <p>A local web page (HTML file), graphic or text file, or
      directory listing can be displayed using the appropriate
      URL.</p>

      <p>Files in your JMRI preferences directory can be accessed
      via a URL path that starts with "/prefs": <a href=
      "http://localhost:12080/prefs/">http://localhost:12080/prefs/</a></p>

      <p>Files in certain directories in the JMRI program directory
      can be accessed via a URL path that starts with "/dist":
      <a href=
      "http://localhost:12080/dist/help/en/webindex.shtml">http://localhost:12080/dist/help/en/webindex.shtml</a>
      will reference the index to the help system, while <a href=
      "http://localhost:12080/dist/resources/logo.gif">http://localhost:12080/dist/resources/logo.gif</a>
      will load a JMRI logo graphic from the resources directory.
      "/dist/web" and "/dist/xml" also work as prefixes.</p>

      <p>Note that if a directory contains a file named
      <code>index.html</code> will display the index.html file
      instead of listing the directory contents.</p>

      <h3><a id="json" href="JsonServlet.shtml" name="json">JSON
      Protocol</a></h3><!-- JsonServlet intro -->

      <p>JMRI provides a JSON Protocol to access and manipulate for
      a number of JMRI-defined entities. See the <a href=
      "JsonServlet.shtml">JMRI JSON Protocol</a> for more
      information.</p>

      <h2><a id="custom" name="custom">Customizing Web
      Access</a></h2>

      <p>If you create a directory <code>web</code> in your User
      Files location, any file in that directory that has the same
      name and directory hierarchy as a file the <code>web</code>
      directory in the JMRI distribution directory will override
      the default file used for that purpose. This provides the
      ability to replace images, scripts, and other content with
      personal content.</p>

      <p>The standard web services use templates in the web/servlet
      directory. Note that these templates are tightly linked with
      JMRI. While modifying these templates is the recommended way
      to customize the web access, care must be taken to ensure
      modifications do not cause the templates to break entirely.
      If web access does not work as expected after modifying a
      template, check the JMRI logs for the cause.</p>

      <h2><a name="redirection" id="redirection">Request
      Redirection</a></h2>

      <p>The JMRI web server will automatically redirect the
      following requests:</p>

      <dl>
        <dt>/index.html</dt>

        <dd>Redirects to <code>/</code> since the static HTML root
        was replaced with a dynamic HTML root.</dd>

        <dt>/prefs/index.html</dt>

        <dd>Redirects to <code>/</code> since the static HTML root
        was replaced with a dynamic HTML root. Some WiThrottle
        clients refuse to allow access to the web server if a
        request to <code>/prefs/index.html</code> returns an
        error.</dd>

        <dt>/prefs/roster.xml</dt>

        <dd>Redirects to <code>/roster?format=xml</code> since
        users can opt to have the roster outside the normal
        preferences file location, and the <a href=
        "RosterServlet.shtml">roster servlet</a> can load the
        roster from any location.</dd>

        <dt>/web/operationsConductor.html</dt>

        <dd>Redirects to <code>/operations</code> since this page
        was replaced with the <a href="Operations.shtml">operations
        servlet</a>.</dd>

        <dt>/web/operationsManifest.html</dt>

        <dd>Redirects to <code>/operations</code> since this page
        was replaced with the <a href="Operations.shtml">operations
        servlet</a>.</dd>

        <dt>/web/operationsTrains.html</dt>

        <dd>Redirects to <code>/operations</code> since this page
        was replaced with the <a href="Operations.shtml">operations
        servlet</a>.</dd>

        <dt>/web/showPanel.html</dt>

        <dd>Redirects to <code>/panel</code>.</dd>
      </dl>

      <h2><a id="security" name="security">Security</a></h2>

      <p>By default, JMRI only allows limited access to your
      computer. Only files that are located within the JMRI
      distribution directory or the JMRI preferences directory will
      be provided in response to requests. This is not air-tight
      security, however, and you should be careful to not put
      important content in those directories or link them to other
      parts of your computer.</p><!--#include virtual="/Footer" -->
    </div><!-- closes #mainContent-->
  </div><!-- closes #mBody-->
</body>
</html><|MERGE_RESOLUTION|>--- conflicted
+++ resolved
@@ -103,43 +103,21 @@
         </dd>
 
         <dt><a href="FrameServlet.shtml">Frame Server</a></dt>
-<<<<<<< HEAD
-        <dd><dl>
-                <dt>Disable Frames</dt>
-                <dd>Disable the frame server. Disabling the frame server
-                    disables most other preferences. The frame server is
-                    disabled by default.</dd>
-                <dt>Use Panels Instead</dt>
-                <dd>If the frame server is disabled, requests for frames can be
-                    redirected to <a href="PanelServlet.shtml">panels</a>.
-                    Redirection to panels is enabled by default.</dd> 
-                <dt>Click Delay</dt>
-                <dd>Wait the specified number of seconds after a click
-                    on the window (frame) image before refreshing the image.</dd>
-                <dt>Refresh Delay</dt>
-                <dd>The number of seconds before the window image is
-                    automatically refreshed.</dd>
-                <dt>Use Ajax?</dt>
-                <dd>Use features that improve performance on modern
-                    browsers. Turn off to support obsolete browsers.</dd>
-                <dt>Disallowed Frames</dt>
-                <dd>A list of windows that will not be displayed
-                    in the browser.</dd>
-            </dl>
-=======
 
         <dd>
           <dl>
             <dt>Disable Frames</dt>
 
             <dd>Disable the frame server. Disabling the frame
-            server disables most other preferences.</dd>
+            server disables most other preferences. The frame server
+            is disabled by default.</dd>
 
             <dt>Use Panels Instead</dt>
 
             <dd>If the frame server is disabled, requests for
             frames can be redirected to <a href=
-            "PanelServlet.shtml">panels</a>.</dd>
+            "PanelServlet.shtml">panels</a>.
+            Redirection to panels is enabled by default.</dd>
 
             <dt>Click Delay</dt>
 
@@ -162,7 +140,6 @@
             <dd>A list of windows that will not be displayed in the
             browser.</dd>
           </dl>
->>>>>>> 3e6cebad
         </dd>
       </dl>
 

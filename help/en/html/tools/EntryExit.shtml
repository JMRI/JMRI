--- conflicted
+++ resolved
@@ -30,15 +30,9 @@
 
     <h1>JMRI: Entry/Exit (NX) Routing Documentation</h1>
 
-<<<<<<< HEAD
-    <p>Note:  References to <strong>turnout</strong> include all types including
-    slips and cross-overs.</p>
-
-=======
     <p>Note:  References to "<strong>turnout</strong>" in this documentation
     include all types, including slips and cross-overs.</p>
-    
->>>>>>> 4f226cc0
+
     <h2>Overview</h2>
     <p>NX Routing builds a dynamic valid path between two
     locations on a Layout Editor panel.

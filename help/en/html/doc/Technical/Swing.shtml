<!DOCTYPE HTML PUBLIC "-//W3C//DTD HTML 4.01//EN"
"http://www.w3.org/TR/html4/strict.dtd">

<html lang="en">
<head>
  <meta name="generator" content=
  "HTML Tidy for Mac OS X (vers 31 October 2006 - Apple Inc. build 15.17), see www.w3.org">

  <title>JMRI: Use of Swing</title>
  <meta name="author" content="Bob Jacobsen">
  <meta name="keywords" content=
  "JMRI technical code standards recommendation Swing">
  <!-- The combination of "Define" and {Header,Style, Logo and Footer} comments -->
  <!-- are an arbitrary design pattern used by the update.pl script to -->
  <!-- easily replace the common header/footer code for all the web pages -->
  <!-- delete the following 2 Defines if you want to use the default JMRI logo -->
  <!-- or change them to reflect your alternative logo -->
  <!-- Style -->
  <meta http-equiv="Content-Type" content=
  "text/html; charset=us-ascii">
  <link rel="stylesheet" type="text/css" href="/css/default.css"
  media="screen">
  <link rel="stylesheet" type="text/css" href="/css/print.css"
  media="print">
  <link rel="icon" href="/images/jmri.ico" type="image/png">
  <link rel="home" title="Home" href="/"><!-- /Style -->
</head><!--#include virtual="/Header" -->

<body>
  <div id="mBody">
    <!--#include virtual="Sidebar" -->

    <div id="mainContent">
<<<<<<< HEAD
      <h1>JMRI: Use of Swing</h1>
      (Note: This page describes a toolkit for creating
=======
      <h1>JMRI Code: Use of Swing</h1>
      <b>Note:</b> This page describes a toolkit for creating
>>>>>>> 247284d3
      JMRI's GUI that's been slowly developed as part of JMRI.
      Please use this if you're creating new JMRI user interfaces.
      Note that there are proposals to move JMRI to other, non-specific
      toolkits in this area. Before you do work to extend or improve
      this toolkit itself, please ask on jmri-developers about that status
      of that work.
      
      <p>We use Java Swing for our GUI
      development. It's a lot more powerful than the original AWT,
      and the price is right. In particular, we try to use the
      "Bean format" of setting and getting members, call-backs to
      notify of changes, etc, to make it easier to build
      applications from JMRI components.

      <p>We have been evolving a particular pattern for using
      Swing, described here. The JMRI codebase contains several
      generations of implementations, so not all of it looks like
      this, but we're moving classes in this direction as time
      allows.</p>

      <p>The basic structure is:
      <ul>
      <li>Keep Swing code in packages with <code>swing</code>
      in the package path.  For example, prefer putting 
      Swing code in <code>jmri.util.swing</code> or a subpackage
      of that, to putting it in <code>jmri.util</code> itself.
      This helps keep the <u>other</u> code non-Swing-specific, e.g.
      so it can be used with other toolkits or on systems without graphics.
      This pattern is similar to the way that 
      <a href="XmlPersistance.shtml">ConfigureXml code</a> lives in 
      separate <code>.configurexml</code> packages.
      <li>Implement graphical tools as
      JmriPanel objects. These are JPanels with enough extra
      structure that the JMRI applications can directly work with them.
      For example, a JmriPanel subclass can be instantiated and
      placed in a properly laid out window by creating a
      JmriNamedPanel action with just the name of the JmriPanel
      class, which in turn can be done with various automated
      tools. Don't create JmriJFrame or JFrame subclasses with
      lots of specific function<br>
      This pattern lets us write a tool panel just once, and
      then use it in lots of various places, embedded into windows
      in several ways. It also greatly reduces the number of
      classes that need to be loaded at startup time, because there
      are not separate *Action and *Frame classes, and JmriPanel
      subclasses don't have to be loaded just because they are
      listed in a menu.
      </ul>

      <a id="life" name="life"/>
      <p>The <a href=
      "http://jmri.org/JavaDoc/doc/jmri/util/swing/package-summary.html">
      jmri.util.swing</a> package contains the support code.</p>

      <h2>Life Cycle of a JmriPanel</h2>
      
      First the ctor runs, then
      initComponents. That second part should be the place for
      connections to other components, as all lower level objects
      have been created. (subclasses for particular systems might
      have e.g. more initComponents methods, called later)

      <p>Dispose is called at the end. (Note that JPanels don't
      have a dispose(), that's normally only part of JFrames, but
      we provide it here for cleanup)</p>

      <a id="display" name="display"/>
      <h2>Displaying a JmriPanel</h2>
      
      <p>JmriPanels are best created by name with
      JmriNamedPaneAction, which has the advantage of greatly
      reducing the number of classes that need to be loaded to
      populate a menu.</p>

      <p>To create an action, e.g. for a menu item, the simplest form is:
      <pre><code>
      new jmri.util.swing.JmriNamedPaneAction("Log4J Tree", "jmri.jmrit.log.Log4JTreePane");
      </code></pre>
      The first argument is the human-readable name, and the 2nd is the name of the panel class.
      <p>
      An example of a fuller form:
      <pre><code>
      new jmri.util.swing.JmriNamedPaneAction(Bundle.getMessage("MenuItemLogTreeAction"),<br>
                new jmri.util.swing.sdi.JmriJFrameInterface(),<br>
                "jmri.jmrit.log.Log4JTreePane");
      </code></pre><!-- without <br> does not reflow on iPad when viewd online, causing rest of the page to shrink-->
      <ul>
      <li>The first argument is the human-readable name for the action, 
      e.g. what will show in the menu or on the button.  That's internationalized
      here by using 
      <a href="I8N.shtml">Bundle</a>.
      <li>The second argument is the context in which to display it, which
      in this case is a new plain window.  (See below for more info on the options here)
      <li>And the third argument is the name of the specific JmriPanel
      class to be instantiated and used when the action is invoked.  The class
      isn't loaded until first used, because we've put a String name here, which
      saves a bunch of time at startup for large menus.
      </ul>
      See the 
      <a href="http://jmri.org/JavaDoc/doc/jmri/util/swing/JmriNamedPaneAction.html">JmriNamedPaneAction Javadoc</a> for more information.
      
      <p>If you need specialized initialization that can't be built into the
      JmriPanel itself via it's <code>initComponents</code> 
      and <code>initContext(..)</code> methods, perhaps
      to make decision about connections, make a specialized Action class by extending
      <code>jmri.util.swing.JmriNamedPaneAction</code>,
      providing the appropriate constructors, and 
      including a 
      <code>@Override public JmriPanel makePanel()</code>
      method that does any case-specific initialization that's needed
      before the panel can be used. For an example (may have been changed)
      see
      <a href="https://github.com/JMRI/JMRI/blob/master/java/src/jmri/jmrix/loconet/swing/LnNamedPaneAction.java">jmri.jmrix.loconet.swing.LnNamedPaneAction</a>.
      
      <p>If none that can be used, look into using JmriAbstractAction as
      the base for a separate class implementing Action.</p>

      <h2>Menus, ToolsBars, Buttons, etc</h2>
      If you're using JmriPanels as described above,
      JMRI also provides tools for creating menus, toolbars,
      button fields, etc more easily.
      
      <p>
    Generic creation of menus, toolbars and navigation trees from XML definition
    files are provided by the 
    <a href="http://jmri.org/JavaDoc/doc/jmri/util/swing/JMenuUtil.html">jmri.util.swing.JMenuUtil</a>,
    <a href="http://jmri.org/JavaDoc/doc/jmri/util/swing/JToolBarUtil.html">jmri.util.swing.JToolBarUtil</a>, and
    <a href="http://jmri.org/JavaDoc/doc/jmri/util/swing/JTreeUtil.html">jmri.util.swing.JTreeUtil</a>
    classes
       
      <p>I18N of those menus, toolbars and trees is then done via the XML content
      in the <a href="I8N.shtml">usual way</a>.</p>

      
      <a id="windows" name="windows"/>
      <h2>Window Control</h2>

      JMRI provides three different ways of embedding JmriPanels in windows:
      <ul>
      <li>The jmri.util.swing.sdi package provides the traditional JMRI "single-document interface", where there are multiple independent windows
      <li>jThe mri.util.swing.multipane package provides a  "multi-pane" or IDE-style interface", where each window is tiled with inter-related panes.
        This is used for the (new) DecoderPro.
      <li>The jmri.util.swing.mdi package provides a "multi-document interface", where a primary window contains multiple independent sub-windows.
            This currently isn't used by a JMRI app, at least not as far as we know, but it's available if wanted.
      </ul>
        
      <p>Each of those then provides an implementation of WindowInterface that creates new windows, subwindows or other constructs as needed, so as to put
      panels in the right place.</p>

      <p>(See the
      <a href="http://jmri.org/JavaDoc/doc/jmri/util/swing/package-summary.html">jmri.util.swing package Javadocs</a>
      for more information</p>

      <a id="misc" name="misc"/>
      <h2>Misc</h2>
      
      (This section needs more organization)

      <p>JmriJFrame is in the wrong package for historical reasons, will eventually move to jmri.util.swing.</p>

      <p>Older classes, some still to be moved to jmri.util.swing,
      some are 1.1.8 adapters that should just go away.</p>

      <ul>
      <li>AbstractFrameAction</li>
        <li>BusyGlassPane</li>
        <li>FileChooserFilter</li>
        <li>FontUtil</li>
        <li>JTableUtil</li>
        <li>JmriInsets</li>
        <li>JmriJFrame</li>
        <li>JmriJFrameAction</li>
        <li>JmriSpinner</li>
        <li>MouseInputAdapterInstaller</li>
        <li>ResizableImagePanel</li>
        <li>WindowMenu</li>
      </ul>
      <!--#include virtual="/Footer" -->
    </div><!-- closes #mainContent-->
  </div><!-- closes #mBody-->
</body>
</html><|MERGE_RESOLUTION|>--- conflicted
+++ resolved
@@ -31,13 +31,8 @@
     <!--#include virtual="Sidebar" -->
 
     <div id="mainContent">
-<<<<<<< HEAD
-      <h1>JMRI: Use of Swing</h1>
-      (Note: This page describes a toolkit for creating
-=======
       <h1>JMRI Code: Use of Swing</h1>
       <b>Note:</b> This page describes a toolkit for creating
->>>>>>> 247284d3
       JMRI's GUI that's been slowly developed as part of JMRI.
       Please use this if you're creating new JMRI user interfaces.
       Note that there are proposals to move JMRI to other, non-specific

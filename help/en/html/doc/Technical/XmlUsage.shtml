--- conflicted
+++ resolved
@@ -74,10 +74,7 @@
       dedicated editor can help a lot. We provide a <a href=
       "XmlEditors.shtml">list of editors</a>, along with a few
       comments on each.</p>
-<<<<<<< HEAD
-=======
 
->>>>>>> 247284d3
       <!--#include virtual="/Footer" -->
     </div><!-- closes #mainContent-->
   </div><!-- closes #mBody-->

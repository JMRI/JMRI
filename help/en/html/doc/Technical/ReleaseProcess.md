# (Proposed) JMRI Release Methodology

On the jmri-developers list, it's been proposed to move toward a release process aligned with [semantic versioning](https://semver.org) in which an I.J.K release number indicates the kinds of included changes:

 - Changes that can _break_ outside code cause the first number (I) to be incremented and the other to reset to zero.
 - Other changes that appear in the visible API will increment the 2nd number (J) and reset the third
 - Other changes result in incrementing the third number (K) 
 
## Denoting releases 

JMRI installers can be built in four different scenarios:

* Developer build on their local machine
* Jenkins 'nightly' build as part of the Continuous Integration framework
* Release build distributed as installers on the JMRI website
* _Recommended_ installer builds distributed on the JMRI website and promoted as the main supported version until the next _recommended_ release

Developer builds will identify themselves with versions strings like `JMRI.21.4.2-private-jake-20200625T1452Z+Rbab33d0f33` where `private` denotes a developers own private build, `jake` the username of the specific developer, and `+R` indicates the 8 digits of the SHA of HEAD when built.

Jenkins 'nightly' builds will identify themselves with version strings like `JMRI.21.4.2-dev-Jenkins-20200625T1452Z+Rbab33d0f33` where `dev` denotes a development build, `Jenkins` that this was built by the Jenkins CI environment, and `+R` indicates the 8 digits of the SHA of HEAD when built.

A released version is denoted as a `vI.J.K` (i.e. `v21.4.2`) tag in our common repository.

Distributed installers built from a released version will identify themselves with version strings like `JMRI.21.4.2+Rbab3d0f33` where the `+R` indicates 8 digits of the tag SHA.  

Periodically, a release version is flagging as a default for new/novice users to install by default.  It will be referred to by year and month: YYYY-MM, i.e 2020-07. Its contents will be identical to an already-released version.  This will be denoted as a `rYYYY-MM` (i.e. `r2020-07`) tag in our common repository. Distributed installers will identify themselves using first the date, then the underlying release, i.e. `JMRI.2020-07-21.4.2`

_Before_ a release, the development installers will be named with the branch being built and the data-time of the build (see below for discussion of those), for example `JMRI-dev-major+20200622T0419Z+Re0a5fed223`

## Identifying Change Types

Each PR that's merged for inclusion can require an increment of the first, second or third digit.  For this to work, we need a very reliable way to identify the right one, and make sure it takes effect.

 - We'll define four new labels for GitHub PRs:
   - _Breaking Change_ - requires a major version change because it breaks outside code
   - _Feature_ - changes the visible API
   - _Fix_ - no change to visible API, but triggers a version change absent other non-chore changes
   - _Chore_ - no change to Java code or published artefacts (e.g. updates build scripts and CI processes), does not trigger version change
 - A PR must have exactly one of those applied for it to be merged
 - The author of the PR can propose a label, in which case only one reviewer is required.
 - If the author of the PR does not propose a label, two reviewers must sign off on the right label.
 
Since we'll now be requiring a review, the reviewer can also encourage reasonable additions to the release note. A more-automated process for creating release notes with useful content would help this succeed.

We recommend that people use [Conventional Commits rules](https://www.conventionalcommits.org/en/v1.0.0/) in their commit comments to help identify how a PR should be labelled.  GitHub makes the comment for the first commit in a PR particularly visible.  We can't count on that instead of a label, though, because the impact of a PR might have changed since its first PR, and/or because the proper label for the PR might not be what the developer thought when writing that first comment. 

## Use of Git to Accumulate Changes
 
 - The HEAD of `JMRI/master` will always be the most highest numbered release made so far
     - Usually this is the last
     - But if 5.3.1 is released after 5.4.0 or even 6.0.0 is released, those will remain HEAD of `master`
     - This means that new Git users who checkout `master` will be working on a mergeable base for the next release(s)
<<<<<<< HEAD
  - PRs labelled with _Breaking Change_ will be merged to a `dev-major` branch, those labelled _Feature_ will be merged to a `dev-minor` branch and those labelled with _Fix_ will be merged to a `dev-update` branch.
  - Often, those perhaps not on every PR, the branches will be merged upwards: `dev-update` into `dev-minor`, `dev-minor` into `dev-major`
  - __Question__ Do _Chore_ PRs just get committed to `master`?
=======
  - PRs labelled with _Breaking Change_ will be merged to a 'dev-major' branch, those labelled _Feature_ will be merged to a 'dev-minor' branch and those labelled with _Fix_ will be merged to a 'dev-update' branch.
  - Often, those perhaps not on every PR, the branches will be merged upwards: dev-update into dev-minor, dev-minor into dev-major

_Chore_ PRs should be put into affect in the infrastucture as soon as possible, but we don't want them to burden developers with minimal git capability, i.e. working directly from `master`. Hence they should be merged to the `dev-update`, and from there merged upward to the other branches as needed.  They'll then get back to `master` when a branch is next released. (Keeping master exactly fixed helps us check for and prevent inadvertant merges of other changes via PRs)
>>>>>>> 39bef659
  
The goal of this is to make it possible to work on i.e. updates from a stable base of either the last numbered release (`master`, which people get by default) or the current contents of the relevant branch.  Because it makes all three branches available, it allows accumulating and collaborating on all three kinds of changes.

The periodic upward merges are meant to find conflicts where a major change turns out to be incompatible with ongoing bug fixes and minor changes.  The longer between major-change releases, the more likely those conflicts are.  This just forces them to the surface earlier for resolution.

## Release Timing

We need a process to decide when releases should be made from the branches. Making a release, which can be done from any of the three branches is basically just making new installers (with a different name injected, as we do now) and changing a few web pages, so with a bit more automation it'll be quick to do.  

How do we decide when to do that if we don't have a monthly cadence?

 - How often (on what basis) should we be creating "Update Only" branch releases, hence updating that digit?  Is this effectively our nightly build process for development releases now?
 
 - How often (on what basis) should we be creating "Minor Change" branch releases, hence updating that digit?  Is this done i.e. every two weeks if there have been PRs? Every month? When requested?  This should be a pretty quick cadence to get them out where people can test them; our users are our best testers.
 
 - How often (on what basis) should we be creating "Major Change" branch releases, hence updating that digit? Since we distribute applications to users, who are primarily _application_ users, most major changes may not even be visible.  We need to get them out to people before too much change accumulates, but too many might discourage people.  Maybe every three months? Six months?

 - What process is needed to identify when a release is good enough as one that should be made the default? Both the large scale, so we can talk in advance about the "October 2020" (2020-10) release, and at the event, as we try to get something usable to converge. For the last few years, we've needed several test releases to converge on a quality level; June 2020 was no different in that respect. How do we get that done in this model?
 
## Web Contents

The default web content (from [https://jmri.org](https://jmri.org)) will be from the HEAD of the `dev-update` branch.  This allows minor content fixes to get on the web immediately.

Simultaneously, the HEAD of the `dev-minor` and `dev-major` branches will populate web content starting at [https://jmri.org/minor](https://jmri.org/minor) and [https://jmri.org/major](https://jmri.org/major)  This will allow people to see Javadoc, point people to recently updated pages, etc.

 ## Merging and Release Process Examples
 
 In all of these, assume that the most recent release numbers are 5.6.3, 5.7.0 and 6.0.0; various people are test/using all three.
 
 ### Update
 
Somebody as a small bug to fix.  He edits in the fix on a branch from `master`.  This gets merged into all three branches. (The upward merging will probably be a separate step; perhaps only a check for that possibility will be made when merging the PR) If it's significant enough, or enough has accumulated, this will get released as part of 5.6.4, in which case it'll be tagged there as v5.6.4 and `master` will be reset to that tag.
 
  ### Minor Change
  
Somebody has a minor change (new feature that appears in API). He edits it in on a branch from `master`. This gets merged via PR into the `dev-minor` branch and `dev-major` branch. (The upward merging will probably be a separate step; perhaps only a check for that possibility will be made when merging the PR) When that, and perhaps other, minor changes are ready to be made available to the user community, a 5.8.0 release will be made, tagged as v5.8.0.
  
At this point, `master` remains at 5.6.3. At some later point, when 5.8.0 or perhaps 5.8.1 is viewed as stable enough that it can become the default, both the `master` and `dev-update` branches will be reset to (say) 5.8.1 so that becomes the base for further development.
  
  ### Fix to Minor Change
  
Say that something was broken by the minor change above.  A developer can edit in that fix on a branch from v5.8.0, make a PR against the `dev-minor` branch, get it merged, and then a v5.8.1 can be released.  That can be made the base for development or not as needed.
  
  ### Merging updates to a Minor Change
  
Alternately, after v5.8.0 is out, a developer might want to fix an issue in 5.6.3 that identically affects (because that code was unchanged) the 5.8.0 release.  He edits on a branch off `master`, does a PR against `dev-update`, that gets merged and then that branch is merged upward (as usual) into the `dev-minor` branch.  This allows a v.5.8.1 to be created as needed. That can be made the base for development or not as needed.
   
   ### Major Changes
   
Major changes go basically as above.  They're created off `master` if possible, or off the `dev-major` branch if (more likely) they're cumulative on other major changes. Then the various operations go through as above.

The hardest thing for "major change" releases will be developing a consensus around when they should become the default.  That's a community quality control issue, not a git technology one.

  
 ## Other Things to Note
 
JMRI has, for a long time, followed a Linux-like release numbering system where odd-numbered minor releases were for development and tests, whilst even numbered releases were for production. That distinction is no longer present here.

There is no longer an explicit [deprecation cycle](https://www.jmri.org/help/en/html/doc/Technical/RP.shtml#deprecating). One can certain mark parts of the API as deprecated in a update or minor change; that's polite.  But when the change gets into the major branch, the deprecations should have been removed:  That's part of why the changes are considered "breaking changes".

This entire system is well suited to "point" releases to fix things.  For example, say the most recent releases have been 5.6.3, 5.7.0 and 6.0.0.  Then
 - Jim finds a bug and fixes it starting with `master` (same as 5.6.3)
 - Because it started on `master`, that can be merged anywhere
 - It's a _bug_, so it can be released as 5.6.4 so that people using that as a long-term thing get the fix with minor disruption.
 - But it will also be included in a 5.7.1 and 6.0.1 when those get released, so we can decide when to release them and make them available.

It's even possible to make e.g. 5.6.3.1 with _just_ one specific change, and not the other updates that have accumulated on 5.6.3 since it was created.

## Migration

(This is a temporary section to hold a migration plan.  If/Once we decide to execute, this should be removed from here and made into a JMRI/JMRI Issue to track the work)

Once we have agreement
 - [ ] update documentation, which adds this to the main web server
 
The assumption is that we will start with the new process directly after JMRI 4.20.0 is released. That number makes it serve as both the last production release of the old numbering scheme, while also fitting within the new schema.  This would then be followed by 4.21.1 (the .1 isn't quite right, but we've already seen comments for that name) as the first of the new process.

 - [ ] Create the new labels
    - [ ] Check if any of the old labels need to be updated/ superceded
    - [ ] Update the [documentation](https://www.jmri.org/help/en/html/doc/Technical/gitdeveloper.shtml)
    
 - [ ] Set Github protections so `master` cannot be updated by PRs
 
 - [ ] Create the new branches: (we are temporarily leaving `master` as-is just this one time)
    - [ ] `dev-major`, `dev-minor` from v4.20
    - [ ] `dev-update` from the current `master` as a HEAD of current development (`master` will be reset to 4.20.1 once it's released)
    
 - [ ] Figure out how numberings will work in Version.java et al and commit changes as needed to number the three branches as 5.0.0, 4.22.0 and 4.21.1 respectively
 - [ ] Figure out and document how release notes will work across these branches, put that mechanism in place
 
 - [ ] Update the Jenkins webserver tasks to load the three branches
 - [ ] Update Jenkins to build installers from the head of each branch
 - [ ] Update scripts/HOWTO-Distribution.md
 - [ ] Create a GitHub action CI to check the ability to merge `dev-update` -> `dev-minor`, `dev-update` -> `dev-major` and/or `dev-minor` -> `dev-major` as appropriate

 - [ ] (Once it's decided it's ready, based on whatever criteria is chosen) Create and tag release 4.21.1 as the first under this system
    - [ ] Update `master` to the released 4.21.1
    - [ ] Update `dev-update` to be working on 4.22.2
 
<|MERGE_RESOLUTION|>--- conflicted
+++ resolved
@@ -50,16 +50,12 @@
      - Usually this is the last
      - But if 5.3.1 is released after 5.4.0 or even 6.0.0 is released, those will remain HEAD of `master`
      - This means that new Git users who checkout `master` will be working on a mergeable base for the next release(s)
-<<<<<<< HEAD
+
   - PRs labelled with _Breaking Change_ will be merged to a `dev-major` branch, those labelled _Feature_ will be merged to a `dev-minor` branch and those labelled with _Fix_ will be merged to a `dev-update` branch.
   - Often, those perhaps not on every PR, the branches will be merged upwards: `dev-update` into `dev-minor`, `dev-minor` into `dev-major`
   - __Question__ Do _Chore_ PRs just get committed to `master`?
-=======
-  - PRs labelled with _Breaking Change_ will be merged to a 'dev-major' branch, those labelled _Feature_ will be merged to a 'dev-minor' branch and those labelled with _Fix_ will be merged to a 'dev-update' branch.
-  - Often, those perhaps not on every PR, the branches will be merged upwards: dev-update into dev-minor, dev-minor into dev-major
 
 _Chore_ PRs should be put into affect in the infrastucture as soon as possible, but we don't want them to burden developers with minimal git capability, i.e. working directly from `master`. Hence they should be merged to the `dev-update`, and from there merged upward to the other branches as needed.  They'll then get back to `master` when a branch is next released. (Keeping master exactly fixed helps us check for and prevent inadvertant merges of other changes via PRs)
->>>>>>> 39bef659
   
 The goal of this is to make it possible to work on i.e. updates from a stable base of either the last numbered release (`master`, which people get by default) or the current contents of the relevant branch.  Because it makes all three branches available, it allows accumulating and collaborating on all three kinds of changes.
 

# (Proposed) JMRI Release Methodology

On the jmri-developers list, it's been proposed to move toward a release process aligned with [semantic versioning](https://semver.org) in which an I.J.K release number indicates the kinds of included changes:

 - Changes that can _break_ outside code cause the first number (I) to be incremented and the other to reset to zero.
 - Other changes that appear in the visible API will increment the 2nd number (J) and reset the third
 - Other changes result in incrementing the third number (K) 
 
## Denoting releases 

JMRI installers can be built in four different scenarios:

* Developer build on their local machine
* Jenkins 'nightly' build as part of the Continuous Integration framework
* Release build distributed as installers on the JMRI website
* _Recommended_ installer builds distributed on the JMRI website and promoted as the main supported version until the next _recommended_ release

Developer builds will identify themselves with versions strings like `JMRI.21.4.2-private-jake-20200625T1452Z+Rbab33d0f33` where `private` denotes a developers own private build, `jake` the username of the specific developer, and `+R` indicates the 8 digits of the SHA of HEAD when built.

Jenkins 'nightly' builds will identify themselves with version strings like `JMRI.21.4.2-dev-Jenkins-20200625T1452Z+Rbab33d0f33` where `dev` denotes a development build, `Jenkins` that this was built by the Jenkins CI environment, and `+R` indicates the 8 digits of the SHA of HEAD when built.

A released version is denoted as a `vI.J.K` (i.e. `v21.4.2`) tag in our common repository.

Distributed installers built from a released version will identify themselves with version strings like `JMRI.21.4.2+Rbab3d0f33` where the `+R` indicates 8 digits of the tag SHA.  

Periodically, a release version is flagging as a default for new/novice users to install by default.  It will be referred to by year and month: YYYY-MM, i.e 2020-07. Its contents will be identical to an already-released version.  This will be denoted as a `rYYYY-MM` (i.e. `r2020-07`) tag in our common repository. Distributed installers will identify themselves using first the date, then the underlying release, i.e. `JMRI.2020-07-21.4.2`

_Before_ a release, the development installers will be named with the branch being built and the data-time of the build (see below for discussion of those), for example `JMRI-dev-major+20200622T0419Z+Re0a5fed223`

## Identifying Change Types

Each PR that's merged for inclusion can require an increment of the first, second or third digit.  For this to work, we need a very reliable way to identify the right one, and make sure it takes effect.

 - We'll define four new labels for GitHub PRs:
   - `Breaking Change` - requires a major version change because it breaks outside code
   - `Feature` - changes the visible API
   - `Fix` - no change to visible API, but triggers a version change absent other non-chore changes
   - `Chore` - no change to Java code or published artifacts (e.g. updates build scripts and CI processes), does not trigger version change
 - A PR must have exactly one of those applied for it to be merged
 - The author of the PR can propose a label, in which case only one reviewer is required.
 - If the author of the PR does not propose a label, two reviewers must sign off on the right label.
 
Since we'll now be requiring a review, the reviewer can also encourage reasonable additions to the release note. A more-automated process for creating release notes with useful content would help this succeed.

There's some judgement involved in this labelling process.  An algorithmic change might change behavior enough to add a new feature (`Feature`) or cause issues for downstream code (`Breaking Change`).  On the other hand, changing a class API by marking methods as deprecated for future removal is not a breaking change _yet_, and can be marked as `Fix`.

We recommend that people use [Conventional Commits rules](https://www.conventionalcommits.org/en/v1.0.0/) in their commit comments to help identify how a PR should be labelled.  GitHub makes the comment for the first commit in a PR particularly visible.  To do this:

 - Put `[fix]` at the start of your commit message if the commit should be labelled `Fix` and included in the next I.J.++K release
 - Put `[chore]` at the start of your commit message if the commit should be labelled `Chore` and included in the next I.J.++K release
 - Put `[feat]` at the start of your commit message if the commit has sufficient changes that it should be should be labelled `Feature` and included in the next I.++J.0 release
 - Put `[feat]` at the start of your commit message and `BREAKING CHANGE` somewhere in the commit message if the commit should be labelled `Breaking Change` and included in the next +I.0.0 release

We can't count on the commit messages instead of a label completely, because the impact of a PR might have changed since its first commit, and/or because the proper label for the PR might not be what the developer thought when writing the commit comment(s). 

## Use of Git to Accumulate Changes
 
 - The HEAD of `JMRI/master` will always be the most highest numbered release made so far
     - Usually this aill be the most recent
     - Specifically, if 5.3.1 is released after 5.4.0 or even 6.0.0 is released, those will remain HEAD of master
     - This means that new Git users who checkout `master` will be working on a mergeable base for the next release(s)

  - PRs labelled with `Breaking Change` will be merged to a `dev-major` branch, those labelled `Feature` will be merged to a `dev-minor` branch and those labelled with `Fix` will be merged to a `dev-update` branch.
  - Often, though perhaps not on every PR, the branches will be merged upwards: `dev-update` into `dev-minor`, `dev-minor` into `dev-major`

`Chore` PRs should be put into affect in the infrastucture as soon as possible, but we don't want them to burden developers with minimal git capability, i.e. working directly from `master`. Hence they should be merged to the `dev-update`, and from there merged upward to the other branches as needed.  They'll then get back to `master` when a branch is next released. (Keeping master exactly fixed helps us check for and prevent inadvertant merges of other changes via PRs)
  
The goal of this is to make it possible to work on i.e. updates from a stable base of either the last numbered release (`master`, which people get by default) or the current contents of the relevant branch.  Because it makes all three branches available, it allows accumulating and collaborating on all three kinds of changes.

The periodic upward merges are meant to find conflicts where a major change turns out to be incompatible with ongoing bug fixes and minor changes.  The longer between major-change releases, the more likely those conflicts are.  This just forces them to the surface earlier for resolution.

## Release Timing

We need a process to decide when releases should be made from the branches. Making a release, which can be done from any of the three branches is basically just making new installers (with a different name injected, as we do now) and changing a few web pages, so with a bit more automation it'll be quick to do.  

How do we decide when to do that if we don't have a monthly cadence?

 - How often (on what basis) should we be creating "Update Only" branch releases, hence updating that digit?  Is this effectively our nightly build process for development releases now?
 
 - How often (on what basis) should we be creating "Minor Change" branch releases, hence updating that digit?  Is this done i.e. every two weeks if there have been PRs? Every month? When requested?  This should be a pretty quick cadence to get them out where people can test them; our users are our best testers.
 
 - How often (on what basis) should we be creating "Major Change" branch releases, hence updating that digit? Since we distribute applications to users, who are primarily _application_ users, most major changes may not even be visible.  We need to get them out to people before too much change accumulates, but too many might discourage people.  Maybe every three months? Six months?

 - What process is needed to identify when a release is good enough as one that should be made the default? Both the large scale, so we can talk in advance about the "October 2020" (2020-10) release, and at the event, as we try to get something usable to converge. For the last few years, we've needed several test releases to converge on a quality level; June 2020 was no different in that respect. How do we get that done in this model?
 
## Web Contents

The default web content (from [https://jmri.org](https://jmri.org)) will be from the HEAD of the `dev-update` branch.  This allows minor content fixes to get on the web immediately.

Simultaneously, the HEAD of the `dev-minor` and `dev-major` branches will populate web content starting at [https://jmri.org/minor](https://jmri.org/minor) and [https://jmri.org/major](https://jmri.org/major)  This will allow people to see Javadoc, point people to recently updated pages, etc.

 ## Merging and Release Process Examples
 
 In all of these, assume that the most recent release numbers are 5.6.3, 5.7.0 and 6.0.0; various people are test/using all three.
 
 ### Update
 
Somebody as a small bug to fix.  He edits in the fix on a branch from `master`.  This gets merged into all three branches. (The upward merging will probably be a separate step; perhaps only a check for that possibility will be made when merging the PR) If it's significant enough, or enough has accumulated, this will get released as part of 5.6.4, in which case it'll be tagged there as v5.6.4 and `master` will be reset to that tag.
 
  ### Minor Change
  
Somebody has a minor change (new feature that appears in API). He edits it in on a branch from `master`. This gets merged via PR into the `dev-minor` branch and `dev-major` branch. (The upward merging will probably be a separate step; perhaps only a check for that possibility will be made when merging the PR) When that, and perhaps other, minor changes are ready to be made available to the user community, a 5.8.0 release will be made, tagged as v5.8.0.
  
At this point, `master` remains at 5.6.3. At some later point, when 5.8.0 or perhaps 5.8.1 is viewed as stable enough that it can become the default, both the `master` and `dev-update` branches will be reset to (say) 5.8.1 so that becomes the base for further development.
  
  #### Fix to Minor Change
  
Say that something was broken by the minor change above.  A developer can edit in that fix on a branch from v5.8.0, make a PR against the `dev-minor` branch, get it merged, and then a v5.8.1 can be released.  That can be made the base for development or not as needed.
  
  #### Merging updates to a Minor Change
  
Alternately, after v5.8.0 is out, a developer might want to fix an issue in 5.6.3 that identically affects (because that code was unchanged) the 5.8.0 release.  He edits on a branch off `master`, does a PR against `dev-update`, that gets merged and then that branch is merged upward (as usual) into the `dev-minor` branch.  This allows a v.5.8.1 to be created as needed. That can be made the base for development or not as needed.
   
   ### Major Changes
   
Major changes go basically as above.  They're created off `master` if possible, or off the `dev-major` branch if (more likely) they're cumulative on other major changes. Then the various operations go through as above.

The hardest thing for "major change" releases will be developing a consensus around when they should become the default.  That's a community feature vs cost and quality control issue, not a Git technology one.

  
 ## Other Things to Note
 
JMRI has, for a long time, followed a Linux-like release numbering system where odd-numbered minor releases were for development and tests, whilst even numbered releases were for production. That distinction is no longer present here.

This entire system is well suited to "point" releases to fix things.  For example, say the most recent releases have been 5.6.3, 5.7.0 and 6.0.0.  Then
 - Jim finds a bug and fixes it starting with `master` (same as 5.6.3)
 - Because it started on `master`, that can be merged anywhere
 - It's a _bug_, so it can be released as 5.6.4 so that people using that as a long-term thing get the fix with minor disruption.
 - But it will also be included in a 5.7.1 and 6.0.1 when those get released, so we can decide when to release them and make them available.

It's even possible to make e.g. 5.6.3.1 with _just_ one specific change, and not the other updates that have accumulated on 5.6.3 since it was created.

There is no longer an explicit [deprecation cycle](https://www.jmri.org/help/en/html/doc/Technical/RP.shtml#deprecating). One can certain mark parts of the API as deprecated in a update or minor change; that's polite.  But when the change gets into the major branch, the deprecations should have been removed:  That's part of why the changes are considered "breaking changes". Because we're separately releasing versions that have and don't have breaking changes, users can decide when they want to move forward; effectively managing their own deprecation cycles.

## Migration

(This is a temporary section to hold a migration plan.  If/Once we decide to execute, this should be removed from here and made into a JMRI/JMRI Issue to track the work)

Once we have agreement
 - [ ] update documentation, which adds this to the main web server
 
The assumption is that we will start with the new process directly after JMRI 4.20.0 is released. That number makes it serve as both the last production release of the old numbering scheme, while also fitting within the new schema.  This would then be followed by 4.21.1 (the .1 isn't quite right, but we've already seen comments for that name) as the first minor feature release of the new process.

 - [ ] Create the new labels
    - [ ] Check if any of the old labels need to be updated/ superceded
    - [ ] Update the [documentation](https://www.jmri.org/help/en/html/doc/Technical/gitdeveloper.shtml)
    
 - [ ] Set Github protections so `master` cannot accidentally be updated by PRs
 
 - [ ] Create the new branches: (we are temporarily leaving `master` as-is just this one time)
    - [ ] `dev-major`, `dev-minor` from the current `master` as a HEAD of current development, freezing `master` at that point
    - [ ] `dev-update` from v4.20 (in case a v4.20.1 is needed quickly)
    
 - [ ] Figure out how numberings will work in Version.java et al and commit changes as needed to number the three branches as 5.0.0, 4.22.0 and 4.21.1 respectively
 - [ ] Figure out and document how release notes will work across these branches, put that mechanism in place
 - [ ] Update the Jenkins webserver tasks to load the three branches
 - [ ] Update Jenkins to build installers from the head of each branch
 - [ ] Update scripts/HOWTO-Distribution.md
 - [ ] Create a GitHub action CI to check the ability to merge `dev-update` -> `dev-minor`, `dev-update` -> `dev-major` and/or `dev-minor` -> `dev-major` as appropriate

 - [ ] (Once it's decided it's ready, based on whatever criteria is chosen) Create and tag release 4.21.1 as the first under this system
<<<<<<< HEAD
    - [ ] Update `master` and `dev-update` to the released 4.21.1
 
=======
    - [ ] Update `master` to the released 4.21.1
    - [ ] Update `dev-update` to be working on 4.22.2
 
>>>>>>> 3700eaf8
<|MERGE_RESOLUTION|>--- conflicted
+++ resolved
@@ -159,11 +159,5 @@
  - [ ] Create a GitHub action CI to check the ability to merge `dev-update` -> `dev-minor`, `dev-update` -> `dev-major` and/or `dev-minor` -> `dev-major` as appropriate
 
  - [ ] (Once it's decided it's ready, based on whatever criteria is chosen) Create and tag release 4.21.1 as the first under this system
-<<<<<<< HEAD
     - [ ] Update `master` and `dev-update` to the released 4.21.1
- 
-=======
-    - [ ] Update `master` to the released 4.21.1
-    - [ ] Update `dev-update` to be working on 4.22.2
- 
->>>>>>> 3700eaf8
+ 
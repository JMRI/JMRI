--- conflicted
+++ resolved
@@ -6,11 +6,7 @@
   <meta name="generator" content=
   "HTML Tidy for Mac OS X (vers 31 October 2006 - Apple Inc. build 15.17), see www.w3.org">
 
-<<<<<<< HEAD
-  <title>Jython access to JMRI tools</title>
-=======
   <title>Jython access to JMRI Tools</title>
->>>>>>> 247284d3
   <meta name="author" content="Bob Jacobsen">  <meta name="keywords" content=
   "JMRI technical code Python Jython scripting">
   <!-- The combination of "Define" and {Header,Style, Logo and Footer} comments -->

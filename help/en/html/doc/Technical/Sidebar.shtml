<!-- Sidebar -->
<!-- This is the common sidebar definition for help/doc/Technical (developer) pages -->
    <hr class="hide">

	<div id="side"> <!-- Block of text on left side of page -->
	    <div style="text-align: center">Code documentation</div>
	    <dl>

		<dt><h3>Development tools</h3></dt>
		<dd>
			<ul class="navigation">
			<li><a href="getgitcode.shtml">Getting the code</a></li>
			<li><a href="gitdeveloper.shtml">Developing with JMRI Code</a></li>
			<li><a href="GitFAQ.shtml">Git FAQs</a></li>
			<li>Building with:
				<ul class="navigation">
				<li><a href="Ant.shtml">Ant</a></li>
				<li><a href="NetBeans.shtml">NetBeans</a></li>
				<li><a href="Eclipse.shtml">Eclipse</a></li>
				<li><a href="IntelliJ.shtml">IntelliJ IDEA</a></li>
				</ul>
			</li>
			</ul>
		</dd>

		<dt><h3>Code Structure</h3></dt>
		<dd>
			<ul class="navigation">
			<li><a href="IntroStructure.shtml">Introduction</a></li>
			<li><a href="Names.shtml">Names and Naming</a></li>
			<li><a href="AppStructure.shtml">Application Structure</a></li>
			<li><a href="Patterns.shtml">Code Structure Patterns</a></li>
			<li><a href="Swing.shtml">Swing Structure</a></li>
			<li><a href="SystemStructure.shtml">External Connection Structure</a></li>
			<li><a href="AppPreferences.shtml">Application Preferences</a></li>
			<li><a href="Threads.shtml">Threading</a></li>
			<li><a href="XmlUsage.shtml">Use of XML</a>
				<ul class="navigation">
			    <li><a href="XmlSchema.shtml">XML Schema</a></li>
			    <li><a href="XmlView.shtml">XSLT Formatting</a></li>
			    </ul>
			<li><a href="WebSite.shtml">Web Site</a></li>
			
			<li><a href="/JavaDoc/doc/">Javadocs</a>
				<ul class="navigation">
				<li><a href="/JavaDoc/doc/index-files/index-1.html">Name Index</a></li>
				<li><a href="/JavaDoc/doc/index.html">Packages</a></li>
				<li><a href="/JavaDoc/doc/allclasses-frame.html">Classes</a></li>
				</ul>
			</ul>
		</dd>

		<dt><h3>Techniques and Standards</h3></dt>
		<dd>
			<ul class="navigation">
			<li><a href="RP.shtml">Recommended Practices</a></li>
			<li><a href="ContinuousIntegration.shtml">Continuous Integration</a></li>
			<li><a href="I8N.shtml">Internationalization</a></li>
			<li><a href="Logging.shtml">Logging &amp; Error Handling</a></li>
			<li><a href="JUnit.shtml">Unit testing with JUnit</a></li>
			<li><a href="Javadoc.shtml">Documentation with Javadoc and UML</a></li>
			<li><a href="SpotBugs.shtml">Run the SpotBugs static analysis tool</a></li>
			<li><a href="Help.shtml">Providing help with JavaHelp</a></li>
			<li><a href="FileNames.shtml">Portable Filename Method</a></li>
			<li><a href="XmlPersistance.shtml">XML Persistance</a></li>
			</ul>
		</dd>

		<dt><h3>How To</h3></dt>
		<dd>
			<ul class="navigation">
			<li><a href="plugins.shtml">Extend JMRI</a></li>
			<li><a href="NewSystem.shtml">Add a New System</a></li>
			<li><a href="NewType.shtml">Add a New Type</a></li>
			</ul>
		</dd>

		<dt><h3>Functional Info</h3></dt>
		<dd>
			<ul class="navigation">
<<<<<<< HEAD
			<li><a href="TurnoutFeedback.shtml">Turnout Feedback</a>
			<li><a href="Networking.shtml">Network Connections</a>
			<li><a href="StartUpScripts.shtml">How the startup scripts work</a>
			<li><a href="logixng/LogixNG.shtml">LogixNG</a>
=======
			<li><a href="TurnoutFeedback.shtml">Turnout Feedback</a></li>
			<li><a href="Networking.shtml">Network Connections</a></li>
			<li><a href="StartUpScripts.shtml">How the startup scripts work</a></li>
>>>>>>> e1c10d25
			</ul>
		</dd>

		<dt><h3>Background Info</h3></dt>
		<dd>
			<ul class="navigation">
			<li><a href="TechRoadMap.shtml">Technology Roadmap</a></li>
			<li><a href="JVMCapabilities.shtml">Survey of JVM Capabilities</a></li>
			<li><a href="Poll2007.shtml">Usage Poll, Spring 2007</a></li>
			</ul>
		</dd>
	</dl>
	</div> <!-- closes #side -->

	<!-- Sidebar-Tail -->
	<script type="text/javascript" src="/web/js/jquery-2.0.3.min.js"></script>
	<script type="text/javascript" src="/web/js/here.js"></script>
	<!-- /Sidebar-Tail -->

<!-- /Sidebar --><|MERGE_RESOLUTION|>--- conflicted
+++ resolved
@@ -78,16 +78,10 @@
 		<dt><h3>Functional Info</h3></dt>
 		<dd>
 			<ul class="navigation">
-<<<<<<< HEAD
-			<li><a href="TurnoutFeedback.shtml">Turnout Feedback</a>
-			<li><a href="Networking.shtml">Network Connections</a>
-			<li><a href="StartUpScripts.shtml">How the startup scripts work</a>
-			<li><a href="logixng/LogixNG.shtml">LogixNG</a>
-=======
 			<li><a href="TurnoutFeedback.shtml">Turnout Feedback</a></li>
 			<li><a href="Networking.shtml">Network Connections</a></li>
 			<li><a href="StartUpScripts.shtml">How the startup scripts work</a></li>
->>>>>>> e1c10d25
+			<li><a href="logixng/LogixNG.shtml">LogixNG</a></li>
 			</ul>
 		</dd>
 

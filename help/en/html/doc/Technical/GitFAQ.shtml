--- conflicted
+++ resolved
@@ -37,242 +37,8 @@
 
 <h1>JMRI: Git FAQ</h1>
 
-<<<<<<< HEAD
-  <p>This is a list of Frequently Asked Questions for Git,
-     particularly regarding how we use it with JMRI.</p>
-
-  <p>There's a
-  <a href="getgitcode.shtml">separate page</a>
-  on how to 
-  <a href="getgitcode.shtml">get the code with Git</a>.</p>
-
-  <p>See also the <a href="index.shtml">Technical index</a>
-     for more information on maintaining JMRI code.</p>
-
-
-<h2 id="install">Installing Git</h2>
-
-Git is free software.  Depending on your computer type and your preferences,
-there are several ways to install it. There's more info on
-<a href="https://git-scm.com/book/en/v2/Getting-Started-Installing-Git">the Git web site</a>.
-
-<UL>
-<li>Get it from the <a href="http://git-scm.com/downloads">Git web site</a>.
-<li>It comes with the GitHub Desktop application,
-    available from the <a href="https://desktop.github.com">download page</a>.
-<li>On the Mac, it's included when you <a href="https://developer.apple.com/xcode/download/">install XCode</a>.
-<li>On Linux you can use your package installer, e.g. <code>sudo yum install git</code> or <code>sudo apt-get install git</code>.
-</ul>
-
-
-<h2 id="migrateSVN">Migrating un-committed changes from a SVN checkout</h2>
-
-If you have changes to the JMRI code in an existing SVN checkout, here's what we recommend:
-
-<ol>
-
-<li>&quot;svn update&quot; to the HEAD of SVN. You should be doing this routinely anyway, 
-because you'll need to do it before your changes can eventually be submitted.  
-Do this now and solve any problems. Make sure there are no conflicts showing.
-
-<li>Do <code>svn status</code> and save the output.  
-Double check that no conflicts are showing.
-
-<li>Do <code>svn diff</code> and save the output, e.g. as <code>patch.txt</code>.
-
-<li>Clone a copy of the JMRI Git repository to your machine.
-(See the 
-<a href="getgitcode.shtml">previous page for instructions</a>.)
-
-<li>In your new clone, do <code>git checkout tags/svn-30001</code>.  
-That sets your working copy to be exactly the same as the last contents of SVN, 
-the same as the base for the <code>svn diff</code> you took earlier.
-
-<li>Then apply the changes between SVN and your code with <code>patch -p0 &lt; patch.txt</code>  
-(change patch.txt to refer to the <code>svn diff</code> output file you saved in step 4)
-
-<li>If you had any completely new files in the SVN working directory, 
-i.e. ones with &quot;A&quot; or &quot;?&quot; status:
-    <ul>
-    <li>Copy those files into the corresponding 
-        place in your Git checkout.
-    <li>Do <code>git add (pathname)</code> on each of them to tell Git about them
-    </ul>
-
-<li>Do a <code>git status</code> to get a list of changes.
-You should see the same changed files as the &quot;svn status&quot; you saved earlier.
-
-<li><code>git stash save</code>
-
-<li><code>git checkout master</code>
-
-<li><code>git stash pop</code> - Depending on how much progress has taken place in Git, 
-this might show some conflicts.  If so, you have to resolve them here.
-
-</ol>  
-Now you can start developing, without having lost anything. 
-
-The procedure above puts your changes
-in a directory that's a lot like the way we used SVN, with everything being committed
-directly to the common SVN HEAD.
-
-<p>Alternately, Git lets you work on a "branch" to keep sets of changes separate 
-from each other until you're ready to bring them together. If you'd like to do that,
-replace the last <code>git stash save; git checkout; git stash pop</code> steps with
-
-<pre><code>
-git checkout -b your_new_branch_name
-</code></pre>
-That's it!  You've now ready to start committing your changes to that branch.
-<p>
-See below for more on branches, including how to pick a good name for your new branch.
-
-<h2 id="branch">Branching</h2>
-
-With SVN and CVS, you're check out a &quot;working directory&qu0t; to make your
-changes in, work for a while, and eventually commit them back to the main repository.
-<p>
-Git works on a different idea. 
-Instead of multiple working directories, you have a single repository that's been
-&quot;cloned&quot; from the main repository.  If you're making individual little
-changes, you can work directly on the &quot;master&quot; branch within it.
-<p>
-If you want to work on something more complicated, you put it on a branch so you can work
-on it independently.  You can even have multiple branches at the same time, moving between
-them as you work on different projects.
-
-<p>
-We recommend that you 
-name branches starting with your initials.  After that, it's up to you:  
-&quot;abc-decoder-xml-change&quot;, 
-&quot;abc-2015-09-14&quot;, 
-&quot;abc-next-cool-thing&quot;
-are all fine.  With the initials, we know it's you, and you can sort the rest.
-
-<p>
-To create a branch called &quot;branchname&quot;, you do 
-
-<pre><code>git checkout -b branchname</code></pre>
-
-The &quot;-b&quot; says to create the branch.  To switch to an existing branch, just leave
-out that option:
-
-<pre><code>git checkout branchname</code></pre>
-
-To see all the current branches, do
-
-<pre><code>git branch</code></pre>
-
-When changes are added to the master branch, 
-either due to your own work or somebody else's,
-you can keep your branch up to date by merging those changes in with
-
-<pre><code>
-git checkout branchname<br/>
-git merge -m"merging to current contents of master" master
-</code></pre>
-
-(If you leave off the message option, you'll be prompted with an editor) If anything
-merged in, you can then commit it to your branch. 
-
-When you're done, merge your changes back into the common line of development with
-
-<pre><code>
-git checkout master<br/>
-git merge -m"merging to current contents of master" branchname
-</code></pre>
-
-followed (eventually) by a commit. 
-
-<p>Of course, you can use the same technique to 
-merge between any two branches.
-
-<p>
-You can then delete your branch (if you're finally done 
-with it) with
-<pre><code>
-git checkout master<br/>
-git branch -d branchname
-</code></pre>
-
-
-
-<h2 id="other">Other Topics</h2>
-<h3 id="prop">Embedded Properties</h3>
-
-When JMRI was originally using CVS, we used lines like:
-
-<code>
-<pre>
-# The next line is maintained by CVS, please don't change it<br/>
-# $Revision$
-</pre>
-</code>
-
-as an additional way of tracking file versions.  When we migrated to 
-SVN, we kept those in certain files, like decoder XML, properties files, etc,
-that users are likely to edit and submit back for inclusion.  
-
-<p>
-But with Git, 
-<!-- 
-    there's really no good way to maintain these automatically,
-    http://thomas-cokelaer.info/blog/2014/12/moving-from-svn-to-git-id-equivalent/
-    
-    see .git/info/attributes
-    # see man gitattributes
-    # expands $Id$ but not $Revision$ $Author$
-    *.xml ident
--->
-there's less need for these. 
-So we'll be removing these lines as time allows.
-If you're working on a file and happen to see one, usually
-in the header, you can just delete it.  (If it has somebody's name,
-you might want to add that to the copyright notice if there is one.)
-
-<h3 id="patch">Handling a SF.net Patch</h3>
-
-Eventually, we'll move from using the
-<a href="https://sourceforge.net/p/jmri/patches/">SF.net issue tracker</a> to 
-<a href="https://guides.github.com/features/issues/">GitHub issues</a>
-to handle code that people want to contribute.
-In the meantime, here's a suggested way to handle a SF.net patch.
-
-<ul>
-<li>In your local repository, create a branch to hold the patch 
-via <code>git checkout -b patch-NNNN</code>, where NNNN is the patch number.
-<li>Merge in the changed code as needed.
-<li><code>git commit -m"Patch NNNN plus the patch subject line (author name)"</code>
-</ul>
-Please don't copy the "#" symbol in the standard SF.net title line, as 
-GitHub will turn that into a reference to an item in their issues list, and the
-two don't match up.
-<p>
-The patch now in your repository on a branch of it's own.
-<ul>
-<li>Push that to your GitHub repository 
-(assuming the default configuration, where "push" goes to your
-own repository on GitHub) with <br/>
-<code>git push origin patch-NNNN</code>
-<li>Go you your repository on GitHub and start the "pull request" process.
-<li>On the second screen, switch the branch being compared in your repository from
-"master" to "patch-NNNN".  Then the rest of the pull request goes as before.
-<li>Eventually, a JMRI maintainer will handle the pull request and merge it, which will
-put the patch changes on the master branch in the repository.
-<li>You can wait for the merge to the main repository, followed by a 
-<code>git pull</code> to update your local repository with this patch on the 
-master branch.  Or, if you need them sooner,
-you can immediately merge these changes onto your local master via
-<pre><code>
-git checkout master<br/>
-git merge patch-NNNN<br/>
-</code></pre>
-</ul>
-
-The advantage of this approach is that it lets you keep all your own work separate 
-from any patches you're handling.  The patches are on different branches than your work,
-so they don't overlap.
-=======
+
+
 <p>This is a list of Frequently Asked Questions for Git,
    particularly regarding how we use it with JMRI.</p>
 
@@ -657,7 +423,6 @@
 	      so they don't overlap.
       </dd>
 </dl>
->>>>>>> 74108107
 
 <!--#include virtual="/Footer" -->
 

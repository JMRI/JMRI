--- conflicted
+++ resolved
@@ -73,11 +73,7 @@
 
         <tr><td><a href="http://jmri.tagadab.com/jenkins/job/Development/job/JaCoCo/">JaCoCo</a><br>
         <a href="http://jmri.tagadab.com/jenkins/job/Development/job/JaCoCo/lastBuild/">
-<<<<<<< HEAD
-            <img src="http://jmri.tagadab.com/jenkins/job/Development/job/JaCoCo/jacoco/graph?width=640">
-=======
             <img src="http://jmri.tagadab.com/jenkins/job/Development/job/JaCoCo/jacoco/graph">
->>>>>>> e5d414ac
         </a>
         </td><td align="center">
             <b><a href="jacoco_sort_report.php">JaCoCo Sortable Coverage Report</a></b>

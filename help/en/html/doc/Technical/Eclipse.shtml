--- conflicted
+++ resolved
@@ -205,6 +205,7 @@
 
 	Instead of using the ant build to populate the "tmp" directory, you can
 	install the JavaCC plugin. Here's the steps:
+	<ol>
 	<li>Download the Eclipse JavaCC plugin following the instructions found
 		here: <A HREF="http://eclipse-javacc.sourceforge.net">http://eclipse-javacc.sourceforge.net</A>
 	<li>After restarting Eclipse, right click on the java directory
@@ -215,13 +216,17 @@
 		java/tmp/jmri/jmris/srcp/parser
 	<li>Confirm that the "Java Build Path" includes the tmp directory
 		(see Project Properties).
-<<<<<<< HEAD
-	</ul>
+	</ol>
 		
 	<H2 name="push">Pushing changes to your GitHub branch</H2>
 	
 	The standard practice for getting your changes included in main JMRI code
-	repository is to:
+	repository is to commit them to your local repository periodically,
+	then when ready to publish "push" an entire set of changes to 
+	a repository belonging to you on GitHub, and then finally 
+	making a request for somebody to "pull" your changes into the main JMRI repository.
+	<p>
+	To do this:
 	<ul>
 	<li>First, commit your changes to the local repository on your computer
 	<p>
@@ -229,14 +234,26 @@
 	that you want to commit, and select "Team" followed by "Commit".
 	Enter a commit message and select the
 	files you wish to commit.
-	<li>Next, "push" a set of changes to your own GitHub repository
-	<p>
-	The first time, you'll have to
-	<a href="gitdeveloper.shtml#repo">create your own GitHub repository</a>.
+	
+	<li>Next, "push" a set of changes 
+	from your local repository to your repository on GitHub. 
+	(You do this so others can access it and pick it up for inclusion into JMRI)
+	<p>
+	Before you can push your changes to GitHub fort the first time, you'll have to
+	<a href="gitdeveloper.shtml#repo">create your own GitHub repository</a>
+	(which you may have done above) and "fork" the JMRI
+	repository. Log on'your you account at 
+	<a href="https://github.com/">GitHub.com</a>
+	and then navigate to the JMRI repository <a
+		href="https://github.com/JMRI/JMRI">https://github.com/JMRI/JMRI</a>
+	In the upper right hand corner of the page you will find a button
+	labeled "Fork". Press the "Fork" button to create your own repository of
+	the JMRI source. 
 	<p>
 	To push to your GitHub repository, again select "Team" and then "Push Branch".
 	In the "Push Branch to Remote" window, press the "New Remote" and enter the URL of your GitHub repository
 	along with your username and password.
+	
 	<li>Finally, request a "pull" to the main JMRI code
 	repository on the GitHub website.
 	<p>
@@ -251,35 +268,7 @@
 		
 		
 	<H2 name="errors">Compiler Errors and Warnings</H2>
-=======
-	<H2>Pushing changes to your GitHub branch</H2>
-
-	The standard practice is to push your code changes to your GitHub
-	repository and request a "pull" to the "master" on the GitHub website.
-	Before you can push your changes to GitHub, you must "Fork" the JMRI
-	repository. Log on'your you account at <a href="https://github.com/">GitHub.com</a>
-	and then navigate to the JMRI repository <a
-		href="https://github.com/JMRI/JMRI">https://github.com/JMRI/JMRI</a>
-	In the upper right hand corner of the page you will find a button
-	labeled "Fork". Press the "Fork" button to create your own branch of
-	the JMRI source. When you commit and push your code changes, they will
-	go to your own branch first, and later will be pulled into the "master"
-	repository for JMRI.
-
-	<P>To perform a push, right click on the project in Eclipse that
-		you want to commit, and select "Team" followed by "Commit". Enter a
-		commit message and select the files you wish to commit. To push to
-		your GitHub repository, again select "Team" and then "Push Branch". In
-		the "Push Branch to Remote" window, press the "New Remote" and enter a
-		name for your branch, and the URL of your GitHub repository along with
-		your username and password. Press "Finish" when you're done.</P>
-		
-		<P>To request a "pull" to the JMRI "master" go to your JMRI repository on
-		GitHub and click on the "Pull Request" button.
-
-
-	<H2>Compiler Errors and Warnings</H2>
->>>>>>> b768703b
+
 
 	The default Eclipse compiler configuration produces many unnecessary
 	warnings. You can adjust the warnings to match the screen shots as

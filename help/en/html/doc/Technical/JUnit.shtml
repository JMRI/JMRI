<!DOCTYPE html PUBLIC "-//W3C//DTD HTML 4.01 Transitional//EN"
"http://www.w3.org/TR/html4/loose.dtd">

<html lang="en">
<head>
  <meta name="generator" content=
  "HTML Tidy for Mac OS X (vers 31 October 2006 - Apple Inc. build 15.17), see www.w3.org">

  <title>JMRI: Unit testing with JUnit</title>
  <meta content="Bob Jacobsen" name="Author">
  <meta name="keywords" content="JMRI technical code">
  <!-- The combination of "Define" and {Header,Style, Logo and Footer} comments -->
  <!-- are an arbitrary design pattern used by the update.pl script to -->
  <!-- easily replace the common header/footer code for all the web pages -->
  <!-- delete the following 2 Defines if you want to use the default JMRI logo -->
  <!-- or change them to reflect your alternative logo -->
  <!-- Style -->
  <meta http-equiv="Content-Type" content=
  "text/html; charset=us-ascii">
  <link rel="stylesheet" type="text/css" href="/css/default.css"
  media="screen">
  <link rel="stylesheet" type="text/css" href="/css/print.css"
  media="print">
  <link rel="icon" href="/images/jmri.ico" type="image/png">
  <link rel="home" title="Home" href="/"><!-- /Style -->
</head><!--#include virtual="/Header" -->

<body>
  <div id="mBody">
    <!--#include virtual="Sidebar" -->

    <div id="mainContent">
      <h1>JMRI: Unit testing with JUnit</h1>

      <ul>
        <li><a href="#Introduction">Introduction</a></li>

        <li><a href="#run">Running the Tests</a></li>

        <li><a href="#Continuous">Continuous Integration Test
        Execution</a></li>

        <li><a href="#Reporting">Error Reporting</a></li>

        <li><a href="#Coverage">Code Coverage Reports</a></li>

        <li><a href="#write">Writing Tests</a></li>

        <li style="list-style: none">
          <ul>
            <li><a href="#writeAddl4ExistClass">Writing Additional
            Tests for an Existing Class</a></li>

            <li><a href="#write4NewClass">Writing Tests for a New
            Class</a></li>

            <li><a href="#Write4NewPackage">Writing Tests for a New
            Package</a></li>
          </ul>
        </li>

        <li><a href="#keyMetaphors">Key Metaphors</a></li>

        <li style="list-style: none">
          <ul>
            <li><a href="#HandlingLogOutput">Handling Log4J Output
            From Tests</a></li>

            <li><a href="#RunningListeners">Running
            Listeners</a></li>

            <li><a href="#threads">Working with Threads</a></li>

            <li><a href="#ResetInstMgr">Resetting the
            InstanceManager</a></li>

            <li><a href="#io">Testing I/O</a></li>

            <li><a href="#tempFileCreation">Temporary File Creation
            in Tests</a></li>
          </ul>
        </li>

        <li><a href="#testSwingCode">Testing Swing Code</a></li>

        <li style="list-style: none">
          <ul>
            <li><a href="#complicatedGuiTesting">Testing
            Complicated GUI code</a></li>
          </ul>
        </li>
      </ul>

      <ul>
        <li><a href="#testScriptCode">Testing Script Code</a></li>

        <li style="list-style: none">
          <ul>
            <li><a href="#sampleScriptTesting">Testing Jython
            sample scripts</a></li>
          </ul>
        </li>
      </ul>

      <ul>
        <li><a href="#issues">Issues</a></li>
      </ul>

      <ul>
        <li><a href="#junit4">Migrating to JUnit4</a></li>
      </ul><a name="Introduction" id="Introduction"></a> JUnit is a
      system for building "unit tests" of software. Unit tests are
      small tests that make sure that individual parts of the
      software do what they're supposed to do. In a distributed
      project like JMRI, where there are lots of developers in only
      loose communication with each other, unit tests are a good
      way to make sure that the code hasn't been broken by a
      change.

      <p>For more information on JUnit, see <a href=
      "http://www.junit.org">the JUnit home page</a>. A very
      interesting example of test-based development is available
      from <a href=
      "http://www.objectmentor.com/publications/xpepisode.htm">Robert
      Martin</a>'s book.</p>

      <p>Some of the classes have JUnit tests available. It's good
      to add JUnit tests as you make changes (test your new
      functionality to make sure that it is working, and keeps
      working), when you have to figure out what somebody's code
      does (the test documents exactly what should happen!), and
      when you track down a bug (make sure it doesn't come
      back).</p>

      <h2><a name="run" id="run">Running the Tests</a></h2>To run
      the existing tests, say
      <pre>
<code>
   ant alltest
</code>
</pre>This will compile the test code, which lives in the "test"
subdirectory of the "java" directory in our usual code
distributions, and then run the tests under a GUI. (To make sure
you've recompiled everything, you may want to do <code>ant
clean</code> first)<br>
If you know the name of your test class, or the
test class for your package, you can run that directly with the
"runtest" script:
      <pre>
<code>
   ant tests<br>   ./runtest.csh jmri.jmrit.powerpanel.PowerPanelTest
</code>
</pre>The first line compiles all the test code, and the second
runs a specific test or test suite.<br>
(Hint: How to set this up <a href="IntelliJ.shtml#test">using IntelliJ</a>)

      <h2><a name="Continuous" id="Continuous">Continuous
      Integration Test Execution</a></h2>The <a href=
      "ContinuousIntegration.shtml">continuous integration
      environment</a> senses changes in the code repository,
      rebuilds the code, performs a variety of checks. If no fatal
      issues are found, the continuous integration process executes
      the "alltest" ant target against the build to run the tests
      against the successful build of the code base.

      <h3><a name="Reporting" id="Reporting">Error
      Reporting</a></h3>If a test fails during the continuous
      integration execution of "alltest", an e-mail is sent to the
      jmri-build e-mail list as well as to the developers who have
      checked in code which was included in the build.

      <p>You may visit the web site <a href=
      "https://lists.sourceforge.net/lists/listinfo/jmri-builds">to
      subscribe to the jmri-builds e-mail list</a> to get the bad
      news as quickly as possible, or monitor <a href=
      "http://sourceforge.net/mailarchive/forum.php?forum_name=jmri-builds">
      to view the archives of the e-mail list</a> and see past
      logs. Or you can monitor the "dashboard" at the <a href=
      "ContinuousIntegration.shtml">continuous integration</a> web
      site.</p>

      <p>(When the build succeeds, nothing is mailed, to cut down
      on traffic)</p>

      <h3><a name="Coverage" id="Coverage">Code Coverage
      Reports</a></h3>As part of running the tests, Jenkins
      accumulates information on how much of the code was executed,
      called the "code coverage". We use the <a href=
      "http://eclemma.org/jacoco/">JaCoCo tool</a> to do the
      accounting. It provides detailed reports at multiple levels:

      <ul>
        <li><a href=
        "http://jmri.tagadab.com/jenkins/job/Development/job/JaCoCo/jacoco/">
        A plot of coverage as a whole</a>. Click on the graph to
        see a</li>

        <li><a href=
        "http://jmri.tagadab.com/jenkins/job/Development/job/JaCoCo/lastBuild/jacoco/">
        summary by Java package</a>. Click on a package to see
        a</li>

        <li><a href=
        "http://jmri.tagadab.com/jenkins/job/Development/job/JaCoCo/lastBuild/jacoco/jmri.jmrit.blockboss/">
        summary by file</a> (e.g. class). Click on a class to see
        a</li>

        <li><a href=
        "http://jmri.tagadab.com/jenkins/job/Development/job/JaCoCo/lastBuild/jacoco/jmri.jmrit.blockboss/BlockBossLogic/">
        summary by method</a>. Click on a method to see</li>

        <li><a href=
        "http://jmri.tagadab.com/jenkins/job/Development/job/JaCoCo/lastBuild/jacoco/jmri.jmrit.blockboss/BlockBossLogic/defineIO()/">
        how each part of the code was covered</a> (may require
        scrolling down).</li>
      </ul>

      <h2><a name="write" id="write">Writing Tests</a></h2>By
      convention, we have a "test" class shadowing (almost) every
      real class. The "test" directory contains a tree of package
      directories parallel to the "src" tree. Each test class has
      the same name as the class to be tested, except with "Test"
      appended, and will appear in the "test" source tree. For
      example, the "jmri.Version" class's source code is in
      "src/jmri/Version.java", and it's test class is
      "jmri.VersionTest" found in "test/jmri/VersionTest.java".

      <p>There are additional classes which are used to group the
      test classes for a particular package into JUnit test
      suites.</p>

      <h3><a name="writeAddl4ExistClass" id=
      "writeAddl4ExistClass">Writing Additional Tests for an
      Existing Class</a></h3>To write additional tests for a class
      with existing tests, first locate the test class. (If one
      doesn't exist, see the section below about writing tests for
      a new class)

      <p>To that test class, add one or more test methods using the
      JUnit conventions. Basically, each method needs a name that
      starts with "test", e.g. "testFirst", and has to have a
      "public void" signature. JUnit will handle everything after
      that.</p>

      <p>In general, test methods should be small, testing just one
      piece of the classes operation. That's why they're called
      "unit" tests.</p>

      <h3><a name="write4NewClass" id="write4NewClass">Writing
      Tests for a New Class</a></h3>(Needs info here: basically,
      copy some other package, and don't forget to put an entry in
      the enclosing package's test suite)

      <h3><a name="Write4NewPackage" id="Write4NewPackage">Writing
      Tests for a New Package</a></h3>(Needs info here: basically,
      copy some other package, and don't forget to put an entry in
      the enclosing package's test suite)

      <h2><a name="keyMetaphors" id="keyMetaphors">Key Test
      Metaphors</a></h2>

      <h3><a name="HandlingLogOutput" id=
      "HandlingLogOutput">Handling Log4J Output From
      Tests</a></h3>JMRI uses <a href=
      "http://logging.apache.org/log4j/docs/index.html">Log4j</a>
      to <a href="Logging.shtml">handle logging of various
      conditions</a>, including error messages and debugging
      information. Tests are intended to run without error or
      warning output, so that it's immediately apparent from an
      empty standard log that they ran cleanly.

      <p>Log4j usage in the test classes themselves has two
      aspects:</p>

      <ol>
        <li>It's perfectly OK to use log.debug(...) statements to
        make it easy to debug problems in test statements.
        log.info(...) can be used sparingly to indicate normal
        progress, because it's normally turned off when running the
        tests.</li>

        <li>In general, log.warn or log.error should only be used
        when the test then goes on to trigger a JUnit assertion or
        exception, because the fact that an error is being logged
        does not show up directly in the JUnit summary of
        results.</li>
      </ol>

      <p>On the other hand, you might want to deliberately provoke
      errors in the code being tested to make sure that the
      conditions are being handled properly. This will often
      produce log.error(...) or log.warn(...) messages, which must
      be intercepted and checked.</p>

      <p>To allow this, JMRI runs it's using tests with a special
      log4j appender, which stores messages so that the JUnit tests
      can look at them before they are forwarded to the log. There
      are two aspects to making this work:</p>

      <ol>
        <li>All the test classes should include common code in
        their setup() and teardown() code to ensure that log4j is
        properly initiated, and that the custom appender is told
        when a test is beginning and ending.
          <pre>
<code>
    // The minimal setup for log4J<br>    protected void setUp() throws Exception { <br>        super.setUp();<br>        apps.tests.Log4JFixture.setUp(); <br>    }<br>    protected void tearDown() throws Exception { <br>        apps.tests.Log4JFixture.tearDown(); <br>        super.tearDown();<br>    }<br></code>
</pre>
        </li>

        <li>When a test is deliberately invoking a message, it
        should then use the check to see that the message was
        created. For example, if the class under test is expected
        to do<br>
          <pre>
<code>
    log.warn("Provoked message");
</code>
</pre>the invoking test case should follow that with the line:<br>

          <pre>
<code>
    jmri.util.JUnitAppender.assertWarnMessage("Provoked message");
</code>
</pre>

          <p>It will be a JUnit error if a log.warn(...) or
          log.error(...) message is produced that isn't matched to
          a JUnitAppender.assertWarnMessage(...) call.</p>
        </li>
      </ol>In any case, all of your main() routines should start
      with
      <pre>
<code>
    apps.tests.Log4JFixture.initLogging();
</code>
</pre>so that they can be run independently.

      <p>Note: Our <a href="ContinuousIntegration.shtml">CI
      test</a> executables are configured to fail if any FATAL or
      ERROR messages are emitted instead of being handled. This
      means that although you can run your tests successfully on
      your own computer if they're emitting ERROR messages, but you
      won't be able to merge your code into the common repository
      until those are handled.</p>

      <h3><a name="ResetInstMgr" id="ResetInstMgr">Resetting the
      InstanceManager</a></h3>If you are testing code that is going
      to reference the InstanceManager, you should clear and reset
      it to ensure you get reproducible results.

      <p>Depending on what managers your code uses, your
      <code>setUp()</code> implementation should start with:</p>
      <pre>
<code>
    super.setUp();<br>    apps.tests.Log4JFixture.setUp(); <br>    jmri.util.JUnitUtil.resetInstanceManager();<br>    jmri.util.JUnitUtil.initInternalTurnoutManager();<br>    jmri.util.JUnitUtil.initInternalLightManager();<br>    jmri.util.JUnitUtil.initInternalSensorManager();<br></code>
</pre>(You can omit the initialization managers you don't need) See
the jmri.util.JUnitUtil class for the full list of available ones,
and please add more if you need one that's not there yet.

      <p>Your <code>tearDown()</code> should end with:</p>
      <pre>
<code>
    jmri.util.JUnitUtil.resetInstanceManager();<br>    apps.tests.Log4JFixture.tearDown(); <br>    super.tearDown();<br></code>
</pre>

      <h3><a name="RunningListeners" id="RunningListeners">Working
      with Listeners</a></h3>JMRI is a multi-threaded application.
      Listeners for JMRI objects are notified on various threads.
      Sometimes you have to wait for that to take place.

      <p>If you want to wait for some specific condition to be
      true, e.g. receiving a reply object, you can use a waitFor
      method call which looks like:</p>
      <pre>
<code>
    JUnitUtil.waitFor(()-&gt;{reply!=null}, "reply didn't arrive");
</code>
</pre>The first argument is a lambda closure, a small piece of code
that'll be evaluated repeatedly until true. The String second
argument is the text of the assertion (error message) you'll get if
the condition doesn't come true in a reasonable length of time.

      <p>Waiting for a specific result is fastest and most
      reliable. If you can't do that for some reason, you can do a
      short time-based wait:</p>
      <pre>
<code>
    JUnitUtil.releaseThread(this);
</code>
</pre>This uses a nominal delay.

      <p>Note that this should <b>not</b> be used to synchronize
      with Swing threads. See the <a href="#testSwingCode">Testing
      Swing Code</a> section for that.</p>

      <p>In general, you should not have calls to sleep(), wait()
      or yield() in your code. Use the JUnitUtil and JFCUtil
      support for those instead.</p>

      <h3><a name="threads" id="threads">Working with
      Threads</a></h3>(See a <a href="#testSwingCode">following
      section</a> for how to work with <a href=
      "#testSwingCode">Swing (GUI) objects</a> and the <a href=
      "#testSwingCode">Swing/AWT thread</a>)

      <p>Some tests will need to start threads, for example to test
      signal controls or aspects of layout I/O.</p>

      <p>General principles your tests must obey for reliable
      operation:</p>

      <ul>
        <li>At the end of each test, you need to stop() any threads
        you started. Doing this in tearDown() can be most reliable,
        because tearDown runs even if your test method exists due
        to an error.

          <p>If you're doing multiple tests with threads, you
          should wait for thread to actually stop before moving on
          to the next operation. You can do that with a
          <code>JUnitUtil.waitFor(..)</code> call that waits on
          some flag in the thread.</p>
        </li>

        <li>If your thread does any operations at
        <code>code()</code> that need to happen before you test its
        operation, you also have to wait for those to
        complete.</li>
      </ul>

      <p>For example, if creating a thread based on <a href=
      "http://jmri.org/JavaDoc/doc/jmri/jmrit/automat/AbstractAutomaton.html">
      AbstractAutomat</a>, you can check the start with:</p>
      <pre>
<code>
    AbsractAutomat p = new MyThreadClass();<br>    p.start();<br>    JUnitUtil.waitFor(()-&gt;{return p.isRunning();}, "logic running");
</code>
</pre>and ensure termination with
      <pre>
<code>
    p.stop();<br>    JUnitUtil.waitFor(()-&gt;{return !p.isRunning();}, "logic stopped");
</code>
</pre>

      <h3><a id="io" name="io"></a>Testing I/O</h3>Some test
      environments don't automatically flush I/O operations such as
      streams during testing. If you're testing something that does
      I/O, for example a TrafficController, you'll need to add
      "flush()" statements on all your output streams. (Having to
      wait a long time to make a test reliable is a clue that this
      is happening somewhere in your code)

      <h3><a name="tempFileCreation" id=
      "tempFileCreation">Temporary File Creation in
      Tests</a></h3>Testcases which create temporary files must be
      carefully created so that there will not be any problems with
      file path, filesystem security, pre-existence of the file,
      etc. These tests must also be written in a way that will
      operate successfully in the <a href=
      "ContinuousIntegration.shtml">continuous integration
      build</a> environment. And the temporary files should not
      become part of the JMRI code repository.

      <p>Here are some ideas which can help avoid these types of
      problems.</p>

      <ul>
        <li>Place the temporary file(s) in the the "temp" directory
        which is a sub- directory of the jmri run-time directory.
        This directory is used by some testcases and is already
        configured as excluded from the JMRI code repository. It
        may be convenient to create a subdirectory there for files
        created by a particular test. Be sure that the directory
        exists before creating files in the directory, and create
        the directory if necessary. An example is shown here:
          <pre>
<code>
    String tempDirectoryName = "temp";<br>    if ( <strong>! (new File(tempDirectoryName).isDirectory())</strong>) {<br>        // create the temp directory if it does not exist<br>        <strong>FileUtil.createDirectory(tempDirectoryName);</strong><br>    }<br></code>
</pre>
        </li>

        <li>Allow the JRE to define the directory hierarchy
        separator character automatically:
          <pre>
<code>
    String filename = tempDirectoryName + <strong>File.separator</strong> + "testcaseFile.txt";
</code>
</pre>
        </li>

        <li>Code the testcase in a way that will not break if the
        file already exists before the testcase is run. One way to
        do this is to code the testcase to check for existence of
        the testcase temporary file(s), and delete if necessary,
        before writing to the file(s). The following example will
        delete the previous file if it exists:
          <pre>
<code>
    String filename = tempDirectoryName + File.separator + "testcaseFile.txt";<br>    File file = new File(filename);<br>    <strong>if (file.exists())</strong> {<br>        <strong> try {<br>            file.delete();<br>        } catch (java.lang.Exception e) {<br>            Assert.fail("Exception while trying to delete the existing file " + <br>                    filename + <br>                    ".\n Exception reported: " + <br>                    e.toString());<br>            // perform some appropriate action in this case<br>        }</strong><br>    }<br></code>
</pre>
        </li>

        <li>Make sure to "close" the temporary file after it has
        been written.</li>

        <li>Delete the temporary file(s) as part of the test once
        it is no longer needed by the testcase(s). To allow
        debugging of testcases, it may be convenient to display the
        path and filename when logging debug messages (without
        deleting the temporary file), and to perform the delete
        only when debug logging is not enabled, such as:
          <pre>
<code>
    <strong>if (log.isDebugEnabled()) {</strong><br>        log.debug("Path to written hex file is: "+filename);<br>    <strong>}<br>    else {<br>        file.delete();<br>    }</strong><br></code>
</pre>
        </li>

        <li>It is unclear whether native Java library routines
        which create temporary files in an
        operating-system-specific way such as:
          <pre>
<code>
    java.io.File.createTempFile("testcasefile","txt")
</code>
</pre>will work reliably within the <a href=
"ContinuousIntegration.shtml">continuous integration build</a>
environment.
        </li>
      </ul>

      <p>The above issues were identified via one testcase which
      executed properly on a Windows-based PC for both the
      "alltest" and "headlesstest" ant target, regardless of how
      many times it was run. In the <a href=
      "ContinuousIntegration.shtml">continuous integration</a>
      environment, the test ran properly the first time after it
      was checked in, but failed for every subsequent continuous
      integration environment execution of "headlesstest". Once the
      test was modified based on the temporary file recommendations
      shown here, the test became stable over multiple continuous
      integration executions of "headlesstest".</p>

      <h2><a id="testSwingCode" name="testSwingCode"></a>Testing
      Swing Code</h2>AWT and Swing code runs on a separate thread
      from JUnit tests. Once a Swing or AWT object has been
      displayed (via <code>show()</code> or
      <code>setVisible(true)</code>), it cannot be reliably
      accessed from the JUnit thread. Even using the listener delay
      technique described above isn't reliable.

      <p>For the simplest possible test, displaying a window for
      manual interaction, it's OK to create and invoke a Swing
      object from a JUnit test. Just don't try to interact with it
      once it's been displayed!</p>

      <p>Because we run tests in "headless" mode during the
      <a href="ContinuousIntegration.shtml">continuous integration
      builds</a>, it's important that Swing (and AWT) access in
      tests be enclosed within a mode check:</p>
      <pre>
<code>
        if (!System.getProperty("jmri.headlesstest","false").equals("true")) {<br>            suite.addTest(myTest.suite());<br>        }<br></code>
</pre>

      <p>This will run the myTest suite of tests only when a
      display is available.</p>

      <p>GUI tests should close windows when they're done, and in
      general clean up after themselves. If you want to keep
      windows around so you can manipulate them, e.g. for manual
      testing or debugging, you can use the jmri.demo system
      parameter to control that:</p>
      <pre>
<code>
        if (!System.getProperty("jmri.demo", "false").equals("false")) {<br>            myFrame.setVisible(false);<br>            myFrame.dispose();<br>        }
</code>
</pre>

      <p>For many tests, you'll both make testing reliable and
      improve the structure of your code by separating the GUI
      (Swing) code from the JMRI logic and communications. This
      lets you check the logic code separately, but invoking those
      methods and checking the state them update.</p>

      <h3><a name="complicatedGuiTesting" id=
      "complicatedGuiTesting">Testing Complicated GUI code</a></h3>

      <p>For more complicated GUI testing, we use <a href=
      "http://jfcunit.sourceforge.net/">JFCUnit</a> to control
      interactions with Swing objects.</p>

      <p>For a very simple example of the use of JFCUnit, see the
      <a href=
      "https://github.com/JMRI/JMRI/blob/master/java/test/jmri/util/SwingTestCaseTest.java">
      test/jmri/util/SwingTestCaseTest.java</a> file.</p>

      <p>To use JFCUnit, you first inherit your class From
      <code>SwingTestCase</code> instead of <code>TestCase</code>.
      This is enough to get basic operation of Swing tests; the
      base class pauses the test thread until Swing (actually, the
      AWT event mechanism) has completed all processing after every
      Swing call in the test. (For this reason, the tests will run
      much slower if you're e.g. moving the mouse cursor around
      while they're running)</p>

      <p>For more complex GUI testing, you can invoke various
      aspects of the interface and check internal state using test
      code.</p>

      <h2><a id="testScriptCode" name="testScriptCode"></a>Testing
      Script Code</h2>JMRI ships with sample scripts. This section
      discussions how you can write simple tests for those to
      ensure they keep working.

      <h3><a id="sampleJythonScriptTesting" name=
      "sampleJythonScriptTesting"></a>Testing Jython sample
      scripts</h3>Test scripts can be placed in
      <code>jython/test</code> are automatically invoked by
      <code><a href=
      "https://github.com/JMRI/JMRI/blob/master/java/test/jmri/jmrit/jython/SampleScriptTest.java">
      java/test/jmri/jmrit/jython/SampleScriptTest.java</a></code>.

      <p>See the <code><a href=
      "https://github.com/JMRI/JMRI/blob/master/jython/test/jmri_bindings_test.py">
      jmri_bindings_test.py</a></code> sample for syntax, including
      examples of how to signal test failures.</p>

      <p>In the future, this could be extended to pick up files
      automatically, to support xUnit testing, etc.</p>

      <h2><a name="issues" id="issues">Issues</a></h2>JUnit uses a
      custom classloader, which can cause problems finding
      singletons and starting Swing. If you get the error about not
      being able to find or load a class, suspect that adding the
      missing class to the test/junit/runner/excluded.properties
      file would fix it.

      <p><u>As a test only</u>, you can try setting the
      "-noloading" option in the <code>main</code> of whichever
      test class you're having trouble with:</p>
      <pre>
<code>
    static public void main(String[] args) {<br>        String[] testCaseName = {"-noloading", LogixTableActionTest.class.getName()};<br>        junit.swingui.TestRunner.main(testCaseName);<br>    }<br></code>
</pre>

      <p>Please don't leave "-noloading" in place, as it prevents
      people from rerunning the test dynamically. Instead, the
      right long-term fix is to have all classes with JUnit loader
      issues included in the
      <code>test/junit/runner/excluded.properties</code> file.
      JUnit uses those properties to decide how to handle loading
      and reloading of classes.</p>

      <h2><a name="junit4" id="junit4">Migrating to
      JUnit4</a></h2>JUnit4 is a significant upgrade of the JUnit
      tool. It brings new capabilities, but also changes to the how
      tests are structured. As of this writing (Summer 2016), we're
      still supporting the existing test structures described
      above, while also using new capabilities in some new and
      migrated tests.

      <p>How, when and even if to migrate previously-existing test
      cases is a question that's still to be discussed and
      resolved.</p>

      <p>The rest of this section discusses some aspects of moving
      to and using JUnit4.</p>

      <p>We may want to consider:</p>

      <ul>
        <li>using <a href="https://jemmy.java.net/">Jemmy</a> for
        UI tests instead of JFCUnit, since Jemmy can be used by
        Junit 4 tests, while JFCUnit requires extending Junit 3
        TestCase class.</li>

        <li><a href=
        "https://github.com/junit-team/junit4/wiki/Ignoring-tests">Ignoring
        Tests</a> - marking a test as not to be run because the
        test itself is broken</li>

        <li><a href=
        "https://github.com/junit-team/junit4/wiki/Timeout-for-tests">
        Timeouts for Tests</a> - failing a test because it takes
        too long</li>

        <li><a href=
        "https://github.com/junit-team/junit4/wiki/Categories">Categories</a>
        - useful ones in our case could be headless/not headless,
        hardware specific (loco buffer attached, NCE PowerPro
        attached, etc)</li>

        <li><a href=
        "http://junit.sourceforge.net/javadoc/org/junit/Assume.html">
        Assumptions</a> - to conditionally ignore a test. For
        example, a test that would fail in a headless environment
        can be ignored in headless mode if the first line of the
        test method is:<br>
        <code>Assume.assumeFalse(GraphicsEnvironment.isHeadless());</code></li>
      </ul>

      <p><a href=
      "https://github.com/rhwood/JMRI/blob/12a4b433fb704c3454480fdc576def16f0271b2c/java/test/jmri/server/json/roster/JsonRosterHttpServiceTest.java">
      Example of JUnit4 test</a> and <a href=
      "https://github.com/rhwood/JMRI/blob/12a4b433fb704c3454480fdc576def16f0271b2c/java/test/jmri/server/json/roster/PackageTest.java">
      corresponding PackageTest.java file</a>; note lack of main()
      procedure and other traditional boilerplate code. These files
      are the result of this <a href=
      "https://github.com/JMRI/JMRI/pull/1725/files#diff-3">commit
      that migrated a test package to JUnit4</a></p>

      <p><a href=
      "https://github.com/JMRI/JMRI/blob/master/java/test/jmri/jmrix/cmri/PackageTest.java">
      Example of JUnit4 tests with a <code>main()</code>
      procedure</a></p>

      <p>A possible set of steps for conversion:</p>

      <ol>
        <li>Change the imports. Typically, these can be
        removed:<br>
          <pre style="font-family: monospace;">
import junit.framework.Assert;
import junit.framework.Test;
import junit.framework.TestCase;
import junit.framework.TestSuite;
</pre><br>
          and you'll typically need<br>
          <pre style="font-family: monospace;">
import org.junit.After;
import org.junit.Assert;
import org.junit.Before;
import org.junit.Ignore;
import org.junit.Test;
</pre><br>
        </li>

        <li>The test class no longer inherits from TestCase, so
        replace <code>public class MyClassTest extends
        TestCase</code> with <code>public class
        MyClassTest</code>.</li>

        <li>Mark test methods with the "<code>@Test</code>"
        annotation:
          <pre style="font-family: monospace;">
    @Test
    public void testSomething() {
        ...
    }
        
</pre>
        </li>

        <li>More of our Test classes have a "from here down is
        testing infrastructure" comment, followed by setup code.
        Some of that can be removed. First, remove the class
        constructor, e.g.
          <pre style="font-family: monospace;">
    public MyClassTest(String s) {
           super(s);
    }      
</pre>
        </li>

        <li>Next, remove the main method if there is one, e.g.:
          <pre style="font-family: monospace;">
    // Main entry point
    static public void main(String[] args) {
        apps.tests.Log4JFixture.initLogging();
        String[] testCaseName = {"-noloading", MyClassTest.class.getName()};
        junit.textui.TestRunner.main(testCaseName);
    }
</pre>
        </li>

        <li>Finally, annotate the <code>setUp()</code> and
        <code>tearDown()</code> methods. Note: They have to be
        "public" methods, not "protected" or "private". They should
        end up looking like (plus your own content, of course):
          <pre style="font-family: monospace;">
    @Before
    public void setUp() {
          apps.tests.Log4JFixture.setUp();
    }

    @After 
    public void tearDown() {
          apps.tests.Log4JFixture.tearDown();
    }
</pre>
        Make sure no more references to the <code>super.</code>
            method remain in either setUp() or tearDown().
            Just remove those lines.
        </li>

        <li>Finally, replace the test suite definition. JUnit3 was
        normally used with "run everything in this class
        automatically" by having a method that looked like this:
          <pre style="font-family: monospace;">
    // test suite from all defined tests
    public static Test suite() {
        TestSuite suite = new TestSuite(Z21MessageTest.class);
        return suite;
    }
</pre><br>
          If that's what you've got, just remove the whole block.<br>
          If you've got more logic in the suite() routine,
          ask for help on the jmri-developers list. An example of
          the result of migrating a more complex case:
          <pre style="font-family: monospace;">
@RunWith(Suite.class)
@Suite.SuiteClasses({
   CMRISystemConnectionMemoTest.class,
   jmri.jmrix.cmri.serial.PackageTest.class})
</pre>
        </li>

      <li>
      In the <code>PackageTest.java</code> for this test package,
<<<<<<< HEAD
          under <em>// Implementation</em>, replace the line<br>
          <code>suite.addTest(MyClassTest.suite());</code> by<br>
          <code>suite.addTest(new junit.framework.JUnit4TestAdapter(MyClassTest.class));</code>
=======
          under <em>Test suite()</em>, replace the line<br>
          <code>suite.addTest(MyClassTest.suite());</code> by<br>
          <code>suite.addTest(new junit.framework.JUnit4TestAdapter(MyClassTest.class));
          </code><br>
          leaving the order of tests unchanged to prevent possible side effects.
>>>>>>> 3ce26095
      </li>

        <li>Run the tests and check that all your tests were
        successfully included and run.</li>
      </ol>

      <p>That's it! You've successfully migrated to native
      JUnit4.</p>

        <!--#include virtual="/Footer" -->
    </div><!-- closes #mainContent-->
  </div><!-- closes #mBody-->
</body>
</html><|MERGE_RESOLUTION|>--- conflicted
+++ resolved
@@ -818,17 +818,11 @@
 
       <li>
       In the <code>PackageTest.java</code> for this test package,
-<<<<<<< HEAD
-          under <em>// Implementation</em>, replace the line<br>
-          <code>suite.addTest(MyClassTest.suite());</code> by<br>
-          <code>suite.addTest(new junit.framework.JUnit4TestAdapter(MyClassTest.class));</code>
-=======
           under <em>Test suite()</em>, replace the line<br>
           <code>suite.addTest(MyClassTest.suite());</code> by<br>
           <code>suite.addTest(new junit.framework.JUnit4TestAdapter(MyClassTest.class));
           </code><br>
           leaving the order of tests unchanged to prevent possible side effects.
->>>>>>> 3ce26095
       </li>
 
         <li>Run the tests and check that all your tests were

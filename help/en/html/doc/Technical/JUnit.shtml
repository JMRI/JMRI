--- conflicted
+++ resolved
@@ -318,11 +318,7 @@
      <p>
      If the PackageTest has not been converted to JUnit4 format yet, the following line needs to be added to the list of test classes in the "suite" method:</p>
      <p>
-<<<<<<< HEAD
-         <code>suite.addTest(new junit.framework.JUnit4TestAdapter(FooTest.class));</code>
-=======
      <code>suite.addTest(new junit.framework.JUnit4TestAdapter(FooTest.class));</code>
->>>>>>> 130c10b8
      </p>
 
      <p>
@@ -367,11 +363,7 @@
      <p>
      If the enclosing PackageTest has not been converted to JUnit4 format yet, the following line needs to be added to the list of test classes in the "suite" method:</p>
      <p>
-<<<<<<< HEAD
-         <code>suite.addTest(new junit.framework.JUnit4TestAdapter(jmri.jmrix.foo.PackageTest.class));</code>
-=======
      <code>suite.addTest(new junit.framework.JUnit4TestAdapter(jmri.jmrix.foo.PackageTest.clas));</code>
->>>>>>> 130c10b8
      </p>
 
      <p>

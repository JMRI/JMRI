<!DOCTYPE html>
<html lang="en">
<head>
  <meta name="generator" content="HTML Tidy for HTML5 for Apple macOS version 5.8.0">
  <title>JMRI: Structure of External System Connections</title>
  <meta name="author" content="Bob Jacoben">
  <meta name="keywords" content="JMRI technical system add"><!--#include virtual="/Style.shtml" -->
</head>
<body>
  <!--#include virtual="/Header.shtml" -->

  <div id="mBody">
    <!--#include virtual="Sidebar.shtml" -->

    <div id="mainContent">
      <h1>JMRI Code: Structure of External System Connections</h1>

      <p>This page is about how JMRI connects to external systems, e.g. DCC systems.</p>

      <p>There's a lot of variation within JMRI on this, so you'll have to go through any specific
      implementation. Specifically, older systems weren't always arranged this way, so existing
      code may not be a good example.</p>
      <!-- =================================================== -->

      <p>See also the <a href="MultiConnectionUpdate.shtml">Multiple Connection Update</a>
      page.</p>
      <!-- =================================================== -->

      <h2>Code Structure</h2>
      <a href="images/JmrixPackageStructure.png"><img src="images/JmrixPackageStructure.png" class=
      "floatRight" height="50%" width="50%" alt="jmrix package structure"></a> The code for a
      general type, like "LocoNet connections" or "NCE connections", should be gathered in a
      specific package right under <code><a href=
      "https://jmri.org/JavaDoc/doc/jmri/jmrix/package-summary.html">jmri.jmrix</a></code> e.g.
      <code><a href=
      "https://jmri.org/JavaDoc/doc/jmri/jmrix/loconet/package-summary.html">jmri.jmrix.loconet</a></code>
      and <code><a href=
      "https://jmri.org/JavaDoc/doc/jmri/jmrix/nce/package-summary.html">jmri.jmrix.nce</a></code>.
      In the preferences dialog and <code>JmrixConfigPane</code> main configuration code, this
      level is called the "manufacturer selection". It provides a level of grouping, which we may
      someday want to use for e.g. providing separate updates for specific hardware, while still
      separating the system-specific code from the system-independent parts of JMRI.
      <p>Within that, the code should be separated further by putting specific hardware options
      into their own subpackages, for example</p>

      <ul>
        <li><code>jmri.jmrix.loconet.locobuffer</code> vs
        <code>jmri.jmrix.loconet.locobufferusb</code> vs. <code>jmri.jmrix.loconet.pr3</code> vs.
        <code>jmri.jmrix.loconet.locormi</code></li>

        <li><code>jmri.jmrix.nce.serialdriver</code> vs. <code>jmri.jmrix.nce.usbdriver</code> vs.
        <code>jmri.jmrix.nce.simulator</code> vs. <code>jmri.jmrix.nce.networkdriver</code></li>
      </ul>
      In the preferences, this is called the "connection mode" selection.
      <p>Additional subpackages can be used grouping various functions as needed. For example,
      <a href="Swing.shtml">Swing-based tools</a> should go in their own <a href=
      "Swing.shtml">swing subpackage</a> or at a further level within the swing subpackage.</p>

      <h2>Normal Operation</h2>
      The key to normal operation (after start up and before shut down) is a <code><a href=
      "https://jmri.org/JavaDoc/doc/jmri/jmrix/SystemConnectionMemo.html">SystemConnectionMemo</a></code>
      object that provides all necessary access to the system connection's objects. For example,
      the <code><a href=
      "https://jmri.org/JavaDoc/doc/jmri/jmrix/loconet/LocoNetSystemConnectionMemo.html">LocoNetSystemConnectionMemo</a></code>
      provides access to a number of LocoNet-specific objects and LocoNet-specific implementations
      of common objects. Although some of those (e.g. a SensorManager) might be separately
      available from the InstanceManager, accessing them from a SystemConnectionMemo allows you to
      find the consistent set associated with one specific connection of a multiple-connection
      setup, even when there are multiple connections of a specific type. There are also a few
      tools that work with the <code>SystemConnectionManager</code> objects themselves after
      obtaining them from the <code>InstanceManager</code>.
      <h2>Initialization</h2>
      We don't directly persist the SystemConnectionMemo. This is partly for historical reasons,
      but it also reflects the level of abstraction: A SystemConnectionMemo is at the level of a
      "LocoNet connection" or a "NCE connection", and there's a lot of specific information below
      it to configure one of many possible such connections.
      <p>Instead, configuration of the connection is from the bottom up: From the most specific
      code up to the general. The "Adapter" object connects directly to the system, e.g. managing a
      serial link, and then builds up the objects that work with that link, including all the
      various type managers. This makes sense because the type of the connection is really
      specified via the type of that link and what's on the other end of it.</p>

      <h3>"Simple" Initialization Sequence</h3>
      This section describes the LocoNet implementation of the new (post-multiple) configuration
      system. This is similar for LocoBuffer, LocoBuffer-USB, PR3, etc connections, but we use the
      specific LocoBuffer-USB case for concreteness. This sequence picks up after the basic startup
      of the application itself, see the <a href="AppStructure.shtml">App Structure page</a> for
      that.
      <p>There are several objects involved in startup:</p>

      <ul>
        <li>A <code>ConnectionConfigXml</code> object, created by the <a href=
        "XmlPersistance.shtml">ConfigureXML system</a> as part of reading the preferences. It
        drives the process.
        </li>

        <li>A <code>ConnectionConfig</code> object, registered so that a later store of the
        preferences will write out the right stuff</li>

        <li>An <code>Adapter</code> object of a very specific type, which handles both the
        connection to the system hardware, and (through its <code>configure()</code> method) the
        creation of the rest of the system.</li>
      </ul>

      <p>The profile XML file contains a connection element that drives the configuration:</p>

      <pre>
        &lt;connection xmlns="" class="jmri.jmrix.loconet.locobufferusb.configurexml.ConnectionConfigXml"
                                disabled="no" manufacturer="Digitrax" port="/dev/tty.usbserial-LWPMMU13"
                                speed="57,600 baud" systemPrefix="L" userName="LocoNet"&gt;
            &lt;options&gt;
                &lt;option&gt;
                    &lt;name&gt;CommandStation&lt;/name&gt;
                    &lt;value&gt;DCS50 (Zephyr)&lt;/value&gt;
                &lt;/option&gt;
                &lt;option&gt;
                    &lt;name&gt;TurnoutHandle&lt;/name&gt;
                    &lt;value&gt;Normal&lt;/value&gt;
                &lt;/option&gt;
            &lt;/options&gt;
        &lt;/connection&gt;
      </pre><a href="images/LocoNetConnectionStartSequence.png"><img src=
"images/LocoNetConnectionStartSequence.png" class="floatRight" height="40%" width="40%" alt=
"start sequence"></a> Initialization proceeds through multiple steps (click on the diagram to
expand it):
      <ul>
        <li>An object of type
        <code>jmri.jmrix.loconet.locobufferusb.configurexml.ConnectionConfigXml</code> is
        constructed by the configurexml mechanism when the specific class is named by the file
        during the <a href="AppStructure.shtml#load">initial preference load</a> at application
        startup.
        </li>

        <li>The ConnectionConfigXml object is a child of the <a href=
        "https://jmri.org/JavaDoc/doc/jmri/jmrix/configurexml/AbstractSerialConnectionConfigXml.html">
          jmri.jmrix.configurexml.AbstractSerialConnectionConfigXml</a> class, which is in turn a
          child of the <a href=
          "https://jmri.org/JavaDoc/doc/jmri/jmrix/configurexml/AbstractConnectionConfigXml.html">jmri.jmrix.configurexml.AbstractConnectionConfigXml</a>
          class.
        </li>

        <li>After it's constructed, the ConnectionConfigManager calls <code>load(..)</code> on the
        ConnectionConfigXml object. This is implemented in <a href=
        "https://jmri.org/JavaDoc/doc/jmri/jmrix/configurexml/AbstractSerialConnectionConfigXml.html">
          jmri.jmrix.configurexml.AbstractSerialConnectionConfigXml</a> which does:
          <ul>
            <li>Invoke <code>getInstance()</code> which initializes an <code>adapter</code> member
            implementing <code><a href=
            "https://jmri.org/JavaDoc/doc/jmri/jmrix/SerialPortAdapter.html">SerialPortAdapter</a></code>.
            In this case, <code>getInstance()</code> is implemented in <code><a href=
            "https://jmri.org/JavaDoc/doc/jmri/jmrix/loconet/locobufferusb/configurexml/ConnectionConfigXml.html#getInstance--">
            jmri.jmrix.loconet.locobufferusb.configurexml.ConnectionConfigXml</a></code> and
            assigns a <code><a href=
            "https://jmri.org/JavaDoc/doc/jmri/jmrix/loconet/locobufferusb/LocoBufferUsbAdapter.html">
            jmri.jmrix.loconet.locobufferusb.LocoBufferUsbAdapter</a></code> to the "adapter"
            member of "ConnectionConfigXml" That's used later on to configure the port, etc.</li>

            <li>Some load of serial port information, e.g. port name and speed values, followed by
            calling <code>loadCommon(shared, perNode, adapter)</code> from the base class, which
            brings in common information:
              <ul>
                <li>Values for four generic options: "option1" through "option4". The port adapters
                then convert this to specific, connection-specific options as needed later on</li>

                <li>Calls <code>loadOptions(perNode.getChild("options"),
                perNode.getChild("options"), adapter)</code> to do any additional handling of info
                coded in an <code>&lt;options&gt;</code> element. Although overridden in some
                cases, the default for this is to invoke <code>adapter.setOptionState(name,
                value)</code> In this LocoNet case, that stores the command station name, see the
                element above.</li>

                <li>Sets a "manufacturer" attribute/name in the TrafficController</li>

                <li>Sets the system prefix and user name in the SystemConnectionMemo</li>

                <li>Sets the adapter disabled or non-disabled</li>
              </ul>
            </li>

            <li>
              <code>register()</code>, which is implemented in
              <code>jmri.jmrix.loconet.locobufferusb.configurexml.ConnectionConfigXml</code> by
              invoking <code>this.register(new ConnectionConfig(adapter))</code>, which in turn is
              implemented in <code>jmri.jmrix.configurexml.AbstractConnectionConfigXml</code> as

              <pre>
        protected void register(ConnectionConfig c) {
            c.register();
        }
                </pre>The <code>ConnectionConfig c</code> here is of type
<code>jmri.jmrix.loconet.locobufferusb.ConnectionConfig</code> which extends
<code>jmri.jmrix.AbstractSerialConnectionConfig</code> which extends
<code>jmri.jmrix.AbstractConnectionConfig</code>. In <code>AbstractConnectionConfig</code>,
finally, <code>register()</code> does:

              <pre>
        this.setInstance();
        InstanceManager.getDefault(jmri.ConfigureManager.class).registerPref(this);
        ConnectionConfigManager ccm = InstanceManager.getNullableDefault(ConnectionConfigManager.class);
        if (ccm != null) {
            ccm.add(this);
        }
                </pre>
              <p>That <code>this.setInstance()</code> call is implemented in
              <code>jmri.jmrix.loconet.locobufferusb.ConnectionConfig</code> to set the "adapter"
              member there to a new <code>LocoBufferUsbAdapter</code> object. Note that this
              "adapter" is from the ConnectionConfig (specifically AbstractConnectionConfig)
              object, not the ConnectionConfigXml object referred to above. In the sequence we're
              showing here, the <code>LocoBufferUsbAdapter</code> object had already been created
              by getInstance in <code>ConnectionConfigXml</code>, and passed to the
              <code>ConnectionConfig</code> object when it's created inside the
              <code>register()</code> sequence.</p>

              <p>At this point, we have a
              <code>jmri.jmrix.loconet.locobufferusb.ConnectionConfig</code> object registered for
              persistence, so it can be written out later.</p>
            </li>

            <li>Initialize the actual port using <code>adapter.openPort(portName, "JMRI")</code>.
            This uses code specific to the <code>adapter</code> member that was initialized in
            <code>getInstance()</code>, i.e. in thise case LocoBuffer-USB code.</li>

            <li>Finally, with the port open and available from the <code>adapter</code> object,
            initialize the operation of the system by calling <code>adapter.configure()</code>
            method. That Adapter configure() method does (through the general LocoBufferAdapter
            superclass) (this is given as a sample, ignore the details):

              <pre>
        setCommandStationType(getOptionState(option2Name));
        setTurnoutHandling(getOptionState(option3Name));
        // connect to a packetizing traffic controller
        LnPacketizer packets = new LnPacketizer();
        packets.connectPort(this);

        // create memo and load
        this.getSystemConnectionMemo().setLnTrafficController(packets);
        this.getSystemConnectionMemo().configureCommandStation(commandStationType,
                mTurnoutNoRetry, mTurnoutExtraSpace);
        this.getSystemConnectionMemo().configureManagers();

        // start operation
        packets.startThreads();
        </pre>
              <ol>
                <li>The first group does some internal housekeeping and creates the object(s) that
                run the connection</li>

                <li>The second group loads the previously-created SystemConnectionMeno with
                information about the connection.
                  <p>The <code>getSystemConnectionMemo</code> is in the common
                  <code>LocoBufferAdapter</code> superclass. (There's some code in the inheritance
                  chain that does some casting that should someday be cleaned up)</p>
                </li>

                <li>The third group starts up operation
                  <p>At this point, the system is basically up and ready for operation.</p>
                </li>

                <li>Finally, a jmri.jmrix.loconet.LocoNetSystemConnectionMemo object is created and
                registered with the InstanceManager.</li>
              </ol>
            </li>
          </ul>
        </li>

        <li>Later, jmri.jmrix.ActiveSystemsMenu and/or jmri.jmrix.SystemsMenu will create the main
        menu bar menus for the individual systems:
          <ul>
            <li>Ask the InstanceManager for all the ComponentFactory instances. These were created,
            in most cases, in the constructor of the SystemConnectionMemo, and live in the .swing
            subproject (e.g. loconet.swing.LnComponentFactory )</li>

            <li>For each of those, ask it for the menu object (e.g. LocoNetMenu) and post that to
            the GUI.</li>

            <li>In the process of creating the menu, the ComponentFactory connects each Action to
            itself so that the individual tools will be able to connect to the proper e.g.
            TrafficController, SlotMonitor, etc.</li>

            <li>When an Action is fired later on, the invoked class(es) enquire of the
            LocoNetSystemConnectionMemo when they need a resource, instead of referring to an
            instance() method in the resource's class.</li>
          </ul>
        </li>
      </ul>

      <h4>Lessons</h4>
      <!-- Should this part move up? -->
      Should this part move up?
      <ul>
        <li>It's important that managers only be created once. More specifically, the managers and
        the SystemConnectionMemo should only be registered in the InstanceManager once. If they're
        registered more times than that, they appear as duplicates in various auto-constructed
        lists, menus and tab sets. <a href="images/JmrixLocoNetClassDiagram.png"><img src=
        "images/JmrixLocoNetClassDiagram.png" class="floatRight" alt=
        "Class Diagram with diamond shape" height="25%" width="25%"></a>
        </li>

        <li>Much work is done in the PortAdapter subclasses. From a common <a href=
        "https://jmri.org/JavaDoc/doc/jmri/jmrix/PortAdapter.html"><code>jmrix.PortAdapter</code></a>
        interface, JMRI has two different forms for those: <a href=
        "https://jmri.org/JavaDoc/doc/jmri/jmrix/SerialPortAdapter.html"><code>jmrix.SerialPortAdapter</code></a>
        (Serial/USB connections) and <a href=
        "https://jmri.org/JavaDoc/doc/jmri/jmrix/NetworkPortAdapter.html"><code>jmrix.NetworkPortAdapter</code></a>
        (network connections).
          <p>Abstract base classes implement those as <a href=
          "https://jmri.org/JavaDoc/doc/jmri/jmrix/AbstractSerialPortController.html"><code>jmrix.AbstractSerialPortController</code></a>
          (Serial/USB connections) and <a href=
          "https://jmri.org/JavaDoc/doc/jmri/jmrix/AbstractNetworkPortController.html"><code>jmrix.AbstractNetworkPortController</code></a>
          (network connections) (most, but not all, systems use one of those) with a common base of
          <a href=
          "https://jmri.org/JavaDoc/doc/jmri/jmrix/AbstractPortController.html"><code>jmrix.AbstractPortController</code></a>.</p>

          <p>These in turn are inherited into the system-specific classes, e.g <a href=
          "https://jmri.org/JavaDoc/doc/jmri/jmrix/loconet/LnPortController.html"><code>loconet.LnPortController</code></a>
          and <a href=
          "https://jmri.org/JavaDoc/doc/jmri/jmrix/loconet/LnNetworkPortController.html"><code>loconet.LnNetworkPortController</code></a>
          respectively (see UML diagrams on those linked Javadoc pages).</p>

          <p>Because Java doesn't allow multiple inheritance, the system-specific descendants of
          the two abstract base classes can't actually share a single common system-specific base
          class. This results in some code duplication in e.g. serial/USB connections vs the
          network connection classes in the system-specific classes.</p>

          <ul>
            <li>The terminology switch from "PortAdapter" to "PortController" is confusing. In many
            cases, it's

              <pre>
            Abstract*PortAdapter &lt;- Sys*PortController &lt;- Sys*PortAdapter
        </pre>as you work down the abstraction. This should eventually be fixed.
            </li>

            <li>How does jmrix.AbstractStreamPortController fit into the <code>PortAdapter</code>
            class hierarchy? (there is no *StreamPortController as defined in its header; it
            extends AbstractPortController)</li>
          </ul>
        </li>
      </ul>

      <h3>More Complex Initialization: C/MRI</h3>
      For a more complex example, consider C/MRI, which has more content in it's
      <code>&lt;connection&gt;</code>element:

      <pre>
  &lt;connection userName="C/MRI" systemPrefix="C" manufacturer="C/MRI"
                    disabled="no" port="(none selected)" speed="9,600 baud"
                    class="jmri.jmrix.cmri.serial.sim.configurexml.ConnectionConfigXml"&gt;
    &lt;options /&gt;
    &lt;node name="0"&gt;
      &lt;parameter name="nodetype"&gt;2&lt;/parameter&gt;
      &lt;parameter name="bitspercard"&gt;32&lt;/parameter&gt;
      &lt;parameter name="transmissiondelay"&gt;0&lt;/parameter&gt;
      &lt;parameter name="num2lsearchlights"&gt;0&lt;/parameter&gt;
      &lt;parameter name="pulsewidth"&gt;500&lt;/parameter&gt;
      &lt;parameter name="locsearchlightbits"&gt;000000000000000000000000000000000000000000000000&lt;/parameter&gt;
      &lt;parameter name="cardtypelocation"&gt;1122221112000000000000000000000000000000000000000000000000000000&lt;/parameter&gt;
    &lt;/node&gt;
    &lt;node name="1"&gt;
      &lt;parameter name="nodetype"&gt;1&lt;/parameter&gt;
      &lt;parameter name="bitspercard"&gt;24&lt;/parameter&gt;
      &lt;parameter name="transmissiondelay"&gt;0&lt;/parameter&gt;
      &lt;parameter name="num2lsearchlights"&gt;0&lt;/parameter&gt;
      &lt;parameter name="pulsewidth"&gt;500&lt;/parameter&gt;
      &lt;parameter name="locsearchlightbits"&gt;000000000000000000000000000000000000000000000000&lt;/parameter&gt;
      &lt;parameter name="cardtypelocation"&gt;2210000000000000000000000000000000000000000000000000000000000000&lt;/parameter&gt;
    &lt;/node&gt;
    &lt;node name="2"&gt;
      &lt;parameter name="nodetype"&gt;2&lt;/parameter&gt;
      &lt;parameter name="bitspercard"&gt;32&lt;/parameter&gt;
      &lt;parameter name="transmissiondelay"&gt;0&lt;/parameter&gt;
      &lt;parameter name="num2lsearchlights"&gt;0&lt;/parameter&gt;
      &lt;parameter name="pulsewidth"&gt;500&lt;/parameter&gt;
      &lt;parameter name="locsearchlightbits"&gt;000000000000000000000000000000000000000000000000&lt;/parameter&gt;
      &lt;parameter name="cardtypelocation"&gt;2212120000000000000000000000000000000000000000000000000000000000&lt;/parameter&gt;
    &lt;/node&gt;
    &lt;node name="4"&gt;
      &lt;parameter name="nodetype"&gt;1&lt;/parameter&gt;
      &lt;parameter name="bitspercard"&gt;24&lt;/parameter&gt;
      &lt;parameter name="transmissiondelay"&gt;0&lt;/parameter&gt;
      &lt;parameter name="num2lsearchlights"&gt;0&lt;/parameter&gt;
      &lt;parameter name="pulsewidth"&gt;500&lt;/parameter&gt;
      &lt;parameter name="locsearchlightbits"&gt;000000000000000000000000000000000000000000000000&lt;/parameter&gt;
      &lt;parameter name="cardtypelocation"&gt;2210000000000000000000000000000000000000000000000000000000000000&lt;/parameter&gt;
    &lt;/node&gt;
  &lt;/connection&gt;
</pre>How this gets read in.
      <p>Implications for internal structure.</p>

      <p>Proper internal structure</p>

      <h2>Configuration Process</h2>
      See <a href=
      "https://jmri.org/JavaDoc/doc/jmri/jmrix/JmrixConfigPane.html">jmrix.JmrixConfigPane
      Javadoc</a> for links to configuration elements. (Is there another place that the
      configuration process and preferences support is described? If so, it should be linked from
      here.)
      <p>Any particular system connection is included in the preferences by being listed in the
      <code>java/src/META-INF/services/jmri.jmrix.ConnectionTypeList</code> list. This file is
      normally generated from the <code>@ServiceProvider(service = ConnectionTypeList)</code>
      class-level annotations.</p>

<<<<<<< HEAD
=======
      See <a href="https://jmri.org/JavaDoc/doc/jmri/jmrix/JmrixConfigPane.html">jmrix.JmrixConfigPane Javadoc</a>
      for links to configuration elements.
      (Is there another place that the configuration process and preferences support is described? If so, it should
      be linked from here.)
      <p>
      Any particular system connection is included in the preferences by
      being listed in the <code>target/classes/META-INF/services/jmri.jmrix.ConnectionTypeList</code> list. This file is normally
      generated from the <code>@ServiceProvider(service = ConnectionTypeList)</code> class-level annotations.
>>>>>>> 4e35f76b
      <pre>
# Providers of System Connections type lists in Preferences
# Order is Insignificant
jmri.jmrix.internal.InternalConnectionTypeList
jmri.jmrix.lenz.LenzConnectionTypeList
...
jmri.jmrix.loconet.LnConnectionTypeList
...
      </pre>This provides the contents for the 1st-level selection in the top JComboBox, e.g. in
this case "Digitrax". This (generally) corresponds to selecting a system package within the JMRI
package that might contain multiple varients of a specific connection. Within
<code>JmrixConfigPane</code> this is called the "manufacturer" selection.
      <p>The contents of the <a href=
      "https://github.com/JMRI/JMRI/blob/master/java/src/jmri/jmrix/loconet/LnConnectionTypeList.java">
      <code>jmri.jmrix.loconet.LnConnectionTypeList</code></a>, an instance of <a href=
      "https://jmri.org/JavaDoc/doc/jmri/jmrix/ConnectionTypeList.html"><code>jmri.jmrix
      .ConnectionTypeList</code></a> then provides the contents for the second-level JComboBox of
      specific connection types, each corresponding (generally) to a specific
      <code>ConnectionConfig</code> implementation that can configure a specific connection type.
      Within <code>JmrixConfigPane</code> this is called the "mode" selection.</p>

      <h3>Creating from scratch</h3>
      <a href="images/ConfigureLocoNetConnectionFromNone.png"><img src=
      "images/ConfigureLocoNetConnectionFromNone.png" class="floatRight" height="40%" width="40%"
      alt="configure loconet"></a> Note this starts off by creating a ConnectionConfig, which
      creates a PortAdapter, similar to the read-from-XML version. But we don't want a running
      connection: We want one that we can work with to set/store configuration information. So,
      although we "register()", we do not "configure()".
      <p>Filling the <code>details</code> JPanel is done within the <code>ConnectionConfig</code>
      object via a call to <code>loadDetails()</code>. In many cases, including this LocoNet
      example, that's referred up to a base class:</p>

      <ul>
        <li>
          <a href=
          "https://github.com/JMRI/JMRI/blob/master/java/src/jmri/jmrix/AbstractSerialConnectionConfig.java">
          <code>AbstractSerialConnectionConfig</code></a> handles connections through serial links
          that need specification of serial port name, baud rate, etc.
        </li>

        <li>
          <a href=
          "https://github.com/JMRI/JMRI/blob/master/java/src/jmri/jmrix/AbstractNetworkConnectionConfig.java">
          <code>AbstractNetworkConnectionConfig</code></a> handles connections through network
          (TCP) connections that need specification of network address, port, etc.
        </li>

        <li>
          <a href=
          "https://github.com/JMRI/JMRI/blob/master/java/src/jmri/jmrix/AbstractStreamConnectionConfig.java">
          <code>AbstractStreamConnectionConfig</code></a> handles configuration of connections
          based on streams.
        </li>

        <li>
          <a href=
          "https://github.com/JMRI/JMRI/blob/master/java/src/jmri/jmrix/AbstractSimulatorConnectionConfig.java">
          <code>AbstractSimulatorConnectionConfig</code></a> handles configuration of simulated
          connections.
        </li>
      </ul>

      <h3>Storing</h3>

      <h3>Changing Options</h3>
      The Swing panel that shows the main options (e.g. option1 through option4) sets changes to
      those values directly into the ConnectionConfig/PortAdapter without asking them to act
      further via e.g. configure().
      <h3>Updating a Connection Mode</h3>
      Changing the mode JComboBox in <code>JmrixConfigPane</code> first clears the existing
      contents of the <code>details</code> JPanel with <code>removeAll()</code>, then calls the
      <code>JmrixConfigPane.selection()</code> method to refill it.
      <h3>Deleting a Connection</h3>

      <h2>Misc</h2>
      This section is a grab-bag of other things you might want to know about the system connection
      structure.
      <ul>
        <li>The <code><a href=
        "http://www.jmri.org/JavaDoc/doc/jmri/swing/ConnectionLabel.html">jmri.swing.ConnectionLabel</a></code>
        class is a Swing JLabel that listens to a single connection and displays its status. We use
        those on the main splash screen, but they can also be used in other places.</li>
      </ul>
      <!--#include virtual="/Footer.shtml" -->
    </div>
    <!-- closes #mainContent-->
  </div>
  <!-- closes #mBody-->
  <script src="/js/main.js"></script>
</body>
</html><|MERGE_RESOLUTION|>--- conflicted
+++ resolved
@@ -400,8 +400,6 @@
       normally generated from the <code>@ServiceProvider(service = ConnectionTypeList)</code>
       class-level annotations.</p>
 
-<<<<<<< HEAD
-=======
       See <a href="https://jmri.org/JavaDoc/doc/jmri/jmrix/JmrixConfigPane.html">jmrix.JmrixConfigPane Javadoc</a>
       for links to configuration elements.
       (Is there another place that the configuration process and preferences support is described? If so, it should
@@ -410,7 +408,7 @@
       Any particular system connection is included in the preferences by
       being listed in the <code>target/classes/META-INF/services/jmri.jmrix.ConnectionTypeList</code> list. This file is normally
       generated from the <code>@ServiceProvider(service = ConnectionTypeList)</code> class-level annotations.
->>>>>>> 4e35f76b
+
       <pre>
 # Providers of System Connections type lists in Preferences
 # Order is Insignificant

<!DOCTYPE HTML PUBLIC "-//W3C//DTD HTML 4.01//EN"
"http://www.w3.org/TR/html4/strict.dtd">

<html lang="en">
<head>
  <meta name="generator" content=
  "HTML Tidy for Mac OS X (vers 31 October 2006 - Apple Inc. build 15.17), see www.w3.org">

  <title>JMRI: Developing with JMRI Code</title>
  <meta name="author" content="Bob Jacobsen">
  <meta name="keywords" content="JMRI technical code Git download">
  <!-- The combination of "Define" and {Header,Style, Logo and Footer} comments -->
  <!-- are an arbitrary design pattern used by the update.pl script to -->
  <!-- easily replace the common header/footer code for all the web pages -->
  <!-- delete the following 2 Defines if you want to use the default JMRI logo -->
  <!-- or change them to reflect your alternative logo -->
  <!--#include virtual="/Style" -->
</head><!--#include virtual="/Header" -->

<body>
  <div id="mBody">
    <!--#include virtual="Sidebar" -->

    <div id="mainContent">
<<<<<<< HEAD
      <h1>JMRI: Developing with JMRI Code</h1>

      <h2>Background</h2>
      Anybody is welcome to get a copy of the
      JMRI code and modify it for their own purposes. What makes
      one a JMRI developer is contributing those modifications back
      for others to use. This page discusses how to do that,
      assuming that you've gotten a copy of the code following the
      <a href="getgitcode.shtml">previously described
      procedures</a>.
=======
      <h1>JMRI Code: Developing with JMRI</h1>

      <h2>Background</h2>
      Anybody is welcome to get a copy of the JMRI code and modify
      it for their own purposes. What makes one a JMRI developer is
      contributing those modifications back for others to use.<br>
      This page discusses how to do that, assuming that you have
      access to a copy of the code following
      <a href="getgitcode.shtml">this procedure</a>.
>>>>>>> 247284d3

      <p>See the <a href="GitFAQ.shtml">JMRI Git FAQ page</a> for
      more details on these processes.</p>

      <p>The links to the left provide more information on building
      with specific tools. You should read the page for your
      particular setup.</p>

      <p>The rest of this page provides an overview of the process
      of developing JMRI code with Git. Basically, you create a new
      branch, make your changes, compile/run/test until you've
      finished your intended change, and then send that change back
      for inclusion into the main repository.</p>

      <p>That's done with a four-step process:</p>

      <ol>
        <li>You create a Git branch to hold your work.</li>

        <li>You periodically "commit" your changes to your local
        repository.</li>

        <li>You periodically "push" those changes to a repository
        of your own on GitHub.</li>

        <li>When your change is complete, you create a "pull
        request" that allows JMRI to get your change from your
        GitHub repository and merge it into JMRI's main
        repository.</li>
      </ol>

      <h3>Create a Branch for Development</h3>Git is very good at
      keeping development on parallel "branches" separate. Although
      the primary development is on the "master" branch, we
      strongly recommend that you don't directly make changes to
      that. There are a lot of JMRI developers, and having them all
      work on a single branch can get confusing. Instead, you
      should create a separate branch for each of your projects,
      work on it until it's ready to be merged back into the main
      JMRI source, and then contribute the entire branch contents
      back to our main repository.

      <p>To create a new branch:</p>
<pre style="font-family: monospace;">
  git checkout master<br>  
  git pull<br>  
  git checkout -b my-new-feature-or-fix<br>  
</pre>

      <p>The first two "git checkout master" &amp; "git pull" lines
      makes sure that you are starting from the most recent
      "master" branch contents. The master branch is where we do
      development between test releases.</p>

      <p>The -b option in the last line creates a new branch which
      will contain your new work. This lets you work on it without
      interference from other people's changes until you're ready
      to merge with those. The "checkout" means that you're now
      working on that new branch, which will hold whatever you
      commit in later steps.</p>

<h3>Develop and Test Locally</h3>
    Now that you have a copy of the code available, you can directly
    work in it to develop any changes you want to make.
    There are several different ways to do that, see the sidebar,
    including 
        <a href="Ant.shtml">using Ant from the command line</a>,
        <a href="NetBeans.shtml">using the NetBeans IDE</a>,  
        <a href="Eclipse.shtml">using the Eclipse IDE</a>, and 
        <a href="IntelliJ.shtml">using the IntelliJ IDE</a>.
    You use one of those to compile your code and organize it
    so that it can be run, and then to run both the individual
    programs (PanelPro, DecoderPro et al) and various 
    <a href="JUnit.shtml">tests that it's all still working</a>.
    
    <p>
    There's not much to worry about here.  If you make a bad change, you 
    can get back the original (last changed in your checked-out branch)
    version with e.g. 

<pre style="font-family: monospace;">
  git checkout -- xml/decoderIndex.xml
</pre>
    (Note the two dashes, and change the file path to the one you want changed back)
    Any changes you do make aren't recorded until you commit them, see below.
    <p>
    There are two things you should be careful of:
    <ul>
    <li>You have to tell git about new files that you create:
<pre style="font-family: monospace;">
                    git add java/src/jmri/util/MyNewFile.java
</pre>
    If you don't do that, by default git ignores a new file. This 
    can be very confusing with a new file doesn't end up in the git 
    repository.  Also, create new files as "readable by anybody";
    if you create them in a protected or locked mode, git can have 
    trouble processing them.
    <li>Never, really never, copy files out of or into a 
    git-managed directory.  Just don't do it.  It might seem
    reasonable to "set a copy of the old files aside", and 
    then pull them back in later (instead of using 
    i.e. <code>git checkout --</code> to get back older versions)
    but this can lead to you (accidentally) deleting other people's
    work.  This is Very Not Good.  Don't copy files in and out of
    your repository space.  If you're trying to do something special,
    and you think that copying in and out is the only way to do it, 
    ask for help:  There are ways of doing everything you want done
    without risking the loss of other people's work.
    </ul>
<h3>Commit Changes to Your Local Repository</h3>
      You should
      commit your changes into your local repository often.

      <p>With the older SVN system, 
      there was one central repository that everybody
      shared. Git provides everybody with their own local
      repository, and then links them together with "pull", "push"
      and "pull request" operations. When you commit, you're saving
      a copy of your changes into your local repository where
      they're safe, and can eventually be moved onward.</p>
<pre style="font-family: monospace;">
  git commit
</pre>
    When you do this, Git will open an editor window for your
    commit note. The top line becomes the summary, which should be
    clear by itself as this will appear in lists of changes. You should
    keep that summary to 50 characters or less, so it can be displayed
    compactly. Please add more detail in additional lines after the
    summary, because that helps your friends and colleagues understand
    what you've done. <a name="repo" id="repo"></a>

      <h3>Get Your Own GitHub Repository</h3>

      <ul>
        <li>Get a <a href="https://github.com/join">GitHub
        account</a> and login</li>

        <li>Tell GitHub to <a href=
        "https://help.github.com/articles/fork-a-repo/">"fork"
        JMRI's repository</a> into one of your own. There's a
        <a href=
        "https://help.github.com/articles/fork-a-repo/">good help
        page</a>, but basically you go to the <a href=
        "https://github.com/JMRI/JMRI">JMRI repository page</a> and
        click the "fork" button in the upper right.</li>
      </ul>

      <p>This gives you your own repository, which you can then
      work with freely.</p>

      <p>If you're using the command line, the next step is to
      connect it to your local repository. (IDE users will do this
      next part in their IDE, see those instructions) On the web
      page for your repository, right side, is a "HTTPS Clone URL".
      Copy that. In your repository directory on your local
      computer, do</p>
<pre style="font-family: monospace;">
  git remote set-url --push origin https://github.com/yourname/JMRI.git
  git remote add yourname https://github.com/yourname/JMRI.git
</pre>
    (With the appropriate URL, changing "yourname" to your GitHub account name in three places)

      <p>After this, doing a "git push" will push your changes up
      to your repository. "git pull" will still pull from the main
      repository so that you can get the most recent updates from
      others. To check this, do a "git remote -v" which should
      show: (OK if it shows others or the order is different)</p>
<pre style="font-family: monospace;">
   % git remote -v<br>
   origin       https://github.com/JMRI/JMRI.git (fetch)<br>
   origin       https://github.com/yourname/JMRI.git (push)
   yourname     https://github.com/yourname/JMRI.git
</pre>
    <a name="push" id="push"></a>

      <h3>Push Your Changes to Your GitHub Repository</h3>
      
      Now that
      you have a consistent set of changes committed locally, you
      can move them up to your repository on GitHub. That makes
      them visible to everybody else.
<pre style="font-family: monospace;">
  git push
</pre>
    <h4>Possible Problems and Solutions</h4>
    Sometimes, git will tell you that you need a more complicated
    push comment, with some options that start with - or --. Just copy
    and paste that line to execute it. For example, you might get an 
    error message like:

<pre style="font-family: monospace;">
% git push
fatal: The current branch my-branch has no upstream branch.
To push the current branch and set the remote as upstream, use

    git push --set-upstream origin my-branch
</pre>

    Just go ahead and do what it says:
<pre style="font-family: monospace;">        
    git push --set-upstream origin my-branch
</pre>
    And occasionally, your local repository can be out of 
    sync with your GitHub repository.  If you get a
    message about "failed to push some refs" or similar, 
    without specific commands to fix it, do
    (the first command here is why we created that
    remote with your name above; make sure it's there,
    and substitute your GitHub name in the first line):
<pre style="font-family: monospace;">        
    git pull yourname
</pre>
    (If any lines are flagged as conflicts, edit those to remove the conflicts,
    then "git add" them to resolve the conflict)
<pre style="font-family: monospace;">
    git commit -m "merging pull back"
    git push
</pre>
    It is definitely easier to do this if you 
    have no modified files in your repository, 
    e.g. you've committed all your local changes.
    
    <a name="pull" id="pull"></a>

      <h3>Submit a Pull Request</h3>
      
      Once your changes are complete and ready to go, 
      the last step is to make your
      changes, already visible in your GitHub repository, known to
      the JMRI maintainers so that one of them can pull it into the
      main JMRI repository. To do that, you create and submit a
      "pull request" that automatically has all the needed info.

      <ul>
        <li>Login to GitHub and go to the page for your JMRI clone
        repository (yours, not the main JMRI one)</li>

        <li>There's a "Pull Request" button at the upper right of
        the file listing. Click it.</li>

        <li>On the next page, select the branch you've been working
        on and click the "Create pull request" button.</li>

        <li>Fill out the forms. A short title that describes the
        feature you've written helps other people find it. A few
        lines in the comment about what it does, how you added it,
        etc is also very helpful.</li>

        <li>Click "Create pull request". That submits all the info,
        starts the 
        <a href="ContinuousIntegration.shtml">Continuous Integration (CI) tests</a>
        and notifies the JMRI maintainers. </li>
        
        <li>One of the maintainers will check
        over your code and the test results, and then either contact you for more info
        (occasionally), or merge it into the master branch in the
        the main repository (more often). You are automatically signed up for
        notifications when things happens.</li>
        
        <li>
            <a id="labels" name="labels"></a>
        Sometimes, a maintainer will put a label on your PR
        to indicate its status. Some of the more interesting ones are:
          <ul>
            <li>"<a href="https://github.com/JMRI/JMRI/labels/WIP">WIP</a>" - this is a "blue flag" indicating Work In Progress - 
                something is needed before this can be merged in. Place it on
                a PR so that maintainers don't have to read the entire thread before doing the merge.
            <li>"<a href="https://github.com/JMRI/JMRI/labels/After%20Next%20Test%20Release">After Next Test Release</a>" 
                and "<a href="https://github.com/JMRI/JMRI/labels/After%20Next%20Production%20Release">After Next Production Release</a>" - placed
                when a PR should be merged later for some reason
            <li>"<a href="https://github.com/JMRI/JMRI/labels/Add%20to%20Next%20Release">Add To Next Release</a>" - needs to be merged before the next release is built
            <li>"<a href="https://github.com/JMRI/JMRI/labels/dev%2Ftest%2Fpublish%20infrastructure">dev/test/publish infrastucture</a>"
                - there's a lot of automation around building
                and publishing JMRI.  This change is to that infrastructure, not the 
                released JMRI code itself.
            <li>"<a href="https://github.com/JMRI/JMRI/labels/Contribution">Contribution</a>" - On an Issue, it indicates that the Issue contains a contributed 
                file that some maintainer should 
                <a href="GitFAQ.shtml#SFnetPatches">merge via a PR</a>.
            <li>"<a href="https://github.com/JMRI/JMRI/labels/Cleanup">Cleanup</a>" - a change that improves the code, but doesn't really affect JMRI users directly
            <li>"<a href="https://github.com/JMRI/JMRI/labels/Support%20Request">Support Request</a>" - A request for help figuring something out, typically found in the Issues section.
                                Typically these items are closed if resolved, 
                                or become "Enhancement" or "Bug" items.
            <li>"<a href="https://github.com/JMRI/JMRI/labels/Enhancement">Enhancement</a>" - request that somebody make JMRI better in some way.
            <li>"<a href="https://github.com/JMRI/JMRI/labels/Bug">Bug</a>" - a problem that's bitten at least one person.
            <li>"<a href="https://github.com/JMRI/JMRI/labels/Duplicate">Duplicate</a>", 
                "<a href="https://github.com/JMRI/JMRI/labels/Invalid">Invalid</a>", 
                "<a href="https://github.com/JMRI/JMRI/labels/Won%27t%20Fix">Won't Fix</a>" - items that have (typically) been closed
                                without action.  Issues and PRs never go away, but these
                                labels mark them as not intended for further consideration.
          </ul>
        If you have any questions about the use of those on your PR, 
        you can add a comment to the PR and somebody will get back to you.
        <li>If there are any problems found in the CI process, you can make additional edits, 
        commit those files to the <u>same</u> branch, and push them 
        to your repository.  That'll get them included in an updated 
        version of your PR automatically, rerun the tests, etc.
        <li>Once the code gets merged, it'll automatically show up in the next
        regular test release.
      </ul>

     <p>
     Once your PR is merged, a <code>git checkout master; git pull</code>
     will bring it back around to your repository and that cycle will be complete.
     <p>
      While all this is happening, you can work on something else by creating another 
      branch and making changes there.
      But first, pick up the most recent contents of our central repository with:</p>
<pre style="font-family: monospace;">        
    git checkout master
    git pull
</pre>
      Then you can create a new branch for a new project:
 <pre style="font-family: monospace;">        
    git checkout -b another-new-feature
</pre>
<<<<<<< HEAD
     just like you did at the start of this process, and continue
     to develop.
=======
     <p>just like you did at the start of this process, and continue
     to develop.</p>
>>>>>>> 247284d3

      <!--#include virtual="/Footer" -->
    </div><!-- closes #mainContent-->
  </div><!-- closes #mBody-->
</body>
</html><|MERGE_RESOLUTION|>--- conflicted
+++ resolved
@@ -22,18 +22,6 @@
     <!--#include virtual="Sidebar" -->
 
     <div id="mainContent">
-<<<<<<< HEAD
-      <h1>JMRI: Developing with JMRI Code</h1>
-
-      <h2>Background</h2>
-      Anybody is welcome to get a copy of the
-      JMRI code and modify it for their own purposes. What makes
-      one a JMRI developer is contributing those modifications back
-      for others to use. This page discusses how to do that,
-      assuming that you've gotten a copy of the code following the
-      <a href="getgitcode.shtml">previously described
-      procedures</a>.
-=======
       <h1>JMRI Code: Developing with JMRI</h1>
 
       <h2>Background</h2>
@@ -43,7 +31,6 @@
       This page discusses how to do that, assuming that you have
       access to a copy of the code following
       <a href="getgitcode.shtml">this procedure</a>.
->>>>>>> 247284d3
 
       <p>See the <a href="GitFAQ.shtml">JMRI Git FAQ page</a> for
       more details on these processes.</p>
@@ -359,13 +346,8 @@
  <pre style="font-family: monospace;">        
     git checkout -b another-new-feature
 </pre>
-<<<<<<< HEAD
-     just like you did at the start of this process, and continue
-     to develop.
-=======
      <p>just like you did at the start of this process, and continue
      to develop.</p>
->>>>>>> 247284d3
 
       <!--#include virtual="/Footer" -->
     </div><!-- closes #mainContent-->

--- conflicted
+++ resolved
@@ -6,11 +6,7 @@
   <meta name="generator" content=
   "HTML Tidy for Mac OS X (vers 31 October 2006 - Apple Inc. build 15.17), see www.w3.org">
 
-<<<<<<< HEAD
-  <title>JMRI: Xml Schema Examples</title>
-=======
   <title>JMRI: XML Schema Examples</title>
->>>>>>> 247284d3
     <meta name="author" content="Bob Jacobsen">
   <meta name="keywords" content=
   "JMRI technical code xml schema usage">

<!DOCTYPE HTML PUBLIC "-//W3C//DTD HTML 4.01//EN"
"http://www.w3.org/TR/html4/strict.dtd">
<html lang="en">
<head>
  <meta name="generator" content=
  "HTML Tidy for Mac OS X (vers 31 October 2006 - Apple Inc. build 15.17), see www.w3.org">

  <title>JMRI: Recommended Practices</title>
  <meta name="author" content="Bob Jacobsen">
  <meta name="keywords" content=
  "JMRI technical code standards recommendation Swing">
  <!-- The combination of "Define" and {Header,Style, Logo and Footer} comments -->
  <!-- are an arbitrary design pattern used by the update.pl script to -->
  <!-- easily replace the common header/footer code for all the web pages -->
  <!-- delete the following 2 Defines if you want to use the default JMRI logo -->
  <!-- or change them to reflect your alternative logo -->
  <!-- Style -->
  <meta http-equiv="Content-Type" content=
  "text/html; charset=us-ascii">
  <link rel="stylesheet" type="text/css" href="/css/default.css"
  media="screen">
  <link rel="stylesheet" type="text/css" href="/css/print.css"
  media="print">
  <link rel="icon" href="/images/jmri.ico" type="image/png">
  <link rel="home" title="Home" href="/">
  <!-- /Style -->
</head>

<body>
<!--#include virtual="/Header.shtml" -->
<div id="mBody">
    <!--#include virtual="Sidebar.shtml" -->
    <div id="mainContent">

      <h1>JMRI Code: Recommended Practices</h1>
      <p>This page contains miscellaneous info and pointers for JMRI
      developers.</p>

      <h2>Class Library Preferences</h2>

      <ul>
        <li>We use Java Swing for our GUI development. It's a lot
        more powerful than the original AWT, and the price is
        right. We have a recommended organization and usage pattern
        that's documented on <a href="Swing.shtml">another
        page</a>.</li>

        <li>JMRI uses the
        <a href="http://www.sparetimelabs.com/purejavacomm/purejavacomm.php">PureJavaComm libraries</a>
        to support serial
        communications on Macintosh, Linux and Windows.
        Before JMRI 4.7.5, we used the RXTX and
        SerialIO libraries for this, but these were then removed.</li>

        <li>Take a few moments to learn about the different
        types of <a href=
        "https://docs.oracle.com/javase/tutorial/collections/intro/">
        Java collections</a> that are available (
        <a href="https://docs.oracle.com/javase/8/docs/api/java/util/List.html">List</a>,
        <a href="https://docs.oracle.com/javase/8/docs/api/java/util/Deque.html">Deque</a>,
        <a href="https://docs.oracle.com/javase/8/docs/api/java/util/HashMap.html">HashMap</a>, 
        etc) in the 
        <a href="https://docs.oracle.com/javase/8/docs/api/java/util/package-summary.html">java.util package</a>.
        Not everything needs to be an array! Only use a 
        <a href="https://docs.oracle.com/javase/8/docs/api/java/util/Vector.html">Vector</a>
        when there's a specific reason for it such as compatibility with an existing API;
        they're slow and memory-intensive compared to e.g. an 
        <a href="https://docs.oracle.com/javase/8/docs/api/java/util/ArrayList.html">ArrayList</a>.
        A <a href="https://docs.oracle.com/javase/8/docs/api/java/util/Deque.html">Deque</a>
        can be a good default solution to holding data that won't ever contain 'null'.
        Consider using a
        <a href="https://docs.oracle.com/javase/8/docs/api/java/util/TreeSet.html">TreeSet</a>
        for data that's best kept in some sorted order; there's are very few good reasons for
        sorting data during normal running in JMRI.
        If none of these are adequate, consider incorporating a specialized collection type from
        <a href="http://commons.apache.org/proper/commons-collections/">Apache Commons Collections</a>
        instead of rolling your own.
        </li>

        <li>JMRI uses <a href=
        "https://docs.oracle.com/javase/tutorial/java/generics/">
        Java generics</a> extensively to <a href=
        "https://docs.oracle.com/javase/tutorial/java/generics/">
        reduce errors and improve understanding</a>. With lots of
        people writing and sharing code, using generics instead of
        casts makes it much easier to understand the code, and
        allows the compiler to catch many misunderstandings about
        how things should be used. Most of the important
        information on them can be found on <a href=
        "https://docs.oracle.com/javase/tutorial/java/generics/">
        this page</a> from the Java Tutorial.</li>
        
        <li>Enums, added in Java 5, are a better way of representing
        N selections than using integer constants.  The entire idea is to
        <u>not</u> have them be just another form of Integer or String, so don't provide
        methods to convert them from or to Integer (int) or String.  If you need to
        provide an ordering or comparison, add a public method to the enum to do that; it can work 
        with the internal structure of the enum without exposing it.

        <li>If you need to use comma-separated variable (CSV)
        files, please use the <a href="https://commons.apache.org/proper/commons-csv/">Apache Commons CSV API</a> if
        possible. We are already using that in a number of places,
        and will probably use it in more. If that does not provide
        enough functionality, we might eventually move to the
        <a href="http://opencsv.sourceforge.net/">opencsv API</a>, 
        but since we only want to use one, the
        conversion will be a lot of work.</li>
        
        <li>We currently don't use the Java <code>assert</code> keyword in our production
        code. (We use the 
        <a href="JUnit.shtml">JUnit Assert in testing</a>, but that's different).
        We may use it in the future, but for now please 
        <a href="Logging.shtml">log a message at the Error level</a> 
        if you encounter an internal consistency problem during normal 
        operation; if there's no way to continue, 
        <code>throw new AssertionError("description");</code> as that's 
        a step toward our eventually figuring out how to use Java
        assertions in such cases.
      </ul>

      <a id="collections" name="collections"></a>
      <h2>Collections</h2>
        Take a few moments to learn about the different
        types of <a href=
        "https://docs.oracle.com/javase/tutorial/collections/intro/">
        Java collections</a> that are available (
        <a href="https://docs.oracle.com/javase/8/docs/api/java/util/List.html">List</a>,
        <a href="https://docs.oracle.com/javase/8/docs/api/java/util/Deque.html">Deque</a>,
        <a href="https://docs.oracle.com/javase/8/docs/api/java/util/HashMap.html">HashMap</a>, 
        etc) in the 
        <a href="https://docs.oracle.com/javase/8/docs/api/java/util/package-summary.html">java.util package</a>.

        <ul>
        <li>
        Please don't use fixed-size arrays for holding variable sized data in objects.
        That generally ends up wasting huge amounts of space at runtime, and we 
        try to keep the JMRI memory footprint small when we can.
        
        <li>
        Only use a 
            <a href="https://docs.oracle.com/javase/8/docs/api/java/util/Vector.html">Vector</a>
            when there's a specific reason for it such as compatibility with an existing API;
            they're slow and memory-intensive compared to e.g. an 
            <a href="https://docs.oracle.com/javase/8/docs/api/java/util/ArrayList.html">ArrayList</a>.
        <li>
            A <a href="https://docs.oracle.com/javase/8/docs/api/java/util/Deque.html">Deque</a>
            can be a good default solution to holding data that won't ever contain 'null'.
       <li> 
            Consider using a
            <a href="https://docs.oracle.com/javase/8/docs/api/java/util/TreeSet.html">TreeSet</a>
            for data that's best kept in some sorted order; there's are very few good reasons for
            sorting data during normal running in JMRI.  If you also need random access (e.g. 
            "The 5th element") consider 
            <a href="http://www.jmri.org/JavaDoc/doc/jmri/util/com/dictiography/collections/IndexedTreeSet.html">IndexedTreeSet</a>
            and
            <a href="http://www.jmri.org/JavaDoc/doc/jmri/util/com/dictiography/collections/IndexedTreeMap.html">IndexedTreeMap</a>
        </ul>

      <h2><a id="format" name="format">Code Format</a></h2>The <a href=
      "http://www.oracle.com/technetwork/java/codeconventions-150003.pdf">
      Java Code Conventions</a> (if that link is broken, try
      <a href=
      "https://web.archive.org/web/20080703230238/http://java.sun.com/docs/codeconv/">
      this one</a> from the Internet Archive) for names,
      formatting, etc are really useful. If you find that you can't
      read a piece of code, these will help make it better.

      <p>Note that we have a few local conventions beyond those in
      the Java recommendations. You'll find them on other pages in
      this section, but for example, we recommend that you define
      the <a href="Logging.shtml">logger reference</a> at the
      bottom of each file.</p>

      <a id="deprecating" name="deprecating"></a>
      <h2>Deprecating Code</h2>
      As development proceeds, sometimes
      old ways of doing things have to be replaced by new ways. In
      many cases, you can just change all the using code in our
      repository, and move forward. 
      For general interfaces that
      might be used externally to JMRI, such as in scripts and
      CATS, we prefer to leave the old interface in place for
      a while, marking it as "deprecated" so that people can
      discover that it will eventually go away. 
      (The current list of those is available as
      <a href="https://jmri.org/JavaDoc/doc/deprecated-list.html">part of the Javadocs</a>)
      The sequence is then:
      <ul>
        <li>Write the new methods.
        <li>Mark the old methods with @deprecated and @Deprecated. The 
            associated comment should tell people where to find the replacement (see below).
            <p>Note that if you mark an interface or super-class (i.e. abstract) 
                class or method
                as deprecated, you should also mark all implementations of it as
                deprecated.  That way, they won't themselves show as deprecations to fix,
                but code that uses them will.

        <li>Start generating warnings for users
            (especially scripting users) by adding:
<pre style="font-family: monospace;">
            jmri.util.Log4JUtil.deprecationWarning(log, "myMethod()");
</pre>
            to the start of each method.
            This will put a warning in the log if that method 
            is used during normal operation.
            <p>
            If you have tests for that method (you should!) you may need to
            modify the direct tests of the deprecated method; see
            the 
            <a href="JUnit.shtml#deprecationWarning">instructions on the JUnit page</a>.
<<<<<<< HEAD

        <a href="http://builds.jmri.org/jenkins/job/Development/job/Deprecations/lastBuild/warnings4Result/">
            <img src="http://builds.jmri.org/jenkins/job/Development/job/Deprecations/warnings4/trendGraph/png?url=PRIORITY" align="right" width="250" height="100">
        </a></li>
        <li>These changes can be included in an 
            <a href="ReleaseProcess.md">update or minor release</a>. You should 
            PR them to either the <code>dev-update</code> or <code>dev-minor</code>, depending on
            the <u>other</u> changes associated, as soon as possible so that people get notice
            of the deprecations. Make sure that the PR includes a note about the deprecations 
            to help give that notice.
            
=======
        </li>
>>>>>>> 09904488
        <li>As soon as you can, remove all JMRI uses of these deprecated classes and/or methods
            until the deprecations report is clean. 
            (Until you do this, warnings will be showing up in the logs; ideally this
            is done as part of the original deprecation PR)
            You can either compile locally
            with <code>ci-compile-deprecations</code> to check this, or look at the
            <a href="http://jmri.tagadab.com/jenkins/job/Development/job/Deprecations/lastBuild/warnings4Result/">Jenkins CI report</a>
            (click the Types tab) to check the JMRI/JMRI master branch.
        <li><strong>Don't forget to migrate the Jython sample scripts!</strong>
            
        <li>Remove the deprecated methods and their tests. Make sure that the PR
            to do this includes an update to the release note about the removal.
            This can then be merged to the 
            <code>dev-major</code> branch; whether it can be merged and 
            released via the <code>dev-minor</code> is still a subject of discussion.
            
        </ul>
        
      <p>Note that a deprecated item is meant to still work.
      Deprecated should only mean that you can't count on the
      deprecated item working in the future, so that it would
      be good to code away from it while it's still working.</p>

      <p>There are two forms of marking something as deprecated
      (Javadoc tag and Annotation), and both allow you to add
      additional information. A nice discussion of the
      technicalities is <a href=
      "http://download.oracle.com/javase/1.5.0/docs/guide/javadoc/deprecation/deprecation.html">
      here</a>. We strongly recommend using both of them like this:</p>
<pre style="font-family: monospace;">
/**
 * (Other Javadoc comments)
 * @deprecated As of 2.7.8, use {@ link #foo()} instead
 */
@Deprecated // 2.7.8
</pre>
        where the line contains the version in which the deprecation
        is applied. That lets you easily know how long ago it was
        deprecated. (There's a better way to do this in Java 9, but
        JMRI still has to compile under Java 8 so please don't use that; see the 
        <a href="TechRoadMap.shtml">release roadmap</a>
        for background)
            
    <a id="exception" name="exception"></a>
    <h2>Exceptions</h2>
    
    <h3>Throwing Exceptions</h3>

    When checking inputs (i.e. for valid parameter values) and you find a problem, what should you do?
    <ul>
    <li>You can throw an unchecked exception. IllegalArgumentException is a great example:
        Most of the time it doesn't really have to be thought about. It's rare to
        explicitly try/catch for it.
        When an IllegalArgumentException (or whatever) is thrown, it works up to some high-level handler, 
        where there will be some default handling (usually just logging) it, 
        and the various libraries will get a chance to clean things up.

    <li>You can thrown a checked exception, i.e. a JmriException subclass or 
        some on-target Java checked exception class. 
        This forces all writers of method-using code to think about how to handle problems.  
        They might wrap with a try-catch or just declare it to go upward, but they have to think about it.

    <li>Don't use error codes or other "check the return value" approaches.  
        They just make it likely there will be invisible problems that bite people in complicated ways 
        (because you can ignore them, leaving junk behind)
        
    </ul>
    
    Generally, JMRI developers tend to throw an unchecked exception, i.e. IllegalArgumentException
    or similar.
    
    <h3>Catching Exceptions</h3>
    SpotBugs will object to code like this:
<pre style="font-family: monospace;">
  try {
     // do something here
  } catch (Exception e) {
  }
</pre>
with a 
<a href="http://spotbugs.readthedocs.io/en/latest/bugDescriptions.html#rec-exception-is-caught-when-exception-is-not-thrown-rec-catch-exception"><code>REC_CATCH_EXCEPTION</code></a>
and/or a 
<a href="http://spotbugs.readthedocs.io/en/latest/bugDescriptions.html#de-method-might-ignore-exception-de-might-ignore"><code>DE_MIGHT_IGNORE</code></a>
(less often 
<a href="http://spotbugs.readthedocs.io/en/latest/bugDescriptions.html#de-method-might-drop-exception-de-might-drop"><code>DE_MIGHT_DROP</code></a>).
This is an example of two problems:
<ul>
<li>Catching <code>Exception</code> instead of more specific types
<li>Having nothing in the <code>catch</code> block
</ul>

Let's discuss those separately:

<h4><a id="catch" name="catch">Catching the Exception class</a></h4>

There are two subcases here:
<ul>
<li>You're catching <code>Exception</code> because a lot of different specific things can be thrown, 
and it's a pain to write multiple <code>catch</code> blocks for each of those.  
That's actually obsolete thinking, though, because now there's syntax for combining those:
<pre style="font-family: monospace;">
  try {
    // do something here
  } catch (IOException | JDOMException e) {
    // and do something, see below
  }
</pre>
That's a much better way to convey what this code is intended to do.

<li>You want to catch any unchecked exception, such as
<a href="https://docs.oracle.com/javase/8/docs/api/java/lang/NullPointerException.html"><code>NullPointerException</code></a>,
that is thrown.  Those are all subclasses of 
<a href="https://docs.oracle.com/javase/8/docs/api/java/lang/RuntimeException.html"><code>RunTimeException</code></a>,
so the clean way to do this is to catch that:
<pre style="font-family: monospace;">
  try {
    // do something here
  } catch (RunTimeException e) {
    // and do something, see below
  }
</pre>
</ul>

<h4><a id="empty" name="empty">Empty catch block</a></h4>

What's an empty <code>catch</code> block trying to say?

<ul>
<li>Ideally, the code should handle the exception, in the sense of reacting to it so that the right stuff 
still happens for the user. So do that as a first strategy.
<p>
But sometimes, that's complicated, or the error is really something that isn't understood,
or perhaps is routine and doesn't matter.

<li>If you can't do anything else, at least consider logging that the code has caught something.  
Typically, this would be a warning:
<pre style="font-family: monospace;">
log.warn("can't do anything useful with this:", e);
</pre>
Adding the <code>Exception</code> object <code>e</code> to the log logs all its content, including the traceback. 
That way, if something weird happens later on, at least there's a clue in the log. 

<li>If it's really routine, log at <code>debug</code> or even <code>trace</code> level. 
That way if it turns out later to not actually be routine, turning on additional logging will help track it down.

<li>Consider <em>not</em> catching the error, so that it propagates up. 
(The methods for targeting the catch block more narrowly in the prior section can help here) 
It will eventually be caught, and will contain a more useful stack trace.  
This might require adding the exception to the signature of the current method so you can throw it upwards. 
<p>
Or, if absolutely can't change the signature, consider re-characterizing it, e.g.:
<pre style="font-family: monospace;">
  try {
     // do something here
  } catch (IOException e) {
     // do something to clean upp
     ...
     // But still need to signal that this failed.
     // Let's blame the arguments we are processing:
     throw new IllegalArgumentException("couldn't process because ...", e);
  }
</pre>

<li>If it really is "ignore this, it's going to be OK", 
you should add an annotation so that others know why it's OK and don't have to worry about it in the future:
<pre style="font-family: monospace;">
@edu.umd.cs.findbugs.annotations.SuppressFBWarnings(value={"DE_MIGHT_DROP", "DE_MIGHT_IGNORE"}, 
    justification = "(Something about why this is OK)")
</pre>
</ul>

<a id="Optional" name="Optional"></a>
<h2>Use of Optional</h2>

The 
<a href="https://docs.oracle.com/javase/8/docs/api/java/util/Optional.html">Optional</a>
class is the right way to provide 
"a method return type where there is a clear need to represent 'no result,' and where using <code>null</code> is likely to cause errors".
There's some good background on use of Optional in an
<a href="https://blogs.oracle.com/javamagazine/12-recipes-for-using-the-optional-class-as-its-meant-to-be-used">introductory Java Magazine article</a>.
There's more info about how <code>null</code> makes errors likely is dicussed in a 
<a href="https://www.oracle.com/technical-resources/articles/java/java8-optional.html">related article</a>.
As Tony Hoare - one of the giants of computer science - wrote, "I call it my billion-dollar mistake. 
    It was the invention of the null reference in 1965. 
    I couldn't resist the temptation to put in a null reference, 
    simply because it was so easy to implement."

      <!--#include virtual="/Footer.shtml" -->
    </div><!-- closes #mainContent-->
  </div><!-- closes #mBody-->
</body>
</html><|MERGE_RESOLUTION|>--- conflicted
+++ resolved
@@ -208,30 +208,23 @@
             modify the direct tests of the deprecated method; see
             the 
             <a href="JUnit.shtml#deprecationWarning">instructions on the JUnit page</a>.
-<<<<<<< HEAD
-
-        <a href="http://builds.jmri.org/jenkins/job/Development/job/Deprecations/lastBuild/warnings4Result/">
-            <img src="http://builds.jmri.org/jenkins/job/Development/job/Deprecations/warnings4/trendGraph/png?url=PRIORITY" align="right" width="250" height="100">
-        </a></li>
-        <li>These changes can be included in an 
-            <a href="ReleaseProcess.md">update or minor release</a>. You should 
-            PR them to either the <code>dev-update</code> or <code>dev-minor</code>, depending on
-            the <u>other</u> changes associated, as soon as possible so that people get notice
-            of the deprecations. Make sure that the PR includes a note about the deprecations 
-            to help give that notice.
+        </li>
+
+        <li>Remove all uses in JMRI code (including tests!) 
+            of these deprecated classes and/or methods
+            until the deprecations report during compilation is clean. 
             
-=======
+        <li><strong>Don't forget to migrate the Jython sample scripts!</strong>
+
+        <li>These changes can be included in either an 
+            <a href="ReleaseProcess.md">update or minor release</a>. 
+            As soon as possible , you should 
+            PR them to either the <code>dev-update</code> or <code>dev-minor</code> branch, depending on
+            the <u>other</u> changes associated, so that people get notice
+            of the deprecations. Make sure that the PR includes someting for 
+            the release note about the deprecations 
+            to draw people's attention.
         </li>
->>>>>>> 09904488
-        <li>As soon as you can, remove all JMRI uses of these deprecated classes and/or methods
-            until the deprecations report is clean. 
-            (Until you do this, warnings will be showing up in the logs; ideally this
-            is done as part of the original deprecation PR)
-            You can either compile locally
-            with <code>ci-compile-deprecations</code> to check this, or look at the
-            <a href="http://jmri.tagadab.com/jenkins/job/Development/job/Deprecations/lastBuild/warnings4Result/">Jenkins CI report</a>
-            (click the Types tab) to check the JMRI/JMRI master branch.
-        <li><strong>Don't forget to migrate the Jython sample scripts!</strong>
             
         <li>Remove the deprecated methods and their tests. Make sure that the PR
             to do this includes an update to the release note about the removal.

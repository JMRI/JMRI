--- conflicted
+++ resolved
@@ -44,17 +44,12 @@
         that's documented on <a href="Swing.shtml">another
         page</a>.</li>
 
-<<<<<<< HEAD
-        <li>JMRI uses the PureJavaComm libraries to support serial
-        communications on Macintosh, Linux and Windows.</li>
-=======
-        <li>JMRI uses the 
-        <a href="http://www.sparetimelabs.com/purejavacomm/purejavacomm.php">PJC libraries</a>
+        <li>JMRI uses the
+        <a href="http://www.sparetimelabs.com/purejavacomm/purejavacomm.php">PureJavaComm libraries</a>
         to support serial
-        communications on Macintosh, Linux and Windows. 
-        Before JMRI 4.7.5, we used the RXTX and 
+        communications on Macintosh, Linux and Windows.
+        Before JMRI 4.7.5, we used the RXTX and
         SerialIO libraries for this, but these were then removed.</li>
->>>>>>> 00baa11b
 
         <li>Take a few moments to learn about the the different
         types of <a href=


    <h3>Hardware Support</h3>
        <ul>
          <li></li>
        </ul>

        <h4>Acela CTI</h4>
            <ul>
                <li></li>
            </ul>

	    <h4>Anyma DMX512</h4>
            <ul>
                <li></li>
            </ul>

	    <h4>Bachrus Speedo</h4>
            <ul>
                <li></li>
            </ul>

        <h4>CBUS</h4>
            <ul>
                <li>Updated [Pi-]SPROG (3v2|Plus) NV edit GUI</li>
                <li>Added Pi-SPROG 3 (not v2) NV edit GUI</li>
            </ul>

        <h4>C/MRI</h4>
            <ul>
                <li></li>
            </ul>

        <h4>DCC++ and DCC-EX</h4>
            <ul>
                <li></li>
            </ul>

        <h4>DCC4pc</h4>
            <ul>
                <li></li>
            </ul>

        <h4>Direct</h4>
            <ul>
                <li></li>
            </ul>

        <h4>ESU</h4>
            <ul>
                <li></li>
            </ul>

        <h4>Hornby</h4>
            <ul>
                <li></li>
            </ul>

        <h4>Internal</h4>
            <ul>
                <li></li>
            </ul>

        <h4>IPOCSMR</h4>
            <ul>
                <li></li>
            </ul>

        <h4>JMRI Simple Server/JMRI Client</h4>
            <ul>
                <li></li>
            </ul>

        <h4>KPF-Zeller</h4>
            <ul>
                <li></li>
            </ul>

        <h4>LocoNet</h4>
            <ul>
                <li></li>
            </ul>

        <h4>Maple</h4>
            <ul>
                <li></li>
            </ul>

        <h4>Marklin CS2</h4>
            <ul>
                <li></li>
            </ul>

        <h4>MERG</h4>
            <ul>
                <li></li>
            </ul>

        <h4>MQTT</h4>
            <ul>
                <li></li>
            </ul>

        <h4>MRC</h4>
            <ul>
                <li></li>
            </ul>

        <h4>NCE</h4>
            <ul>
                <li>Fixed a problem adding sensors with names like NS50:1
                </li>
            </ul>

        <h4>Oak Tree</h4>
            <ul>
                <li></li>
            </ul>

        <h4>OpenLCB / LCC</h4>
            <ul>
                <li></li>
            </ul>

        <h4>Piko</h4>
        <ul>
          <li>A new definition file was added for the Uhlenbrock LocoNet IR Receiver #63830, that can
            connect the Piko Digi-fern Remote Control to LocoNet.</li>
        </ul>

        <h4>RFID</h4>
            <ul>
                <li></li>
            </ul>

        <h4>Roco z21/Z21</h4>
            <ul>
                <li></li>
            </ul>

        <h4>Secsi</h4>
            <ul>
                <li></li>
            </ul>

        <h4>SPROG</h4>
            <ul>
                <li>Updated [Pi-]SPROG (3v2|Plus) NV edit GUI</li>
                <li>Added Pi-SPROG 3 (not v2) NV edit GUI</li>
                <li>Added F29+ support to SPROG Command Station mode.</li>
            </ul>

        <h4>TAMS</h4>
            <ul>
                <li></li>
            </ul>

        <h4>TMCC</h4>
            <ul>
                <li></li>
            </ul>

        <h4>Uhlenbrock Intellibox</h4>
            <ul>
                <li></li>
            </ul>

        <h4>Zimo MXULF</h4>
            <ul>
                <li></li>
            </ul>

        <h4>ZTC</h4>
            <ul>
                <li></li>
            </ul>

    <h3>New / Updated decoder definitions</h3>
        <ul>
          <li>An include file enum-WeekdaysSun.xml that can be used to create a drop down of Weekdays was added to
            xml/decoders/parts/</li>
        </ul>

        <h4>Arnold</h4>
            <ul>
                <li></li>
            </ul>

        <h4>Bachmann</h4>
            <ul>
                <li></li>
            </ul>

        <h4>BLI</h4>
            <ul>
                <li></li>
            </ul>

        <h4>BNM Hobbies</h4>
            <ul>
                <li></li>
            </ul>

        <h4>CT Elektronik</h4>
            <ul>
                <li></li>
            </ul>

        <h4>Digikeijs (Digirails)</h4>
            <ul>
                <li>New decoder definition for DR5088RC with LNCV programming capabilities.<br>
                  Thanks to Dennis Cherry for testing on actual hardware.<br>
                Awaiting response from Digikeijs to complete the settings stored in LNCV4.</li>
              <li>The Stationary family of decoders was renamed to Feedback (Inputs).</li>
            </ul>

        <h4>Digitrax</h4>
            <ul>
                <li>Add support for DCS240+</li>
            </ul>

        <h4>Doehler &amp; Haas</h4>
            <ul>
                <li></li>
            </ul>

        <h4>ESU</h4>
            <ul>
                <li></li>
            </ul>

        <h4>Hornby</h4>
            <ul>
                <li></li>
            </ul>

        <h4>Kuehn</h4>
            <ul>
                <li></li>
            </ul>

        <h4>LaisDCC</h4>
            <ul>
                <li></li>
            </ul>

        <h4>LDH</h4>
            <ul>
                <li></li>
            </ul>

        <h4>Lenz</h4>
            <ul>
                <li></li>
            </ul>

        <h4>MD Electronics</h4>
             <ul>
                <li></li>
             </ul>

        <h4>MGP</h4>
             <ul>
                <li></li>
             </ul>

        <h4>Mistral Train Models</h4>
             <ul>
                <li></li>
             </ul>

        <h4>MTH</h4>
            <ul>
                <li></li>
            </ul>

        <h4>MRC</h4>
            <ul>
                <li></li>
            </ul>

        <h4>NCE</h4>
            <ul>
                <li></li>
            </ul>

        <h4>Norsk Modelljernbane (NJM)</h4>
            <ul>
                <li></li>
            </ul>

        <h4>Public Domain and DIY decoders</h4>
            <ul>
                <li></li>
            </ul>

        <h4>QSI</h4>
            <ul>
                <li></li>
            </ul>

        <h4>Rautenhaus</h4>
            <ul>
                <li></li>
            </ul>

        <h4>RR-CirKits</h4>
            <ul>
                <li></li>
            </ul>

        <h4>SoundTraxx</h4>
            <ul>
                <li></li>
            </ul>

        <h4>TAMS</h4>
            <ul>
                <li></li>
            </ul>

        <h4>TCS</h4>
            <ul>
                <li></li>
            </ul>

	    <h4>Team Digital</h4>
            <ul>
                <li></li>
            </ul>

        <h4>Technologistic (train-O-matic)</h4>
            <ul>
                <li>Added support for Lokommander II decoders. Including automatic identification of the right decoder type based on productID.</li>
            </ul>

        <h4>Trix Modelleisenbahn</h4>
            <ul>
                <li></li>
            </ul>

        <h4>Uhlenbrock</h4>
            <ul>
<<<<<<< HEAD
                <li>Updated the Lissy Reporter support, including
                improved display of the messages. Note that this
                has changed the format of the reports, so users
                who have written scripts to use this might need to
                check and update them.</li>
=======
                <li>Added a decoder definition to configure the 63810 Mobile Station Adapter.<br>
                Use the LNCV tool to program.</li>
                <li>Added decoder definitions for Occupancy Feedback modules #63320/40 (2-rail) and #63330/50
                (3-rail).<br>
                Use the LNCV Tool for programming.</li>
                <li>Added Funk-Master LN+DCC 66410 definition. Renamed  model 66400 FunkMaster to Funk-Master LN.</li>
                <li>Added a decoder definition to configure the 63450 LocoNet Display module, also with LNCV</li>
                <li>New definition to program the IRIS LocoNet IR-Receiver #63830.</li>
>>>>>>> 9257e996
            </ul>

        <h4>Umelec</h4>
            <ul>
                <li></li>
            </ul>

        <h4>Viessmann</h4>
            <ul>
                <li></li>
            </ul>

        <h4>Wangrow</h4>
            <ul>
                <li></li>
            </ul>

        <h4>ZIMO</h4>
            <ul>
                <li></li>
            </ul>

        <h4>Miscellaneous</h4>
            <ul>
                <li></li>
            </ul>

    <h3>DecoderPro</h3>
        <a id="DecoderPro" name="DecoderPro"></a>
        <ul>
            <li>To simplify writing a decoder definition, variable declarations for decimal and hex values without a
              "mask"with max &gt; 255  now will get an appropriately sized mask assigned so that they store any
              valid entry.<br>
              Variables with a max &lt;= 255 or with an explicit mask are not affected.
            </li>
        </ul>

    <h3>CTC Tool</h3>
        <a id="PE-CTC" name="PE-CTC"></a>
        <ul>
            <li></li>
        </ul>

   <h3>Dispatcher</h3>
        <a id="Dispatcher" name="Dispatcher"></a>
        <ul>
             <li>Support transits and sections that use multiple panels connected by edge
             connectors.</li>
             <li>The "Use connectivity from Layout Editor panels" option in Dispatcher Options
             no longer uses a specified panel.  All Layout Editor panels are used for layout
             connectivity.</li>
        </ul>

    <h3>Dispatcher System</h3>
        <a id="Dispatcher_System" name="Dispatcher_System"></a>
        <ul>
             <li></li>
        </ul>

   <h3>Internationalization</h3>
        <a id="I18N" name="I18N"></a>
        <ul>
            <li></li>
        </ul>

    <h3>Layout Editor</h3>
        <a id="LE" name="LE"></a>
        <ul>
	        <li></li>
        </ul>

        <h4>NX - Entry/Exit Tool</h4>
            <ul>
                <li></li>
            </ul>

    <h3>Logix</h3>
        <a id="Logix" name="Logix"></a>
        <ul>
          <li></li>
        </ul>

    <h3>LogixNG</h3>
        <a id="LogixNG" name="LogixNG"></a>
        <ul>
          <li>The action <i>Simulate turnout feedback</i> has been added.
          It's useful to simulate feedback based turnout actions when a
          simulator connection is used, for example the <i>LocoNet simulator</i>.</li>
          <li>The expression <i>Connection name</i> has been added.
          It's useful together with <i>Simulate turnout feedback</i> so
          that simulation only happens for simulated connections.</li>
          <li>The action <i>For each</i> has been added. It's useful when
          you want to loop thru all items in a list, for example all the
          sensors in the sensor manager.</li>
          <li>The formula function <i>new</i> has been added. It allows
          you to create a new instance of a class.</li>
          <li>Several formula constants have been added. See the modules
          <i>Java</i> and <i>Layout</i>. Examples are constants like
          <i>sensors</i> and <i>turnouts</i> that gives you direct access
          to the managers. And <i>InstanceManager</i> that gives you direct
          access to the instance manager. The constants <i>null</i> and
          <i>None</i> has the null value in Java, the None value in Jython.</li>
          <li>The action <i>Listen On Beans - Table</i> is improved.</li>
          <li>The action <i>Listen On Beans - Local variable</i> has been
          added. It can be used together with the <i>For each</i> action
          to listen to all beans of a manager.</li>
        </ul>

    <h3>Meters and MeterFrames</h3>
        <a id="Meters" name="Meters"></a>
        <ul>
            <li></li>
        </ul>

    <h3>Operations</h3>
        <a id="Operations" name="Operations"></a>
        <ul>
            <li></li>
        </ul>

   <h3>Panel Editor</h3>
        <a id="PE" name="PE"></a>
        <ul>
            <li></li>
        </ul>

    <h3>Control Panel Editor</h3>
        <a id="CPE" name="CPE"></a>
        <ul>
            <li></li>
        </ul>
        <h4>Circuit Builder</h4>
            <a id="CPE-CB" name="CPE-CB"></a>
            <ul>
                <li></li>
            </ul>
        <h4>Palette</h4>
            <a id="CPE-P" name="CPE-P"></a>
            <ul>
                <li></li>
            </ul>

    <h3>Preferences</h3>
        <a id="Preferences" name="Preferences"></a>
        <ul>
            <li></li>
        </ul>

    <h3>Resources</h3>
        <a id="Resources" name="Resources"></a>
        <ul>
            <li></li>
        </ul>

    <h3>Roster</h3>
        <a id="Roster" name="Roster"></a>
        <ul>
            <li></li>
        </ul>

    <h3>Routes</h3>
        <a id="Routes" name="Routes"></a>
       <ul>
            <li></li>
       </ul>

    <h3>Turnouts, Lights, Sensors and other elements</h3>
        <a id="TLae" name="TLae"></a>
        <ul>
            <li></li>
        </ul>

    <h3>Scripting</h3>
        <a id="Scripting" name="Scripting"></a>
        <ul>
            <li></li>
        </ul>

    <h3>Signals</h3>
        <a id="Signals" name="Signals"></a>
        <ul>
            <li></li>
        </ul>
        <h4>Signal Systems</h4>
            <ul>
                <li></li>
            </ul>

        <h4>Signal Heads</h4>
            <ul>
                <li></li>
            </ul>

        <h4>Signal Masts</h4>
            <ul>
                <li></li>
            </ul>

    	<h4>Signal Groups</h4>
            <ul>
                <li></li>
            </ul>

	    <h4>Cab Signals</h4>
            <ul>
                <li></li>
            </ul>

    	<h4>Simple Signal Logic</h4>
            <ul>
                <li></li>
            </ul>

	    <h4>USS CTC Logic</h4>
            <ul>
                <li></li>
            </ul>

   <h3>Speedometer</h3>
        <a id="Speedometer" name="Speedometer"></a>
        <ul>
            <li>Expanded user documentation</li>
        </ul>


   <h3>Switchboard Editor</h3>
        <a id="SW" name="SW"></a>
        <ul>
            <li></li>
        </ul>

    <h3>Throttle</h3>
        <a id="throttle" name="throttle"></a>
        <ul>
            <li></li>
        </ul>

    <h3>Timetable</h3>
        <a id="Timetable" name="Timetable"></a>
        <ul>
            <li></li>
        </ul>

   <h3>Tracker</h3>
        <a id="Tr" name="Tr"></a>
        <ul>
            <li></li>
        </ul>

   <h3>Warrants</h3>
        <a id="Wt" name="Wt"></a>
        <ul>
            <li></li>
        </ul>

   <h3>Web Access</h3>
        <a id="WA" name="WA"></a>
        <ul>
            <li></li>
        </ul>

    <h3>Where Used</h3>
        <a id="WhereUsed" name="WhereUsed"></a>
        <ul>
            <li></li>
        </ul>

   <h3>WiThrottle Server</h3>
        <a id="WS" name="WS"></a>
        <ul>
            <li></li>
        </ul>

   <h3>Web Server</h3>
        <a id="server" name="server"></a>
        <ul>
            <li></li>
        </ul>

   <h3>Virtual Sound Decoder</h3>
        <a id="VSD" name="VSD"></a>
        <ul>
            <li></li>
        </ul>

    <h3>Miscellaneous</h3>
        <a id="Misc" name="Misc"></a>
        <ul>
            <li><i>jmri.jmrix.SystemConnectionMemoManager</i> has new utility methods to find a connection by its connection name.<br>
            <code>LocoNetSystemConnectionMemo memo = SystemConnectionMemoManager.getConnection("L2", LocoNetSystemConnectionMemo.class);</code><br>
            <code>LocoNetSystemConnectionMemo memo = SystemConnectionMemoManager.getConnectionByUserName("LocoNet", LocoNetSystemConnectionMemo.class);</code><br>
            <code>MqttSystemConnectionMemo memo = SystemConnectionMemoManager.getConnection("M", MqttSystemConnectionMemo.class);</code>
            <code>MqttSystemConnectionMemo memo = SystemConnectionMemoManager.getConnectionByUserName("MQTT", MqttSystemConnectionMemo.class);</code>
            </li>
            <li>The PlantUML library has been updated to the current version.  This is used for
                developer documentation.
            </li>
            <li></li>
        </ul>
<|MERGE_RESOLUTION|>--- conflicted
+++ resolved
@@ -340,13 +340,11 @@
 
         <h4>Uhlenbrock</h4>
             <ul>
-<<<<<<< HEAD
                 <li>Updated the Lissy Reporter support, including
                 improved display of the messages. Note that this
                 has changed the format of the reports, so users
                 who have written scripts to use this might need to
                 check and update them.</li>
-=======
                 <li>Added a decoder definition to configure the 63810 Mobile Station Adapter.<br>
                 Use the LNCV tool to program.</li>
                 <li>Added decoder definitions for Occupancy Feedback modules #63320/40 (2-rail) and #63330/50
@@ -355,7 +353,6 @@
                 <li>Added Funk-Master LN+DCC 66410 definition. Renamed  model 66400 FunkMaster to Funk-Master LN.</li>
                 <li>Added a decoder definition to configure the 63450 LocoNet Display module, also with LNCV</li>
                 <li>New definition to program the IRIS LocoNet IR-Receiver #63830.</li>
->>>>>>> 9257e996
             </ul>
 
         <h4>Umelec</h4>

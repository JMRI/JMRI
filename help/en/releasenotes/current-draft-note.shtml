
    <h3>Hardware Support</h3>
        <ul>
          <li></li>
        </ul>

        <h4>Acela CTI</h4>
            <ul>
                <li></li>
            </ul>

	    <h4>Anyma DMX512</h4>
            <ul>
                <li></li>
            </ul>

	    <h4>Bachrus Speedo</h4>
            <ul>
                <li></li>
            </ul>

        <h4>CBUS</h4>
            <ul>
                <li>CBUS now has its own trademark and is referred to as CBUS, not 'MERG CBUS'.</li>
                <li>CBUS RFID Reporters now act similar to other JMRI Reporters, ie with a timeout following the report.</li>
                <li>CBUS Reporters can set a Sensor to follow the active IDTag status, set via CBUS Reporter Table.</li>
                <li>CBUS Reporters will default to classic RFID ( 5 byte unique tags ), with option for in-development CANRC522 / CANRCOM format, set via CBUS Reporter Table.</li>
                <li>Refer to MERG section of this not for changes in JMRI support for MERG hardware.</li>
                <li>Restructured help pages to reflect split between MERG specific hardware and hardware agnostic CBUS features.</li>
            </ul>

        <h4>C/MRI</h4>
            <ul>
                <li>CMRI SerialSensor updated to support multiple Character system name prefixes.</li>
            </ul>

        <h4>DCC++</h4>
            <ul>
                <li></li>
            </ul>

        <h4>DCC4pc</h4>
            <ul>
                <li></li>
            </ul>

        <h4>Direct</h4>
            <ul>
                <li></li>
            </ul>

        <h4>ESU</h4>
            <ul>
                <li></li>
            </ul>

        <h4>Hornby</h4>
            <ul>
                <li></li>
            </ul>

        <h4>Internal</h4>
            <ul>
                <li>Sensor, Turnout, Light and Reporter Address ranges do not have to be fully numeric, and will be incremented using the final number in an address.<br>
                For example, a range can be created from "My Yard 77 Sensor 1" which would increment to "My Yard 77 Sensor 2"</li>
            </ul>

        <h4>IPOCSMR</h4>
            <ul>
                <li></li>
            </ul>

        <h4>JMRI Simple Server/JMRI Client</h4>
            <ul>
                <li></li>
            </ul>

        <h4>LocoNet</h4>
            <ul>
              <li>The legacy LocoIO programmer help points to the current <a href="diy">DIY decoder</a> method to
              configure these boards.</li>
              <li>LocoNet support for "Voltage/Current Meters" has been extended to
                  include support for multiple sources of meter information, and
                  to include automatic discovery of LocoNet devices which support
                  voltage and current reporting.  Each discovered device is identified
                  by its device type and serial number.  These "friendly" identifiers
                  appear in the "Voltage Meter" and "Current Meter" menus in the
                  "Voltage/Current Meter" tool. Further information may be found at the
                  <a href="../html/hardware/loconet/DigitraxMeters.shtml">
                      Digitrax "Meters"</a> web page.</li>
                <li>Start-up "Interrogation" of LocoNet Sensor and Turnout state
                    has re-worked to provide better operation for LocoNet connections
                    with large numbers of Sensors and/or Turnouts.  The JMRI
                    interrogation mechanism now implements a minimum delay from
                    the last Sensor Report, Turnout Report or Interrogate Query
                    message before sending the next Interrogate Query message.</li>
                <li>The "DS64 Configuration Tool" was updated:
                    <ul>
                        <li>to correctly perform the "Factory Reset" operation
                            without encountering a "Java Exception";</li>
                        <li>to correctly perform the "Factory Reset" operation to
                            the correct DS64 as specified in the "Unit Address" field;</li>
                        <li>to correctly manage the values shown on the "OpSw Values"
                            tab and maintain value coherency between the "OpSw Values" tab
                            and the "Basic Settings" tab.</li>
                    </ul>
                </li>
<<<<<<< HEAD
                <li>Update slot status after a Dispatch</li>
=======
                <li>Keep slot status in line with CS after setting COMMON or true slot moves</li>
>>>>>>> ecf544d7
                <li>Allow selection of "Stand-alone LocoNet (with external LocoNet Data
                    Termination!)" for Digitrax PR4.
            </ul>

        <h4>Maple</h4>
            <ul>
                <li>Maple SerialSensor updated to support multiple Character system name prefixes.</li>
            </ul>

        <h4>Marklin CS2</h4>
            <ul>
                <li></li>
            </ul>

        <h4>MERG </h4>
            <ul>
                <li>CBUS now has its own trademark and is referred to as CBUS, not 'MERG CBUS'.</li>
                <li>Refer to CBUS section of this not for changes in JMRI support for CBUS.</li>
                <li>Restructured help pages to reflect split between MERG specific hardware and hardware agnostic CBUS features.</li>
            </ul>

        <h4>MQTT</h4>
            <ul>
                <li>Added support for creating ranges of Turnouts and Lights.<br>
                Sensor, Turnout and Light Address ranges do not have to be fully numeric,
                and will be incremented using the final number in an address.</li>
                <li>Added support for changing the default quality of service and
                retention policy for transmissions.  See the
                <a href="http://jmri.org/jython/SetMqttOptions.py">jython/SetMqttOptions.py</a>
                script for an example.</li>
                <li>Fix a nasty threading bug in the MQTT Light support that can
                cause a JMRI lockup on the first access after adding a Light.</li>

                <li>Update the Paho MQTT library from version 0.4.0 to 1.2.5 (current)</li>
                <li>Better handling of wildcards in topic subscriptions</li>
            </ul>

        <h4>MRC</h4>
            <ul>
                <li></li>
            </ul>

        <h4>NCE</h4>
            <ul>
                <li></li>
            </ul>

        <h4>Oak Tree</h4>
            <ul>
                <li></li>
            </ul>

        <h4><a href="http://openlcb.org">OpenLCB</a></h4>
            <ul>
                <li></li>
            </ul>

        <h4>RFID</h4>
            <ul>
                <li>Network connections: Support added for auto-reconnect.</li>
                <li>Network connections: TCP/UDP port configuration option promoted to main configuration settings panel and no longer under Additional Connection Settings.</li>
            </ul>

        <h4>Roco z21/Z21</h4>
            <ul>
                <li></li>
            </ul>

        <h4>Secsi</h4>
            <ul>
                <li></li>
            </ul>

        <h4>SPROG DCC </h4>
            <ul>
                <li>EStop for 28 Step mode is now sent correctly</li>
		<li>Updated programming mode switcher for Pi-SPROG 3</li>
		<li>Added mode switcher for SPROG 3 Plus</li>
		<li>Added help content for new generation 5 hardware</li>
            </ul>

        <h4>TAMS</h4>
            <ul>
                <li></li>
            </ul>

        <h4>TMCC</h4>
            <ul>
                <li></li>
            </ul>

        <h4>Uhlenbrock Intellibox</h4>
            <ul>
                <li>The 73900 decoder definition was renamed 7x900, and updated to support decoder models:
                  <ul>
                    <li>73800</li>
                    <li>73900</li>
                    <li>76900 (V1)</li>
                    <li>76900V7</li>
                    <li>Piko 56126</li>
                  </ul>
                  Existing roster entries will suggest this replacement.
                </li>
            </ul>

        <h4>Zimo MXULF</h4>
            <ul>
                <li></li>
            </ul>

        <h4>ZTC</h4>
            <ul>
                <li></li>
            </ul>

    <h3>New / Updated decoder definitions</h3>
        <ul>
          <li></li>
        </ul>

        <h4>Arnold</h4>
            <ul>
                <li></li>
            </ul>

        <h4>Bachmann</h4>
            <ul>
                <li></li>
            </ul>

        <h4>BLI</h4>
            <ul>
                <li></li>
            </ul>

        <h4>BNM Hobbies</h4>
            <ul>
                <li></li>
            </ul>

        <h4>CT Elektronik</h4>
            <ul>
                <li></li>
            </ul>

        <h4>Digikeijs (Digirails)</h4>
            <ul>
                <li></li>
            </ul>

        <h4>Digitrax</h4>
            <ul>
                <li></li>
            </ul>

        <h4>Doehler &amp; Haas</h4>
            <ul>
                <li></li>
            </ul>

        <h4>ESU</h4>
            <ul>
                <li></li>
            </ul>

        <h4>Hornby</h4>
            <ul>
                <li></li>
            </ul>

        <h4>Kuehn</h4>
            <ul>
                <li></li>
            </ul>

        <h4>LaisDCC</h4>
            <ul>
                <li></li>
            </ul>

        <h4><a href="http://www.ldhtrenes.com.ar">LDH</a></h4>
            <ul>
                <li></li>
            </ul>

        <h4>Lenz</h4>
            <ul>
                <li></li>
            </ul>

        <h4>MGP</h4>
             <ul>
                <li></li>
             </ul>

        <h4>Mistral Train Models</h4>
             <ul>
                <li></li>
             </ul>

        <h4>MTH</h4>
            <ul>
                <li></li>
            </ul>

        <h4>MRC</h4>
            <ul>
                <li></li>
            </ul>

        <h4>NCE</h4>
            <ul>
                <li></li>
            </ul>

        <h4>Norsk Modelljernbane (NJM)</h4>
            <ul>
                <li></li>
            </ul>

        <h4>Public Domain and DIY decoders</h4>
            <ul>
                <li></li>
            </ul>

        <h4>QSI</h4>
            <ul>
                <li></li>
            </ul>

        <h4>Rautenhaus</h4>
            <ul>
                <li></li>
            </ul>

        <h4>RR-CirKits</h4>
            <ul>
                <li></li>
            </ul>

        <h4>SoundTraxx</h4>
            <ul>
                <li></li>
            </ul>

        <h4>TAMS</h4>
            <ul>
                <li></li>
            </ul>

        <h4>TCS</h4>
            <ul>
                <li></li>
            </ul>

	    <h4>Team Digital</h4>
            <ul>
                <li></li>
            </ul>

        <h4>Technologistic (train-O-matic)</h4>
            <ul>
                <li></li>
            </ul>

        <h4>Trix Modelleisenbahn</h4>
            <ul>
                <li></li>
            </ul>

        <h4>Uhlenbrock</h4>
            <ul>
                <li></li>
            </ul>

        <h4>Umelec</h4>
            <ul>
                <li></li>
            </ul>

        <h4>Viessmann</h4>
            <ul>
                <li></li>
            </ul>

        <h4>Wangrow</h4>
            <ul>
                <li></li>
            </ul>

        <h4>ZIMO</h4>
            <ul>
                <li></li>
            </ul>

        <h4>Miscellaneous</h4>
            <ul>
                <li></li>
            </ul>

    <h3>DecoderPro</h3>
        <a id="DecoderPro" name="DecoderPro"></a>
        <ul>
            <li></li>
        </ul>

    <h3>CTC Tool</h3>
        <a id="PE-CTC" name="PE-CTC"></a>
        <ul>
            <li>Include detail information for vetoed object deletes.</li>
        </ul>

   <h3>Dispatcher</h3>
        <a id="Dispatcher" name="Dispatcher"></a>
        <ul>
             <li></li>
        </ul>

    <h3>Dispatcher System</h3>
        <a id="Dispatcher_System" name="Dispatcher_System"></a>
        <ul>
             <li></li>
        </ul>

   <h3>Internationalization</h3>
        <a id="I18N" name="I18N"></a>
        <ul>
            <li></li>
        </ul>

    <h3>Layout Editor</h3>
        <a id="LE" name="LE"></a>
        <ul>
	        <li>The Layout Editor code has been substantially restructured in this release.
	            If you have scripts that reference the jmri.jmrit.display.layoutEditor package
	            please check them carefully, as new classes have been created and
	            some methods have moved.  Panel files containing Layout Editor panels
	            that are stored (written out) by this release may not be readable
	            by earlier releases; this release should load older files just fine.
	        </li>
        </ul>

        <h4>NX - Entry/Exit Tool</h4>
            <ul>
                <li></li>
            </ul>

    <h3>Logix</h3>
        <a id="Logix" name="Logix"></a>
        <ul>
          <li>The "Copy Logix" feature has been enhanced to provide more assistance
          in copying conditionals. See the updated help files for details.</li>

          <li>Fixed a couple of bugs there Logix wasn't correctly listening on
          signal head lunar state, signal head flash lunar state, signal mast
          lit state and signal mast held state. See PR #9059.</li>

          <li></li>
        </ul>

    <h3>Operations</h3>
        <a id="Operations" name="Operations"></a>
        <ul>
            <li></li>
        </ul>

   <h3>Panel Editor</h3>
        <a id="PE" name="PE"></a>
        <ul>
            <li></li>
        </ul>

    <h3>Control Panel Editor</h3>
        <a id="CPE" name="CPE"></a>
        <ul>
            <li>Icons of tracks indicators and signals in the style of the &#268;SD Czechoslovak State Railway 
	    - Unified Control Place - JOP style.</li>
        </ul>
        <h4>Circuit Builder</h4>
            <a id="CPE-CB" name="CPE-CB"></a>
            <ul>
                <li>Circuit Builder track colors (Allocated, Not In Use, ...) are now supported on Web Server
                  panels. See OBlocks and JSON.</li>
                <li>OBlock and associated tables can be edited like the 'standard' tables (see
                  <a href="#TLae">OBlocks</a>).</li>
            </ul>
        <h4>Palette</h4>
            <a id="CPE-P" name="CPE-P"></a>
            <ul>
                <li></li>
            </ul>

    <h3>Preferences</h3>
        <a id="Preferences" name="Preferences"></a>
        <ul>
            <li></li>
        </ul>

    <h3>Resources</h3>
        <a id="Resources" name="Resources"></a>
        <ul>
            <li></li>
        </ul>

    <h3>Roster</h3>
        <a id="Roster" name="Roster"></a>
        <ul>
            <li></li>
        </ul>

    <h3>Routes</h3>
        <a id="Routes" name="Routes"></a>
       <ul>
            <li></li>
       </ul>

    <h3>Turnouts, Lights, Sensors and other elements</h3>
        <a id="TLae" name="TLae"></a>
        <ul>
          <li>Increased address validation for multiple hardware types.</li>
          <li>Access to OBlocks in Web Server via JSON messages was added.</li>
          <li>Occupancy Blocks, Portals and Paths used in Warrants can be edited in an optional table style
            like that used in the 'standard' tables (Turnouts, Lights etc). The information is stored in the exact
            same way, so you may change the UI as desired (see Preferences &gt; Display. Restart required)</li>
        </ul>

    <h3>Scripting</h3>
        <a id="Scripting" name="Scripting"></a>
        <ul>
            <li>The getSystemNameList() and getNamedBeanList() Manager methods have been fully deprecated.
            <br>Please update any code warnings re these methods to use getNamedBeanSet(), and
                post on the JMRI Users Group for any assistance with updating.</li>
            <li>The Manager method getNextValidAddress(@Nonnull String curAddress, @Nonnull String prefix) has been
            deprecated, please use getNextValidAddress(@Nonnull String curAddress, @Nonnull String prefix, boolean ignoreInitialExisting)</li>
        </ul>

    <h3>Signals</h3>
        <a id="Signals" name="Signals"></a>
        <ul>
            <li></li>
        </ul>
        <h4>Signal Systems</h4>
            <ul>
                <li></li>
            </ul>

        <h4>Signal Heads</h4>
            <ul>
                <li></li>
            </ul>

        <h4>Signal Masts</h4>
            <ul>
                <li></li>
            </ul>

    	<h4>Signal Groups</h4>
            <ul>
                <li></li>
            </ul>

	    <h4>Cab Signals</h4>
            <ul>
                <li>Better set row height in table.</li>
            </ul>

    	<h4>Simple Signal Logic</h4>
            <ul>
                <li></li>
            </ul>

	    <h4>USS CTC Logic</h4>
            <ul>
                <li></li>
            </ul>

   <h3>Switchboard Editor</h3>
        <a id="SW" name="SW"></a>
        <ul>
          <li>When the Switchboard pane is resized by the user, the number of rows will adjust to show the largest
            size switch tiles (default On for new boards). If you prefer to set the number of rows in the Editor,
            uncheck "Automatically set optimum grid" in the Options menu).</li>
          <li>Switchboards immediately update after a change in shapes, types, connection or range. The [Update
            Switchboard] button is still available, and occasionally required.</li>
          <li>Switches display the user name on the switches (default On for new boards, set "Show user name on
            switches" in the Options menu.</li>
        </ul>

    <h3>Throttle</h3>
        <a id="throttle" name="throttle"></a>
        <ul>
            <li></li>
        </ul>

    <h3>Timetable</h3>
        <a id="Timetable" name="Timetable"></a>
        <ul>
            <li></li>
        </ul>

   <h3>Tracker</h3>
        <a id="Tr" name="Tr"></a>
        <ul>
            <li></li>
        </ul>

   <h3>Warrants</h3>
        <a id="Wt" name="Wt"></a>
        <ul>
            <li></li>
        </ul>

   <h3>Web Access</h3>
        <a id="WA" name="WA"></a>
        <ul>
            <li></li>
        </ul>

    <h3>Where Used</h3>
        <a id="WhereUsed" name="WhereUsed"></a>
        <ul>
            <li>Implement data collection for CTC references for sensors, signal heads,
            signal masts, turnouts and blocks.</li>
        </ul>

   <h3>WiThrottle Server</h3>
        <a id="WS" name="WS"></a>
        <ul>
            <li></li>
        </ul>

   <h3>Web Server</h3>
        <ul>
            <li>Switchboard panels on Web Server support all graphic shapes and colors set in the Editor.</li>
            <li>Switchboard "switch" icons fill the whole screen on mobile devices (you can turn this off in Switchboard
              Editor by deselecting "Automatically set optimum grid" in the Options menu.</li>
            <li>Switchboard panels for Lights allow to switch all lights on or off (also in Web Server when Panel
              items control layout is selected in the Editor Options menu).</li>
            <li>Control Panel track colors (Allocated, Not In Use, ...) are now fully supported on Web Server
              panels.</li>
            <li>OBlocks access was added as a JSON Servlet to allow this.</li>
        </ul>

   <h3>Virtual Sound Decoder</h3>
        <a id="VSD" name="VSD"></a>
        <ul>
            <li></li>
        </ul>

   <h3>Meters and MeterFrames</h3>
        <a id="Meters" name="Meters"></a>
        <ul>
            <li>jmri.MultiMeter is split into jmri.Meter.</li>
            <li>jmri.VoltageMeter and jmri.CurrentMeter is added.</li>
            <li>AmpMeterFrame and VoltMeterFrame are replaced by MeterFrame</li>
            <li>The user can select which VoltageMeter/CurrentMeter the MeterFrame should show</li>
            <li>The MeterFrames are stored in the panel file and restored when the panel is loaded</li>
            <li>LocoNet supports discovery of the sources of voltage and current
                data and makes them available in the "Voltage/Current Meter" tool.</li>
        </ul>

   <h3>AbstractProxyManager</h3>
        <a id="Proxy" name="Proxy"></a>
        <ul>
            <li>AbstractProxyManager can now automatically create system specific managers.</li>
            <li>When a NamedBean is added to a proxy manager, there needs to be a system specific
			manager for that bean unless the bean is for the internal manager. The ProxyMeterManager
			and AbstractProxyManager automatically creates a new system specific manager if it doesn't
			already exists. This works as long as the system specific manager doesn't need to have
			system specific knowledge of the named beans.</li>
            <li>This means that, for example, the user may create a Jython script that creates a Meter
			for the LocoNet connection but doesn't need to create the LocoNet meter manager since that
			manager is automatically created.</li>
			<li>Once a specific connection needs to store specific data about meters, a connection
			specific manager needs to be created, for example LnMeterManager for LocoNet.</li>
        </ul>

    <h3>Miscellaneous</h3>
        <a id="Misc" name="Misc"></a>
        <ul>
            <li>Windows launcher updated to honour return codes to shutdown or reboot host machine</li>
            <li>The Ant version invoked by Maven was bumped to 1.10.8.  No user
                action required, but developers need to be online the first time
                they build using Maven.</li>
            <li>The (English) phrasing in a couple of messages was updated for consistency.</li>
            <li></li>
        </ul><|MERGE_RESOLUTION|>--- conflicted
+++ resolved
@@ -105,11 +105,7 @@
                             and the "Basic Settings" tab.</li>
                     </ul>
                 </li>
-<<<<<<< HEAD
-                <li>Update slot status after a Dispatch</li>
-=======
                 <li>Keep slot status in line with CS after setting COMMON or true slot moves</li>
->>>>>>> ecf544d7
                 <li>Allow selection of "Stand-alone LocoNet (with external LocoNet Data
                     Termination!)" for Digitrax PR4.
             </ul>

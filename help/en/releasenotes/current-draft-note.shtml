--- conflicted
+++ resolved
@@ -437,16 +437,13 @@
               floor() rounds down.</li>
           <li>The constant <strong>oblocks</strong> has been added to
               the Layout module.</li>
-<<<<<<< HEAD
           <li>Fixes a bug in LogixNG formula when calling a Java method that
               takes a boolean as parameter, like <strong>setVisible()</strong>.</li>
-=======
           <li>Two new preferences have been added. <strong>Log all before</strong>
               and <strong>Log all after</strong>. If these are selected,
               LogixNG will log every action that's executed and every
               expression that's evaluated. For this to work, the LogixNG
               debugger must be installed (which it is by default).</li>
->>>>>>> 2c1783c1
           <li></li>
         </ul>
 

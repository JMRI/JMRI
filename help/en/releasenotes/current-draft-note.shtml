--- conflicted
+++ resolved
@@ -390,7 +390,6 @@
             <li>Two new decoder-index attributes
                 suppressFunctionLabels and suppressRosterMedia
                 can be used to suppress those panes in the DecoderPro GUI.</li>
-<<<<<<< HEAD
             <li>Two new import and two new export options have been added to DecoderPro.
                 <ul>
                     <li>
@@ -409,7 +408,6 @@
                 </ul>
                 For more information see
                 <a href="https://jmri.org/help/en/html/hardware/openlcb/TCS.shtml">the TCS CS-105 page</a>.</li>
-=======
             <li>You can now export a roster entry (from the File -> Export menu)
                 to a CDI backup file for restoring into a train entry in the
                 TCS CS-105 command station.
@@ -418,7 +416,6 @@
                 file to a roster entry.
                 More information
                 <a href="https://www.jmri.org/help/en/html/hardware/openlcb/TCS.shtml">here</a>.</li>
->>>>>>> d3fa6ef7
         </ul>
 
     <h3>CTC Tool</h3>


    <h3>Hardware Support</h3>
        <ul>
          <li></li>
        </ul>

        <h4>Acela CTI</h4>
            <ul>
                <li></li>
            </ul>

	    <h4>Anyma DMX512</h4>
            <ul>
                <li></li>
            </ul>

	    <h4>Bachrus Speedo</h4>
            <ul>
                <li></li>
            </ul>

        <h4>CBUS</h4>
            <ul>
                <li>Updated [Pi-]SPROG (3v2|Plus) NV edit GUI</li>
                <li>Added Pi-SPROG 3 (not v2) NV edit GUI</li>
            </ul>

        <h4>C/MRI</h4>
            <ul>
                <li></li>
            </ul>

        <h4>DCC++ and DCC-EX</h4>
            <ul>
                <li></li>
            </ul>

        <h4>DCC4pc</h4>
            <ul>
                <li></li>
            </ul>

        <h4>Direct</h4>
            <ul>
                <li></li>
            </ul>

        <h4>ESU</h4>
            <ul>
                <li></li>
            </ul>

        <h4>Hornby</h4>
            <ul>
                <li></li>
            </ul>

        <h4>Internal</h4>
            <ul>
                <li></li>
            </ul>

        <h4>IPOCSMR</h4>
            <ul>
                <li></li>
            </ul>

        <h4>JMRI Simple Server/JMRI Client</h4>
            <ul>
                <li></li>
            </ul>

        <h4>KPF-Zeller</h4>
            <ul>
                <li></li>
            </ul>

        <h4>LocoNet</h4>
            <ul>
                <li></li>
            </ul>

        <h4>Maple</h4>
            <ul>
                <li></li>
            </ul>

        <h4>Marklin CS2</h4>
            <ul>
                <li></li>
            </ul>

        <h4>MERG</h4>
            <ul>
                <li></li>
            </ul>

        <h4>MQTT</h4>
            <ul>
                <li></li>
            </ul>

        <h4>MRC</h4>
            <ul>
                <li></li>
            </ul>

        <h4>NCE</h4>
            <ul>
                <li>Fixed a problem adding sensors with names like NS50:1
                </li>
            </ul>

        <h4>Oak Tree</h4>
            <ul>
                <li></li>
            </ul>

        <h4><a href="http://openlcb.org">OpenLCB</a> / LCC</h4>
            <ul>
                <li></li>
            </ul>

        <h4>RFID</h4>
            <ul>
                <li></li>
            </ul>

        <h4>Roco z21/Z21</h4>
            <ul>
                <li></li>
            </ul>

        <h4>Secsi</h4>
            <ul>
                <li></li>
            </ul>

        <h4>SPROG</h4>
            <ul>
                <li>Updated [Pi-]SPROG (3v2|Plus) NV edit GUI</li>
                <li>Added Pi-SPROG 3 (not v2) NV edit GUI</li>
                <li>Added F29+ support to SPROG Command Station mode.</li>
            </ul>

        <h4>TAMS</h4>
            <ul>
                <li></li>
            </ul>

        <h4>TMCC</h4>
            <ul>
                <li></li>
            </ul>

        <h4>Uhlenbrock Intellibox</h4>
            <ul>
                <li></li>
            </ul>

        <h4>Zimo MXULF</h4>
            <ul>
                <li></li>
            </ul>

        <h4>ZTC</h4>
            <ul>
                <li></li>
            </ul>

    <h3>New / Updated decoder definitions</h3>
        <ul>
          <li></li>
        </ul>

        <h4>Arnold</h4>
            <ul>
                <li></li>
            </ul>

        <h4>Bachmann</h4>
            <ul>
                <li></li>
            </ul>

        <h4>BLI</h4>
            <ul>
                <li></li>
            </ul>

        <h4>BNM Hobbies</h4>
            <ul>
                <li></li>
            </ul>

        <h4>CT Elektronik</h4>
            <ul>
                <li></li>
            </ul>

        <h4>Digikeijs (Digirails)</h4>
            <ul>
                <li></li>
            </ul>

        <h4>Digitrax</h4>
            <ul>
                <li></li>
            </ul>

        <h4>Doehler &amp; Haas</h4>
            <ul>
                <li></li>
            </ul>

        <h4>ESU</h4>
            <ul>
                <li></li>
            </ul>

        <h4>Hornby</h4>
            <ul>
                <li></li>
            </ul>

        <h4>Kuehn</h4>
            <ul>
                <li></li>
            </ul>

        <h4>LaisDCC</h4>
            <ul>
                <li></li>
            </ul>

        <h4><a href="http://www.ldhtrenes.com.ar">LDH</a></h4>
            <ul>
                <li></li>
            </ul>

        <h4>Lenz</h4>
            <ul>
                <li></li>
            </ul>

        <h4>MD Electronics</h4>
             <ul>
                <li></li>
             </ul>

        <h4>MGP</h4>
             <ul>
                <li></li>
             </ul>

        <h4>Mistral Train Models</h4>
             <ul>
                <li></li>
             </ul>

        <h4>MTH</h4>
            <ul>
                <li></li>
            </ul>

        <h4>MRC</h4>
            <ul>
                <li></li>
            </ul>

        <h4>NCE</h4>
            <ul>
                <li></li>
            </ul>

        <h4>Norsk Modelljernbane (NJM)</h4>
            <ul>
                <li></li>
            </ul>

        <h4>Public Domain and DIY decoders</h4>
            <ul>
                <li></li>
            </ul>

        <h4>QSI</h4>
            <ul>
                <li></li>
            </ul>

        <h4>Rautenhaus</h4>
            <ul>
                <li></li>
            </ul>

        <h4>RR-CirKits</h4>
            <ul>
                <li></li>
            </ul>

        <h4>SoundTraxx</h4>
            <ul>
                <li></li>
            </ul>

        <h4>TAMS</h4>
            <ul>
                <li></li>
            </ul>

        <h4>TCS</h4>
            <ul>
                <li></li>
            </ul>

	    <h4>Team Digital</h4>
            <ul>
                <li></li>
            </ul>

        <h4>Technologistic (train-O-matic)</h4>
            <ul>
                <li></li>
            </ul>

        <h4>Trix Modelleisenbahn</h4>
            <ul>
                <li></li>
            </ul>

        <h4>Uhlenbrock</h4>
            <ul>
                <li></li>
            </ul>

        <h4>Umelec</h4>
            <ul>
                <li></li>
            </ul>

        <h4>Viessmann</h4>
            <ul>
                <li></li>
            </ul>

        <h4>Wangrow</h4>
            <ul>
                <li></li>
            </ul>

        <h4>ZIMO</h4>
            <ul>
                <li></li>
            </ul>

        <h4>Miscellaneous</h4>
            <ul>
                <li></li>
            </ul>

    <h3>DecoderPro</h3>
        <a id="DecoderPro" name="DecoderPro"></a>
        <ul>
            <li></li>
        </ul>

    <h3>CTC Tool</h3>
        <a id="PE-CTC" name="PE-CTC"></a>
        <ul>
            <li></li>
        </ul>

   <h3>Dispatcher</h3>
        <a id="Dispatcher" name="Dispatcher"></a>
        <ul>
             <li></li>
        </ul>

    <h3>Dispatcher System</h3>
        <a id="Dispatcher_System" name="Dispatcher_System"></a>
        <ul>
             <li></li>
        </ul>

   <h3>Internationalization</h3>
        <a id="I18N" name="I18N"></a>
        <ul>
            <li></li>
        </ul>

    <h3>Layout Editor</h3>
        <a id="LE" name="LE"></a>
        <ul>
	        <li></li>
        </ul>

        <h4>NX - Entry/Exit Tool</h4>
            <ul>
                <li></li>
            </ul>

    <h3>Logix</h3>
        <a id="Logix" name="Logix"></a>
        <ul>
          <li></li>
        </ul>

    <h3>LogixNG</h3>
        <a id="LogixNG" name="LogixNG"></a>
        <ul>
          <li>The action <i>Simulate turnout feedback</i> has been added.
          It's useful to simulate feedback based turnout actions when a
          simulator connection is used, for example the <i>LocoNet simulator</i>.</li>
          <li>The expression <i>Connection name</i> has been added.
          It's useful together with <i>Simulate turnout feedback</i> so
          that simulation only happens for simulated connections.</li>
<<<<<<< HEAD
          <li>The action <i>For each</i> has been added. It's useful when
          you want to loop thru all items in a list, for example all the
          sensors in the sensor manager.</li>
          <li>The formula function <i>new</i> has been added. It allows
          you to create a new instance of a class.</li>
          <li>Several formula constants have been added. See the modules
          <i>Java</i> and <i>Layout</i>. Examples are constants like
          <i>sensors</i> and <i>turnouts</i> that gives you direct access
          to the managers. And <i>InstanceManager</i> that gives you direct
          access to the instance manager. The constants <i>null</i> and
          <i>None</i> has the null value in Java, the None value in Jython.</li>
=======
          <li>The action <i>Listen On Beans - Table</i> is improved.</li>
>>>>>>> e62c16dc
        </ul>

    <h3>Meters and MeterFrames</h3>
        <a id="Meters" name="Meters"></a>
        <ul>
            <li></li>
        </ul>

    <h3>Operations</h3>
        <a id="Operations" name="Operations"></a>
        <ul>
            <li></li>
        </ul>

   <h3>Panel Editor</h3>
        <a id="PE" name="PE"></a>
        <ul>
            <li></li>
        </ul>

    <h3>Control Panel Editor</h3>
        <a id="CPE" name="CPE"></a>
        <ul>
            <li></li>
        </ul>
        <h4>Circuit Builder</h4>
            <a id="CPE-CB" name="CPE-CB"></a>
            <ul>
                <li></li>
            </ul>
        <h4>Palette</h4>
            <a id="CPE-P" name="CPE-P"></a>
            <ul>
                <li></li>
            </ul>

    <h3>Preferences</h3>
        <a id="Preferences" name="Preferences"></a>
        <ul>
            <li></li>
        </ul>

    <h3>Resources</h3>
        <a id="Resources" name="Resources"></a>
        <ul>
            <li></li>
        </ul>

    <h3>Roster</h3>
        <a id="Roster" name="Roster"></a>
        <ul>
            <li></li>
        </ul>

    <h3>Routes</h3>
        <a id="Routes" name="Routes"></a>
       <ul>
            <li></li>
       </ul>

    <h3>Turnouts, Lights, Sensors and other elements</h3>
        <a id="TLae" name="TLae"></a>
        <ul>
            <li></li>
        </ul>

    <h3>Scripting</h3>
        <a id="Scripting" name="Scripting"></a>
        <ul>
            <li></li>
        </ul>

    <h3>Signals</h3>
        <a id="Signals" name="Signals"></a>
        <ul>
            <li></li>
        </ul>
        <h4>Signal Systems</h4>
            <ul>
                <li></li>
            </ul>

        <h4>Signal Heads</h4>
            <ul>
                <li></li>
            </ul>

        <h4>Signal Masts</h4>
            <ul>
                <li></li>
            </ul>

    	<h4>Signal Groups</h4>
            <ul>
                <li></li>
            </ul>

	    <h4>Cab Signals</h4>
            <ul>
                <li></li>
            </ul>

    	<h4>Simple Signal Logic</h4>
            <ul>
                <li></li>
            </ul>

	    <h4>USS CTC Logic</h4>
            <ul>
                <li></li>
            </ul>

   <h3>Switchboard Editor</h3>
        <a id="SW" name="SW"></a>
        <ul>
            <li></li>
        </ul>

    <h3>Throttle</h3>
        <a id="throttle" name="throttle"></a>
        <ul>
            <li></li>
        </ul>

    <h3>Timetable</h3>
        <a id="Timetable" name="Timetable"></a>
        <ul>
            <li></li>
        </ul>

   <h3>Tracker</h3>
        <a id="Tr" name="Tr"></a>
        <ul>
            <li></li>
        </ul>

   <h3>Warrants</h3>
        <a id="Wt" name="Wt"></a>
        <ul>
            <li></li>
        </ul>

   <h3>Web Access</h3>
        <a id="WA" name="WA"></a>
        <ul>
            <li></li>
        </ul>

    <h3>Where Used</h3>
        <a id="WhereUsed" name="WhereUsed"></a>
        <ul>
            <li></li>
        </ul>

   <h3>WiThrottle Server</h3>
        <a id="WS" name="WS"></a>
        <ul>
            <li></li>
        </ul>

   <h3>Web Server</h3>
        <a id="server" name="server"></a>
        <ul>
            <li></li>
        </ul>

   <h3>Virtual Sound Decoder</h3>
        <a id="VSD" name="VSD"></a>
        <ul>
            <li></li>
        </ul>

    <h3>Miscellaneous</h3>
        <a id="Misc" name="Misc"></a>
        <ul>
            <li><i>jmri.jmrix.SystemConnectionMemoManager</i> has new utility methods to find a connection by its connection name.<br>
            <code>LocoNetSystemConnectionMemo memo = SystemConnectionMemoManager.getConnection("L2", LocoNetSystemConnectionMemo.class);</code><br>
            <code>LocoNetSystemConnectionMemo memo = SystemConnectionMemoManager.getConnectionByUserName("LocoNet", LocoNetSystemConnectionMemo.class);</code><br>
            <code>MqttSystemConnectionMemo memo = SystemConnectionMemoManager.getConnection("M", MqttSystemConnectionMemo.class);</code>
            <code>MqttSystemConnectionMemo memo = SystemConnectionMemoManager.getConnectionByUserName("MQTT", MqttSystemConnectionMemo.class);</code>
            </li>
            <li>The PlantUML library has been updated to the current version.  This is used for
                developer documentation.
            </li>
            <li></li>
        </ul>
<|MERGE_RESOLUTION|>--- conflicted
+++ resolved
@@ -414,7 +414,6 @@
           <li>The expression <i>Connection name</i> has been added.
           It's useful together with <i>Simulate turnout feedback</i> so
           that simulation only happens for simulated connections.</li>
-<<<<<<< HEAD
           <li>The action <i>For each</i> has been added. It's useful when
           you want to loop thru all items in a list, for example all the
           sensors in the sensor manager.</li>
@@ -426,9 +425,7 @@
           to the managers. And <i>InstanceManager</i> that gives you direct
           access to the instance manager. The constants <i>null</i> and
           <i>None</i> has the null value in Java, the None value in Jython.</li>
-=======
           <li>The action <i>Listen On Beans - Table</i> is improved.</li>
->>>>>>> e62c16dc
         </ul>
 
     <h3>Meters and MeterFrames</h3>

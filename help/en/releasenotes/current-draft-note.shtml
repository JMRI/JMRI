--- conflicted
+++ resolved
@@ -570,8 +570,6 @@
     <h3>Miscellaneous</h3>
         <a id="Misc" name="Misc"></a>
         <ul>
-<<<<<<< HEAD
-            <li>Simplify JmriHelp, eliminate static stub files.</li>
             <li>This is the first test release that requires Java 11.
                 As part of that, there were extensive changes to
                 the underlying infrastructure. See PR
@@ -589,8 +587,4 @@
                     <li>
                     </ul>
             </li>
-=======
-            <li>Basic support for TypeScript has been added to the
-                webserver file system.</li>
->>>>>>> 03009402
-        </ul>
+        </ul>

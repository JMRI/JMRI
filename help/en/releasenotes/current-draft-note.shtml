--- conflicted
+++ resolved
@@ -425,15 +425,9 @@
 
         <h4>Signal Masts</h4>
             <ul>
-                <li>Output Matrix Signal Masts now allow to set a mast-specific delay interval between the individual
-<<<<<<< HEAD
-                commands sent to the connected Turnout outputs.<br>
-                In addition, a common (minimum) interval for all outputs on the same connection can be configured (set
+                <li>A common (minimum) interval for all outputs on the same connection can be configured (set
                 it in Preferences &gt; Connection &gt; Additional Connection Settings. Default this is set to 250
                 Milliseconds.</li>
-=======
-                commands sent to the connected Turnout outputs.</li>
->>>>>>> d7673634
             </ul>
 
     	<h4>Signal Groups</h4>

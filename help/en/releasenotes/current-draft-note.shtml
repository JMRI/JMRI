
    <h3>Hardware Support</h3>
        <ul>
          <li></li>
        </ul>

        <h4>Acela CTI</h4>
            <ul>
                <li></li>
            </ul>

        <h4>Anyma DMX512</h4>
            <ul>
                <li></li>
            </ul>

        <h4>Bachrus Speedo</h4>
            <ul>
                <li></li>
            </ul>

        <h4><a href="http://bidib.org/index_e.html">BiDiB</a></h4>
            <ul>
                <li></li>
            </ul>

        <h4>CBUS</h4>
            <ul>
                <li></li>
            </ul>

        <h4>C/MRI</h4>
            <ul>
                <li></li>
            </ul>

        <h4>DCC++ and DCC-EX</h4>
            <ul>
                <li></li>
            </ul>

        <h4>DCC4pc</h4>
            <ul>
                <li></li>
            </ul>

        <h4>Direct</h4>
            <ul>
                <li></li>
            </ul>

        <h4>ESU</h4>
            <ul>
                <li></li>
            </ul>

        <h4>Hornby</h4>
            <ul>
                <li></li>
            </ul>

        <h4>Internal</h4>
            <ul>
                <li></li>
            </ul>

        <h4>IPOCSMR</h4>
            <ul>
                <li></li>
            </ul>

        <h4>JMRI Simple Server/JMRI Client</h4>
            <ul>
                <li></li>
            </ul>

        <h4>KPF-Zeller</h4>
            <ul>
                <li></li>
            </ul>

        <h4>Lenz XPressNet</h4>
            <ul>
                <li></li>
            </ul>

        <h4>LocoNet</h4>
            <ul>
                <li>Several tools have improved layout when the
                    screen size is reduced.</li>
                <li>LocoNet Monitor has improved reporting of "Query Mode" 
                    messages.</li>
            </ul>

        <h4>Maple</h4>
            <ul>
                <li></li>
            </ul>

        <h4>Marklin CS2</h4>
            <ul>
                <li></li>
            </ul>

        <h4>MERG</h4>
            <ul>
                <li></li>
            </ul>

        <h4>MQTT</h4>
            <ul>
                <li>Fixed missing topic unsubscribes when deleting turnouts, sensors, etc</li>
                <li>Fixed missing topic unsubscribe on throttle release for cab functions</li>
                <li>Added code to properly dispose of MQTT components</li>
                <li></li>
            </ul>

        <h4>MRC</h4>
            <ul>
                <li></li>
            </ul>

        <h4>NCE</h4>
            <ul>
                <li></li>
            </ul>

        <h4>Oak Tree</h4>
            <ul>
                <li></li>
            </ul>

        <h4><a href="http://openlcb.org">OpenLCB</a> / LCC</h4>
            <ul>
                <li>Updated script DisplayTrackCircuit.py to support the Tower +Que node
                    <p>This script populates a set of events to match the traffic circuit and then
                    creates a listener for them. That listener populates and maintains a memory to
                    show text for the state of the traffic circuit.</li>
                <li>Several tools have improved layout when the
                    screen size is reduced.</li>
                <li>Added an "ID Tool". This will cause the transmit LED on one
                    physical node to flash.  This can be a convenient way to identify which 
                    physical node underneath the layout is the one you're working with in JMRI, 
                    e.g. when you need to move a wire.
                <li>Configuration of large String fields now has an improved interface:
                    You can see how many characters remain in the large field and word
                    breaks are now respected.
                <li>The Event Table now has buttons to copy Sensor and Turnout user names
                    into the relevant Event ID names. These only fill in blank Event ID
                    names, they don't overwrite any names you might have already entered.
            </ul>

        <h4>Powerline</h4>
            <ul>
                <li></li>
            </ul>

        <h4>RFID</h4>
            <ul>
                <li></li>
            </ul>

        <h4>Roco z21/Z21</h4>
            <ul>
                <li></li>
            </ul>

        <h4>Secsi</h4>
            <ul>
                <li></li>
            </ul>

        <h4>SPROG</h4>
            <ul>
                <li></li>
            </ul>

        <h4>TAMS</h4>
            <ul>
                <li></li>
            </ul>

        <h4>TMCC</h4>
            <ul>
                <li></li>
            </ul>

        <h4>Uhlenbrock Intellibox</h4>
            <ul>
                <li></li>
            </ul>

        <h4>Zimo MXULF</h4>
            <ul>
                <li></li>
            </ul>

        <h4>ZTC</h4>
            <ul>
                <li></li>
            </ul>

    <h3>New / Updated decoder definitions</h3>
        <ul>
          <li></li>
        </ul>

        <h4>Arnold</h4>
            <ul>
                <li></li>
            </ul>

        <h4>Bachmann</h4>
            <ul>
                <li></li>
            </ul>

        <h4>BLI</h4>
            <ul>
                <li></li>
            </ul>

        <h4>BNM Hobbies</h4>
            <ul>
                <li></li>
            </ul>

        <h4>CT Elektronik</h4>
            <ul>
                <li></li>
            </ul>

        <h4>Digikeijs (Digirails)</h4>
            <ul>
                <li></li>
            </ul>

        <h4>Digitrax</h4>
            <ul>
                <li></li>
            </ul>

        <h4>Doehler &amp; Haas</h4>
            <ul>
                <li></li>
            </ul>

        <h4>ESU</h4>
            <ul>
                <li></li>
            </ul>

        <h4>Hornby</h4>
            <ul>
                <li></li>
            </ul>

        <h4>Kuehn</h4>
            <ul>
                <li></li>
            </ul>

        <h4>LaisDCC</h4>
            <ul>
                <li></li>
            </ul>

        <h4><a href="http://www.ldhtrenes.com.ar">LDH</a></h4>
            <ul>
                <li></li>
            </ul>

        <h4>Lenz</h4>
            <ul>
                <li></li>
            </ul>

        <h4>MD Electronics</h4>
             <ul>
                <li>New definition for the mXion DRIVE-L decoder.</li>
             </ul>

        <h4>MGP</h4>
             <ul>
                <li></li>
             </ul>

        <h4>Mistral Train Models</h4>
             <ul>
                <li></li>
             </ul>

        <h4>MTH</h4>
            <ul>
                <li></li>
            </ul>

        <h4>MRC</h4>
            <ul>
                <li>MRC serial connections should use odd parity.</li>
            </ul>

        <h4>NCE</h4>
            <ul>
                <li></li>
            </ul>

        <h4>Norsk Modelljernbane (NJM)</h4>
            <ul>
                <li></li>
            </ul>

        <h4>Public Domain and DIY decoders</h4>
            <ul>
                <li></li>
            </ul>

        <h4>PIKO</h4>
            <ul>
                <li>Add CVs for PMW modulations, add tooltips</li>
            </ul>

        <h4>QSI</h4>
            <ul>
                <li></li>
            </ul>

        <h4>Rautenhaus</h4>
            <ul>
                <li></li>
            </ul>

        <h4>RR-CirKits</h4>
            <ul>
                <li></li>
            </ul>

        <h4>SoundTraxx</h4>
            <ul>
                <li>Genesis OEM add new models</li>
            </ul>

        <h4>Tam Valley Depot</h4>
            <ul>
                <li></li>
            </ul>

        <h4>TAMS</h4>
            <ul>
                <li></li>
            </ul>

        <h4>TCS</h4>
            <ul>
                <li></li>
            </ul>

        <h4>Team Digital</h4>
            <ul>
                <li></li>
            </ul>

        <h4>Technologistic (train-O-matic)</h4>
            <ul>
                <li></li>
            </ul>

        <h4>Trix Modelleisenbahn</h4>
            <ul>
                <li></li>
            </ul>

        <h4>Uhlenbrock</h4>
            <ul>
                <li>Add CVs for PMW modulations, add tooltips</li>
            </ul>

        <h4>Umelec</h4>
            <ul>
                <li></li>
            </ul>

        <h4>Viessmann</h4>
            <ul>
                <li></li>
            </ul>

        <h4>Wangrow</h4>
            <ul>
                <li></li>
            </ul>

        <h4>ZIMO</h4>
            <ul>
                <li></li>
            </ul>

        <h4>Miscellaneous</h4>
            <ul>
                <li></li>
            </ul>

    <h3>DecoderPro</h3>
        <a id="DecoderPro" name="DecoderPro"></a>
        <ul>
            <li></li>
        </ul>

    <h3>CTC Tool</h3>
        <a id="PE-CTC" name="PE-CTC"></a>
        <ul>
            <li></li>
        </ul>

   <h3>Dispatcher</h3>
        <a id="Dispatcher" name="Dispatcher"></a>
        <ul>
             <li></li>
        </ul>

    <h3>Dispatcher System</h3>
        <a id="Dispatcher_System" name="Dispatcher_System"></a>
        <ul>
             <li></li>
        </ul>

   <h3>Internationalization</h3>
        <a id="I18N" name="I18N"></a>
        <ul>
            <li></li>
        </ul>

    <h3>Layout Editor</h3>
        <a id="LE" name="LE"></a>
        <ul>
            <li></li>
        </ul>

        <h4>NX - Entry/Exit Tool</h4>
            <ul>
                <li></li>
            </ul>

    <h3>Logix</h3>
        <a id="Logix" name="Logix"></a>
        <ul>
          <li></li>
        </ul>

    <h3>LogixNG</h3>
        <a id="LogixNG" name="LogixNG"></a>
        <ul>
          <li>The action <strong>Table: For each</strong> can now loop
              thru the headers too. If indirect addressing is used for
              the row or column name, use the empty string to get the
              headers.</li>
          <li>The action <strong>Table</strong> is added. It  lets the
              user set the value of a cell in a LogixNG table.</li>
          <li>The action <strong>Request update of sensor</strong> is
              added. It requests that the state of a sensor is updated
              from the layout, if possible. Not all connections supports
              this, for example LocoNet.</li>
          <li>LogixNG has two new preferences which are disabled by default:
              <ul>
                  <li><strong>Use strict typing of global variables</strong></li>
                  <li><strong>Use strict typing of local variables</strong></li>
              </ul>
              If strict typing is enabled, local and global variables
              that are initialized to a string, integer or floating number
              cannot be set to a value of another type. LogixNG will try
              to convert the new value to the desired type, for example
              a local variable of type floating number will be assigned
              the value 12.0 if it's assigned 12 and it will be assigned
              the value 32. if it's assigned the string "32.5".
              <br>
              Local and global variables that are initialized to another
              type, for example array, map or LogixNG table can't be
              assigned a new value.
              <br>
              If you want to use strict typing but still want to override
              this setting for a particular local or global variable, then
              initialize this variable to <strict>None</strict>. Variables
              that are initialized to <strict>None</strict> will not have
              strict typing,
          </li>
          <li>A new preference is added that selects if the
              <strong>If Then Else</strong> action should have
              <strong>Execute on change</strong> or
              <strong>Always execute</strong> as the default.
          </li>
          <li>The expression <strong>Sensor Edge</strong> no longer
              supports indirect addressing of the sensor. It has never
              really worked since Sensor Edge needs to listen on the
              sensor and it cannot listen on a sensor if indirect
              addressing is used.<br>
              If a panel is loaded and a Sensor Edge expression uses
              indirect addressing, an error message is added to the
              log:<br>
              <strong>Error during loading Sensor Edge expression
              IQDE:AUTO:0003 due to: Addressing must be Direct</strong><br>
              where IQDE:AUTO:0003 is the system name of the expression.</li>
          <li>The action <strong>Window to front</strong> as been added.
              It brings a window to the front and can be used if you for
              example want to have an icon on a panel that moves focus to
              another window.</li>
          <li>The action <strong>Decode JSON</strong> is added. It decodes
              a JSON string in a local variable to a JsonNode tree and
              puts it in another local variable.</li>
          <li>LogixNG formula now supports JSON as well. It's in particular
              useful together with the action <strong>Decode JSON</strong>.
              A JSON dataset can be indexed as a map or as an array, for
              example by <strong>MyJson{"decoder}{"model"}[4]</strong>.
              The result is a Json text node, so use the <strong>str()</strong>
              function to convert the value to a string afterwards.</li>
        </ul>

    <h3>Meters and MeterFrames</h3>
        <a id="Meters" name="Meters"></a>
        <ul>
            <li></li>
        </ul>

    <h3>Operations</h3>
        <a id="Operations" name="Operations"></a>
        <ul>
            <li></li>
        </ul>

   <h3>Panel Editor</h3>
        <a id="PE" name="PE"></a>
        <ul>
            <li></li>
        </ul>

    <h3>Control Panel Editor</h3>
        <a id="CPE" name="CPE"></a>
        <ul>
            <li></li>
        </ul>
        <h4>Circuit Builder</h4>
            <a id="CPE-CB" name="CPE-CB"></a>
            <ul>
                <li></li>
            </ul>
        <h4>Palette</h4>
            <a id="CPE-P" name="CPE-P"></a>
            <ul>
                <li></li>
            </ul>

    <h3>Preferences</h3>
        <a id="Preferences" name="Preferences"></a>
        <ul>
            <li></li>
        </ul>

    <h3>Resources</h3>
        <a id="Resources" name="Resources"></a>
        <ul>
            <li>Added a blue medium LED.</li>
        </ul>

    <h3>Roster</h3>
        <a id="Roster" name="Roster"></a>
        <ul>
            <li></li>
        </ul>

    <h3>Routes</h3>
        <a id="Routes" name="Routes"></a>
       <ul>
            <li>You can now specify where the control turnout should have its
                known state (the default old behavior) or its commanded state
                checked to see if the route should be set.  This can be useful
                e.g. if you have feedback set on the turnout and want to react
                quickly to a commanded change.</li>
       </ul>

    <h3>Scripting</h3>
        <a id="Scripting" name="Scripting"></a>
        <ul>
            <li></li>
        </ul>

    <h3>Signals</h3>
        <a id="Signals" name="Signals"></a>
        <ul>
            <li></li>
        </ul>
        <h4>Signal Systems</h4>
            <ul>
                <li></li>
            </ul>

        <h4>Signal Heads</h4>
            <ul>
                <li></li>
            </ul>

        <h4>Signal Masts</h4>
            <ul>
                <li></li>
            </ul>

        <h4>Signal Groups</h4>
            <ul>
                <li></li>
            </ul>

        <h4>Cab Signals</h4>
            <ul>
                <li></li>
            </ul>

        <h4>Simple Signal Logic</h4>
            <ul>
                <li></li>
            </ul>

        <h4>USS CTC Logic</h4>
            <ul>
                <li></li>
            </ul>

   <h3>Switchboard Editor</h3>
        <a id="SW" name="SW"></a>
        <ul>
            <li></li>
        </ul>

    <h3>Throttle</h3>
        <a id="throttle" name="throttle"></a>
        <ul>
            <li></li>
        </ul>

    <h3>Timetable</h3>
        <a id="Timetable" name="Timetable"></a>
        <ul>
            <li></li>
        </ul>

   <h3>Tracker</h3>
        <a id="Tr" name="Tr"></a>
        <ul>
            <li></li>
        </ul>

    <h3>Turnouts, Lights, Sensors and other elements</h3>
        <a id="TLae" name="TLae"></a>
        <ul>
            <li>Fixed a bug where deleting the last (highest-numbered) Turnout
                would throw an exception.</li>
            <li>Fixed a Turnout Table bug where an incorrect border may display in Turnout Feedback.</li>
        </ul>

   <h3>Warrants</h3>
        <a id="Wt" name="Wt"></a>
        <ul>
            <li></li>
        </ul>

   <h3>Web Access</h3>
        <a id="WA" name="WA"></a>
        <ul>
            <li></li>
        </ul>

    <h3>Where Used</h3>
        <a id="WhereUsed" name="WhereUsed"></a>
        <ul>
            <li></li>
        </ul>

   <h3>WiThrottle Server</h3>
        <a id="WS" name="WS"></a>
        <ul>
            <li></li>
        </ul>

   <h3>Web Server</h3>
        <a id="server" name="server"></a>
        <ul>
            <li></li>
        </ul>

   <h3>Virtual Sound Decoder</h3>
        <a id="VSD" name="VSD"></a>
        <ul>
            <li></li>
        </ul>

    <h3>Miscellaneous</h3>
        <a id="Misc" name="Misc"></a>
        <ul>
            <li>Initial support for creating <a href="https://www.jmri.org/help/en/package/jmri/jmrit/etcs/index.shtml">ERTMS / ETCS Driver Interfaces</a></li>
<<<<<<< HEAD
        </ul>
=======
            <li>The JOAL library has been updated to run natively on Windows and Linux machines.</li>
        </ul>
>>>>>>> b34f9a1d
<|MERGE_RESOLUTION|>--- conflicted
+++ resolved
@@ -694,9 +694,5 @@
         <a id="Misc" name="Misc"></a>
         <ul>
             <li>Initial support for creating <a href="https://www.jmri.org/help/en/package/jmri/jmrit/etcs/index.shtml">ERTMS / ETCS Driver Interfaces</a></li>
-<<<<<<< HEAD
-        </ul>
-=======
             <li>The JOAL library has been updated to run natively on Windows and Linux machines.</li>
-        </ul>
->>>>>>> b34f9a1d
+        </ul>
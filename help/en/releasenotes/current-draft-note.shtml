--- conflicted
+++ resolved
@@ -503,13 +503,10 @@
     <h3>Scripting</h3>
         <a id="Scripting" name="Scripting"></a>
         <ul>
-<<<<<<< HEAD
             <li>Add a "jython/RunSystemCommandExample.py" sample for
                 how to run a system command from a JMRI script.</li>
-=======
             <li>Scripts that output Logging statements with log4j should be updated to import sl4fj logging.
             <br><a href="https://github.com/JMRI/JMRI/pull/12237/files">See here for some examples</a> on how to do this.</li>
->>>>>>> 05cb6923
         </ul>
 
     <h3>Signals</h3>

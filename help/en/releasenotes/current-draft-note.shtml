--- conflicted
+++ resolved
@@ -648,13 +648,10 @@
     <h3>Miscellaneous</h3>
         <a id="Misc" name="Misc"></a>
         <ul>
-<<<<<<< HEAD
             <li>Added a 'JmriFaceless.command' to the macOS distribution that
                 lets you run a faceless (no GUI) version of JMRI.</li>
-=======
             <li>Removed some code that was used for migration to JMRI 4.20
                 from earlier. If you're updating from before JMRI 4.20,
                 please go through JMRI 4.20 as described in the migration
                 instructions above.</li>
->>>>>>> 120cb3f6
-        </ul>
+        </ul>

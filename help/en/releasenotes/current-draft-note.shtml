
    <h3>Hardware Support</h3>
        <ul>
          <li></li>
        </ul>

        <h4>Acela CTI</h4>
            <ul>
                <li></li>
            </ul>

	    <h4>Anyma DMX512</h4>
            <ul>
                <li></li>
            </ul>

	    <h4>Bachrus Speedo</h4>
            <ul>
                <li></li>
            </ul>

        <h4>CBUS</h4>
            <ul>
                <li>Console - Added Throttle speed / direction translations.</li>
            </ul>

        <h4>C/MRI</h4>
            <ul>
                <li></li>
            </ul>

        <h4>DCC++ and DCC-EX</h4>
            <ul>
                <li></li>
            </ul>

        <h4>DCC4pc</h4>
            <ul>
                <li></li>
            </ul>

        <h4>Direct</h4>
            <ul>
                <li></li>
            </ul>

        <h4>ESU</h4>
            <ul>
                <li></li>
            </ul>

        <h4>Hornby</h4>
            <ul>
                <li></li>
            </ul>

        <h4>Internal</h4>
            <ul>
                <li></li>
            </ul>

        <h4>IPOCSMR</h4>
            <ul>
                <li></li>
            </ul>

        <h4>JMRI Simple Server/JMRI Client</h4>
            <ul>
                <li></li>
            </ul>

        <h4>KPF-Zeller</h4>
            <ul>
                <li></li>
            </ul>

        <h4>LocoNet</h4>
            <ul>
                <li></li>
            </ul>

        <h4>Maple</h4>
            <ul>
                <li></li>
            </ul>

        <h4>Marklin CS2</h4>
            <ul>
                <li></li>
            </ul>

        <h4>MERG</h4>
            <ul>
                <li></li>
            </ul>

        <h4>MQTT</h4>
            <ul>
                <li></li>
            </ul>

        <h4>MRC</h4>
            <ul>
                <li></li>
            </ul>

        <h4>NCE</h4>
            <ul>
                <li></li>
            </ul>

        <h4>Oak Tree</h4>
            <ul>
                <li></li>
            </ul>

        <h4><a href="http://openlcb.org">OpenLCB</a> / LCC</h4>
            <ul>
                <li></li>
            </ul>

        <h4>RFID</h4>
            <ul>
                <li></li>
            </ul>

        <h4>Roco z21/Z21</h4>
            <ul>
                <li></li>
            </ul>

        <h4>Secsi</h4>
            <ul>
                <li></li>
            </ul>

        <h4>SPROG</h4>
            <ul>
                <li></li>
            </ul>

        <h4>TAMS</h4>
            <ul>
                <li></li>
            </ul>

        <h4>TMCC</h4>
            <ul>
                <li></li>
            </ul>

        <h4>Uhlenbrock Intellibox</h4>
            <ul>
                <li></li>
            </ul>

        <h4>Zimo MXULF</h4>
            <ul>
                <li></li>
            </ul>

        <h4>ZTC</h4>
            <ul>
                <li></li>
            </ul>

    <h3>New / Updated decoder definitions</h3>
        <ul>
          <li></li>
        </ul>

        <h4>Arnold</h4>
            <ul>
                <li></li>
            </ul>

        <h4>Bachmann</h4>
            <ul>
                <li></li>
            </ul>

        <h4>BLI</h4>
            <ul>
                <li></li>
            </ul>

        <h4>BNM Hobbies</h4>
            <ul>
                <li></li>
            </ul>

        <h4>CT Elektronik</h4>
            <ul>
                <li></li>
            </ul>

        <h4>Digikeijs (Digirails)</h4>
            <ul>
                <li></li>
            </ul>

        <h4>Digitrax</h4>
            <ul>
              <li>Added Kato EM13 in Digitrax family: newer versions of this decoder have a Digitrax manufacturer code and a full fledged Digitrax SW.</li>
            </ul>

        <h4>Doehler &amp; Haas</h4>
            <ul>
              <li>Added PD10MU: This is a specific decoder for <a href=https://www.dm-toys.de/fr/produit-detail/DH_PD10MU-4.html target=_BLANK>ModellBahn Union / DM-Toys</a>. Same SW as PD12A, but N scale form factor.</li>
            </ul>

        <h4>ESU</h4>
            <ul>
                <li></li>
            </ul>

        <h4>Hornby</h4>
            <ul>
                <li></li>
            </ul>

        <h4>Kuehn</h4>
            <ul>
                <li></li>
            </ul>

        <h4>LaisDCC</h4>
            <ul>
                <li></li>
            </ul>

        <h4><a href="http://www.ldhtrenes.com.ar">LDH</a></h4>
            <ul>
                <li></li>
            </ul>

        <h4>Lenz</h4>
            <ul>
                <li></li>
            </ul>

        <h4>MGP</h4>
             <ul>
                <li></li>
             </ul>

        <h4>Mistral Train Models</h4>
             <ul>
                <li></li>
             </ul>

        <h4>MTH</h4>
            <ul>
                <li></li>
            </ul>

        <h4>MRC</h4>
            <ul>
                <li></li>
            </ul>

        <h4>NCE</h4>
            <ul>
                <li></li>
            </ul>

        <h4>Norsk Modelljernbane (NJM)</h4>
            <ul>
                <li></li>
            </ul>

        <h4>Public Domain and DIY decoders</h4>
            <ul>
                <li></li>
            </ul>

        <h4>QSI</h4>
            <ul>
                <li></li>
            </ul>

        <h4>Rautenhaus</h4>
            <ul>
                <li></li>
            </ul>

        <h4>RR-CirKits</h4>
            <ul>
                <li></li>
            </ul>

        <h4>SoundTraxx</h4>
            <ul>
                <li></li>
            </ul>

        <h4>TAMS</h4>
            <ul>
                <li></li>
            </ul>

        <h4>TCS</h4>
            <ul>
                <li></li>
            </ul>

	    <h4>Team Digital</h4>
            <ul>
                <li></li>
            </ul>

        <h4>Technologistic (train-O-matic)</h4>
            <ul>
                <li></li>
            </ul>

        <h4>Trix Modelleisenbahn</h4>
            <ul>
                <li></li>
            </ul>

        <h4>Uhlenbrock</h4>
            <ul>
                <li></li>
            </ul>

        <h4>Umelec</h4>
            <ul>
                <li></li>
            </ul>

        <h4>Viessmann</h4>
            <ul>
                <li></li>
            </ul>

        <h4>Wangrow</h4>
            <ul>
                <li></li>
            </ul>

        <h4>ZIMO</h4>
            <ul>
              <li>Added MX605N: Zimo non-sound decoder for Kato N ICE4 - same form factor as Kato EM13. <i>Note that MX605 (already in DecoderPro) is the sound-version of MX605N</i>.</li>
            </ul>

        <h4>Miscellaneous</h4>
            <ul>
                <li></li>
            </ul>

    <h3>DecoderPro</h3>
        <a id="DecoderPro" name="DecoderPro"></a>
        <ul>
            <li></li>
        </ul>

    <h3>CTC Tool</h3>
        <a id="PE-CTC" name="PE-CTC"></a>
        <ul>
            <li></li>
        </ul>

   <h3>Dispatcher</h3>
        <a id="Dispatcher" name="Dispatcher"></a>
        <ul>
             <li></li>
        </ul>

    <h3>Dispatcher System</h3>
        <a id="Dispatcher_System" name="Dispatcher_System"></a>
        <ul>
             <li></li>
        </ul>

   <h3>Internationalization</h3>
        <a id="I18N" name="I18N"></a>
        <ul>
            <li></li>
        </ul>

    <h3>Layout Editor</h3>
        <a id="LE" name="LE"></a>
        <ul>
	        <li></li>
        </ul>

        <h4>NX - Entry/Exit Tool</h4>
            <ul>
                <li></li>
            </ul>

    <h3>Logix</h3>
        <a id="Logix" name="Logix"></a>
        <ul>
          <li></li>
        </ul>

    <h3>LogixNG</h3>
        <a id="LogixNG" name="LogixNG"></a>
        <ul>
          <li></li>
        </ul>

    <h3>Meters and MeterFrames</h3>
        <a id="Meters" name="Meters"></a>
        <ul>
            <li></li>
        </ul>

    <h3>Operations</h3>
        <a id="Operations" name="Operations"></a>
        <ul>
            <li></li>
        </ul>

   <h3>Panel Editor</h3>
        <a id="PE" name="PE"></a>
        <ul>
            <li></li>
        </ul>

    <h3>Control Panel Editor</h3>
        <a id="CPE" name="CPE"></a>
        <ul>
            <li></li>
        </ul>
        <h4>Circuit Builder</h4>
            <a id="CPE-CB" name="CPE-CB"></a>
            <ul>
                <li></li>
            </ul>
        <h4>Palette</h4>
            <a id="CPE-P" name="CPE-P"></a>
            <ul>
                <li></li>
            </ul>

    <h3>Preferences</h3>
        <a id="Preferences" name="Preferences"></a>
        <ul>
            <li></li>
        </ul>

    <h3>Resources</h3>
        <a id="Resources" name="Resources"></a>
        <ul>
            <li></li>
        </ul>

    <h3>Roster</h3>
        <a id="Roster" name="Roster"></a>
        <ul>
            <li></li>
        </ul>

    <h3>Routes</h3>
        <a id="Routes" name="Routes"></a>
       <ul>
            <li></li>
       </ul>

    <h3>Turnouts, Lights, Sensors and other elements</h3>
        <a id="TLae" name="TLae"></a>
        <ul>
            <li></li>
        </ul>

    <h3>Scripting</h3>
        <a id="Scripting" name="Scripting"></a>
        <ul>
            <li></li>
        </ul>

    <h3>Signals</h3>
        <a id="Signals" name="Signals"></a>
        <ul>
            <li></li>
        </ul>
        <h4>Signal Systems</h4>
            <ul>
                <li></li>
            </ul>

        <h4>Signal Heads</h4>
            <ul>
                <li></li>
            </ul>

        <h4>Signal Masts</h4>
            <ul>
                <li></li>
            </ul>

    	<h4>Signal Groups</h4>
            <ul>
                <li></li>
            </ul>

	    <h4>Cab Signals</h4>
            <ul>
                <li></li>
            </ul>

    	<h4>Simple Signal Logic</h4>
            <ul>
                <li></li>
            </ul>

	    <h4>USS CTC Logic</h4>
            <ul>
                <li></li>
            </ul>

   <h3>Switchboard Editor</h3>
        <a id="SW" name="SW"></a>
        <ul>
            <li></li>
        </ul>

    <h3>Throttle</h3>
        <a id="throttle" name="throttle"></a>
        <ul>
            <li></li>
        </ul>

    <h3>Timetable</h3>
        <a id="Timetable" name="Timetable"></a>
        <ul>
            <li></li>
        </ul>

   <h3>Tracker</h3>
        <a id="Tr" name="Tr"></a>
        <ul>
            <li></li>
        </ul>

   <h3>Warrants</h3>
        <a id="Wt" name="Wt"></a>
        <ul>
            <li></li>
        </ul>

   <h3>Web Access</h3>
        <a id="WA" name="WA"></a>
        <ul>
            <li></li>
        </ul>

    <h3>Where Used</h3>
        <a id="WhereUsed" name="WhereUsed"></a>
        <ul>
            <li>Any warrant, regular or shared, will not allocate blocks beyond a restricted block.
                A block is <b>restricted</b> if it is:
                <ul>
                   <li>Allocated to another warrant.</li>
                    <li>Occupied by an unknown train.</li>
                    <li>Signal protects it from entry.</li>
                </ul>
            </li>
            <li>
                When entering a block, the warrant will allocate as many blocks as it can up to the
                next restricted block or its limit.
                 <ul>
                    <li>Shared warrants only allocate up to a maximum of 2 blocks. (limit is 2)</li>
                    <li>Regular warrants will allocate the full route if no restricted block is found. (unlimited)</li>
                </ul>
            </li>
            <li>
                Crossovers typically use one turnout to control both switches. Often, each switch is
                track in different blocks. For such shared turnouts, throwing the switch in one block
                may change the path in another block and could cause a derailment.
                 <ul>
                    <li>Warrants now detect shared turnouts. Should the paths in the respective
                    blocks have different settings for the turnout, the warrant will allocate the block
                    sharing the turnout but <b>not</b> set its path.</li>
                    <li>The warrant will stop the train before
                     entering the block. The train will continue when the conflict is resolved.</li>
                 </ul>
            </li>
            <li>
                Block status of OUT_OF_SERVICE is informational. Warrants can allocate OUT_OF_SERVICE blocks.
            </li>
            <li>
                The "Set" column of the Warrant List Table is removed. The "Allocate" column indicates the route.
                The path is set if the block is not in a restricted state.
            </li>
        </ul>

   <h3>WiThrottle Server</h3>
        <a id="WS" name="WS"></a>
        <ul>
            <li></li>
        </ul>

   <h3>Web Server</h3>
        <a id="server" name="server"></a>
        <ul>
            <li></li>
        </ul>

   <h3>Virtual Sound Decoder</h3>
        <a id="VSD" name="VSD"></a>
        <ul>
            <li></li>
        </ul>

    <h3>Miscellaneous</h3>
        <a id="Misc" name="Misc"></a>
        <ul>
<<<<<<< HEAD
            <li>Update commons-io library to version 2.11.0 from 2.6. JMRI uses this for file selectors.</li>
=======
            <li>Updated jsoup library to 1.14.3 from 1.13.1. JMRI uses this when rebuilding help metadata.</li>
>>>>>>> 37f615d6
        </ul>
<|MERGE_RESOLUTION|>--- conflicted
+++ resolved
@@ -609,9 +609,6 @@
     <h3>Miscellaneous</h3>
         <a id="Misc" name="Misc"></a>
         <ul>
-<<<<<<< HEAD
             <li>Update commons-io library to version 2.11.0 from 2.6. JMRI uses this for file selectors.</li>
-=======
             <li>Updated jsoup library to 1.14.3 from 1.13.1. JMRI uses this when rebuilding help metadata.</li>
->>>>>>> 37f615d6
-        </ul>
+        </ul>

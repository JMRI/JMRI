--- conflicted
+++ resolved
@@ -161,7 +161,7 @@
 
     <h3>New / Updated decoder definitions</h3>
         <ul>
-          <li>The XML validation schema "decoder-4-15-2.xsd" from now on requires an "item" attribute on each variable
+          <li>All decoder.xsd XML validation schema from now on require an "item" attribute on each variable
           element. It is needed to apply qualifier selections to translated definitions.<br>
           All current decoder definitions in JMRI were updated where necessary (see below for specific ESU, LDH and
           Zimo series).</li>
@@ -352,12 +352,9 @@
 
         <h4>ZIMO</h4>
             <ul>
-<<<<<<< HEAD
+                <li>MX605 (Kato type plug N sound decoder for ICE 4)</li>
                 <li>Missing "item" attributes were added to the CVSwissMapping_v36.xml include and the Decoder
-                  Version was copied into CV1-CV99.xml in order to allow customization for Swiss Mapping.</li>
-=======
-                <li>MX605 (Kato type plug N sound decoder for ICE 4)</li>
->>>>>>> b8901b78
+                Version was copied into CV1-CV99.xml in order to allow customization for Swiss Mapping.</li>
             </ul>
 
         <h4>Miscellaneous</h4>

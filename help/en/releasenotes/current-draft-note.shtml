--- conflicted
+++ resolved
@@ -606,14 +606,11 @@
     <h3>Miscellaneous</h3>
         <a id="Misc" name="Misc"></a>
         <ul>
-<<<<<<< HEAD
             <li>Added an 
-            <a href="https://www.jmri.org/help/en/html/doc/Technical/plugins.shtml">SPI mechanism</a>
-            for extending the Tools menu.</li>
-=======
+                <a href="https://www.jmri.org/help/en/html/doc/Technical/plugins.shtml">SPI mechanism</a>
+                for extending the Tools menu.</li>
             <li>The Linux and macOS application launchers and the Ant build process
                 have been updated to allow access to jar files in the settings:lib/
                 directory. This gives creators of JMRI plug-ins a way to distribute
                 their code separate from JMRI.</li>
->>>>>>> b48ee98d
-        </ul>
+        </ul>

--- conflicted
+++ resolved
@@ -409,20 +409,9 @@
     <h3>LogixNG</h3>
         <a id="LogixNG" name="LogixNG"></a>
         <ul>
-<<<<<<< HEAD
-          <li>The action <i>Turnout on LayoutPanel</i> has been added.
-          It lets LogixNG enable/disable a turnout on a layout panel.</li>
-          <li>The action <i>RunOnce</i> has been added. It runs an action
-          only one time. It's useful when something needs to be initialized
-          once.</li>
-          <li>Fixes a bug when importing a Logix with <i>Copy memory</i> to
-          LogixNG. The source memory and the destination memory was reversed.</li>
           <li>Fixes a bug when importing a Logix to LogixNG, where the Conditional
           uses <i>Mixed</i>. The <i>Not</i> is ignored for the conditional
           variables when using Mixed.</li>
-=======
-          <li></li>
->>>>>>> 9a956ba1
         </ul>
 
     <h3>Meters and MeterFrames</h3>


    <h3>Hardware Support</h3>
        <ul>
          <li></li>
        </ul>

        <h4>Acela CTI</h4>
            <ul>
                <li></li>
            </ul>

	    <h4>Anyma DMX512</h4>
            <ul>
                <li></li>
            </ul>

	    <h4>Bachrus Speedo</h4>
            <ul>
                <li></li>
            </ul>

        <h4>CBUS</h4>
            <ul>
                <li>The <a href="https://www.jmri.org/help/en/package/jmri/jmrix/can/cbus/swing/hubpane/CbusHubPane.shtml"
                >CBUS Hub Control</a> can be used to share the CBUS connection locally and onto a LAN.</li>
            </ul>

        <h4>C/MRI</h4>
            <ul>
                <li></li>
            </ul>

        <h4>DCC++ and DCC-EX</h4>
            <ul>
                <li></li>
            </ul>

        <h4>DCC4pc</h4>
            <ul>
                <li></li>
            </ul>

        <h4>Direct</h4>
            <ul>
                <li></li>
            </ul>

        <h4>ESU</h4>
            <ul>
                <li></li>
            </ul>

        <h4>Hornby</h4>
            <ul>
                <li></li>
            </ul>

        <h4>Internal</h4>
            <ul>
                <li></li>
            </ul>

        <h4>IPOCSMR</h4>
            <ul>
                <li></li>
            </ul>

        <h4>JMRI Simple Server/JMRI Client</h4>
            <ul>
                <li></li>
            </ul>

        <h4>KPF-Zeller</h4>
            <ul>
                <li></li>
            </ul>

        <h4>LocoNet</h4>
            <ul>
                <li>Added support for the programming protocol used by
                    Digitrax Series 7 boards (DS74, SE74, etc)</li>
            </ul>

        <h4>Maple</h4>
            <ul>
                <li></li>
            </ul>

        <h4>Marklin CS2</h4>
            <ul>
                <li></li>
            </ul>

        <h4>MERG</h4>
            <ul>
                <li></li>
            </ul>

        <h4>MQTT</h4>
            <ul>
                <li></li>
            </ul>

        <h4>MRC</h4>
            <ul>
                <li></li>
            </ul>

        <h4>NCE</h4>
            <ul>
                <li></li>
            </ul>

        <h4>Oak Tree</h4>
            <ul>
                <li></li>
            </ul>

        <h4><a href="https://openlcb.org/">OpenLCB</a> / LCC</h4>
            <ul>
                <li>Hub Control - UI Update, line termination characters optional for incoming feeds.</li>
                <li>When downloading firmware to multiple boards, it can be a pain to have to select the file over and over.
                    This was changed to make the selected file (hence directory, etc) persistent from one download frame
                    to the next.
                <li>Show more information in the node selector when doing firmware downloads.</li>
                <li>Updated the default filename when doing backups to contain more identification info.</li>
                <li>The OpenLCB library was updated to the current contents as of PR #214</li>
                <li>There's a new
                    "<a href="https://www.jmri.org/help/en/package/jmri/jmrix/openlcb/swing/eventtable/EventTablePane.shtml">Event Table</a>"
                    tool that shows all the events on the network and which nodes produce and consume them.</li>
<<<<<<< HEAD
                <li>There's a new
                    "<a href="https://help/en/package/jmri/jmrix/openlcb/swing/memtool/MemoryToolPane.shtml">Memory Tool</a>"
                    that lets you get the contents of node memory spaces into a local binary file, and
                    put the contents of a file back into a node memory space.</li>
=======
                <li>Now shows more about JMRI nodes in the Configure Nodes window.
>>>>>>> a087ff04
            </ul>

        <h4>Powerline</h4>
            <ul>
                <li></li>
            </ul>

        <h4>RFID</h4>
            <ul>
                <li></li>
            </ul>

        <h4>Roco z21/Z21</h4>
            <ul>
                <li></li>
            </ul>

        <h4>Secsi</h4>
            <ul>
                <li></li>
            </ul>

        <h4>SPROG</h4>
            <ul>
                <li></li>
            </ul>

        <h4>TAMS</h4>
            <ul>
                <li></li>
            </ul>

        <h4>TMCC</h4>
            <ul>
                <li></li>
            </ul>

        <h4>Uhlenbrock Intellibox</h4>
            <ul>
                <li></li>
            </ul>

        <h4>Zimo MXULF</h4>
            <ul>
                <li></li>
            </ul>

        <h4>ZTC</h4>
            <ul>
                <li></li>
            </ul>

    <h3>New / Updated decoder definitions</h3>
        <ul>
          <li></li>
        </ul>

        <h4>Arnold</h4>
            <ul>
                <li></li>
            </ul>

        <h4>Bachmann</h4>
            <ul>
                <li></li>
            </ul>

        <h4>BLI</h4>
            <ul>
                <li></li>
            </ul>

        <h4>BNM Hobbies</h4>
            <ul>
                <li></li>
            </ul>

        <h4>CT Elektronik</h4>
            <ul>
                <li></li>
            </ul>

        <h4>Digikeijs (Digirails)</h4>
            <ul>
                <li></li>
            </ul>

        <h4>Digitrax</h4>
            <ul>
                <li>Added SE74 usage information to the Digitrax/LocoNet hardware help page,
                    including specific guidance for configuring JMRI's signaling, and typo fixes.</li>
                <li>Added DecoderPro definitions for the DS74 and SE74.<li>
            </ul>

        <h4>Doehler &amp; Haas</h4>
            <ul>
                <li></li>
            </ul>

        <h4>ESU</h4>
            <ul>
                <li></li>
            </ul>

        <h4>Hornby</h4>
            <ul>
                <li></li>
            </ul>

        <h4>Kuehn</h4>
            <ul>
                <li></li>
            </ul>

        <h4>LaisDCC</h4>
            <ul>
                <li></li>
            </ul>

        <h4><a href="http://www.ldhtrenes.com.ar">LDH</a></h4>
            <ul>
                <li></li>
            </ul>

        <h4>Lenz</h4>
            <ul>
                <li></li>
            </ul>

        <h4>MD Electronics</h4>
             <ul>
                <li></li>
             </ul>

        <h4>MGP</h4>
             <ul>
                <li></li>
             </ul>

        <h4>Mistral Train Models</h4>
             <ul>
                <li></li>
             </ul>

        <h4>MTH</h4>
            <ul>
                <li></li>
            </ul>

        <h4>MRC</h4>
            <ul>
                <li></li>
            </ul>

        <h4>NCE</h4>
            <ul>
                <li></li>
            </ul>

        <h4>Norsk Modelljernbane (NJM)</h4>
            <ul>
                <li></li>
            </ul>

        <h4>Public Domain and DIY decoders</h4>
            <ul>
                <li></li>
            </ul>

	    <h4>Piko decoders</h4>
            <ul>
                <li>Bug fixes, improvements and functional enhancements</li>
            </ul>

        <h4>QSI</h4>
            <ul>
                <li></li>
            </ul>

        <h4>Rautenhaus</h4>
            <ul>
                <li></li>
            </ul>

        <h4>RR-CirKits</h4>
            <ul>
                <li></li>
            </ul>

        <h4>SoundTraxx</h4>
            <ul>
                <li></li>
            </ul>

        <h4>Tam Valley Depot</h4>
            <ul>
                <li></li>
            </ul>

        <h4>TAMS</h4>
            <ul>
                <li></li>
            </ul>

        <h4>TCS</h4>
            <ul>
                <li></li>
            </ul>

	    <h4>Team Digital</h4>
            <ul>
                <li></li>
            </ul>

        <h4>Technologistic (train-O-matic)</h4>
            <ul>
                <li></li>
            </ul>

        <h4>Trix Modelleisenbahn</h4>
            <ul>
                <li></li>
            </ul>

        <h4>Uhlenbrock</h4>
            <ul>
                <li></li>
            </ul>

        <h4>Umelec</h4>
            <ul>
                <li></li>
            </ul>

        <h4>Viessmann</h4>
            <ul>
                <li></li>
            </ul>

        <h4>Wangrow</h4>
            <ul>
                <li></li>
            </ul>

        <h4>ZIMO</h4>
            <ul>
                <li></li>
            </ul>

        <h4>Miscellaneous</h4>
            <ul>
                <li></li>
            </ul>

    <h3>DecoderPro</h3>
        <a id="DecoderPro" name="DecoderPro"></a>
        <ul>
            <li>The decoder index is being written in a more compact form to improve the
                time spent reading it at startup.</li>
            <li>Two new decoder-index attributes
                suppressFunctionLabels and suppressRosterMedia
                can be used to suppress those panes in the DecoderPro GUI.</li>
            <li>Two new import and two new export options have been added to DecoderPro.
                <ul>
                    <li>
                        You can directly export a DecoderPro roster entry to a TCS CS-105
                        command station roster entry.
                    <li>
                        You can directly import a TCS CS-105 command station roster entry
                        to a DecoderPro roster entry.
                    <li>
                        You can export a roster entry
                        to a CDI backup file for restoring into a train entry in the
                        TCS CS-105 command station.
                    <li>
                        You can import a CDI backup
                        file to a roster entry.
                </ul>
                For more information see
                <a href="https://jmri.org/help/en/html/hardware/openlcb/TCS.shtml">the TCS CS-105 page</a>.</li>
        </ul>

    <h3>CTC Tool</h3>
        <a id="PE-CTC" name="PE-CTC"></a>
        <ul>
            <li></li>
        </ul>

   <h3>Dispatcher</h3>
        <a id="Dispatcher" name="Dispatcher"></a>
        <ul>
             <li></li>
        </ul>

    <h3>Dispatcher System</h3>
        <a id="Dispatcher_System" name="Dispatcher_System"></a>
        <ul>
             <li></li>
        </ul>

   <h3>Internationalization</h3>
        <a id="I18N" name="I18N"></a>
        <ul>
            <li></li>
        </ul>

    <h3>Layout Editor</h3>
        <a id="LE" name="LE"></a>
        <ul>
	        <li></li>
        </ul>

        <h4>NX - Entry/Exit Tool</h4>
            <ul>
                <li></li>
            </ul>

    <h3>Logix</h3>
        <a id="Logix" name="Logix"></a>
        <ul>
          <li></li>
        </ul>

    <h3>LogixNG</h3>
        <a id="LogixNG" name="LogixNG"></a>
        <ul>
          <li>The expression <i>Linux Line Power</i> has been added.</li>

        </ul>

    <h3>Meters and MeterFrames</h3>
        <a id="Meters" name="Meters"></a>
        <ul>
            <li></li>
        </ul>

    <h3>Operations</h3>
        <a id="Operations" name="Operations"></a>
        <ul>
            <li>Improved passenger car blocking when using kernels, caboose, or car with FRED</li>
            <li>Fix Java exception when using the Set Car window and a final destination.</li>
        </ul>

   <h3>Panel Editor</h3>
        <a id="PE" name="PE"></a>
        <ul>
            <li></li>
        </ul>

    <h3>Control Panel Editor</h3>
        <a id="CPE" name="CPE"></a>
        <ul>
            <li></li>
        </ul>
        <h4>Circuit Builder</h4>
            <a id="CPE-CB" name="CPE-CB"></a>
            <ul>
                <li></li>
            </ul>
        <h4>Palette</h4>
            <a id="CPE-P" name="CPE-P"></a>
            <ul>
                <li></li>
            </ul>

    <h3>Preferences</h3>
        <a id="Preferences" name="Preferences"></a>
        <ul>
            <li></li>
        </ul>

    <h3>Resources</h3>
        <a id="Resources" name="Resources"></a>
        <ul>
            <li></li>
        </ul>

    <h3>Roster</h3>
        <a id="Roster" name="Roster"></a>
        <ul>
            <li></li>
        </ul>

    <h3>Routes</h3>
        <a id="Routes" name="Routes"></a>
       <ul>
            <li></li>
       </ul>

    <h3>Scripting</h3>
        <a id="Scripting" name="Scripting"></a>
        <ul>
            <li>Add a PanelControlsContents.py script which lets you
                set a panel to controlling the layout or not.</li>
        </ul>

    <h3>Signals</h3>
        <a id="Signals" name="Signals"></a>
        <ul>
            <li></li>
        </ul>
        <h4>Signal Systems</h4>
            <ul>
                <li>Updated AAR-1946 aspect mappings.</li>
                <li>Updated the appearances in the Reading-1954 system.</li>
            </ul>

        <h4>Signal Heads</h4>
            <ul>
                <li></li>
            </ul>

        <h4>Signal Masts</h4>
            <ul>
                <li></li>
            </ul>

    	<h4>Signal Groups</h4>
            <ul>
                <li></li>
            </ul>

	    <h4>Cab Signals</h4>
            <ul>
                <li></li>
            </ul>

    	<h4>Simple Signal Logic</h4>
            <ul>
                <li></li>
            </ul>

	    <h4>USS CTC Logic</h4>
            <ul>
                <li></li>
            </ul>

   <h3>Switchboard Editor</h3>
        <a id="SW" name="SW"></a>
        <ul>
            <li></li>
        </ul>

    <h3>Throttle</h3>
        <a id="throttle" name="throttle"></a>
        <ul>
            <li></li>
        </ul>

    <h3>Timetable</h3>
        <a id="Timetable" name="Timetable"></a>
        <ul>
            <li>Add action buttons to <strong>duplicate</strong> the Timetable data items.</li>
            <li>Add the logic to calculate the train route durations.</li>
        </ul>

   <h3>Tracker</h3>
        <a id="Tr" name="Tr"></a>
        <ul>
            <li></li>
        </ul>

    <h3>Turnouts, Lights, Sensors and other elements</h3>
        <a id="TLae" name="TLae"></a>
        <ul>
            <li></li>
        </ul>

   <h3>Warrants</h3>
        <a id="Wt" name="Wt"></a>
        <ul>
            <li></li>
        </ul>

   <h3>Web Access</h3>
        <a id="WA" name="WA"></a>
        <ul>
            <li></li>
        </ul>

    <h3>Where Used</h3>
        <a id="WhereUsed" name="WhereUsed"></a>
        <ul>
            <li></li>
        </ul>

   <h3>WiThrottle Server</h3>
        <a id="WS" name="WS"></a>
        <ul>
            <li></li>
        </ul>

   <h3>Web Server</h3>
        <a id="server" name="server"></a>
        <ul>
            <li></li>
        </ul>

   <h3>Virtual Sound Decoder</h3>
        <a id="VSD" name="VSD"></a>
        <ul>
            <li></li>
        </ul>

    <h3>Miscellaneous</h3>
        <a id="Misc" name="Misc"></a>
        <ul>
            <li>Updated the plantuml library to version 1.2023.1.  This is used to
                create program documentation.</li>
            <li>When downloading firmware to multiple boards, it can be a pain to have to select the file over and over.
                This was changed to make the selected file (hence directory, etc) persistent from one download frame
                to the next.
        </ul>
<|MERGE_RESOLUTION|>--- conflicted
+++ resolved
@@ -128,14 +128,11 @@
                 <li>There's a new
                     "<a href="https://www.jmri.org/help/en/package/jmri/jmrix/openlcb/swing/eventtable/EventTablePane.shtml">Event Table</a>"
                     tool that shows all the events on the network and which nodes produce and consume them.</li>
-<<<<<<< HEAD
                 <li>There's a new
                     "<a href="https://help/en/package/jmri/jmrix/openlcb/swing/memtool/MemoryToolPane.shtml">Memory Tool</a>"
                     that lets you get the contents of node memory spaces into a local binary file, and
                     put the contents of a file back into a node memory space.</li>
-=======
                 <li>Now shows more about JMRI nodes in the Configure Nodes window.
->>>>>>> a087ff04
             </ul>
 
         <h4>Powerline</h4>

--- conflicted
+++ resolved
@@ -471,17 +471,10 @@
     <h3>Resources</h3>
         <a id="Resources" name="Resources"></a>
         <ul>
-<<<<<<< HEAD
             <li>Added an
-                "<a href="https://jmri.org/extras">/extras/</li>"
-                directory to contain large/specialized downloadable resource files.
-            <li>Added Jim Well's coal tipple sound file to
-=======
-            <li>Added an 
                 "<a href="https://jmri.org/extras">/extras/</a>"
                 directory to contain large/specialized downloadable resource files.</li>
-            <li>Added Jim Well's coal tipple sound file to 
->>>>>>> 7cf01c3a
+            <li>Added Jim Well's coal tipple sound file to
                 <a href="https://jmri.org/extras/sounds">/extras/sounds</li>
         </ul>
 

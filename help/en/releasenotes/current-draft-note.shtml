--- conflicted
+++ resolved
@@ -549,13 +549,10 @@
     <h3>Throttle</h3>
         <a id="throttle" name="throttle"></a>
         <ul>
-<<<<<<< HEAD
+            <li>Add capability to display/print throttle files in easy-to-read browser format (using XSL transform)</li>
             <li>If there are at least two connections that have support for throttles, a
             <a href="https://github.com/JMRI/JMRI/pull/10697#issuecomment-1038477488">new menu</a>
             appears that lets you open a throttle for a particular connection.</li>
-=======
-            <li>Add capability to display/print throttle files in easy-to-read browser format (using XSL transform)</li>
->>>>>>> c6c4f039
         </ul>
 
     <h3>Timetable</h3>

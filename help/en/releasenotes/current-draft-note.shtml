--- conflicted
+++ resolved
@@ -420,9 +420,6 @@
     <h3>LogixNG</h3>
         <a id="LogixNG" name="LogixNG"></a>
         <ul>
-<<<<<<< HEAD
-          <li></li>
-=======
           <li>The action <i>Throttle</i> has been updated.
           It now also has the child sockets <i>Function</i>
           and <i>FunctionOnOff</i>. These are optional.
@@ -439,7 +436,6 @@
           option <i>Listen</i> that selects whenether the
           action should listen on changes for the <i>Memory</i>,
           <i>Block</i> or <i>Reporter</i>.</li>
->>>>>>> d83b0771
         </ul>
 
     <h3>Meters and MeterFrames</h3>
@@ -586,7 +582,7 @@
         <a id="Wt" name="Wt"></a>
         <ul>
             <li>Additional bug fixing and enhancements to Shared Warrants. SWs are
-                useful to animate the simultaneous operation of multiple trains. 
+                useful to animate the simultaneous operation of multiple trains.
                 Be aware that SWs may mutually block movement that can only be resolved
                 by aborting at least one of them. Regular warrants avoid such deadlocks
                 due to the priority of their launch times.
@@ -599,7 +595,7 @@
                    </li>
                <li>If a ramp down to stop at a "hazard" overruns into the next block, the
                    SW will allocate the next block if that is permissible. Whether or not, i.e.
-                   the position of the train is marked yellow or blue, use the normal Control 
+                   the position of the train is marked yellow or blue, use the normal Control
                    commands to restart. "Resume" if the "hazard" was occupation or a warrant,
                    or wait for the signal change to an allowable speed.
                    </li>
@@ -642,11 +638,8 @@
     <h3>Miscellaneous</h3>
         <a id="Misc" name="Misc"></a>
         <ul>
-<<<<<<< HEAD
             <li>Improved accessibility of throttle keyboard shortcut help.</li>
-=======
             <li>Developers: The
                 <a href="https://www.jmri.org/help/en/html/doc/Technical/Patterns.shtml#typescript">Typescript and Javascript support</a>
                 has been updated.</li>
->>>>>>> d83b0771
-        </ul>
+        </ul>

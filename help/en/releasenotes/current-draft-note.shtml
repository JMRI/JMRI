--- conflicted
+++ resolved
@@ -595,12 +595,9 @@
           Editor by deselecting "Automatically set optimum grid" in the Options menu.</li>
         <li>Switchboard panels for Lights allow to switch all lights on or off (also in Web Server when Panel
           items control layout is selected in the Editor Options menu).</li>
-<<<<<<< HEAD
         <li>Control Panel track colors (Allocated, Not In Use, ...) are now fully supported on Web Server
           panels.</li>
         <li>OBlocks access was added as a JSON Servlet to allow this.</li>
-=======
->>>>>>> 6cdadfed
       </ul>
     </ul>
 
@@ -618,11 +615,7 @@
             <li>AmpMeterFrame and VoltMeterFrame are replaced by MeterFrame</li>
             <li>The user can select which VoltageMeter/CurrentMeter the MeterFrame should show</li>
             <li>The MeterFrames are stored in the panel file and restored when the panel is loaded</li>
-<<<<<<< HEAD
-            <li>LocoNet supports discover of the sources of voltage and current
-=======
             <li>LocoNet supports discovery of the sources of voltage and current
->>>>>>> 6cdadfed
                 data and makes them available in the "Voltage/Current Meter" tool.</li>
         </ul>
 


    <h3>Hardware Support</h3>
        <ul>
          <li></li>
        </ul>

        <h4>Acela CTI</h4>
            <ul>
                <li></li>
            </ul>

	    <h4>Anyma DMX512</h4>
            <ul>
                <li></li>
            </ul>

	    <h4>Bachrus Speedo</h4>
            <ul>
                <li></li>
            </ul>

        <h4>CBUS</h4>
            <ul>
                <li></li>
            </ul>

        <h4>C/MRI</h4>
            <ul>
                <li></li>
            </ul>

        <h4>DCC++ and DCC-EX</h4>
            <ul>
                <li></li>
            </ul>

        <h4>DCC4pc</h4>
            <ul>
                <li></li>
            </ul>

        <h4>Direct</h4>
            <ul>
                <li></li>
            </ul>

        <h4>ESU</h4>
            <ul>
                <li></li>
            </ul>

        <h4>Hornby</h4>
            <ul>
                <li></li>
            </ul>

        <h4>Internal</h4>
            <ul>
                <li></li>
            </ul>

        <h4>IPOCSMR</h4>
            <ul>
                <li></li>
            </ul>

        <h4>JMRI Simple Server/JMRI Client</h4>
            <ul>
                <li></li>
            </ul>

        <h4>KPF-Zeller</h4>
            <ul>
                <li></li>
            </ul>

        <h4>LocoNet</h4>
            <ul>
                <li></li>
            </ul>

        <h4>Maple</h4>
            <ul>
                <li></li>
            </ul>

        <h4>Marklin CS2</h4>
            <ul>
                <li></li>
            </ul>

        <h4>MERG</h4>
            <ul>
                <li></li>
            </ul>

        <h4>MQTT</h4>
            <ul>
                <li></li>
            </ul>

        <h4>MRC</h4>
            <ul>
                <li></li>
            </ul>

        <h4>NCE</h4>
            <ul>
                <li></li>
            </ul>

        <h4>Oak Tree</h4>
            <ul>
                <li></li>
            </ul>

        <h4><a href="http://openlcb.org">OpenLCB</a> / LCC</h4>
            <ul>
                <li></li>
            </ul>

        <h4>RFID</h4>
            <ul>
                <li></li>
            </ul>

        <h4>Roco z21/Z21</h4>
            <ul>
                <li></li>
            </ul>

        <h4>Secsi</h4>
            <ul>
                <li></li>
            </ul>

        <h4>SPROG</h4>
            <ul>
                <li></li>
            </ul>

        <h4>TAMS</h4>
            <ul>
                <li></li>
            </ul>

        <h4>TMCC</h4>
            <ul>
                <li></li>
            </ul>

        <h4>Uhlenbrock Intellibox</h4>
            <ul>
                <li></li>
            </ul>

        <h4>Zimo MXULF</h4>
            <ul>
                <li></li>
            </ul>

        <h4>ZTC</h4>
            <ul>
                <li></li>
            </ul>

    <h3>New / Updated decoder definitions</h3>
        <ul>
          <li></li>
        </ul>

        <h4>Arnold</h4>
            <ul>
                <li></li>
            </ul>

        <h4>Bachmann</h4>
            <ul>
                <li></li>
            </ul>

        <h4>BLI</h4>
            <ul>
                <li></li>
            </ul>

        <h4>BNM Hobbies</h4>
            <ul>
                <li></li>
            </ul>

        <h4>CT Elektronik</h4>
            <ul>
                <li></li>
            </ul>

        <h4>Digikeijs (Digirails)</h4>
            <ul>
                <li></li>
            </ul>

        <h4>Digitrax</h4>
            <ul>
                <li></li>
            </ul>

        <h4>Doehler &amp; Haas</h4>
            <ul>
                <li></li>
            </ul>

        <h4>ESU</h4>
            <ul>
                <li></li>
            </ul>

        <h4>Hornby</h4>
            <ul>
                <li></li>
            </ul>

        <h4>Kuehn</h4>
            <ul>
                <li></li>
            </ul>

        <h4>LaisDCC</h4>
            <ul>
                <li></li>
            </ul>

        <h4><a href="http://www.ldhtrenes.com.ar">LDH</a></h4>
            <ul>
                <li></li>
            </ul>

        <h4>Lenz</h4>
            <ul>
                <li></li>
            </ul>

        <h4>MD Electronics</h4>
             <ul>
                <li></li>
             </ul>

        <h4>MGP</h4>
             <ul>
                <li></li>
             </ul>

        <h4>Mistral Train Models</h4>
             <ul>
                <li></li>
             </ul>

        <h4>MTH</h4>
            <ul>
                <li></li>
            </ul>

        <h4>MRC</h4>
            <ul>
                <li></li>
            </ul>

        <h4>NCE</h4>
            <ul>
                <li></li>
            </ul>

        <h4>Norsk Modelljernbane (NJM)</h4>
            <ul>
                <li></li>
            </ul>

        <h4>Public Domain and DIY decoders</h4>
            <ul>
                <li></li>
            </ul>

        <h4>QSI</h4>
            <ul>
                <li></li>
            </ul>

        <h4>Rautenhaus</h4>
            <ul>
                <li></li>
            </ul>

        <h4>RR-CirKits</h4>
            <ul>
                <li></li>
            </ul>

        <h4>SoundTraxx</h4>
            <ul>
                <li></li>
            </ul>

        <h4>Tam Valley Depot</h4>
            <ul>
                <li></li>
            </ul>

        <h4>TAMS</h4>
            <ul>
                <li></li>
            </ul>

        <h4>TCS</h4>
            <ul>
                <li></li>
            </ul>

	    <h4>Team Digital</h4>
            <ul>
                <li></li>
            </ul>

        <h4>Technologistic (train-O-matic)</h4>
            <ul>
                <li></li>
            </ul>

        <h4>Trix Modelleisenbahn</h4>
            <ul>
                <li></li>
            </ul>

        <h4>Uhlenbrock</h4>
            <ul>
                <li></li>
            </ul>

        <h4>Umelec</h4>
            <ul>
                <li></li>
            </ul>

        <h4>Viessmann</h4>
            <ul>
                <li></li>
            </ul>

        <h4>Wangrow</h4>
            <ul>
                <li></li>
            </ul>

        <h4>ZIMO</h4>
            <ul>
                <li></li>
            </ul>

        <h4>Miscellaneous</h4>
            <ul>
                <li></li>
            </ul>

    <h3>DecoderPro</h3>
        <a id="DecoderPro" name="DecoderPro"></a>
        <ul>
<<<<<<< HEAD
            <li>Improve how filename extensions are handled when exporting the complete roster.</li>
=======
            <li>Updated list of NMRA-registered manufacturer IDs</li>
>>>>>>> ffd7e603
        </ul>

    <h3>CTC Tool</h3>
        <a id="PE-CTC" name="PE-CTC"></a>
        <ul>
            <li></li>
        </ul>

   <h3>Dispatcher</h3>
        <a id="Dispatcher" name="Dispatcher"></a>
        <ul>
             <li>Fix allocating over occupied blocks in IntermediateSections</li>
        </ul>

    <h3>Dispatcher System</h3>
        <a id="Dispatcher_System" name="Dispatcher_System"></a>
        <ul>
             <li></li>
        </ul>

   <h3>Internationalization</h3>
        <a id="I18N" name="I18N"></a>
        <ul>
            <li></li>
        </ul>

    <h3>Layout Editor</h3>
        <a id="LE" name="LE"></a>
        <ul>
	        <li></li>
        </ul>

        <h4>NX - Entry/Exit Tool</h4>
            <ul>
                <li></li>
            </ul>

    <h3>Logix</h3>
        <a id="Logix" name="Logix"></a>
        <ul>
          <li></li>
        </ul>

    <h3>LogixNG</h3>
        <a id="LogixNG" name="LogixNG"></a>
        <ul>
          <li></li>
        </ul>

    <h3>Meters and MeterFrames</h3>
        <a id="Meters" name="Meters"></a>
        <ul>
            <li></li>
        </ul>

    <h3>Operations</h3>
        <a id="Operations" name="Operations"></a>
        <ul>
            <li>Fixed a problem when a location has multiple spurs and the spur's schedule forwards the car to another spur
            at the same location with a schedule.  The car's load can incorrectly change to the default "E" or "L" load.</li>
        </ul>

   <h3>Panel Editor</h3>
        <a id="PE" name="PE"></a>
        <ul>
            <li></li>
        </ul>

    <h3>Control Panel Editor</h3>
        <a id="CPE" name="CPE"></a>
        <ul>
            <li></li>
        </ul>
        <h4>Circuit Builder</h4>
            <a id="CPE-CB" name="CPE-CB"></a>
            <ul>
                <li></li>
            </ul>
        <h4>Palette</h4>
            <a id="CPE-P" name="CPE-P"></a>
            <ul>
                <li></li>
            </ul>

    <h3>Preferences</h3>
        <a id="Preferences" name="Preferences"></a>
        <ul>
            <li></li>
        </ul>

    <h3>Resources</h3>
        <a id="Resources" name="Resources"></a>
        <ul>
            <li></li>
        </ul>

    <h3>Roster</h3>
        <a id="Roster" name="Roster"></a>
        <ul>
            <li></li>
        </ul>

    <h3>Routes</h3>
        <a id="Routes" name="Routes"></a>
       <ul>
            <li></li>
       </ul>

    <h3>Scripting</h3>
        <a id="Scripting" name="Scripting"></a>
        <ul>
            <li>Cliff Anderson contributed a new TurnoutsMasterSlave.py script.
            <li>Fixed the SetAllTurnoutsClosed.py and SetUnknownTurnoutsClosed.py scripts so they would properly
                delay on polled systems such as C/MRI</li>
            <li>Added a new <a href="https://jmri.org/jython/SetAllTurnoutsThrown.py">SetAllTurnoutsThrown.py</a> script and tests</li>
            <li>Added a new <a href="https://jmri.org/jython/Shutdown.py">Shutdown.py</a> script to shut down JMRI.</li>
            <li>Added a new <a href="https://jmri.org/jython/Restart.py">Restart.py</a> script to restart JMRI.</li>
        </ul>

    <h3>Signals</h3>
        <a id="Signals" name="Signals"></a>
        <ul>
            <li></li>
        </ul>
        <h4>Signal Systems</h4>
            <ul>
                <li>Pino Di Biasi updated the Italian signal system</li>
            </ul>

        <h4>Signal Heads</h4>
            <ul>
                <li></li>
            </ul>

        <h4>Signal Masts</h4>
            <ul>
                <li></li>
            </ul>

    	<h4>Signal Groups</h4>
            <ul>
                <li></li>
            </ul>

	    <h4>Cab Signals</h4>
            <ul>
                <li></li>
            </ul>

    	<h4>Simple Signal Logic</h4>
            <ul>
                <li></li>
            </ul>

	    <h4>USS CTC Logic</h4>
            <ul>
                <li></li>
            </ul>

   <h3>Switchboard Editor</h3>
        <a id="SW" name="SW"></a>
        <ul>
            <li></li>
        </ul>

    <h3>Throttle</h3>
        <a id="throttle" name="throttle"></a>
        <ul>
            <li></li>
        </ul>

    <h3>Timetable</h3>
        <a id="Timetable" name="Timetable"></a>
        <ul>
            <li></li>
        </ul>

   <h3>Tracker</h3>
        <a id="Tr" name="Tr"></a>
        <ul>
            <li></li>
        </ul>

    <h3>Turnouts, Lights, Sensors and other elements</h3>
        <a id="TLae" name="TLae"></a>
        <ul>
            <li></li>
        </ul>

   <h3>Warrants</h3>
        <a id="Wt" name="Wt"></a>
        <ul>
            <li></li>
        </ul>

   <h3>Web Access</h3>
        <a id="WA" name="WA"></a>
        <ul>
            <li></li>
        </ul>

    <h3>Where Used</h3>
        <a id="WhereUsed" name="WhereUsed"></a>
        <ul>
            <li></li>
        </ul>

   <h3>WiThrottle Server</h3>
        <a id="WS" name="WS"></a>
        <ul>
            <li></li>
        </ul>

   <h3>Web Server</h3>
        <a id="server" name="server"></a>
        <ul>
            <li></li>
        </ul>

   <h3>Virtual Sound Decoder</h3>
        <a id="VSD" name="VSD"></a>
        <ul>
            <li></li>
        </ul>

    <h3>Miscellaneous</h3>
        <a id="Misc" name="Misc"></a>
        <ul>
            <li>Added page breaks when printing panel XML files via browser (using XSLT)</li>
        </ul>
<|MERGE_RESOLUTION|>--- conflicted
+++ resolved
@@ -362,11 +362,8 @@
     <h3>DecoderPro</h3>
         <a id="DecoderPro" name="DecoderPro"></a>
         <ul>
-<<<<<<< HEAD
             <li>Improve how filename extensions are handled when exporting the complete roster.</li>
-=======
             <li>Updated list of NMRA-registered manufacturer IDs</li>
->>>>>>> ffd7e603
         </ul>
 
     <h3>CTC Tool</h3>

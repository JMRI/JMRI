
    <h3>Hardware Support</h3>
        <ul>
          <li></li>
        </ul>

        <h4>Acela CTI</h4>
            <ul>
                <li></li>
            </ul>

        <h4>Anyma DMX512</h4>
            <ul>
                <li></li>
            </ul>

        <h4>Bachrus Speedo</h4>
            <ul>
                <li></li>
            </ul>

        <h4><a href="http://bidib.org/index_e.html">BiDiB</a></h4>
            <ul>
                <li></li>
            </ul>

        <h4>CBUS</h4>
            <ul>
<<<<<<< HEAD
                <li>CBUS serial connections have been updated to use a new serial library.</li>  
=======
                <li>Console - Improved Statistics display</li>
>>>>>>> 6a7ea3c1
            </ul>

        <h4>C/MRI</h4>
            <ul>
                 <li>C/MRI serial connections have been updated to use a new serial library.</li>  
            </ul>

        <h4>DCC++ and DCC-EX</h4>
            <ul>
                <li></li>
            </ul>

        <h4>DCC4pc</h4>
            <ul>
                <li></li>
            </ul>

        <h4>Direct</h4>
            <ul>
                <li></li>
            </ul>

        <h4>EasyDCC</h4>
            <ul>
                <li>EasyDCC serial connections have been updated to use a new serial library.</li>
            </ul>

        <h4>ESU</h4>
            <ul>
                <li></li>
            </ul>

        <h4>Hornby</h4>
            <ul>
                <li></li>
            </ul>

        <h4>Internal</h4>
            <ul>
                <li></li>
            </ul>

        <h4>IPOCSMR</h4>
            <ul>
                <li></li>
            </ul>

        <h4>JMRI Simple Server/JMRI Client</h4>
            <ul>
                <li></li>
            </ul>

        <h4>KPF-Zeller</h4>
            <ul>
                <li></li>
            </ul>

        <h4>Lenz XPressNet</h4>
            <ul>
                <li>Lenz XPressNet connections have been updated to use a new serial library.</li>
            </ul>

        <h4>LocoNet</h4>
            <ul>
                <li>LocoNet serial connections have been updated to use a new serial library.</li>  
            </ul>

        <h4>Maple</h4>
            <ul>
                <li></li>
            </ul>

        <h4>Marklin CS2</h4>
            <ul>
                <li></li>
            </ul>

        <h4>MERG</h4>
            <ul>
                <li>MERG CAN serial connections have been updated to use a new serial library.</li>  
            </ul>

        <h4>MQTT</h4>
            <ul>
                <li></li>
            </ul>

        <h4>MRC</h4>
            <ul>
                <li>MERG CAN serial connections have been updated to use a new serial library.</li>
            </ul>

        <h4>NCE</h4>
            <ul>
                <li></li>
            </ul>

        <h4>Oak Tree</h4>
            <ul>
                <li></li>
            </ul>

        <h4><a href="http://openlcb.org">OpenLCB</a> / LCC</h4>
            <ul>
<<<<<<< HEAD
                <li>OpenLCB/LCC serial connections have been updated to use a new serial library.</li>  
=======
                <li>Fixed an index exception while the Event Table is writing a CSV file.</li>
>>>>>>> 6a7ea3c1
            </ul>

        <h4>Powerline</h4>
            <ul>
                <li>Powerline connections have been updated to use a new serial library.</li>
            </ul>

        <h4>RFID</h4>
            <ul>
                <li>RFID connections have been updated to use a new serial library.</li>
            </ul>

        <h4>Roco z21/Z21</h4>
            <ul>
                <li></li>
            </ul>

        <h4>Secsi</h4>
            <ul>
                <li></li>
            </ul>

        <h4>SPROG</h4>
            <ul>
                <li>SPROG serial connections have been updated to use a new serial library.  
                This should fix the incompatibility with recent macOS versions.</li>
            </ul>

        <h4>TAMS</h4>
            <ul>
                <li></li>
            </ul>

        <h4>TMCC</h4>
            <ul>
                <li>TMCC serial connections have been updated to use a new serial library.</li>  
            </ul>

        <h4>Uhlenbrock Intellibox</h4>
            <ul>
                <li></li>
            </ul>

        <h4>Zimo MXULF</h4>
            <ul>
                <li>ZIMO serial connections have been updated to use a new serial library.</li>
            </ul>

        <h4>ZTC</h4>
            <ul>
                <li></li>
            </ul>

    <h3>New / Updated decoder definitions</h3>
        <ul>
          <li></li>
        </ul>

        <h4>Arnold</h4>
            <ul>
                <li></li>
            </ul>

        <h4>Bachmann</h4>
            <ul>
                <li></li>
            </ul>

        <h4>BLI</h4>
            <ul>
                <li></li>
            </ul>

        <h4>BNM Hobbies</h4>
            <ul>
                <li></li>
            </ul>

        <h4>CT Elektronik</h4>
            <ul>
                <li></li>
            </ul>

        <h4>Digikeijs (Digirails)</h4>
            <ul>
                <li></li>
            </ul>

        <h4>Digitrax</h4>
            <ul>
                <li></li>
            </ul>

        <h4>Doehler &amp; Haas</h4>
            <ul>
                <li></li>
            </ul>

        <h4>ESU</h4>
            <ul>
                <li></li>
            </ul>

        <h4>Hornby</h4>
            <ul>
                <li></li>
            </ul>

        <h4>Kuehn</h4>
            <ul>
                <li></li>
            </ul>

        <h4>LaisDCC</h4>
            <ul>
                <li></li>
            </ul>

        <h4><a href="http://www.ldhtrenes.com.ar">LDH</a></h4>
            <ul>
                <li></li>
            </ul>

        <h4>Lenz</h4>
            <ul>
                <li></li>
            </ul>

        <h4>MD Electronics</h4>
             <ul>
                <li></li>
             </ul>

        <h4>MGP</h4>
             <ul>
                <li></li>
             </ul>

        <h4>Mistral Train Models</h4>
             <ul>
                <li></li>
             </ul>

        <h4>MTH</h4>
            <ul>
                <li></li>
            </ul>

        <h4>MRC</h4>
            <ul>
                <li></li>
            </ul>

        <h4>NCE</h4>
            <ul>
                <li></li>
            </ul>

        <h4>Norsk Modelljernbane (NJM)</h4>
            <ul>
                <li></li>
            </ul>

        <h4>Piko</h4>
            <ul>
                <li>Added English translations</li>
            </ul>

        <h4>Public Domain and DIY decoders</h4>
            <ul>
                <li></li>
            </ul>

        <h4>QSI</h4>
            <ul>
                <li></li>
            </ul>

        <h4>Rautenhaus</h4>
            <ul>
                <li></li>
            </ul>

        <h4>RR-CirKits</h4>
            <ul>
                <li></li>
            </ul>

        <h4>SoundTraxx</h4>
            <ul>
                <li></li>
            </ul>

        <h4>Tam Valley Depot</h4>
            <ul>
                <li></li>
            </ul>

        <h4>TAMS</h4>
            <ul>
                <li></li>
            </ul>

        <h4>TCS</h4>
            <ul>
                <li></li>
            </ul>

        <h4>Team Digital</h4>
            <ul>
                <li></li>
            </ul>

        <h4>Technologistic (train-O-matic)</h4>
            <ul>
                <li></li>
            </ul>

        <h4>Trix Modelleisenbahn</h4>
            <ul>
                <li></li>
            </ul>

        <h4>Uhlenbrock</h4>
            <ul>
                <li></li>
            </ul>

        <h4>Umelec</h4>
            <ul>
                <li></li>
            </ul>

        <h4>Viessmann</h4>
            <ul>
                <li></li>
            </ul>

        <h4>Wangrow</h4>
            <ul>
                <li></li>
            </ul>

        <h4>ZIMO</h4>
            <ul>
                <li></li>
            </ul>

        <h4>Miscellaneous</h4>
            <ul>
                <li></li>
            </ul>

    <h3>DecoderPro</h3>
        <a id="DecoderPro" name="DecoderPro"></a>
        <ul>
            <li></li>
        </ul>

    <h3>CTC Tool</h3>
        <a id="PE-CTC" name="PE-CTC"></a>
        <ul>
            <li></li>
        </ul>

   <h3>Dispatcher</h3>
        <a id="Dispatcher" name="Dispatcher"></a>
        <ul>
             <li></li>
        </ul>

    <h3>Dispatcher System</h3>
        <a id="Dispatcher_System" name="Dispatcher_System"></a>
        <ul>
             <li></li>
        </ul>

   <h3>Internationalization</h3>
        <a id="I18N" name="I18N"></a>
        <ul>
            <li></li>
        </ul>

    <h3>Layout Editor</h3>
        <a id="LE" name="LE"></a>
        <ul>
            <li></li>
        </ul>

        <h4>NX - Entry/Exit Tool</h4>
            <ul>
                <li></li>
            </ul>

    <h3>Logix</h3>
        <a id="Logix" name="Logix"></a>
        <ul>
          <li></li>
        </ul>

    <h3>LogixNG</h3>
        <a id="LogixNG" name="LogixNG"></a>
        <ul>
          <li></li>
        </ul>

    <h3>Meters and MeterFrames</h3>
        <a id="Meters" name="Meters"></a>
        <ul>
            <li></li>
        </ul>

    <h3>Operations</h3>
        <a id="Operations" name="Operations"></a>
        <ul>
            <li></li>
        </ul>

   <h3>Panel Editor</h3>
        <a id="PE" name="PE"></a>
        <ul>
            <li></li>
        </ul>

    <h3>Control Panel Editor</h3>
        <a id="CPE" name="CPE"></a>
        <ul>
            <li></li>
        </ul>
        <h4>Circuit Builder</h4>
            <a id="CPE-CB" name="CPE-CB"></a>
            <ul>
                <li></li>
            </ul>
        <h4>Palette</h4>
            <a id="CPE-P" name="CPE-P"></a>
            <ul>
                <li></li>
            </ul>

    <h3>Preferences</h3>
        <a id="Preferences" name="Preferences"></a>
        <ul>
            <li></li>
        </ul>

    <h3>Resources</h3>
        <a id="Resources" name="Resources"></a>
        <ul>
            <li></li>
        </ul>

    <h3>Roster</h3>
        <a id="Roster" name="Roster"></a>
        <ul>
            <li></li>
        </ul>

    <h3>Routes</h3>
        <a id="Routes" name="Routes"></a>
       <ul>
            <li></li>
       </ul>

    <h3>Scripting</h3>
        <a id="Scripting" name="Scripting"></a>
        <ul>
            <li></li>
        </ul>

    <h3>Signals</h3>
        <a id="Signals" name="Signals"></a>
        <ul>
            <li></li>
        </ul>
        <h4>Signal Systems</h4>
            <ul>
                <li>The FS-1987 signal system was updated to have better aspect ordering.</li>
            </ul>

        <h4>Signal Heads</h4>
            <ul>
                <li></li>
            </ul>

        <h4>Signal Masts</h4>
            <ul>
                <li></li>
            </ul>

        <h4>Signal Groups</h4>
            <ul>
                <li></li>
            </ul>

        <h4>Cab Signals</h4>
            <ul>
                <li></li>
            </ul>

        <h4>Simple Signal Logic</h4>
            <ul>
                <li></li>
            </ul>

        <h4>USS CTC Logic</h4>
            <ul>
                <li></li>
            </ul>

   <h3>Switchboard Editor</h3>
        <a id="SW" name="SW"></a>
        <ul>
            <li></li>
        </ul>

    <h3>Throttle</h3>
        <a id="throttle" name="throttle"></a>
        <ul>
            <li>Throttle Save menu entry behaviour was updated. Documentation updated accordingly.</li>
            <li>Default Throttle UI on a new JMRI setup are now using icons and colors, can be reverted to classic in Preferences (see &ldquo;Enable button icons when available&ldquo; and &ldquo;Use large speed slider and control buttons&ldquo; throttle preferences entry )</li>
        </ul>

    <h3>Timetable</h3>
        <a id="Timetable" name="Timetable"></a>
        <ul>
            <li></li>
        </ul>

   <h3>Tracker</h3>
        <a id="Tr" name="Tr"></a>
        <ul>
            <li></li>
        </ul>

    <h3>Turnouts, Lights, Sensors and other elements</h3>
        <a id="TLae" name="TLae"></a>
        <ul>
            <li></li>
        </ul>

   <h3>Warrants</h3>
        <a id="Wt" name="Wt"></a>
        <ul>
            <li></li>
        </ul>

   <h3>Web Access</h3>
        <a id="WA" name="WA"></a>
        <ul>
            <li></li>
        </ul>

    <h3>Where Used</h3>
        <a id="WhereUsed" name="WhereUsed"></a>
        <ul>
            <li></li>
        </ul>

   <h3>WiThrottle Server</h3>
        <a id="WS" name="WS"></a>
        <ul>
            <li></li>
        </ul>

   <h3>Web Server</h3>
        <a id="server" name="server"></a>
        <ul>
            <li>Add browser WebSocket support message to About page</li>
        </ul>

   <h3>Virtual Sound Decoder</h3>
        <a id="VSD" name="VSD"></a>
        <ul>
            <li></li>
        </ul>

    <h3>Miscellaneous</h3>
        <a id="Misc" name="Misc"></a>
        <ul>
<<<<<<< HEAD
            <li>JMRI is now using a new serial library. See the above hardware section for 
                which types of connections have been migrated to this new library.</li>
        </ul>
=======
            <li>Added an 
                <a href="https://www.jmri.org/help/en/html/doc/Technical/plugins.shtml">SPI mechanism</a>
                for extending the Tools menu.</li>
            <li>The Linux and macOS application launchers and the Ant build process
                have been updated to allow access to jar files in the settings:lib/
                directory. This gives creators of JMRI plug-ins a way to distribute
                their code separate from JMRI.</li>
            <li>The Windows application launcher has been updated to allow access to
                jar files in the settings:lib/ directory. This gives creators of JMRI 
                plug-ins a way to distribute their code separate from JMRI.</li>
            <li>Plugins can now have help files, including images and css files, withing
                the JAR file. See <a href="https://github.com/JMRI/JMRI/pull/12705">PR #12705</a> and
                <a href="https://github.com/danielb987/JmriPlugin">JmriPlugin</a> for example and
                documentation.</li>
            <li>Improve how JMRI avoids opening a new window on top of an existing one.</li>
        </ul>
>>>>>>> 6a7ea3c1
<|MERGE_RESOLUTION|>--- conflicted
+++ resolved
@@ -26,11 +26,8 @@
 
         <h4>CBUS</h4>
             <ul>
-<<<<<<< HEAD
                 <li>CBUS serial connections have been updated to use a new serial library.</li>  
-=======
                 <li>Console - Improved Statistics display</li>
->>>>>>> 6a7ea3c1
             </ul>
 
         <h4>C/MRI</h4>
@@ -135,11 +132,8 @@
 
         <h4><a href="http://openlcb.org">OpenLCB</a> / LCC</h4>
             <ul>
-<<<<<<< HEAD
                 <li>OpenLCB/LCC serial connections have been updated to use a new serial library.</li>  
-=======
                 <li>Fixed an index exception while the Event Table is writing a CSV file.</li>
->>>>>>> 6a7ea3c1
             </ul>
 
         <h4>Powerline</h4>
@@ -620,11 +614,6 @@
     <h3>Miscellaneous</h3>
         <a id="Misc" name="Misc"></a>
         <ul>
-<<<<<<< HEAD
-            <li>JMRI is now using a new serial library. See the above hardware section for 
-                which types of connections have been migrated to this new library.</li>
-        </ul>
-=======
             <li>Added an 
                 <a href="https://www.jmri.org/help/en/html/doc/Technical/plugins.shtml">SPI mechanism</a>
                 for extending the Tools menu.</li>
@@ -640,5 +629,6 @@
                 <a href="https://github.com/danielb987/JmriPlugin">JmriPlugin</a> for example and
                 documentation.</li>
             <li>Improve how JMRI avoids opening a new window on top of an existing one.</li>
-        </ul>
->>>>>>> 6a7ea3c1
+            <li>JMRI is now using a new serial library. See the above hardware section for 
+                which types of connections have been migrated to this new library.</li>
+        </ul>
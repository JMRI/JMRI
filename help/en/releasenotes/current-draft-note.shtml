
    <h3>Hardware Support</h3>
        <ul>
          <li></li>
        </ul>

        <h4>Acela CTI</h4>
            <ul>
                <li></li>
            </ul>

	    <h4>Anyma DMX512</h4>
            <ul>
                <li></li>
            </ul>

	    <h4>Bachrus Speedo</h4>
            <ul>
                <li></li>
            </ul>

        <h4>CBUS</h4>
            <ul>
                <li></li>
            </ul>

        <h4>C/MRI</h4>
            <ul>
                <li></li>
            </ul>

        <h4>DCC++ and DCC-EX</h4>
            <ul>
                <li></li>
            </ul>

        <h4>DCC4pc</h4>
            <ul>
                <li></li>
            </ul>

        <h4>Direct</h4>
            <ul>
                <li></li>
            </ul>

        <h4>ESU</h4>
            <ul>
                <li></li>
            </ul>

        <h4>Hornby</h4>
            <ul>
                <li></li>
            </ul>

        <h4>Internal</h4>
            <ul>
                <li></li>
            </ul>

        <h4>IPOCSMR</h4>
            <ul>
                <li></li>
            </ul>

        <h4>JMRI Simple Server/JMRI Client</h4>
            <ul>
                <li></li>
            </ul>

        <h4>KPF-Zeller</h4>
            <ul>
                <li></li>
            </ul>

        <h4>LocoNet</h4>
            <ul>
                <li>Fixed a problem introduced in JMRI 5.3.3 that caused
                    certain ops-mode programming operations to fail.</li>
            </ul>

        <h4>Maple</h4>
            <ul>
                <li></li>
            </ul>

        <h4>Marklin CS2</h4>
            <ul>
                <li></li>
            </ul>

        <h4>MERG</h4>
            <ul>
                <li></li>
            </ul>

        <h4>MQTT</h4>
            <ul>
                <li></li>
            </ul>

        <h4>MRC</h4>
            <ul>
                <li></li>
            </ul>

        <h4>NCE</h4>
            <ul>
                <li></li>
            </ul>

        <h4>Oak Tree</h4>
            <ul>
                <li></li>
            </ul>

        <h4><a href="http://openlcb.org">OpenLCB</a> / LCC</h4>
            <ul>
<<<<<<< HEAD
                <li></li>
                <li>Fix an NPE from incorrect input when making a Sensor or Turnout</li>
=======
                <li>Add a factory reset option to the configuration More... menu.</li>
>>>>>>> 45edbcab
            </ul>

        <h4>Powerline</h4>
            <ul>
                <li></li>
            </ul>

        <h4>RFID</h4>
            <ul>
                <li></li>
            </ul>

        <h4>Roco z21/Z21</h4>
            <ul>
                <li></li>
            </ul>

        <h4>Secsi</h4>
            <ul>
                <li></li>
            </ul>

        <h4>SPROG</h4>
            <ul>
                <li></li>
            </ul>

        <h4>TAMS</h4>
            <ul>
                <li></li>
            </ul>

        <h4>TMCC</h4>
            <ul>
                <li></li>
            </ul>

        <h4>Uhlenbrock Intellibox</h4>
            <ul>
                <li></li>
            </ul>

        <h4>Zimo MXULF</h4>
            <ul>
                <li></li>
            </ul>

        <h4>ZTC</h4>
            <ul>
                <li></li>
            </ul>

    <h3>New / Updated decoder definitions</h3>
        <ul>
          <li></li>
        </ul>

        <h4>Arnold</h4>
            <ul>
                <li></li>
            </ul>

        <h4>Bachmann</h4>
            <ul>
                <li></li>
            </ul>

        <h4>BLI</h4>
            <ul>
                <li></li>
            </ul>

        <h4>BNM Hobbies</h4>
            <ul>
                <li></li>
            </ul>

        <h4>CT Elektronik</h4>
            <ul>
                <li></li>
            </ul>

        <h4>Digikeijs (Digirails)</h4>
            <ul>
                <li></li>
            </ul>

        <h4>Digitrax</h4>
            <ul>
                <li></li>
            </ul>

        <h4>Doehler &amp; Haas</h4>
            <ul>
                <li></li>
            </ul>

        <h4>ESU</h4>
            <ul>
                <li></li>
            </ul>

        <h4>Hornby</h4>
            <ul>
                <li></li>
            </ul>

        <h4>Kuehn</h4>
            <ul>
                <li></li>
            </ul>

        <h4>LaisDCC</h4>
            <ul>
                <li></li>
            </ul>

        <h4><a href="http://www.ldhtrenes.com.ar">LDH</a></h4>
            <ul>
                <li></li>
            </ul>

        <h4>Lenz</h4>
            <ul>
                <li></li>
            </ul>

        <h4>MD Electronics</h4>
             <ul>
                <li></li>
             </ul>

        <h4>MGP</h4>
             <ul>
                <li></li>
             </ul>

        <h4>Mistral Train Models</h4>
             <ul>
                <li></li>
             </ul>

        <h4>MTH</h4>
            <ul>
                <li></li>
            </ul>

        <h4>MRC</h4>
            <ul>
                <li></li>
            </ul>

        <h4>NCE</h4>
            <ul>
                <li></li>
            </ul>

        <h4>Norsk Modelljernbane (NJM)</h4>
            <ul>
                <li></li>
            </ul>

        <h4>Public Domain and DIY decoders</h4>
            <ul>
                <li></li>
            </ul>

        <h4>QSI</h4>
            <ul>
                <li></li>
            </ul>

        <h4>Rautenhaus</h4>
            <ul>
                <li></li>
            </ul>

        <h4>RR-CirKits</h4>
            <ul>
                <li></li>
            </ul>

        <h4>SoundTraxx</h4>
            <ul>
                <li></li>
            </ul>

        <h4>Tam Valley Depot</h4>
            <ul>
                <li></li>
            </ul>

        <h4>TAMS</h4>
            <ul>
                <li></li>
            </ul>

        <h4>TCS</h4>
            <ul>
                <li></li>
            </ul>

	    <h4>Team Digital</h4>
            <ul>
                <li></li>
            </ul>

        <h4>Technologistic (train-O-matic)</h4>
            <ul>
                <li></li>
            </ul>

        <h4>Trix Modelleisenbahn</h4>
            <ul>
                <li></li>
            </ul>

        <h4>Uhlenbrock</h4>
            <ul>
                <li></li>
            </ul>

        <h4>Umelec</h4>
            <ul>
                <li></li>
            </ul>

        <h4>Viessmann</h4>
            <ul>
                <li></li>
            </ul>

        <h4>Wangrow</h4>
            <ul>
                <li></li>
            </ul>

        <h4>ZIMO</h4>
            <ul>
                <li></li>
            </ul>

        <h4>Miscellaneous</h4>
            <ul>
                <li></li>
            </ul>

    <h3>DecoderPro</h3>
        <a id="DecoderPro" name="DecoderPro"></a>
        <ul>
            <li></li>
        </ul>

    <h3>CTC Tool</h3>
        <a id="PE-CTC" name="PE-CTC"></a>
        <ul>
            <li></li>
        </ul>

   <h3>Dispatcher</h3>
        <a id="Dispatcher" name="Dispatcher"></a>
        <ul>
             <li></li>
        </ul>

    <h3>Dispatcher System</h3>
        <a id="Dispatcher_System" name="Dispatcher_System"></a>
        <ul>
             <li></li>
        </ul>

   <h3>Internationalization</h3>
        <a id="I18N" name="I18N"></a>
        <ul>
            <li></li>
        </ul>

    <h3>Layout Editor</h3>
        <a id="LE" name="LE"></a>
        <ul>
	        <li>Add a scale item to popup menu.</li>
        </ul>

        <h4>NX - Entry/Exit Tool</h4>
            <ul>
                <li></li>
            </ul>

    <h3>Logix</h3>
        <a id="Logix" name="Logix"></a>
        <ul>
          <li></li>
        </ul>

    <h3>LogixNG</h3>
        <a id="LogixNG" name="LogixNG"></a>
        <ul>
          <li></li>
        </ul>

    <h3>Meters and MeterFrames</h3>
        <a id="Meters" name="Meters"></a>
        <ul>
            <li></li>
        </ul>

    <h3>Operations</h3>
        <a id="Operations" name="Operations"></a>
        <ul>
            <li></li>
        </ul>

   <h3>Panel Editor</h3>
        <a id="PE" name="PE"></a>
        <ul>
            <li></li>
        </ul>

    <h3>Control Panel Editor</h3>
        <a id="CPE" name="CPE"></a>
        <ul>
            <li></li>
        </ul>
        <h4>Circuit Builder</h4>
            <a id="CPE-CB" name="CPE-CB"></a>
            <ul>
                <li></li>
            </ul>
        <h4>Palette</h4>
            <a id="CPE-P" name="CPE-P"></a>
            <ul>
                <li></li>
            </ul>

    <h3>Preferences</h3>
        <a id="Preferences" name="Preferences"></a>
        <ul>
            <li></li>
        </ul>

    <h3>Resources</h3>
        <a id="Resources" name="Resources"></a>
        <ul>
            <li></li>
        </ul>

    <h3>Roster</h3>
        <a id="Roster" name="Roster"></a>
        <ul>
            <li></li>
        </ul>

    <h3>Routes</h3>
        <a id="Routes" name="Routes"></a>
       <ul>
            <li></li>
       </ul>

    <h3>Scripting</h3>
        <a id="Scripting" name="Scripting"></a>
        <ul>
            <li></li>
        </ul>

    <h3>Signals</h3>
        <a id="Signals" name="Signals"></a>
        <ul>
            <li></li>
        </ul>
        <h4>Signal Systems</h4>
            <ul>
                <li></li>
            </ul>

        <h4>Signal Heads</h4>
            <ul>
                <li></li>
            </ul>

        <h4>Signal Masts</h4>
            <ul>
                <li></li>
            </ul>

    	<h4>Signal Groups</h4>
            <ul>
                <li></li>
            </ul>

	    <h4>Cab Signals</h4>
            <ul>
                <li></li>
            </ul>

    	<h4>Simple Signal Logic</h4>
            <ul>
                <li></li>
            </ul>

	    <h4>USS CTC Logic</h4>
            <ul>
                <li></li>
            </ul>

   <h3>Switchboard Editor</h3>
        <a id="SW" name="SW"></a>
        <ul>
            <li></li>
        </ul>

    <h3>Throttle</h3>
        <a id="throttle" name="throttle"></a>
        <ul>
            <li></li>
        </ul>

    <h3>Timetable</h3>
        <a id="Timetable" name="Timetable"></a>
        <ul>
            <li></li>
        </ul>

   <h3>Tracker</h3>
        <a id="Tr" name="Tr"></a>
        <ul>
            <li></li>
        </ul>

    <h3>Turnouts, Lights, Sensors and other elements</h3>
        <a id="TLae" name="TLae"></a>
        <ul>
            <li></li>
        </ul>

   <h3>Warrants</h3>
        <a id="Wt" name="Wt"></a>
        <ul>
            <li></li>
        </ul>

   <h3>Web Access</h3>
        <a id="WA" name="WA"></a>
        <ul>
            <li></li>
        </ul>

    <h3>Where Used</h3>
        <a id="WhereUsed" name="WhereUsed"></a>
        <ul>
            <li></li>
        </ul>

   <h3>WiThrottle Server</h3>
        <a id="WS" name="WS"></a>
        <ul>
            <li></li>
        </ul>

   <h3>Web Server</h3>
        <a id="server" name="server"></a>
        <ul>
            <li></li>
        </ul>

   <h3>Virtual Sound Decoder</h3>
        <a id="VSD" name="VSD"></a>
        <ul>
            <li></li>
        </ul>

    <h3>Miscellaneous</h3>
        <a id="Misc" name="Misc"></a>
        <ul>
            <li></li>
        </ul>
<|MERGE_RESOLUTION|>--- conflicted
+++ resolved
@@ -117,12 +117,9 @@
 
         <h4><a href="http://openlcb.org">OpenLCB</a> / LCC</h4>
             <ul>
-<<<<<<< HEAD
                 <li></li>
                 <li>Fix an NPE from incorrect input when making a Sensor or Turnout</li>
-=======
                 <li>Add a factory reset option to the configuration More... menu.</li>
->>>>>>> 45edbcab
             </ul>
 
         <h4>Powerline</h4>

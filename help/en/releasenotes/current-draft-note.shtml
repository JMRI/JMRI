--- conflicted
+++ resolved
@@ -86,12 +86,9 @@
 
         <h4>LocoNet</h4>
             <ul>
-<<<<<<< HEAD
                 <li>DCS240+ has transponding built it, so that option is treated as selected.</li>
-=======
                 <li>Improved how threads are shutdown when changing connections
                     in the settings.</li>
->>>>>>> 2c1783c1
             </ul>
 
         <h4>Maple</h4>

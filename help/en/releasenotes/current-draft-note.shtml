
    <h3>Hardware Support</h3>
        <ul>
          <li></li>
        </ul>

        <h4>Acela CTI</h4>
            <ul>
                <li></li>
            </ul>

        <h4>Anyma DMX512</h4>
            <ul>
                <li></li>
            </ul>

        <h4>Bachrus Speedo</h4>
            <ul>
                <li></li>
            </ul>

        <h4><a href="http://bidib.org/index_e.html">BiDiB</a></h4>
            <ul>
                <li></li>
            </ul>

        <h4>CBUS</h4>
            <ul>
                <li></li>
            </ul>

        <h4>C/MRI</h4>
            <ul>
                <li></li>
            </ul>

        <h4>DCC++ and DCC-EX</h4>
            <ul>
                <li></li>
            </ul>

        <h4>DCC4pc</h4>
            <ul>
                <li></li>
            </ul>

        <h4>Direct</h4>
            <ul>
                <li></li>
            </ul>

        <h4>ESU</h4>
            <ul>
                <li></li>
            </ul>

        <h4>Hornby</h4>
            <ul>
                <li></li>
            </ul>

        <h4>Internal</h4>
            <ul>
                <li></li>
            </ul>

        <h4>IPOCSMR</h4>
            <ul>
                <li></li>
            </ul>

        <h4>JMRI Simple Server/JMRI Client</h4>
            <ul>
                <li></li>
            </ul>

        <h4>KPF-Zeller</h4>
            <ul>
                <li></li>
            </ul>

        <h4>Lenz XPressNet</h4>
            <ul>
                <li></li>
            </ul>

        <h4>LocoNet</h4>
            <ul>
                <li></li>
            </ul>

        <h4>Maple</h4>
            <ul>
                <li></li>
            </ul>

        <h4>Marklin CS2</h4>
            <ul>
                <li></li>
            </ul>

        <h4>MERG</h4>
            <ul>
                <li></li>
            </ul>

        <h4>MQTT</h4>
            <ul>
                <li></li>
            </ul>

        <h4>MRC</h4>
            <ul>
                <li></li>
            </ul>

        <h4>NCE</h4>
            <ul>
                <li></li>
            </ul>

        <h4>Oak Tree</h4>
            <ul>
                <li></li>
            </ul>

        <h4><a href="http://openlcb.org">OpenLCB</a> / LCC</h4>
            <ul>
                <li></li>
            </ul>

        <h4>Powerline</h4>
            <ul>
                <li></li>
            </ul>

        <h4>RFID</h4>
            <ul>
                <li></li>
            </ul>

        <h4>Roco z21/Z21</h4>
            <ul>
                <li></li>
            </ul>

        <h4>Secsi</h4>
            <ul>
                <li></li>
            </ul>

        <h4>SPROG</h4>
            <ul>
                <li></li>
            </ul>

        <h4>TAMS</h4>
            <ul>
                <li></li>
            </ul>

        <h4>TMCC</h4>
            <ul>
                <li></li>
            </ul>

        <h4>Uhlenbrock Intellibox</h4>
            <ul>
                <li></li>
            </ul>

        <h4>Zimo MXULF</h4>
            <ul>
                <li></li>
            </ul>

        <h4>ZTC</h4>
            <ul>
                <li></li>
            </ul>

    <h3>New / Updated decoder definitions</h3>
        <ul>
          <li></li>
        </ul>

        <h4>Arnold</h4>
            <ul>
                <li></li>
            </ul>

        <h4>Bachmann</h4>
            <ul>
                <li></li>
            </ul>

        <h4>BLI</h4>
            <ul>
                <li></li>
            </ul>

        <h4>BNM Hobbies</h4>
            <ul>
                <li></li>
            </ul>

        <h4>CT Elektronik</h4>
            <ul>
                <li></li>
            </ul>

        <h4>Digikeijs (Digirails)</h4>
            <ul>
                <li></li>
            </ul>

        <h4>Digitrax</h4>
            <ul>
                <li></li>
            </ul>

        <h4>Doehler &amp; Haas</h4>
            <ul>
                <li></li>
            </ul>

        <h4>ESU</h4>
            <ul>
                <li></li>
            </ul>

        <h4>Hornby</h4>
            <ul>
                <li></li>
            </ul>

        <h4>Kuehn</h4>
            <ul>
                <li></li>
            </ul>

        <h4>LaisDCC</h4>
            <ul>
                <li></li>
            </ul>

        <h4><a href="http://www.ldhtrenes.com.ar">LDH</a></h4>
            <ul>
                <li></li>
            </ul>

        <h4>Lenz</h4>
            <ul>
                <li></li>
            </ul>

        <h4>MD Electronics</h4>
             <ul>
                <li></li>
             </ul>

        <h4>MGP</h4>
             <ul>
                <li></li>
             </ul>

        <h4>Mistral Train Models</h4>
             <ul>
                <li></li>
             </ul>

        <h4>MTH</h4>
            <ul>
                <li></li>
            </ul>

        <h4>MRC</h4>
            <ul>
                <li></li>
            </ul>

        <h4>NCE</h4>
            <ul>
                <li></li>
            </ul>

        <h4>Norsk Modelljernbane (NJM)</h4>
            <ul>
                <li></li>
            </ul>

        <h4>Public Domain and DIY decoders</h4>
            <ul>
                <li></li>
            </ul>

        <h4>QSI</h4>
            <ul>
                <li></li>
            </ul>

        <h4>Rautenhaus</h4>
            <ul>
                <li></li>
            </ul>

        <h4>RR-CirKits</h4>
            <ul>
                <li></li>
            </ul>

        <h4>SoundTraxx</h4>
            <ul>
                <li></li>
            </ul>

        <h4>Tam Valley Depot</h4>
            <ul>
                <li></li>
            </ul>

        <h4>TAMS</h4>
            <ul>
                <li></li>
            </ul>

        <h4>TCS</h4>
            <ul>
                <li></li>
            </ul>

        <h4>Team Digital</h4>
            <ul>
                <li></li>
            </ul>

        <h4>Technologistic (train-O-matic)</h4>
            <ul>
                <li></li>
            </ul>

        <h4>Trix Modelleisenbahn</h4>
            <ul>
                <li></li>
            </ul>

        <h4>Uhlenbrock</h4>
            <ul>
                <li></li>
            </ul>

        <h4>Umelec</h4>
            <ul>
                <li></li>
            </ul>

        <h4>Viessmann</h4>
            <ul>
                <li></li>
            </ul>

        <h4>Wangrow</h4>
            <ul>
                <li></li>
            </ul>

        <h4>ZIMO</h4>
            <ul>
                <li></li>
            </ul>

        <h4>Miscellaneous</h4>
            <ul>
                <li></li>
            </ul>

    <h3>DecoderPro</h3>
        <a id="DecoderPro" name="DecoderPro"></a>
        <ul>
            <li></li>
        </ul>

    <h3>CTC Tool</h3>
        <a id="PE-CTC" name="PE-CTC"></a>
        <ul>
            <li></li>
        </ul>

   <h3>Dispatcher</h3>
        <a id="Dispatcher" name="Dispatcher"></a>
        <ul>
             <li></li>
        </ul>

    <h3>Dispatcher System</h3>
        <a id="Dispatcher_System" name="Dispatcher_System"></a>
        <ul>
             <li></li>
        </ul>

   <h3>Internationalization</h3>
        <a id="I18N" name="I18N"></a>
        <ul>
            <li></li>
        </ul>

    <h3>Layout Editor</h3>
        <a id="LE" name="LE"></a>
        <ul>
            <li></li>
        </ul>

        <h4>NX - Entry/Exit Tool</h4>
            <ul>
                <li></li>
            </ul>

    <h3>Logix</h3>
        <a id="Logix" name="Logix"></a>
        <ul>
          <li></li>
        </ul>

    <h3>LogixNG</h3>
        <a id="LogixNG" name="LogixNG"></a>
        <ul>
<<<<<<< HEAD
          <li>Conversion to boolean has changed. Before JMRI 5.7.5,
              conversion from a string to boolean returned
              <strong>True</strong> if the string was not empty, and
              <strong>False</strong> if the string was empty. With JMRI 5.7.5,
              this has changed so that a string that's <strong>true</strong>
              (case insensitive) returns a boolean <strong>True</strong>
              and a string that's <strong>false</strong> (case insensitive)
              returns a boolean <strong>False</strong>. All other string
              values throw an exception. The earlier behaviour was not
              documented so it's unlikely that this affects users.<br>
              The old behaviour was based on how Jython converts a string
              to boolean. If you want the old behaviour, you can use the
              LogixNG formula function <strong>boolJython()</strong>.</li>
          <li>The action <strong>Table: For each</strong> can now loop
              thru the headers too. If indirect addressing is used for
              the row or column name, use the empty string to get the
              headers.</li>
          <li>The action <strong>Table</strong> is added. It  lets the
              user set the value of a cell in a LogixNG table.</li>
          <li>The action <strong>Request update of sensor</strong> is
              added. It requests that the state of a sensor is updated
              from the layout, if possible. Not all connections supports
              this, for example LocoNet.</li>
          <li>LogixNG has two new preferences which are disabled by default:
              <ul>
                  <li><strong>Use strict typing of global variables</strong></li>
                  <li><strong>Use strict typing of local variables</strong></li>
              </ul>
              If strict typing is enabled, local and global variables
              that are initialized to a string, integer or floating number
              cannot be set to a value of another type. LogixNG will try
              to convert the new value to the desired type, for example
              a local variable of type floating number will be assigned
              the value 12.0 if it's assigned 12 and it will be assigned
              the value 32. if it's assigned the string "32.5".
              <br>
              Local and global variables that are initialized to another
              type, for example array, map or LogixNG table can't be
              assigned a new value.
              <br>
              If you want to use strict typing but still want to override
              this setting for a particular local or global variable, then
              initialize this variable to <strict>None</strict>. Variables
              that are initialized to <strict>None</strict> will not have
              strict typing,
          </li>
          <li>A new preference is added that selects if the
              <strong>If Then Else</strong> action should have
              <strong>Execute on change</strong> or
              <strong>Always execute</strong> as the default.
          </li>
          <li>The expression <strong>Sensor Edge</strong> no longer
              supports indirect addressing of the sensor. It has never
              really worked since Sensor Edge needs to listen on the
              sensor and it cannot listen on a sensor if indirect
              addressing is used.<br>
              If a panel is loaded and a Sensor Edge expression uses
              indirect addressing, an error message is added to the
              log:<br>
              <strong>Error during loading Sensor Edge expression
              IQDE:AUTO:0003 due to: Addressing must be Direct</strong><br>
              where IQDE:AUTO:0003 is the system name of the expression.</li>
          <li>The action <strong>Window to front</strong> as been added.
              It brings a window to the front and can be used if you for
              example want to have an icon on a panel that moves focus to
              another window.</li>
          <li>The action <strong>Decode JSON</strong> is added. It decodes
              a JSON string in a local variable to a JsonNode tree and
              puts it in another local variable.</li>
          <li>LogixNG formula now supports JSON as well. It's in particular
              useful together with the action <strong>Decode JSON</strong>.
              A JSON dataset can be indexed as a map or as an array, for
              example by <strong>MyJson{"decoder}{"model"}[4]</strong>.
              The result is a Json text node, so use the <strong>str()</strong>
              function to convert the value to a string afterwards.</li>
          <li>Local variables and Global variables can now be initialized
              to boolean values as well. True or false. Case insensitive.</li>
          <li>The action <strong>Log local variables</strong> now has the
              option <strong>Show class name</strong>.If it is selected,
              the name of the class will be shown after the value. This
              is useful for debugging, when you want to know the type of
              the value.</li>
          <li>The LogixNG function <strong>int()</strong> previously returned a Java
              <strong>Integer</strong> instead of a Java <strong>Long</strong>.
              This bug is now corrected. It shouldn't affect any existing
              LogixNGs. The difference between <strong>Integer</strong> and
              <strong>Long</strong> is that <strong>Long</strong> can handle
              much bigger integer values than <strong>Integer</strong>.</li>
=======
          <li></li>
>>>>>>> b028ee01
        </ul>

    <h3>Meters and MeterFrames</h3>
        <a id="Meters" name="Meters"></a>
        <ul>
            <li></li>
        </ul>

    <h3>Operations</h3>
        <a id="Operations" name="Operations"></a>
        <ul>
            <li></li>
        </ul>

   <h3>Panel Editor</h3>
        <a id="PE" name="PE"></a>
        <ul>
            <li></li>
        </ul>

    <h3>Control Panel Editor</h3>
        <a id="CPE" name="CPE"></a>
        <ul>
            <li></li>
        </ul>
        <h4>Circuit Builder</h4>
            <a id="CPE-CB" name="CPE-CB"></a>
            <ul>
                <li></li>
            </ul>
        <h4>Palette</h4>
            <a id="CPE-P" name="CPE-P"></a>
            <ul>
                <li></li>
            </ul>

    <h3>Preferences</h3>
        <a id="Preferences" name="Preferences"></a>
        <ul>
            <li></li>
        </ul>

    <h3>Resources</h3>
        <a id="Resources" name="Resources"></a>
        <ul>
            <li></li>
        </ul>

    <h3>Roster</h3>
        <a id="Roster" name="Roster"></a>
        <ul>
            <li></li>
        </ul>

    <h3>Routes</h3>
        <a id="Routes" name="Routes"></a>
       <ul>
            <li></li>
       </ul>

    <h3>Scripting</h3>
        <a id="Scripting" name="Scripting"></a>
        <ul>
            <li></li>
        </ul>

    <h3>Signals</h3>
        <a id="Signals" name="Signals"></a>
        <ul>
            <li></li>
        </ul>
        <h4>Signal Systems</h4>
            <ul>
                <li></li>
            </ul>

        <h4>Signal Heads</h4>
            <ul>
                <li></li>
            </ul>

        <h4>Signal Masts</h4>
            <ul>
                <li></li>
            </ul>

        <h4>Signal Groups</h4>
            <ul>
                <li></li>
            </ul>

        <h4>Cab Signals</h4>
            <ul>
                <li></li>
            </ul>

        <h4>Simple Signal Logic</h4>
            <ul>
                <li></li>
            </ul>

        <h4>USS CTC Logic</h4>
            <ul>
                <li></li>
            </ul>

   <h3>Switchboard Editor</h3>
        <a id="SW" name="SW"></a>
        <ul>
            <li></li>
        </ul>

    <h3>Throttle</h3>
        <a id="throttle" name="throttle"></a>
        <ul>
            <li></li>
        </ul>

    <h3>Timetable</h3>
        <a id="Timetable" name="Timetable"></a>
        <ul>
            <li></li>
        </ul>

   <h3>Tracker</h3>
        <a id="Tr" name="Tr"></a>
        <ul>
            <li></li>
        </ul>

    <h3>Turnouts, Lights, Sensors and other elements</h3>
        <a id="TLae" name="TLae"></a>
        <ul>
            <li></li>
        </ul>

   <h3>Warrants</h3>
        <a id="Wt" name="Wt"></a>
        <ul>
            <li></li>
        </ul>

   <h3>Web Access</h3>
        <a id="WA" name="WA"></a>
        <ul>
            <li></li>
        </ul>

    <h3>Where Used</h3>
        <a id="WhereUsed" name="WhereUsed"></a>
        <ul>
            <li></li>
        </ul>

   <h3>WiThrottle Server</h3>
        <a id="WS" name="WS"></a>
        <ul>
            <li></li>
        </ul>

   <h3>Web Server</h3>
        <a id="server" name="server"></a>
        <ul>
            <li></li>
        </ul>

   <h3>Virtual Sound Decoder</h3>
        <a id="VSD" name="VSD"></a>
        <ul>
            <li></li>
        </ul>

    <h3>Miscellaneous</h3>
        <a id="Misc" name="Misc"></a>
        <ul>
            <li></li>
        </ul>
<|MERGE_RESOLUTION|>--- conflicted
+++ resolved
@@ -424,7 +424,6 @@
     <h3>LogixNG</h3>
         <a id="LogixNG" name="LogixNG"></a>
         <ul>
-<<<<<<< HEAD
           <li>Conversion to boolean has changed. Before JMRI 5.7.5,
               conversion from a string to boolean returned
               <strong>True</strong> if the string was not empty, and
@@ -438,68 +437,6 @@
               The old behaviour was based on how Jython converts a string
               to boolean. If you want the old behaviour, you can use the
               LogixNG formula function <strong>boolJython()</strong>.</li>
-          <li>The action <strong>Table: For each</strong> can now loop
-              thru the headers too. If indirect addressing is used for
-              the row or column name, use the empty string to get the
-              headers.</li>
-          <li>The action <strong>Table</strong> is added. It  lets the
-              user set the value of a cell in a LogixNG table.</li>
-          <li>The action <strong>Request update of sensor</strong> is
-              added. It requests that the state of a sensor is updated
-              from the layout, if possible. Not all connections supports
-              this, for example LocoNet.</li>
-          <li>LogixNG has two new preferences which are disabled by default:
-              <ul>
-                  <li><strong>Use strict typing of global variables</strong></li>
-                  <li><strong>Use strict typing of local variables</strong></li>
-              </ul>
-              If strict typing is enabled, local and global variables
-              that are initialized to a string, integer or floating number
-              cannot be set to a value of another type. LogixNG will try
-              to convert the new value to the desired type, for example
-              a local variable of type floating number will be assigned
-              the value 12.0 if it's assigned 12 and it will be assigned
-              the value 32. if it's assigned the string "32.5".
-              <br>
-              Local and global variables that are initialized to another
-              type, for example array, map or LogixNG table can't be
-              assigned a new value.
-              <br>
-              If you want to use strict typing but still want to override
-              this setting for a particular local or global variable, then
-              initialize this variable to <strict>None</strict>. Variables
-              that are initialized to <strict>None</strict> will not have
-              strict typing,
-          </li>
-          <li>A new preference is added that selects if the
-              <strong>If Then Else</strong> action should have
-              <strong>Execute on change</strong> or
-              <strong>Always execute</strong> as the default.
-          </li>
-          <li>The expression <strong>Sensor Edge</strong> no longer
-              supports indirect addressing of the sensor. It has never
-              really worked since Sensor Edge needs to listen on the
-              sensor and it cannot listen on a sensor if indirect
-              addressing is used.<br>
-              If a panel is loaded and a Sensor Edge expression uses
-              indirect addressing, an error message is added to the
-              log:<br>
-              <strong>Error during loading Sensor Edge expression
-              IQDE:AUTO:0003 due to: Addressing must be Direct</strong><br>
-              where IQDE:AUTO:0003 is the system name of the expression.</li>
-          <li>The action <strong>Window to front</strong> as been added.
-              It brings a window to the front and can be used if you for
-              example want to have an icon on a panel that moves focus to
-              another window.</li>
-          <li>The action <strong>Decode JSON</strong> is added. It decodes
-              a JSON string in a local variable to a JsonNode tree and
-              puts it in another local variable.</li>
-          <li>LogixNG formula now supports JSON as well. It's in particular
-              useful together with the action <strong>Decode JSON</strong>.
-              A JSON dataset can be indexed as a map or as an array, for
-              example by <strong>MyJson{"decoder}{"model"}[4]</strong>.
-              The result is a Json text node, so use the <strong>str()</strong>
-              function to convert the value to a string afterwards.</li>
           <li>Local variables and Global variables can now be initialized
               to boolean values as well. True or false. Case insensitive.</li>
           <li>The action <strong>Log local variables</strong> now has the
@@ -513,9 +450,7 @@
               LogixNGs. The difference between <strong>Integer</strong> and
               <strong>Long</strong> is that <strong>Long</strong> can handle
               much bigger integer values than <strong>Integer</strong>.</li>
-=======
           <li></li>
->>>>>>> b028ee01
         </ul>
 
     <h3>Meters and MeterFrames</h3>

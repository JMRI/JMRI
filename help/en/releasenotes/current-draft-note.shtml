--- conflicted
+++ resolved
@@ -424,84 +424,6 @@
     <h3>LogixNG</h3>
         <a id="LogixNG" name="LogixNG"></a>
         <ul>
-<<<<<<< HEAD
-          <li>Conversion to boolean has changed. Before JMRI 5.7.5,
-              conversion from a string to boolean returned
-              <strong>True</strong> if the string was not empty, and
-              <strong>False</strong> if the string was empty. With JMRI 5.7.5,
-              this has changed so that a string that's <strong>true</strong>
-              (case insensitive) returns a boolean <strong>True</strong>
-              and a string that's <strong>false</strong> (case insensitive)
-              returns a boolean <strong>False</strong>. All other string
-              values throw an exception. The earlier behaviour was not
-              documented so it's unlikely that this affects users.<br>
-              The old behaviour was based on how Jython converts a string
-              to boolean. If you want the old behaviour, you can use the
-              LogixNG formula function <strong>boolJython()</strong>.</li>
-          <li>Local variables and Global variables can now be initialized
-              to boolean values as well. True or false. Case insensitive.</li>
-          <li>The action <strong>Log local variables</strong> now has the
-              option <strong>Show class name</strong>.If it is selected,
-              the name of the class will be shown after the value. This
-              is useful for debugging, when you want to know the type of
-              the value.</li>
-          <li>The LogixNG function <strong>int()</strong> previously returned a Java
-              <strong>Integer</strong> instead of a Java <strong>Long</strong>.
-              This bug is now corrected. It shouldn't affect any existing
-              LogixNGs. The difference between <strong>Integer</strong> and
-              <strong>Long</strong> is that <strong>Long</strong> can handle
-              much bigger integer values than <strong>Integer</strong>.</li>
-          <li>The LogixNG action <strong>Enable/Disable LogixNG</strong>
-              has been added.</li>
-          <li>LogixNG formulas now supports Java arrays as well, for example
-              if you use the Java method <strong>split()</strong> to split
-              a string. Example:
-              <br>
-              <pre>
-LogixNG: IQ:AUTO:0001
-    ConditionalNG: IQC:AUTO:0001
-        ! A
-            Many
-               ::: Local variable "a_b", init to String "Hello_World"
-               ::: Local variable "a", init to None ""
-               ::: Local variable "b", init to None ""
-               ::: Local variable "a_b_array", init to None ""
-                ! A1
-                    Digital Formula: a_b_array = a_b.split("\_")
-                ! A2
-                    Digital Formula: a = a_b_array[0]
-                ! A3
-                    Digital Formula: b = a_b_array[1]
-                ! A4
-                    Log local variables
-              </pre>
-              </li>
-          <li>The LogixNG action <strong>For each</strong> now supports
-              Java arrays as well, for example the result of the expression
-              <strong>a_b.split("\_")</strong>.</li>
-          <li>The LogixNG action <strong>Set reporter</strong> has been
-              added.</li>
-          <li>The actions <strong>Listen on Beans ...</strong> have been
-              updated to fix a problem when several beans changes
-              state at the same time.</li>
-          <li>Fixes a bug so that the methods <strong>toString()</strong>,
-              <strong>getKey()</strong> and <strong>getValue()</strong>
-              can be used for an item when using the action <strong>For each</strong>
-              on a Map.</li>
-          <li>Adds the LogixNG functions <strong>strlen()</strong> in module
-              <strong>String</strong> and <strong>length()</strong> in module
-              <strong>Common</strong>.</li>
-          <li>Bug fix: The LogixNG function <strong>boolJython()</strong>
-              now return false if the value is an empty array. It returns
-              true if the value is a non empty array.</li>
-          <li>Bug fix: The LogixNG function <strong>evaluateMemory()</strong>
-              didn't behaved as documented. It's now fixed.</li>
-          <li>The LogixNG functions <strong>cos()</strong>, <strong>tan()</strong>,
-              <strong>atan()</strong>, <strong>sqr()</strong> and
-              <strong>sqrt()</strong> has been added to the <strong>Math</strong>
-              module.</li>
-=======
->>>>>>> 159d41ae
           <li></li>
         </ul>
 


    <h3>Hardware Support</h3>
        <ul>
          <li></li>
        </ul>

        <h4>Acela CTI</h4>
            <ul>
                <li></li>
            </ul>

        <h4>Anyma DMX512</h4>
            <ul>
                <li></li>
            </ul>

        <h4>Bachrus Speedo</h4>
            <ul>
                <li></li>
            </ul>

        <h4><a href="http://bidib.org/index_e.html">BiDiB</a></h4>
            <ul>
                <li></li>
            </ul>

        <h4>CBUS</h4>
            <ul>
                <li></li>
            </ul>

        <h4>C/MRI</h4>
            <ul>
                <li></li>
            </ul>

        <h4>DCC++ and DCC-EX</h4>
            <ul>
                <li></li>
            </ul>

        <h4>DCC4pc</h4>
            <ul>
                <li></li>
            </ul>

        <h4>Direct</h4>
            <ul>
                <li></li>
            </ul>

        <h4>ESU</h4>
            <ul>
                <li></li>
            </ul>

        <h4>Hornby</h4>
            <ul>
                <li></li>
            </ul>

        <h4>Internal</h4>
            <ul>
                <li></li>
            </ul>

        <h4>IPOCSMR</h4>
            <ul>
                <li></li>
            </ul>

        <h4>JMRI Simple Server/JMRI Client</h4>
            <ul>
                <li></li>
            </ul>

        <h4>KPF-Zeller</h4>
            <ul>
                <li></li>
            </ul>

        <h4>Lenz XPressNet</h4>
            <ul>
                <li></li>
            </ul>

        <h4>LocoNet</h4>
            <ul>
                <li></li>
            </ul>

        <h4>Maple</h4>
            <ul>
                <li></li>
            </ul>

        <h4>Marklin CS2</h4>
            <ul>
                <li></li>
            </ul>

        <h4>MERG</h4>
            <ul>
                <li></li>
            </ul>

        <h4>MQTT</h4>
            <ul>
                <li></li>
            </ul>

        <h4>MRC</h4>
            <ul>
                <li></li>
            </ul>

        <h4>NCE</h4>
            <ul>
                <li></li>
            </ul>

        <h4>Oak Tree</h4>
            <ul>
                <li></li>
            </ul>

        <h4><a href="http://openlcb.org">OpenLCB</a> / LCC</h4>
            <ul>
                <li>Fixed a problem adding signal masts when the 
                    OpenLCB or LCC system letter is not "M".</li>
            </ul>

        <h4>Powerline</h4>
            <ul>
                <li></li>
            </ul>

        <h4>RFID</h4>
            <ul>
                <li></li>
            </ul>

        <h4>Roco z21/Z21</h4>
            <ul>
                <li></li>
            </ul>

        <h4>Secsi</h4>
            <ul>
                <li></li>
            </ul>

        <h4>SPROG</h4>
            <ul>
                <li></li>
            </ul>

        <h4>SRCP</h4>
            <ul>
                <li></li>
            </ul>

        <h4>TAMS</h4>
            <ul>
                <li></li>
            </ul>

        <h4>TMCC</h4>
            <ul>
                <li></li>
            </ul>

        <h4>Uhlenbrock Intellibox</h4>
            <ul>
                <li></li>
            </ul>

        <h4>Zimo MXULF</h4>
            <ul>
                <li></li>
            </ul>

        <h4>ZTC</h4>
            <ul>
                <li></li>
            </ul>

    <h3>New / Updated decoder definitions</h3>
        <ul>
          <li></li>
        </ul>

        <h4>AE Model</h4>
            <ul>
                <li></li>
            </ul>

        <h4>Arnold</h4>
            <ul>
                <li></li>
            </ul>

        <h4>Bachmann</h4>
            <ul>
                <li></li>
            </ul>

        <h4>BLI</h4>
            <ul>
                <li></li>
            </ul>

        <h4>BNM Hobbies</h4>
            <ul>
                <li></li>
            </ul>

        <h4>CT Elektronik</h4>
            <ul>
                <li></li>
            </ul>

        <h4>DCC Concepts</h4>
            <ul>
                <li></li>
            </ul>

        <h4>Digikeijs (Digirails)</h4>
            <ul>
                <li></li>
            </ul>

        <h4>Digitrax</h4>
            <ul>
                <li></li>
            </ul>

        <h4>Doehler &amp; Haas</h4>
            <ul>
                <li></li>
            </ul>

        <h4>ESU</h4>
            <ul>
                <li></li>
            </ul>

        <h4>Hattoms</h4>
            <ul>
                <li></li>
            </ul>

        <h4>Hornby</h4>
            <ul>
                <li></li>
            </ul>

        <h4>Kuehn</h4>
            <ul>
                <li></li>
            </ul>

        <h4>LaisDCC</h4>
            <ul>
                <li></li>
            </ul>

        <h4><a href="http://www.ldhtrenes.com.ar">LDH</a></h4>
            <ul>
                <li></li>
            </ul>

        <h4>Lenz</h4>
            <ul>
                <li></li>
            </ul>

        <h4>MD Electronics</h4>
             <ul>
                <li></li>
             </ul>

        <h4>MGP</h4>
             <ul>
                <li></li>
             </ul>

        <h4>Mistral Train Models</h4>
             <ul>
                <li></li>
             </ul>

        <h4>MTH</h4>
            <ul>
                <li></li>
            </ul>

        <h4>MRC</h4>
            <ul>
                <li></li>
            </ul>

        <h4>NCE</h4>
            <ul>
                <li></li>
            </ul>

        <h4>Norsk Modelljernbane (NJM)</h4>
            <ul>
                <li></li>
            </ul>

        <h4>Piko decoders</h4>
            <ul>
                <li></li>
            </ul>

        <h4>Public Domain and DIY decoders</h4>
            <ul>
                <li></li>
            </ul>

        <h4>QSI</h4>
            <ul>
                <li></li>
            </ul>

        <h4>Rampino Elektronic</h4>
            <ul>
                <li></li>
            </ul>

        <h4>Rautenhaus</h4>
            <ul>
                <li></li>
            </ul>

        <h4>RR-CirKits</h4>
            <ul>
                <li></li>
            </ul>

        <h4>SoundTraxx</h4>
            <ul>
                <li></li>
            </ul>

        <h4>Tam Valley Depot</h4>
            <ul>
                <li></li>
            </ul>

        <h4>TAMS</h4>
            <ul>
                <li></li>
            </ul>

        <h4>TCS</h4>
            <ul>
                <li></li>
            </ul>

        <h4>Team Digital</h4>
            <ul>
                <li></li>
            </ul>

        <h4>Technologistic (train-O-matic)</h4>
            <ul>
                <li></li>
            </ul>

        <h4>Trix Modelleisenbahn</h4>
            <ul>
                <li></li>
            </ul>

        <h4>Uhlenbrock</h4>
            <ul>
                <li></li>
            </ul>

        <h4>Umelec</h4>
            <ul>
                <li></li>
            </ul>

        <h4>Viessmann</h4>
            <ul>
                <li></li>
            </ul>

        <h4>Wangrow</h4>
            <ul>
                <li></li>
            </ul>

        <h4>ZIMO</h4>
            <ul>
                <li></li>
            </ul>

        <h4>Miscellaneous</h4>
            <ul>
                <li></li>
            </ul>

    <h3>Control Panel Editor</h3>
        <a id="CPE" name="CPE"></a>
        <ul>
            <li></li>
        </ul>
        <h4>Circuit Builder</h4>
            <a id="CPE-CB" name="CPE-CB"></a>
            <ul>
                <li></li>
            </ul>
        <h4>Palette</h4>
            <a id="CPE-P" name="CPE-P"></a>
            <ul>
                <li></li>
            </ul>

    <h3>CTC Tool</h3>
        <a id="PE-CTC" name="PE-CTC"></a>
        <ul>
            <li></li>
        </ul>

    <h3>DecoderPro</h3>
        <a id="DecoderPro" name="DecoderPro"></a>
        <ul>
<<<<<<< HEAD
            <li>Some of the buttons have been relabelled for clarity
                <ul>
                    <li> New Loco &rarr; New Entry
                    <li> Identify &rarr; Find in Roster
                </ul>
                Along with machine translations for other languages.
            </li>
=======
            <li>The window you use to assign roster entries to groups
                has been improved: 
                <ul>
                    <li>A "Create Group" button has been added
                        to make that more convenient.</li>
                    <li>An edge-case where you could
                        accidentally make a copy of the "All Entries" group has 
                        been removed. </li>
                    <li>A blank group name will no longer
                        appear in the selection box.</li>
                </ul></li>
>>>>>>> c4a07043
        </ul>

   <h3>Dispatcher</h3>
        <a id="Dispatcher" name="Dispatcher"></a>
        <ul>
             <li></li>
        </ul>

    <h3>Dispatcher System</h3>
        <a id="Dispatcher_System" name="Dispatcher_System"></a>
        <ul>
             <li></li>
        </ul>

   <h3>Internationalization</h3>
        <a id="I18N" name="I18N"></a>
        <ul>
            <li></li>
        </ul>

    <h3>Layout Editor</h3>
        <a id="LE" name="LE"></a>
        <ul>
            <li></li>
        </ul>

        <h4>NX - Entry/Exit Tool</h4>
            <ul>
                <li></li>
            </ul>

    <h3>LccPro</h3>
        <a id="LccPro" name="LccPro"></a>
        <ul>
          <li></li>
        </ul>

    <h3>Logix</h3>
        <a id="Logix" name="Logix"></a>
        <ul>
          <li></li>
        </ul>

    <h3>LogixNG</h3>
        <a id="LogixNG" name="LogixNG"></a>
        <ul>
          <li></li>
        </ul>

    <h3>Meters and MeterFrames</h3>
        <a id="Meters" name="Meters"></a>
        <ul>
            <li></li>
        </ul>

    <h3>OperationsPro</h3>
        <a id="Operations" name="Operations"></a>
        <ul>
            <li>New feature, you can now build your train using "On Time" mode. Requires using real or fast clock to schedule for your trains.</li>
        </ul>

   <h3>Panel Editor</h3>
        <a id="PE" name="PE"></a>
        <ul>
            <li></li>
        </ul>

    <h3>Permissions</h3>
        <a id="Permissions" name="Permissions"></a>
        <ul>
            <li></li>
        </ul>

    <h3>Preferences</h3>
        <a id="Preferences" name="Preferences"></a>
        <ul>
            <li></li>
        </ul>

    <h3>Resources</h3>
        <a id="Resources" name="Resources"></a>
        <ul>
            <li></li>
        </ul>

    <h3>Roster</h3>
        <a id="Roster" name="Roster"></a>
        <ul>
            <li></li>
        </ul>

    <h3>Routes</h3>
        <a id="Routes" name="Routes"></a>
       <ul>
            <li></li>
       </ul>

    <h3>Scripting</h3>
        <a id="Scripting" name="Scripting"></a>
        <ul>
            <li></li>
        </ul>

    <h3>Signals</h3>
        <a id="Signals" name="Signals"></a>
        <ul>
            <li></li>
        </ul>
        <h4>Signal Systems</h4>
            <ul>
                <li></li>
            </ul>

        <h4>Signal Heads</h4>
            <ul>
                <li></li>
            </ul>

        <h4>Signal Masts</h4>
            <ul>
                <li></li>
            </ul>

        <h4>Signal Groups</h4>
            <ul>
                <li></li>
            </ul>

        <h4>Cab Signals</h4>
            <ul>
                <li></li>
            </ul>

        <h4>Simple Signal Logic</h4>
            <ul>
                <li></li>
            </ul>

        <h4>USS CTC Logic</h4>
            <ul>
                <li></li>
            </ul>

   <h3>Switchboard Editor</h3>
        <a id="SW" name="SW"></a>
        <ul>
            <li></li>
        </ul>

    <h3>Throttle</h3>
        <a id="throttle" name="throttle"></a>
        <ul>
            <li></li>
        </ul>

    <h3>Timetable</h3>
        <a id="Timetable" name="Timetable"></a>
        <ul>
            <li></li>
        </ul>

   <h3>Tracker</h3>
        <a id="Tr" name="Tr"></a>
        <ul>
            <li></li>
        </ul>

    <h3>Turnouts, Lights, Sensors and other elements</h3>
        <a id="TLae" name="TLae"></a>
        <ul>
            <li></li>
        </ul>

   <h3>Warrants</h3>
        <a id="Wt" name="Wt"></a>
        <ul>
            <li></li>
        </ul>

   <h3>Web Access</h3>
        <a id="WA" name="WA"></a>
        <ul>
            <li></li>
        </ul>

   <h3>Web Server</h3>
        <a id="server" name="server"></a>
        <ul>
            <li></li>
        </ul>

    <h3>Where Used</h3>
        <a id="WhereUsed" name="WhereUsed"></a>
        <ul>
            <li></li>
        </ul>

   <h3>WiThrottle Server</h3>
        <a id="WS" name="WS"></a>
        <ul>
            <li></li>
        </ul>

   <h3>Virtual Sound Decoder</h3>
        <a id="VSD" name="VSD"></a>
        <ul>
            <li></li>
        </ul>

   <h3>Z21 Server</h3>
        <a id="Z21" name="Z21"></a>
        <ul>
            <li></li>
        </ul>

    <h3>Miscellaneous</h3>
        <a id="Misc" name="Misc"></a>
        <ul>
            <li>Added a 'JmriFaceless.command' to the macOS distribution that
                lets you run a faceless (no GUI) version of JMRI.</li>
            <li>Removed some code that was used for migration to JMRI 4.20
                from earlier. If you're updating from before JMRI 4.20,
                please go through JMRI 4.20 as described in the migration
                instructions above.</li>
        </ul>
<|MERGE_RESOLUTION|>--- conflicted
+++ resolved
@@ -430,7 +430,6 @@
     <h3>DecoderPro</h3>
         <a id="DecoderPro" name="DecoderPro"></a>
         <ul>
-<<<<<<< HEAD
             <li>Some of the buttons have been relabelled for clarity
                 <ul>
                     <li> New Loco &rarr; New Entry
@@ -438,7 +437,6 @@
                 </ul>
                 Along with machine translations for other languages.
             </li>
-=======
             <li>The window you use to assign roster entries to groups
                 has been improved: 
                 <ul>
@@ -450,7 +448,6 @@
                     <li>A blank group name will no longer
                         appear in the selection box.</li>
                 </ul></li>
->>>>>>> c4a07043
         </ul>
 
    <h3>Dispatcher</h3>

--- conflicted
+++ resolved
@@ -339,11 +339,8 @@
                 <li>Added decoder definitions for Occupancy Feedback modules #63320/40 (2-rail) and #63330/50
                 (3-rail).<br>
                 Use the LNCV Tool for programming.</li>
-<<<<<<< HEAD
-                <li>New definition to program IRIS IR-Receiver #63830.</li>
-=======
-                <li>Added a decoder definition to configure the 63450 LocoNet Display module, also with LNCV</li>
->>>>>>> 7f90d4a6
+                <li>Added a decoder definition to configure the 63450 LocoNet Display module, also with LNCV.</li>
+                <li>New definition to program the IRIS LocoNet IR-Receiver #63830.</li>
             </ul>
 
         <h4>Umelec</h4>

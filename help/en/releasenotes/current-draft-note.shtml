--- conflicted
+++ resolved
@@ -127,15 +127,12 @@
 
         <h4><a href="http://openlcb.org">OpenLCB</a> / LCC</h4>
             <ul>
-<<<<<<< HEAD
                 <li>Updated script DisplayTrackCircuit.py to support the Tower +Que node
                 <p>This script populates a set of events to match the traffic circuit and then
                 creates a listener for them. That listener populates and maintains a memory to
                 show text for the state of the traffic circuit.</li>
-=======
                 <li>Several tools have improved layout when the
                     screen size is reduced.</li>
->>>>>>> 99ff9801
             </ul>
 
         <h4>Powerline</h4>

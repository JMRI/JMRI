--- conflicted
+++ resolved
@@ -92,15 +92,12 @@
                   instead of locoio.sendRead/.sendWrite it was still using.</li>
                 <li>The LocoIO pane that was deprecated since 4.12 has been removed. The LocoIO configuration
                   documentation is retained under html LocoNet help.</li>
-<<<<<<< HEAD
+                <li>Added the Digitrax UR90X to the LocoNet Monitor tool and
+                    JMRI's Help.</li>
                 <li>Added the BDL716 as a "decoder" in the JMRI Roster.  Added 
                     LocoNet Monitor support of some BDL716-related messages.</li>
                 <li>Improved the CV configuration mechanism for Digitrax 
                     7th-generation Accessory devices.</li>
-=======
-                <li>Added the Digitrax UR90X to the LocoNet Monitor tool and
-                JMRI's Help.</li>
->>>>>>> 6e12cd80
             </ul>
 
         <h4>Maple</h4>

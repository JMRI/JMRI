
    <h3>Hardware Support</h3>
        <ul>
          <li></li>
        </ul>

        <h4>Acela CTI</h4>
            <ul>
                <li></li>
            </ul>

	    <h4>Anyma DMX512</h4>
            <ul>
                <li></li>
            </ul>

	    <h4>Bachrus Speedo</h4>
            <ul>
                <li></li>
            </ul>

        <h4>CBUS</h4>
            <ul>
                <li></li>
            </ul>

        <h4>C/MRI</h4>
            <ul>
                <li></li>
            </ul>

        <h4>DCC++ and DCC-EX</h4>
            <ul>
                <li></li>
            </ul>

        <h4>DCC4pc</h4>
            <ul>
                <li></li>
            </ul>

        <h4>Direct</h4>
            <ul>
                <li></li>
            </ul>

        <h4>ESU</h4>
            <ul>
                <li></li>
            </ul>

        <h4>Hornby</h4>
            <ul>
                <li></li>
            </ul>

        <h4>Internal</h4>
            <ul>
                <li></li>
            </ul>

        <h4>IPOCSMR</h4>
            <ul>
                <li></li>
            </ul>

        <h4>JMRI Simple Server/JMRI Client</h4>
            <ul>
                <li></li>
            </ul>

        <h4>LocoNet</h4>
            <ul>
                <li></li>
            </ul>

        <h4>Maple</h4>
            <ul>
                <li></li>
            </ul>

        <h4>Marklin CS2</h4>
            <ul>
                <li></li>
            </ul>

        <h4>MERG</h4>
            <ul>
                <li></li>
            </ul>

        <h4>MQTT</h4>
            <ul>
                <li></li>
            </ul>

        <h4>MRC</h4>
            <ul>
                <li></li>
            </ul>

        <h4>NCE</h4>
            <ul>
                <li></li>
            </ul>

        <h4>Oak Tree</h4>
            <ul>
                <li></li>
            </ul>

        <h4><a href="http://openlcb.org">OpenLCB</a> / LCC</h4>
            <ul>
                <li></li>
            </ul>

        <h4>RFID</h4>
            <ul>
                <li></li>
            </ul>

        <h4>Roco z21/Z21</h4>
            <ul>
                <li></li>
            </ul>

        <h4>Secsi</h4>
            <ul>
                <li></li>
            </ul>

        <h4>SPROG</h4>
            <ul>
                <li></li>
            </ul>

        <h4>TAMS</h4>
            <ul>
                <li></li>
            </ul>

        <h4>TMCC</h4>
            <ul>
                <li></li>
            </ul>

        <h4>Uhlenbrock Intellibox</h4>
            <ul>
                <li></li>
            </ul>

        <h4>Zimo MXULF</h4>
            <ul>
                <li></li>
            </ul>

        <h4>ZTC</h4>
            <ul>
                <li></li>
            </ul>

    <h3>New / Updated decoder definitions</h3>
        <ul>
          <li></li>
        </ul>

        <h4>Arnold</h4>
            <ul>
                <li></li>
            </ul>

        <h4>Bachmann</h4>
            <ul>
                <li></li>
            </ul>

        <h4>BLI</h4>
            <ul>
                <li></li>
            </ul>

        <h4>BNM Hobbies</h4>
            <ul>
                <li></li>
            </ul>

        <h4>CT Elektronik</h4>
            <ul>
                <li></li>
            </ul>

        <h4>Digikeijs (Digirails)</h4>
            <ul>
                <li></li>
            </ul>

        <h4>Digitrax</h4>
            <ul>
                <li></li>
            </ul>

        <h4>Doehler &amp; Haas</h4>
            <ul>
                <li></li>
            </ul>

        <h4>ESU</h4>
            <ul>
                <li></li>
            </ul>

        <h4>Hornby</h4>
            <ul>
                <li></li>
            </ul>

        <h4>Kuehn</h4>
            <ul>
                <li></li>
            </ul>

        <h4>LaisDCC</h4>
            <ul>
                <li></li>
            </ul>

        <h4><a href="http://www.ldhtrenes.com.ar">LDH</a></h4>
            <ul>
                <li></li>
            </ul>

        <h4>Lenz</h4>
            <ul>
                <li></li>
            </ul>

        <h4>MGP</h4>
             <ul>
                <li></li>
             </ul>

        <h4>Mistral Train Models</h4>
             <ul>
                <li></li>
             </ul>

        <h4>MTH</h4>
            <ul>
                <li></li>
            </ul>

        <h4>MRC</h4>
            <ul>
                <li></li>
            </ul>

        <h4>NCE</h4>
            <ul>
                <li></li>
            </ul>

        <h4>Norsk Modelljernbane (NJM)</h4>
            <ul>
                <li></li>
            </ul>

        <h4>Public Domain and DIY decoders</h4>
            <ul>
                <li></li>
            </ul>

        <h4>QSI</h4>
            <ul>
                <li></li>
            </ul>

        <h4>Rautenhaus</h4>
            <ul>
                <li></li>
            </ul>

        <h4>RR-CirKits</h4>
            <ul>
                <li></li>
            </ul>

        <h4>SoundTraxx</h4>
            <ul>
                <li></li>
            </ul>

        <h4>TAMS</h4>
            <ul>
                <li></li>
            </ul>

        <h4>TCS</h4>
            <ul>
                <li></li>
            </ul>

	    <h4>Team Digital</h4>
            <ul>
                <li></li>
            </ul>

        <h4>Technologistic (train-O-matic)</h4>
            <ul>
                <li></li>
            </ul>

        <h4>Trix Modelleisenbahn</h4>
            <ul>
                <li></li>
            </ul>

        <h4>Uhlenbrock</h4>
            <ul>
                <li></li>
            </ul>

        <h4>Umelec</h4>
            <ul>
                <li></li>
            </ul>

        <h4>Viessmann</h4>
            <ul>
                <li></li>
            </ul>

        <h4>Wangrow</h4>
            <ul>
                <li></li>
            </ul>

        <h4>ZIMO</h4>
            <ul>
                <li></li>
            </ul>

        <h4>Miscellaneous</h4>
            <ul>
                <li></li>
            </ul>

    <h3>DecoderPro</h3>
        <a id="DecoderPro" name="DecoderPro"></a>
        <ul>
            <li></li>
        </ul>

    <h3>CTC Tool</h3>
        <a id="PE-CTC" name="PE-CTC"></a>
        <ul>
            <li></li>
        </ul>

   <h3>Dispatcher</h3>
        <a id="Dispatcher" name="Dispatcher"></a>
        <ul>
             <li></li>
        </ul>

    <h3>Dispatcher System</h3>
        <a id="Dispatcher_System" name="Dispatcher_System"></a>
        <ul>
             <li></li>
        </ul>

   <h3>Internationalization</h3>
        <a id="I18N" name="I18N"></a>
        <ul>
            <li></li>
        </ul>

    <h3>Layout Editor</h3>
        <a id="LE" name="LE"></a>
        <ul>
	        <li></li>
        </ul>

        <h4>NX - Entry/Exit Tool</h4>
            <ul>
                <li></li>
            </ul>

    <h3>Logix</h3>
        <a id="Logix" name="Logix"></a>
        <ul>
          <li></li>
        </ul>

    <h3>LogixNG</h3>
        <a id="LogixNG" name="LogixNG"></a>
        <ul>
          <li></li>
        </ul>

    <h3>Meters and MeterFrames</h3>
        <a id="Meters" name="Meters"></a>
        <ul>
            <li></li>
        </ul>

    <h3>Operations</h3>
        <a id="Operations" name="Operations"></a>
        <ul>
            <li></li>
        </ul>

   <h3>Panel Editor</h3>
        <a id="PE" name="PE"></a>
        <ul>
            <li></li>
        </ul>

    <h3>Control Panel Editor</h3>
        <a id="CPE" name="CPE"></a>
        <ul>
            <li></li>
        </ul>
        <h4>Circuit Builder</h4>
            <a id="CPE-CB" name="CPE-CB"></a>
            <ul>
                <li></li>
            </ul>
        <h4>Palette</h4>
            <a id="CPE-P" name="CPE-P"></a>
            <ul>
                <li></li>
            </ul>

    <h3>Preferences</h3>
        <a id="Preferences" name="Preferences"></a>
        <ul>
            <li></li>
        </ul>

    <h3>Resources</h3>
        <a id="Resources" name="Resources"></a>
        <ul>
            <li></li>
        </ul>

    <h3>Roster</h3>
        <a id="Roster" name="Roster"></a>
        <ul>
            <li></li>
        </ul>

    <h3>Routes</h3>
        <a id="Routes" name="Routes"></a>
       <ul>
            <li></li>
       </ul>

    <h3>Turnouts, Lights, Sensors and other elements</h3>
        <a id="TLae" name="TLae"></a>
        <ul>
            <li></li>
        </ul>

    <h3>Scripting</h3>
        <a id="Scripting" name="Scripting"></a>
        <ul>
            <li></li>
        </ul>

    <h3>Signals</h3>
        <a id="Signals" name="Signals"></a>
        <ul>
            <li></li>
        </ul>
        <h4>Signal Systems</h4>
            <ul>
                <li></li>
            </ul>

        <h4>Signal Heads</h4>
            <ul>
                <li></li>
            </ul>

        <h4>Signal Masts</h4>
            <ul>
                <li></li>
            </ul>

    	<h4>Signal Groups</h4>
            <ul>
                <li></li>
            </ul>

	    <h4>Cab Signals</h4>
            <ul>
                <li></li>
            </ul>

    	<h4>Simple Signal Logic</h4>
            <ul>
                <li></li>
            </ul>

	    <h4>USS CTC Logic</h4>
            <ul>
                <li></li>
            </ul>

   <h3>Switchboard Editor</h3>
        <a id="SW" name="SW"></a>
        <ul>
            <li></li>
        </ul>

    <h3>Throttle</h3>
        <a id="throttle" name="throttle"></a>
        <ul>
            <li></li>
        </ul>

    <h3>Timetable</h3>
        <a id="Timetable" name="Timetable"></a>
        <ul>
            <li></li>
        </ul>

   <h3>Tracker</h3>
        <a id="Tr" name="Tr"></a>
        <ul>
            <li></li>
        </ul>

   <h3>Warrants</h3>
        <a id="Wt" name="Wt"></a>
        <ul>
            <li></li>
        </ul>

   <h3>Web Access</h3>
        <a id="WA" name="WA"></a>
        <ul>
            <li></li>
        </ul>

    <h3>Where Used</h3>
        <a id="WhereUsed" name="WhereUsed"></a>
        <ul>
            <li></li>
        </ul>

   <h3>WiThrottle Server</h3>
        <a id="WS" name="WS"></a>
        <ul>
            <li></li>
        </ul>

   <h3>Web Server</h3>
        <a id="server" name="server"></a>
        <ul>
            <li></li>
        </ul>

   <h3>Virtual Sound Decoder</h3>
        <a id="VSD" name="VSD"></a>
        <ul>
            <li></li>
        </ul>

    <h3>Miscellaneous</h3>
        <a id="Misc" name="Misc"></a>
        <ul>
<<<<<<< HEAD
            <li>Basic support for TypeScript has been added to the
                webserver file system.</li>
            <li>Users that have HighDPI scaling set to something
                different than 100% can now select whenether or not
                to force Java to use 100% scaling. It's set in the
                file <code>JMRI_InitPreferences.properties</code>
                in the JMRI system preferences directory with the
                setting <code>sun.java2d.uiScale</code>.
                If this value is <code>1</code>, Java forces the
                scaling of JMRI to 100%. If this value is
                <code>0</code>, Java uses the same scaling as the
                system.</li>
            <li>The setting for HighDPI scaling can be changed in
                <i>Edit -> Preferences -> Display</i>. The checkbox
                has the text <i>Force 100% scaling when the OS uses
                higher scaling</i>.</li>
            <li>
            </li>
            <li>
            </li>
            <li>
            </li>
            <li>
            </li>
            <li>
            </li>
            <li>
            </li>
            <li>This is the first test release that requires Java 11.
                As part of that, there were extensive changes to
                the underlying infrastructure. See PR
                <a href="https://github.com/JMRI/JMRI/pull/10278">#10278</a>
                and following PRs with the
                <a href="https://github.com/JMRI/JMRI/issues?q=label%3A%22Java+11%22">Java 11 label</a>.
            </li>
        </ul>

    <h3>Migration Issues</h3>
        <a id="migration" name="migration"></a>
        See also the warnings section of the release note.
        <ul>
            <li>The PowerManager now fires events with the id "power".  Before this
                release, it also fired events with the id "Power". Check check that
                your code is looking for the right form.
            </li>
            <li>
            </li>
            <li>
            </li>
            <li>
            </li>
            <li>
            </li>
            <li>
            </li>
=======
            <li></li>
>>>>>>> ab906561
        </ul>
<|MERGE_RESOLUTION|>--- conflicted
+++ resolved
@@ -570,7 +570,6 @@
     <h3>Miscellaneous</h3>
         <a id="Misc" name="Misc"></a>
         <ul>
-<<<<<<< HEAD
             <li>Basic support for TypeScript has been added to the
                 webserver file system.</li>
             <li>Users that have HighDPI scaling set to something
@@ -606,6 +605,18 @@
                 and following PRs with the
                 <a href="https://github.com/JMRI/JMRI/issues?q=label%3A%22Java+11%22">Java 11 label</a>.
             </li>
+            <li>
+            </li>
+            <li>
+            </li>
+            <li>
+            </li>
+            <li>
+            </li>
+            <li>
+            </li>
+            <li>
+            </li>
         </ul>
 
     <h3>Migration Issues</h3>
@@ -626,7 +637,4 @@
             </li>
             <li>
             </li>
-=======
-            <li></li>
->>>>>>> ab906561
-        </ul>
+        </ul>

--- conflicted
+++ resolved
@@ -397,12 +397,9 @@
         <a id="LogixNG" name="LogixNG"></a>
         <ul>
           <li>Add Actions and Expressions for Blocks.</li>
-<<<<<<< HEAD
           <li>Add Actions for labels and icons on panels.</li>
-=======
           <li>Add support for WhereUsed bean usage searches.</li>
           <li>Add WhereUsed reports for Blocks and Sensors.</li>
->>>>>>> 087002f7
         </ul>
 
     <h3>Meters and MeterFrames</h3>

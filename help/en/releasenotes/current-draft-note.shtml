
    <h3>Hardware Support</h3>
        <ul>
          <li></li>
        </ul>

        <h4>Acela CTI</h4>
            <ul>
                <li></li>
            </ul>

        <h4>Anyma DMX512</h4>
            <ul>
                <li></li>
            </ul>

        <h4>Bachrus Speedo</h4>
            <ul>
                <li></li>
            </ul>

        <h4><a href="http://bidib.org/index_e.html">BiDiB</a></h4>
            <ul>
                <li></li>
            </ul>

        <h4>CBUS</h4>
            <ul>
                <li></li>
            </ul>

        <h4>C/MRI</h4>
            <ul>
                <li></li>
            </ul>

        <h4>DCC++ and DCC-EX</h4>
            <ul>
                <li>New connection setting to extend the transmit startup delay</li>
                <li>Transmit startup pause now resumes when incoming message received</li>
            </ul>

        <h4>DCC4pc</h4>
            <ul>
                <li></li>
            </ul>

        <h4>Direct</h4>
            <ul>
                <li></li>
            </ul>

        <h4>ESU</h4>
            <ul>
                <li></li>
            </ul>

        <h4>Hornby</h4>
            <ul>
                <li></li>
            </ul>

        <h4>Internal</h4>
            <ul>
                <li></li>
            </ul>

        <h4>IPOCSMR</h4>
            <ul>
                <li></li>
            </ul>

        <h4>JMRI Simple Server/JMRI Client</h4>
            <ul>
                <li></li>
            </ul>

        <h4>KPF-Zeller</h4>
            <ul>
                <li></li>
            </ul>

        <h4>Lenz XPressNet</h4>
            <ul>
                <li></li>
            </ul>

        <h4>LocoNet</h4>
            <ul>
                <li></li>
            </ul>

        <h4>Maple</h4>
            <ul>
                <li></li>
            </ul>

        <h4>Marklin CS2</h4>
            <ul>
                <li></li>
            </ul>

        <h4>MERG</h4>
            <ul>
                <li></li>
            </ul>

        <h4>MQTT</h4>
            <ul>
                <li>Fixed issue with consists not being activated if created after the controlling throttle was created.</li>
            </ul>

        <h4>MRC</h4>
            <ul>
                <li></li>
            </ul>

        <h4>NCE</h4>
            <ul>
                <li></li>
            </ul>

        <h4>Oak Tree</h4>
            <ul>
                <li></li>
            </ul>

        <h4><a href="http://openlcb.org">OpenLCB</a> / LCC</h4>
            <ul>
                <li>Improved new Turnout address validation.</li>
                <li>Protected against an error that could occur on startup
                    if JMRI has trouble reaching the network interface on Windows.</li>
            </ul>

        <h4>Powerline</h4>
            <ul>
                <li>Fix a problem what would cause the DMX512 connection to loop on startup.</li>
            </ul>

        <h4>RFID</h4>
            <ul>
                <li></li>
            </ul>

        <h4>Roco z21/Z21</h4>
            <ul>
                <li></li>
            </ul>

        <h4>Secsi</h4>
            <ul>
                <li></li>
            </ul>

        <h4>SPROG</h4>
            <ul>
                <li></li>
            </ul>

        <h4>TAMS</h4>
            <ul>
                <li></li>
            </ul>

        <h4>TMCC</h4>
            <ul>
                <li></li>
            </ul>

        <h4>Uhlenbrock Intellibox</h4>
            <ul>
                <li></li>
            </ul>

        <h4>Zimo MXULF</h4>
            <ul>
                <li></li>
            </ul>

        <h4>ZTC</h4>
            <ul>
                <li></li>
            </ul>

    <h3>New / Updated decoder definitions</h3>
        <ul>
          <li></li>
        </ul>

        <h4>Arnold</h4>
            <ul>
                <li></li>
            </ul>

        <h4>Bachmann</h4>
            <ul>
                <li></li>
            </ul>

        <h4>BLI</h4>
            <ul>
                <li></li>
            </ul>

        <h4>BNM Hobbies</h4>
            <ul>
                <li></li>
            </ul>

        <h4>CT Elektronik</h4>
            <ul>
                <li></li>
            </ul>

        <h4>Digikeijs (Digirails)</h4>
            <ul>
                <li></li>
            </ul>

        <h4>Digitrax</h4>
            <ul>
                <li></li>
            </ul>

        <h4>Doehler &amp; Haas</h4>
            <ul>
                <li></li>
            </ul>

        <h4>ESU</h4>
            <ul>
                <li></li>
            </ul>

        <h4>Hornby</h4>
            <ul>
                <li></li>
            </ul>

        <h4>Kuehn</h4>
            <ul>
                <li></li>
            </ul>

        <h4>LaisDCC</h4>
            <ul>
                <li></li>
            </ul>

        <h4><a href="http://www.ldhtrenes.com.ar">LDH</a></h4>
            <ul>
                <li></li>
            </ul>

        <h4>Lenz</h4>
            <ul>
                <li></li>
            </ul>

        <h4>MD Electronics</h4>
             <ul>
                <li></li>
             </ul>

        <h4>MGP</h4>
             <ul>
                <li></li>
             </ul>

        <h4>Mistral Train Models</h4>
             <ul>
                <li></li>
             </ul>

        <h4>MTH</h4>
            <ul>
                <li></li>
            </ul>

        <h4>MRC</h4>
            <ul>
                <li></li>
            </ul>

        <h4>NCE</h4>
            <ul>
                <li></li>
            </ul>

        <h4>Norsk Modelljernbane (NJM)</h4>
            <ul>
                <li></li>
            </ul>

        <h4>Public Domain and DIY decoders</h4>
            <ul>
                <li></li>
            </ul>

        <h4>QSI</h4>
            <ul>
                <li></li>
            </ul>

        <h4>Rautenhaus</h4>
            <ul>
                <li></li>
            </ul>

        <h4>RR-CirKits</h4>
            <ul>
                <li></li>
            </ul>

        <h4>SoundTraxx</h4>
            <ul>
                <li></li>
            </ul>

        <h4>Tam Valley Depot</h4>
            <ul>
                <li></li>
            </ul>

        <h4>TAMS</h4>
            <ul>
                <li></li>
            </ul>

        <h4>TCS</h4>
            <ul>
                <li></li>
            </ul>

        <h4>Team Digital</h4>
            <ul>
                <li></li>
            </ul>

        <h4>Technologistic (train-O-matic)</h4>
            <ul>
                <li></li>
            </ul>

        <h4>Trix Modelleisenbahn</h4>
            <ul>
                <li></li>
            </ul>

        <h4>Uhlenbrock</h4>
            <ul>
                <li>Small error corrections Uhlenbrock decoder file</li>
            </ul>

        <h4>Umelec</h4>
            <ul>
                <li></li>
            </ul>

        <h4>Viessmann</h4>
            <ul>
                <li></li>
            </ul>

        <h4>Wangrow</h4>
            <ul>
                <li></li>
            </ul>

        <h4>ZIMO</h4>
            <ul>
                <li></li>
            </ul>

        <h4>Miscellaneous</h4>
            <ul>
                <li></li>
            </ul>

    <h3>DecoderPro</h3>
        <a id="DecoderPro" name="DecoderPro"></a>
        <ul>
            <li></li>
        </ul>

    <h3>CTC Tool</h3>
        <a id="PE-CTC" name="PE-CTC"></a>
        <ul>
            <li></li>
        </ul>

   <h3>Dispatcher</h3>
        <a id="Dispatcher" name="Dispatcher"></a>
        <ul>
             <li>Replace boolean ResistanceWheelSet with TrainDetection, which supports...</li>
             <li>Whole Train - the entire train is detected.</li>
             <li>Head Only - only the front of the train can be detected.</li>
             <li>Head and Tail - the front and rear are detected but not any bits in between.</li>
             <li>Any TrainInfo files that are edited will be saved in the updated way and cannot be read by older versions.</li>
        </ul>

    <h3>Dispatcher System</h3>
        <a id="Dispatcher_System" name="Dispatcher_System"></a>
        <ul>
             <li></li>
        </ul>

   <h3>Internationalization</h3>
        <a id="I18N" name="I18N"></a>
        <ul>
            <li></li>
        </ul>

    <h3>Layout Editor</h3>
        <a id="LE" name="LE"></a>
        <ul>
            <li></li>
        </ul>

        <h4>NX - Entry/Exit Tool</h4>
            <ul>
                <li></li>
            </ul>

    <h3>Logix</h3>
        <a id="Logix" name="Logix"></a>
        <ul>
          <li></li>
        </ul>

    <h3>LogixNG</h3>
        <a id="LogixNG" name="LogixNG"></a>
        <ul>
<<<<<<< HEAD
          <li>ConditionalNGs can now be enabled/disabled by editing a LogixNG.</li>
          <li></li>
=======
          <li>Scripts invoked by a ConditionalNG or Module can access <strong>current</strong> local
          variables.  This makes it possible to use local variables as parameters for Jython scripts.
          See <a href="https://www.jmri.org/help/en/html/tools/logixng/reference/chapter13.shtml">
          LogixNG Reference Chapter 13</a> for details.</li>
>>>>>>> b384d279
        </ul>

    <h3>Meters and MeterFrames</h3>
        <a id="Meters" name="Meters"></a>
        <ul>
            <li></li>
        </ul>

    <h3>Operations</h3>
        <a id="Operations" name="Operations"></a>
        <ul>
            <li></li>
        </ul>

   <h3>Panel Editor</h3>
        <a id="PE" name="PE"></a>
        <ul>
            <li></li>
        </ul>

    <h3>Control Panel Editor</h3>
        <a id="CPE" name="CPE"></a>
        <ul>
            <li></li>
        </ul>
        <h4>Circuit Builder</h4>
            <a id="CPE-CB" name="CPE-CB"></a>
            <ul>
                <li></li>
            </ul>
        <h4>Palette</h4>
            <a id="CPE-P" name="CPE-P"></a>
            <ul>
                <li></li>
            </ul>

    <h3>Preferences</h3>
        <a id="Preferences" name="Preferences"></a>
        <ul>
            <li></li>
        </ul>

    <h3>Resources</h3>
        <a id="Resources" name="Resources"></a>
        <ul>
            <li></li>
        </ul>

    <h3>Roster</h3>
        <a id="Roster" name="Roster"></a>
        <ul>
            <li></li>
        </ul>

    <h3>Routes</h3>
        <a id="Routes" name="Routes"></a>
       <ul>
            <li></li>
       </ul>

    <h3>Scripting</h3>
        <a id="Scripting" name="Scripting"></a>
        <ul>
            <li></li>
        </ul>

    <h3>Signals</h3>
        <a id="Signals" name="Signals"></a>
        <ul>
            <li></li>
        </ul>
        <h4>Signal Systems</h4>
            <ul>
                <li>Improved the FS-1987 signal system.</li>
            </ul>

        <h4>Signal Heads</h4>
            <ul>
                <li></li>
            </ul>

        <h4>Signal Masts</h4>
            <ul>
                <li></li>
            </ul>

        <h4>Signal Groups</h4>
            <ul>
                <li></li>
            </ul>

        <h4>Cab Signals</h4>
            <ul>
                <li></li>
            </ul>

        <h4>Simple Signal Logic</h4>
            <ul>
                <li></li>
            </ul>

        <h4>USS CTC Logic</h4>
            <ul>
                <li></li>
            </ul>

   <h3>Switchboard Editor</h3>
        <a id="SW" name="SW"></a>
        <ul>
            <li></li>
        </ul>

    <h3>Throttle</h3>
        <a id="throttle" name="throttle"></a>
        <ul>
            <li></li>
        </ul>

    <h3>Timetable</h3>
        <a id="Timetable" name="Timetable"></a>
        <ul>
            <li></li>
        </ul>

   <h3>Tracker</h3>
        <a id="Tr" name="Tr"></a>
        <ul>
            <li></li>
        </ul>

    <h3>Turnouts, Lights, Sensors and other elements</h3>
        <a id="TLae" name="TLae"></a>
        <ul>
            <li></li>
        </ul>

   <h3>Warrants</h3>
        <a id="Wt" name="Wt"></a>
        <ul>
            <li></li>
        </ul>

   <h3>Web Access</h3>
        <a id="WA" name="WA"></a>
        <ul>
            <li></li>
        </ul>

    <h3>Where Used</h3>
        <a id="WhereUsed" name="WhereUsed"></a>
        <ul>
            <li></li>
        </ul>

   <h3>WiThrottle Server</h3>
        <a id="WS" name="WS"></a>
        <ul>
            <li></li>
        </ul>

   <h3>Web Server</h3>
        <a id="server" name="server"></a>
        <ul>
            <li>json: add whereLastSeen and whenLastSeen elements to type "car"</li>
            <li>help: restore examples showing json syntax</li>
            <li>home: don't hide /json and /simple links
        </ul>

   <h3>Virtual Sound Decoder</h3>
        <a id="VSD" name="VSD"></a>
        <ul>
            <li></li>
        </ul>

    <h3>Miscellaneous</h3>
        <a id="Misc" name="Misc"></a>
        <ul>
            <li>Improved the Italian translation around file locations and turnout states.</li>
        </ul>
<|MERGE_RESOLUTION|>--- conflicted
+++ resolved
@@ -431,15 +431,12 @@
     <h3>LogixNG</h3>
         <a id="LogixNG" name="LogixNG"></a>
         <ul>
-<<<<<<< HEAD
           <li>ConditionalNGs can now be enabled/disabled by editing a LogixNG.</li>
-          <li></li>
-=======
           <li>Scripts invoked by a ConditionalNG or Module can access <strong>current</strong> local
           variables.  This makes it possible to use local variables as parameters for Jython scripts.
           See <a href="https://www.jmri.org/help/en/html/tools/logixng/reference/chapter13.shtml">
           LogixNG Reference Chapter 13</a> for details.</li>
->>>>>>> b384d279
+          <li></li>
         </ul>
 
     <h3>Meters and MeterFrames</h3>


    <h3>Hardware Support</h3>
        <ul>
          <li></li>
        </ul>

	    <h4>Anyma DMX512</h4>
            <ul>
                <li></li>
            </ul>
		
	    <h4>Bachrus Speedo</h4>
            <ul>
                <li></li>
            </ul>
		
        <h4>C/MRI</h4>
            <ul>
                <li></li>
            </ul>

        <h4>DCC++</h4>
            <ul>
                <li></li>
            </ul>

        <h4>DCC4pc</h4>
            <ul>
                <li></li>
            </ul>

        <h4>Direct</h4>
            <ul>
                <li></li>
            </ul>

        <h4>ESU</h4>
            <ul>
                <li></li>
            </ul>

        <h4>Hornby</h4>
            <ul>
                <li></li>
            </ul>

        <h4>JMRI Simple Server/JMRI Client</h4>
            <ul>
                <li></li>
            </ul>

        <h4>LocoNet</h4>
            <ul>
                <li>Petr Šídlo added a timeout for SV2-mode programming.</li>
                <li>You can now set the number of simulated command station
                slots in the LocoNet simulator, courtesy Steve Todd.</li>
            </ul>

        <h4>Maple</h4>
            <ul>
                <li></li>
            </ul>

        <h4>Marklin CS2</h4>
            <ul>
                <li></li>
            </ul>

        <h4>MERG CBUS</h4>
            <ul>
                <li>Support for <a href="https://www.jmri.org/help/en/html/hardware/can/cbus/CbusFastClock.shtml"
                >CBUS Fast Clock</a> messaging.</li>
                <li>Andrew Crosland added a CBUS multimeter.</li>
            </ul>

        <h4>MQTT</h4>
            <ul>
                <li></li>
            </ul>

        <h4>MRC</h4>
            <ul>
                <li></li>
            </ul>

        <h4>NCE</h4>
            <ul>
                <li></li>
            </ul>

        <h4>Oak Tree</h4>
            <ul>
                <li></li>
            </ul>

        <h4><a href="http://openlcb.org">OpenLCB</a></h4>
            <ul>
                <li></li>
            </ul>

        <h4>RFID</h4>
            <ul>
                <li></li>
            </ul>

        <h4>Roco z21/Z21</h4>
            <ul>
                <li></li>
            </ul>

        <h4>Secsi</h4>
            <ul>
                <li></li>
            </ul>

        <h4>SPROG</h4>
            <ul>
                <li></li>
            </ul>

        <h4>TAMS</h4>
            <ul>
                <li></li>
            </ul>

        <h4>TMCC</h4>
            <ul>
                <li></li>
            </ul>

        <h4>Uhlenbrock Intellibox</h4>
            <ul>
                <li></li>
            </ul>

        <h4>Zimo MXULF</h4>
            <ul>
                <li></li>
            </ul>

        <h4>ZTC</h4>
            <ul>
                <li></li>
            </ul>

    <h3>New / Updated decoder definitions</h3>
        <ul>
          <li></li>
        </ul>

        <h4>Arnold</h4>
            <ul>
                <li></li>
            </ul>

        <h4>Bachmann</h4>
            <ul>
                <li></li>
            </ul>

        <h4>BLI</h4>
            <ul>
                <li></li>
            </ul>

        <h4>BNM Hobbies</h4>
            <ul>
                <li></li>
            </ul>

        <h4>CT Elektronik</h4>
            <ul>
                <li></li>
            </ul>

        <h4>Digikeijs (Digirails)</h4>
            <ul>
                <li></li>
            </ul>

        <h4>Digitrax</h4>
            <ul>
                <li></li>
            </ul>

        <h4>Doehler &amp; Haas</h4>
            <ul>
                <li></li>
            </ul>

        <h4>ESU</h4>
            <ul>
                <li></li>
            </ul>

        <h4>Hornby</h4>
            <ul>
                <li>Brian Jackson and Dave Heap updated the Hornby TTS definition</li>
            </ul>

        <h4>Kuehn</h4>
            <ul>
                <li></li>
            </ul>

        <h4>LaisDCC</h4>
            <ul>
                <li></li>
            </ul>

        <h4><a href="http://www.ldhtrenes.com.ar">LDH</a></h4>
            <ul>
                <li></li>
            </ul>

        <h4>Lenz</h4>
            <ul>
                <li>W.D. Kok added a Lenz Scale 0 definition.</li>
            </ul>

        <h4>MGP</h4>
             <ul>
                <li></li>
             </ul>

        <h4>Mistral Train Models</h4>
             <ul>
                <li></li>
             </ul>

        <h4>MTH</h4>
            <ul>
                <li></li>
            </ul>

        <h4>MRC</h4>
            <ul>
                <li></li>
            </ul>

        <h4>NCE</h4>
            <ul>
                <li></li>
            </ul>

        <h4>Norsk Modelljernbane (NJM)</h4>
            <ul>
                <li></li>
            </ul>

        <h4>Public Domain and DIY decoders</h4>
            <ul>
                <li></li>
            </ul>

        <h4>QSI</h4>
            <ul>
                <li></li>
            </ul>

        <h4>Rautenhaus</h4>
            <ul>
                <li></li>
            </ul>

        <h4>RR-CirKits</h4>
            <ul>
                <li></li>
            </ul>

        <h4>SoundTraxx</h4>
            <ul>
                <li></li>
            </ul>

        <h4>TAMS</h4>
            <ul>
                <li></li>
            </ul>

        <h4>TCS</h4>
            <ul>
                <li></li>
            </ul>
	    
	    <h4>Team Digital</h4>
            <ul>
                <li></li>
            </ul>

        <h4>Technologistic (train-O-matic)</h4>
            <ul>
                <li></li>
            </ul>

        <h4>Trix Modelleisenbahn</h4>
            <ul>
                <li></li>
            </ul>

        <h4>Uhlenbrock</h4>
            <ul>
                <li></li>
            </ul>

        <h4>Umelec</h4>
            <ul>
                <li></li>
            </ul>

        <h4>Viessmann</h4>
            <ul>
                <li></li>
            </ul>

        <h4>Wangrow</h4>
            <ul>
                <li></li>
            </ul>

        <h4>ZIMO</h4>
            <ul>
                <li></li>
            </ul>

        <h4>Miscellaneous</h4>
            <ul>
                <li></li>
            </ul>

    <h3>DecoderPro</h3>
        <a id="DecoderPro" name="DecoderPro"></a>
        <ul>
            <li></li>
        </ul>

   <h3>Dispatcher</h3>
        <a id="Dispatcher" name="Dispatcher"></a>
        <ul>
             <li></li>
        </ul>

   <h3>Internationalization</h3>
        <a id="I18N" name="I18N"></a>
        <ul>
            <li></li>
        </ul>

    <h3>Layout Editor</h3>
        <a id="LE" name="LE"></a>
        <ul>
            <li>
                George Warner added quick keys to select LayoutEditor toolbar panel radio buttons</li>
	        <li>
	            Lots of internal work to improve Layout Editor structure
	            so that new features can be added more reliably. Please
	            keep an eye out for any new issues!
	            <p>
	            Note that files written by 4.19.6 may not be readable 
	            by JMRI 4.19.5 and before.
	        </li>
<<<<<<< HEAD
                <li>
                    A default instance of <code>jmri.jmrit.display.PanelMenu</code> is no
                    longer maintained by the InstanceManager for the purposes of maintaining
                    a list of open Editors or LayoutEditors. Use the default instance of
                    <code>jmri.jmrit.display.EditorManager</code> in scripts instead.
                </li>
=======
            <li>
                George Warner added the ability to assign a block 
                to a turntable to represent the track on the turntable bridge.
                You enter the block from the Edit pane in the turntable's popup menu.</li>
>>>>>>> 7c500217
        </ul>

        <h4>NX - Entry/Exit Tool</h4>
            <ul>
                <li></li>
            </ul>

    <h3>Logix</h3>
        <a id="Logix" name="Logix"></a>
        <ul>
          <li></li>
        </ul>

    <h3>Operations</h3>
        <a id="Operations" name="Operations"></a>
        <ul>
            <li></li>
        </ul>

   <h3>Panel Editor</h3>
        <a id="PE" name="PE"></a>
        <ul>
            <li></li>
        </ul>
        <h4>CTC Tool</h4>
            <a id="PE-CTC" name="PE-CTC"></a>
            <ul>
                <li></li>
            </ul>

    <h3>Control Panel Editor</h3>
        <a id="CPE" name="CPE"></a>
        <ul>
            <li></li>
        </ul>
        <h4>Circuit Builder</h4>
            <a id="CPE-CB" name="CPE-CB"></a>
            <ul>
                <li></li>
            </ul>
        <h4>Palette</h4>
            <a id="CPE-P" name="CPE-P"></a>
            <ul>
                <li></li>
            </ul>
   
    <h3>Preferences</h3>
        <a id="Preferences" name="Preferences"></a>
        <ul>
            <li></li>
        </ul>

    <h3>Resources</h3>
        <a id="Resources" name="Resources"></a>
        <ul>
            <li>Konrad Malkowski added icons for 
                <a href="http://jmri.org/resources/icons/panels/DominoPanel">European domino-style</a>
                panels.
            <li>Added several missing index pages to the resource
                directories for <a href="http://jmri.org/resources/">display on the web</a>.
            </li>
        </ul>

    <h3>Roster</h3>
        <a id="Roster" name="Roster"></a>
        <ul>
            <li></li>
        </ul>

    <h3>Turnouts, Lights, Sensors and other elements</h3>
        <a id="TLae" name="TLae"></a>
        <ul>
            <li></li>
        </ul>

    <h3>Scripting</h3>
        <a id="Scripting" name="Scripting"></a>
        <ul>
            <li>
                A default instance of <code>jmri.jmrit.display.PanelMenu</code> is no
                longer maintained by the InstanceManager for the purposes of maintaining
                a list of open Editors or LayoutEditors. Use the default instance of
                <code>jmri.jmrit.display.EditorManager</code> in scripts instead. All
                sample scripts have been updated to reflect this.
            </li>
        </ul>

    <h3>Signals</h3>
        <a id="Signals" name="Signals"></a>
        <ul>
            <li></li>
        </ul>
        <h4>Signal Systems</h4>
            <ul>
                <li></li>
            </ul>

        <h4>Signal Heads</h4>
            <ul>
                <li></li>
            </ul>

        <h4>Signal Masts</h4>
            <ul>
                <li></li>
            </ul>
            
    	<h4>Signal Groups</h4>
            <ul>
                <li></li>
            </ul>

	    <h4>Cab Signals</h4>
            <ul>
                <li></li>
            </ul>

    	<h4>Simple Signal Logic</h4>
            <ul>
                <li></li>
            </ul>

	    <h4>USS CTC Logic</h4>
            <ul>
                <li></li>
            </ul>

   <h3>Switchboard Editor</h3>
        <a id="SW" name="SW"></a>
        <ul>
            <li></li>
        </ul>

    <h3>Throttle</h3>
        <a id="throttle" name="throttle"></a>
        <ul>
            <li></li>
        </ul>

    <h3>Timetable</h3>
        <a id="Timetable" name="Timetable"></a>
        <ul>
            <li></li>
        </ul>

   <h3>Tracker</h3>
        <a id="Tr" name="Tr"></a>
        <ul>
            <li></li>
        </ul>

   <h3>Warrants</h3>
        <a id="Wt" name="Wt"></a>
        <ul>
            <li></li>
        </ul>

   <h3>Web Access</h3>
        <a id="WA" name="WA"></a>
        <ul>
            <li></li>
        </ul>

    <h3>Where Used</h3>
        <a id="WhereUsed" name="WhereUsed"></a>
        <ul>
            <li></li>
        </ul>

   <h3>WiThrottle Server</h3>
        <a id="WS" name="WS"></a>
        <ul>
            <li></li>
        </ul>
        
   <h3>Virtual Sound Decoder</h3>
        <a id="VSD" name="VSD"></a>
        <ul>
            <li>Added a separate volume control for each decoder. See
            <a href="https://groups.io/g/jmriusers/topic/vsdecoder_enhancement_request/73168521">
            more details</a>.</li>
        </ul>

    <h3>Miscellaneous</h3>
        <a id="Misc" name="Misc"></a>
        <ul>
            <li>Andrew Crosland fixed some nasty flickering in the Nixie clock and 
            ammeter frames.</li>
        </ul>
<|MERGE_RESOLUTION|>--- conflicted
+++ resolved
@@ -359,19 +359,16 @@
 	            Note that files written by 4.19.6 may not be readable 
 	            by JMRI 4.19.5 and before.
 	        </li>
-<<<<<<< HEAD
-                <li>
-                    A default instance of <code>jmri.jmrit.display.PanelMenu</code> is no
-                    longer maintained by the InstanceManager for the purposes of maintaining
-                    a list of open Editors or LayoutEditors. Use the default instance of
-                    <code>jmri.jmrit.display.EditorManager</code> in scripts instead.
-                </li>
-=======
+            <li>
+                A default instance of <code>jmri.jmrit.display.PanelMenu</code> is no
+                longer maintained by the InstanceManager for the purposes of maintaining
+                a list of open Editors or LayoutEditors. Use the default instance of
+                <code>jmri.jmrit.display.EditorManager</code> in scripts instead.
+            </li>
             <li>
                 George Warner added the ability to assign a block 
                 to a turntable to represent the track on the turntable bridge.
                 You enter the block from the Edit pane in the turntable's popup menu.</li>
->>>>>>> 7c500217
         </ul>
 
         <h4>NX - Entry/Exit Tool</h4>

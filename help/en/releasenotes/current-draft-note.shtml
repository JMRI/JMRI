--- conflicted
+++ resolved
@@ -404,18 +404,9 @@
     <h3>LogixNG</h3>
         <a id="LogixNG" name="LogixNG"></a>
         <ul>
-          <li></li>
-<<<<<<< HEAD
-          <li>The Throttle action supports multiple throttle connections.</li>
-          <li>The expression <i>Sensor Edge</i> has been added. It returns True when
-          the sensor goes from one predefined state to another predefined state.</li>
-          <li>The LogixNG table now have the option <i>Execute</i> that lets you to
-          execute a single LogixNG.</li>
           <li>The action <i>Signal mast follow</i> has been added. It lets one signal
           mast follow the aspect of another signal mast. This is useful when the two
           masts are of different systems.</li>
-=======
->>>>>>> c82ca0d5
         </ul>
 
     <h3>Meters and MeterFrames</h3>

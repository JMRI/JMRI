
    <h3>Hardware Support</h3>
        <ul>
          <li></li>
        </ul>

	    <h4>Anyma DMX512</h4>
            <ul>
                <li></li>
            </ul>

	    <h4>Bachrus Speedo</h4>
            <ul>
                <li></li>
            </ul>

        <h4>C/MRI</h4>
            <ul>
                <li></li>
            </ul>

        <h4>DCC++</h4>
            <ul>
                <li></li>
            </ul>

        <h4>DCC4pc</h4>
            <ul>
                <li></li>
            </ul>

        <h4>Direct</h4>
            <ul>
                <li></li>
            </ul>

        <h4>ESU</h4>
            <ul>
                <li></li>
            </ul>

        <h4>Hornby</h4>
            <ul>
                <li></li>
            </ul>

        <h4>JMRI Simple Server/JMRI Client</h4>
            <ul>
                <li></li>
            </ul>

        <h4>LocoNet</h4>
            <ul>
                <li></li>
            </ul>

        <h4>Maple</h4>
            <ul>
                <li></li>
            </ul>

        <h4>Marklin CS2</h4>
            <ul>
                <li></li>
            </ul>

        <h4>MERG CBUS</h4>
            <ul>
<<<<<<< HEAD
                <li>The event status of JMRI Turnouts can be queried via CBUS commands AREQ / ASRQ.</li>
=======
                <li>CBUS Node Manager - CMDERR5 support for CANMIO U and general improvements.</li>
>>>>>>> f308a1c8
            </ul>

        <h4>MQTT</h4>
            <ul>
                <li></li>
            </ul>

        <h4>MRC</h4>
            <ul>
                <li></li>
            </ul>

        <h4>NCE</h4>
            <ul>
                <li></li>
            </ul>

        <h4>Oak Tree</h4>
            <ul>
                <li></li>
            </ul>

        <h4><a href="http://openlcb.org">OpenLCB</a></h4>
            <ul>
                <li></li>
            </ul>

        <h4>RFID</h4>
            <ul>
                <li></li>
            </ul>

        <h4>Roco z21/Z21</h4>
            <ul>
                <li></li>
            </ul>

        <h4>Secsi</h4>
            <ul>
                <li></li>
            </ul>

        <h4>SPROG</h4>
            <ul>
                <li></li>
            </ul>

        <h4>TAMS</h4>
            <ul>
                <li></li>
            </ul>

        <h4>TMCC</h4>
            <ul>
                <li></li>
            </ul>

        <h4>Uhlenbrock Intellibox</h4>
            <ul>
                <li></li>
            </ul>

        <h4>Zimo MXULF</h4>
            <ul>
                <li></li>
            </ul>

        <h4>ZTC</h4>
            <ul>
                <li></li>
            </ul>

    <h3>New / Updated decoder definitions</h3>
        <ul>
          <li>The CV19 references in multiple decoder definitions
            have been updated to use common fragment files.</li>
          <li>The Schema references in numerous fragment files have been updated to 
            a consistent form.</li>
        </ul>

        <h4>Arnold</h4>
            <ul>
                <li></li>
            </ul>

        <h4>Bachmann</h4>
            <ul>
                <li></li>
            </ul>

        <h4>BLI</h4>
            <ul>
                <li></li>
            </ul>

        <h4>BNM Hobbies</h4>
            <ul>
                <li></li>
            </ul>

        <h4>CT Elektronik</h4>
            <ul>
                <li></li>
            </ul>

        <h4>Digikeijs (Digirails)</h4>
            <ul>
                <li></li>
            </ul>

        <h4>Digitrax</h4>
            <ul>
                <li></li>
            </ul>

        <h4>Doehler &amp; Haas</h4>
            <ul>
                <li>Alain Le Marchand updated some definitions</li>
            </ul>

        <h4>ESU</h4>
            <ul>
                <li></li>
            </ul>

        <h4>Hornby</h4>
            <ul>
                <li></li>
            </ul>

        <h4>Kuehn</h4>
            <ul>
                <li></li>
            </ul>

        <h4>LaisDCC</h4>
            <ul>
                <li></li>
            </ul>

        <h4><a href="http://www.ldhtrenes.com.ar">LDH</a></h4>
            <ul>
                <li>Fixed some duplicate definitions of "Motor Output 2"</li>
                <li>Updated from DTD to Schema checks</li>
            </ul>

        <h4>Lenz</h4>
            <ul>
                <li></li>
            </ul>

        <h4>MGP</h4>
             <ul>
                <li></li>
             </ul>

        <h4>Mistral Train Models</h4>
             <ul>
                <li></li>
             </ul>

        <h4>MTH</h4>
            <ul>
                <li></li>
            </ul>

        <h4>MRC</h4>
            <ul>
                <li></li>
            </ul>

        <h4>NCE</h4>
            <ul>
                <li></li>
            </ul>

        <h4>Norsk Modelljernbane (NJM)</h4>
            <ul>
                <li></li>
            </ul>

        <h4>QSI</h4>
            <ul>
                <li></li>
            </ul>

        <h4>Rautenhaus</h4>
            <ul>
                <li></li>
            </ul>

        <h4>RR-CirKits</h4>
            <ul>
                <li></li>
            </ul>

        <h4>SoundTraxx</h4>
            <ul>
                <li></li>
            </ul>

        <h4>TCS</h4>
            <ul>
                <li></li>
            </ul>

	    <h4>Team Digital</h4>
            <ul>
                <li></li>
            </ul>

        <h4>Technologistic (train-O-matic)</h4>
            <ul>
                <li></li>
            </ul>

        <h4>Trix Modelleisenbahn</h4>
            <ul>
                <li></li>
            </ul>

        <h4>Uhlenbrock</h4>
            <ul>
                <li></li>
            </ul>

        <h4>Umelec</h4>
            <ul>
                <li></li>
            </ul>

        <h4>Viessmann</h4>
            <ul>
                <li></li>
            </ul>

        <h4>Wangrow</h4>
            <ul>
                <li></li>
            </ul>

        <h4>ZIMO</h4>
            <ul>
                <li></li>
            </ul>

        <h4>Miscellaneous</h4>
            <ul>
                <li></li>
            </ul>

    <h3>DecoderPro</h3>
        <a id="DecoderPro" name="DecoderPro"></a>
        <ul>
            <li></li>
        </ul>

   <h3>Dispatcher</h3>
        <a id="Dispatcher" name="Dispatcher"></a>
        <ul>
             <li></li>
        </ul>

   <h3>Internationalization</h3>
        <a id="I18N" name="I18N"></a>
        <ul>
            <li></li>
        </ul>

    <h3>Layout Editor</h3>
        <a id="LE" name="LE"></a>
        <ul>
            <li>Improved functioning of Supporting Turnouts using feedback.</li>
        </ul>

    <h3>Logix</h3>
        <a id="Logix" name="Logix"></a>
        <ul>
          <li></li>
        </ul>

    <h3>Operations</h3>
        <a id="Operations" name="Operations"></a>
        <ul>
            <li></li>
        </ul>

   <h3>Panel Editors</h3>
        <a id="PE" name="PE"></a>
        <ul>
            <li></li>
        </ul>
        <h4>CTC Tool</h4>
            <a id="PE-CTC" name="PE-CTC"></a>
            <ul>
                <li></li>
            </ul>

    <h3>Preferences</h3>
        <a id="Preferences" name="Preferences"></a>
        <ul>
            <li></li>
        </ul>

    <h3>Resources</h3>
        <a id="Resources" name="Resources"></a>
        <ul>
            <li></li>
        </ul>

    <h3>Roster</h3>
        <a id="Roster" name="Roster"></a>
        <ul>
            <li></li>
        </ul>

    <h3>Turnouts, Lights, Sensors and other elements</h3>
        <a id="TLae" name="TLae"></a>
        <ul>
            <li></li>
        </ul>

    <h3>Scripting</h3>
        <a id="Scripting" name="Scripting"></a>
        <ul>
            <li></li>
        </ul>

    <h3>Signals</h3>
        <a id="Signals" name="Signals"></a>
        <ul>
            <li></li>
        </ul>
        <h4>Signal Systems</h4>
            <ul>
                <li></li>
            </ul>

        <h4>Signal Heads</h4>
            <ul>
                <li></li>
            </ul>

        <h4>Signal Masts</h4>
            <ul>
                <li></li>
            </ul>

    	<h4>Signal Groups</h4>
            <ul>
                <li></li>
            </ul>

    	<h4>Simple Signal Logic</h4>
            <ul>
                <li></li>
            </ul>

	    <h4>NX Entry/Exit Logic</h4>
            <ul>
                <li></li>
            </ul>

	    <h4>USS CTC Logic</h4>
            <ul>
                <li></li>
            </ul>

   <h3>Switchboard Editor</h3>
        <a id="SW" name="SW"></a>
        <ul>
            <li></li>
        </ul>

    <h3>Timetable</h3>
        <a id="Timetable" name="Timetable"></a>
        <ul>
            <li></li>
        </ul>

   <h3>Warrants</h3>
        <a id="Wt" name="Wt"></a>
        <ul>
            <li></li>
        </ul>

   <h3>Web Access</h3>
        <a id="WA" name="WA"></a>
        <ul>
            <li> </li>
        </ul>

   <h3>WiThrottle Server</h3>
        <a id="WS" name="WS"></a>
        <ul>
            <li></li>
        </ul>

   <h3>Virtual Sound Decoder</h3>
        <a id="VSD" name="VSD"></a>
        <ul>
            <li></li>
        </ul>

    <h3>Miscellaneous</h3>
        <a id="Misc" name="Misc"></a>
        <ul>
            <li></li>
        </ul>
<|MERGE_RESOLUTION|>--- conflicted
+++ resolved
@@ -66,11 +66,8 @@
 
         <h4>MERG CBUS</h4>
             <ul>
-<<<<<<< HEAD
                 <li>The event status of JMRI Turnouts can be queried via CBUS commands AREQ / ASRQ.</li>
-=======
                 <li>CBUS Node Manager - CMDERR5 support for CANMIO U and general improvements.</li>
->>>>>>> f308a1c8
             </ul>
 
         <h4>MQTT</h4>

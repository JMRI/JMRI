--- conflicted
+++ resolved
@@ -616,12 +616,9 @@
             <li>The Windows application launcher has been updated to allow access to
                 jar files in the settings:lib/ directory. This gives creators of JMRI 
                 plug-ins a way to distribute their code separate from JMRI.</li>
-<<<<<<< HEAD
             <li>Plugins can now have help files, including images and css files, withing
                 the JAR file. See <a href="https://github.com/JMRI/JMRI/pull/12705">PR #12705</a> and
                 <a href="https://github.com/danielb987/JmriPlugin">JmriPlugin</a> for example and
                 documentation.</li>
-=======
             <li>Improve how JMRI avoids opening a new window on top of an existing one.</li>
->>>>>>> d5f0aa71
         </ul>

    <h3>Hardware Support</h3>
        <ul>
          <li></li>
        </ul>

        <h4>Acela CTI</h4>
            <ul>
                <li></li>
            </ul>

	    <h4>Anyma DMX512</h4>
            <ul>
                <li></li>
            </ul>

	    <h4>Bachrus Speedo</h4>
            <ul>
                <li></li>
            </ul>

        <h4>CBUS</h4>
            <ul>
                <li>CBUS now has its own trademark and is referred to as CBUS, not 'MERG CBUS'.</li>
                <li>CBUS RFID Reporters now act similar to other JMRI Reporters, ie with a timeout following the report.</li>
                <li>CBUS Reporters can set a Sensor to follow the active IDTag status, set via CBUS Reporter Table.</li>
                <li>CBUS Reporters will default to classic RFID ( 5 byte unique tags ), with option for in-development CANRC522 / CANRCOM format, set via CBUS Reporter Table.</li>
                <li>Refer to MERG section of this not for changes in JMRI support for MERG hardware.</li>
                <li>Restructured help pages to reflect split between MERG specific hardware and hardware agnostic CBUS features.</li>
            </ul>

        <h4>C/MRI</h4>
            <ul>
                <li>CMRI SerialSensor updated to support multiple Character system name prefixes.</li>
            </ul>

        <h4>DCC++</h4>
            <ul>
                <li></li>
            </ul>

        <h4>DCC4pc</h4>
            <ul>
                <li></li>
            </ul>

        <h4>Direct</h4>
            <ul>
                <li></li>
            </ul>

        <h4>ESU</h4>
            <ul>
                <li></li>
            </ul>

        <h4>Hornby</h4>
            <ul>
                <li></li>
            </ul>

        <h4>Internal</h4>
            <ul>
                <li>Sensor, Turnout, Light and Reporter Address ranges do not have to be fully numeric, and will be incremented using the final number in an address.<br>
                For example, a range can be created from "My Yard 77 Sensor 1" which would increment to "My Yard 77 Sensor 2"</li>
            </ul>

        <h4>IPOCSMR</h4>
            <ul>
                <li></li>
            </ul>

        <h4>JMRI Simple Server/JMRI Client</h4>
            <ul>
                <li></li>
            </ul>

        <h4>LocoNet</h4>
            <ul>
              <li>The legacy LocoIO programmer help points to the current <a href="diy">DIY decoder</a> method to
              configure these boards.</li>
              <li>LocoNet support for "Voltage/Current Meters" has been extended to
                  include support for multiple sources of meter information, and
                  to include automatic discovery of LocoNet devices which support
                  voltage and current reporting.  Each discovered device is identified
                  by its device type and serial number.  These "friendly" identifiers
                  appear in the "Voltage Meter" and "Current Meter" menus in the
                  "Voltage/Current Meter" tool. Further information may be found at the
                  <a href="../html/hardware/loconet/DigitraxMeters.shtml">
                      Digitrax "Meters"</a> web page.</li>
                <li>Start-up "Interrogation" of LocoNet Sensor and Turnout state
                    has re-worked to provide better operation for LocoNet connections
                    with large numbers of Sensors and/or Turnouts.  The JMRI
                    interrogation mechanism now implements a minimum delay from
                    the last Sensor Report, Turnout Report or Interrogate Query
                    message before sending the next Interrogate Query message.</li>
<<<<<<< HEAD
                <li>Update slot status after a Dispatch</li>
=======
                <li>The "DS64 Configuration Tool" was updated:</li>
                    <ul>
                        <li>to correctly perform the "Factory Reset" operation
                            without encountering a "Java Exception";</li>
                        <li>to correctly perform the "Factory Reset" operation to
                            the correct DS64 as specified in the "Unit Address" field;</li>
                        <li>to correctly manage the values shown on the "OpSw Values"
                            tab and maintain value coherency between the "OpSw Values" tab
                            and the "Basic Settings" tab.</li>
                    </ul>
>>>>>>> d6fd56e1
            </ul>

        <h4>Maple</h4>
            <ul>
                <li>Maple SerialSensor updated to support multiple Character system name prefixes.</li>
            </ul>

        <h4>Marklin CS2</h4>
            <ul>
                <li></li>
            </ul>

        <h4>MERG </h4>
            <ul>
                <li>CBUS now has its own trademark and is referred to as CBUS, not 'MERG CBUS'.</li>
                <li>Refer to CBUS section of this not for changes in JMRI support for CBUS.</li>
                <li>Restructured help pages to reflect split between MERG specific hardware and hardware agnostic CBUS features.</li>
            </ul>

        <h4>MQTT</h4>
            <ul>
                <li>Added support for creating ranges of Turnouts and Lights.<br>
                Sensor, Turnout and Light Address ranges do not have to be fully numeric,
                and will be incremented using the final number in an address.</li>
                <li>Added support for changing the default quality of service and
                retention policy for transmissions.  See the
                <a href="http://jmri.org/jython/SetMqttOptions.py">jython/SetMqttOptions.py</a>
                script for an example.</li>
                <li>Fix a nasty threading bug in the MQTT Light support that can
                cause a JMRI lockup on the first access after adding a Light.</li>

                <li>Update the Paho MQTT library from version 0.4.0 to 1.2.5 (current)</li>
                <li>Better handling of wildcards in topic subscriptions</li>
            </ul>

        <h4>MRC</h4>
            <ul>
                <li></li>
            </ul>

        <h4>NCE</h4>
            <ul>
                <li></li>
            </ul>

        <h4>Oak Tree</h4>
            <ul>
                <li></li>
            </ul>

        <h4><a href="http://openlcb.org">OpenLCB</a></h4>
            <ul>
                <li></li>
            </ul>

        <h4>RFID</h4>
            <ul>
                <li>Network connections: Support added for auto-reconnect.</li>
                <li>Network connections: TCP/UDP port configuration option promoted to main configuration settings panel and no longer under Additional Connection Settings.</li>
            </ul>

        <h4>Roco z21/Z21</h4>
            <ul>
                <li></li>
            </ul>

        <h4>Secsi</h4>
            <ul>
                <li></li>
            </ul>

        <h4>SPROG DCC </h4>
            <ul>
                <li>EStop for 28 Step mode is now sent correctly</li>
		<li>Updated programming mode switcher for Pi-SPROG 3</li>
		<li>Added mode switcher for SPROG 3 Plus</li>
		<li>Added help content for new generation 5 hardware</li>
            </ul>

        <h4>TAMS</h4>
            <ul>
                <li></li>
            </ul>

        <h4>TMCC</h4>
            <ul>
                <li></li>
            </ul>

        <h4>Uhlenbrock Intellibox</h4>
            <ul>
                <li>The 73900 decoder definition was renamed 7x900, and updated to support decoder models:
                  <ul>
                    <li>73800</li>
                    <li>73900</li>
                    <li>76900 (V1)</li>
                    <li>76900V7</li>
                    <li>Piko 56126</li>
                  </ul>
                  Existing roster entries will suggest this replacement.
                </li>
            </ul>

        <h4>Zimo MXULF</h4>
            <ul>
                <li></li>
            </ul>

        <h4>ZTC</h4>
            <ul>
                <li></li>
            </ul>

    <h3>New / Updated decoder definitions</h3>
        <ul>
          <li></li>
        </ul>

        <h4>Arnold</h4>
            <ul>
                <li></li>
            </ul>

        <h4>Bachmann</h4>
            <ul>
                <li></li>
            </ul>

        <h4>BLI</h4>
            <ul>
                <li></li>
            </ul>

        <h4>BNM Hobbies</h4>
            <ul>
                <li></li>
            </ul>

        <h4>CT Elektronik</h4>
            <ul>
                <li></li>
            </ul>

        <h4>Digikeijs (Digirails)</h4>
            <ul>
                <li></li>
            </ul>

        <h4>Digitrax</h4>
            <ul>
                <li></li>
            </ul>

        <h4>Doehler &amp; Haas</h4>
            <ul>
                <li></li>
            </ul>

        <h4>ESU</h4>
            <ul>
                <li></li>
            </ul>

        <h4>Hornby</h4>
            <ul>
                <li></li>
            </ul>

        <h4>Kuehn</h4>
            <ul>
                <li></li>
            </ul>

        <h4>LaisDCC</h4>
            <ul>
                <li></li>
            </ul>

        <h4><a href="http://www.ldhtrenes.com.ar">LDH</a></h4>
            <ul>
                <li></li>
            </ul>

        <h4>Lenz</h4>
            <ul>
                <li></li>
            </ul>

        <h4>MGP</h4>
             <ul>
                <li></li>
             </ul>

        <h4>Mistral Train Models</h4>
             <ul>
                <li></li>
             </ul>

        <h4>MTH</h4>
            <ul>
                <li></li>
            </ul>

        <h4>MRC</h4>
            <ul>
                <li></li>
            </ul>

        <h4>NCE</h4>
            <ul>
                <li></li>
            </ul>

        <h4>Norsk Modelljernbane (NJM)</h4>
            <ul>
                <li></li>
            </ul>

        <h4>Public Domain and DIY decoders</h4>
            <ul>
                <li></li>
            </ul>

        <h4>QSI</h4>
            <ul>
                <li></li>
            </ul>

        <h4>Rautenhaus</h4>
            <ul>
                <li></li>
            </ul>

        <h4>RR-CirKits</h4>
            <ul>
                <li></li>
            </ul>

        <h4>SoundTraxx</h4>
            <ul>
                <li></li>
            </ul>

        <h4>TAMS</h4>
            <ul>
                <li></li>
            </ul>

        <h4>TCS</h4>
            <ul>
                <li></li>
            </ul>

	    <h4>Team Digital</h4>
            <ul>
                <li></li>
            </ul>

        <h4>Technologistic (train-O-matic)</h4>
            <ul>
                <li></li>
            </ul>

        <h4>Trix Modelleisenbahn</h4>
            <ul>
                <li></li>
            </ul>

        <h4>Uhlenbrock</h4>
            <ul>
                <li></li>
            </ul>

        <h4>Umelec</h4>
            <ul>
                <li></li>
            </ul>

        <h4>Viessmann</h4>
            <ul>
                <li></li>
            </ul>

        <h4>Wangrow</h4>
            <ul>
                <li></li>
            </ul>

        <h4>ZIMO</h4>
            <ul>
                <li></li>
            </ul>

        <h4>Miscellaneous</h4>
            <ul>
                <li></li>
            </ul>

    <h3>DecoderPro</h3>
        <a id="DecoderPro" name="DecoderPro"></a>
        <ul>
            <li></li>
        </ul>

    <h3>CTC Tool</h3>
        <a id="PE-CTC" name="PE-CTC"></a>
        <ul>
            <li>Include detail information for vetoed object deletes.</li>
        </ul>

   <h3>Dispatcher</h3>
        <a id="Dispatcher" name="Dispatcher"></a>
        <ul>
             <li></li>
        </ul>

    <h3>Dispatcher System</h3>
        <a id="Dispatcher_System" name="Dispatcher_System"></a>
        <ul>
             <li></li>
        </ul>

   <h3>Internationalization</h3>
        <a id="I18N" name="I18N"></a>
        <ul>
            <li></li>
        </ul>

    <h3>Layout Editor</h3>
        <a id="LE" name="LE"></a>
        <ul>
	        <li>The Layout Editor code has been substantially restructured in this release.
	            If you have scripts that reference the jmri.jmrit.display.layoutEditor package
	            please check them carefully, as new classes have been created and
	            some methods have moved.  Panel files containing Layout Editor panels
	            that are stored (written out) by this release may not be readable
	            by earlier releases; this release should load older files just fine.
	        </li>
        </ul>

        <h4>NX - Entry/Exit Tool</h4>
            <ul>
                <li></li>
            </ul>

    <h3>Logix</h3>
        <a id="Logix" name="Logix"></a>
        <ul>
          <li>The "Copy Logix" feature has been enhanced to provide more assistance
          in copying conditionals. See the updated help files for details.</li>

          <li>Fixed a couple of bugs there Logix wasn't correctly listening on
          signal head lunar state, signal head flash lunar state, signal mast
          lit state and signal mast held state. See PR #9059.</li>

          <li></li>
        </ul>

    <h3>Operations</h3>
        <a id="Operations" name="Operations"></a>
        <ul>
            <li></li>
        </ul>

   <h3>Panel Editor</h3>
        <a id="PE" name="PE"></a>
        <ul>
            <li></li>
        </ul>

    <h3>Control Panel Editor</h3>
        <a id="CPE" name="CPE"></a>
        <ul>
            <li></li>
        </ul>
        <h4>Circuit Builder</h4>
            <a id="CPE-CB" name="CPE-CB"></a>
            <ul>
                <li>Circuit Builder track colors (Allocated, Not In Use, ...) are now supported on Web Server
                  panels. See OBlocks and JSON.</li>
                <li>OBlock and associated tables can be edited like the 'standard' tables (see
                  <a href="#TLae">OBlocks</a>).</li>
            </ul>
        <h4>Palette</h4>
            <a id="CPE-P" name="CPE-P"></a>
            <ul>
                <li></li>
            </ul>

    <h3>Preferences</h3>
        <a id="Preferences" name="Preferences"></a>
        <ul>
            <li></li>
        </ul>

    <h3>Resources</h3>
        <a id="Resources" name="Resources"></a>
        <ul>
            <li></li>
        </ul>

    <h3>Roster</h3>
        <a id="Roster" name="Roster"></a>
        <ul>
            <li></li>
        </ul>

    <h3>Routes</h3>
        <a id="Routes" name="Routes"></a>
       <ul>
            <li></li>
       </ul>

    <h3>Turnouts, Lights, Sensors and other elements</h3>
        <a id="TLae" name="TLae"></a>
        <ul>
          <li>Increased address validation for multiple hardware types.</li>
          <li>Access to OBlocks in Web Server via JSON messages was added.</li>
          <li>Occupancy Blocks, Portals and Paths used in Warrants can be edited in an optional table style
            like that used in the 'standard' tables (Turnouts, Lights etc). The information is stored in the exact
            same way, so you may change the UI as desired (see Preferences &gt; Display. Restart required)</li>
        </ul>

    <h3>Scripting</h3>
        <a id="Scripting" name="Scripting"></a>
        <ul>
            <li>The getSystemNameList() and getNamedBeanList() Manager methods have been fully deprecated.
            <br>Please update any code warnings re these methods to use getNamedBeanSet(), and
                post on the JMRI Users Group for any assistance with updating.</li>
            <li>The Manager method getNextValidAddress(@Nonnull String curAddress, @Nonnull String prefix) has been
            deprecated, please use getNextValidAddress(@Nonnull String curAddress, @Nonnull String prefix, boolean ignoreInitialExisting)</li>
        </ul>

    <h3>Signals</h3>
        <a id="Signals" name="Signals"></a>
        <ul>
            <li></li>
        </ul>
        <h4>Signal Systems</h4>
            <ul>
                <li></li>
            </ul>

        <h4>Signal Heads</h4>
            <ul>
                <li></li>
            </ul>

        <h4>Signal Masts</h4>
            <ul>
                <li></li>
            </ul>

    	<h4>Signal Groups</h4>
            <ul>
                <li></li>
            </ul>

	    <h4>Cab Signals</h4>
            <ul>
                <li>Better set row height in table.</li>
            </ul>

    	<h4>Simple Signal Logic</h4>
            <ul>
                <li></li>
            </ul>

	    <h4>USS CTC Logic</h4>
            <ul>
                <li></li>
            </ul>

   <h3>Switchboard Editor</h3>
        <a id="SW" name="SW"></a>
        <ul>
          <li>When the Switchboard pane is resized by the user, the number of rows will adjust to show the largest
            size switch tiles (default On for new boards). If you prefer to set the number of rows in the Editor,
            uncheck "Automatically set optimum grid" in the Options menu).</li>
          <li>Switchboards immediately update after a change in shapes, types, connection or range. The [Update
            Switchboard] button is still available, and occasionally required.</li>
          <li>Switches display the user name on the switches (default On for new boards, set "Show user name on
            switches" in the Options menu.</li>
        </ul>

    <h3>Throttle</h3>
        <a id="throttle" name="throttle"></a>
        <ul>
            <li></li>
        </ul>

    <h3>Timetable</h3>
        <a id="Timetable" name="Timetable"></a>
        <ul>
            <li></li>
        </ul>

   <h3>Tracker</h3>
        <a id="Tr" name="Tr"></a>
        <ul>
            <li></li>
        </ul>

   <h3>Warrants</h3>
        <a id="Wt" name="Wt"></a>
        <ul>
            <li></li>
        </ul>

   <h3>Web Access</h3>
        <a id="WA" name="WA"></a>
        <ul>
            <li></li>
        </ul>

    <h3>Where Used</h3>
        <a id="WhereUsed" name="WhereUsed"></a>
        <ul>
            <li>Implement data collection for CTC references for sensors, signal heads,
            signal masts, turnouts and blocks.</li>
        </ul>

   <h3>WiThrottle Server</h3>
        <a id="WS" name="WS"></a>
        <ul>
            <li></li>
        </ul>

   <h3>Web Server</h3>
        <ul>
            <li>Switchboard panels on Web Server support all graphic shapes and colors set in the Editor.</li>
            <li>Switchboard "switch" icons fill the whole screen on mobile devices (you can turn this off in Switchboard
              Editor by deselecting "Automatically set optimum grid" in the Options menu.</li>
            <li>Switchboard panels for Lights allow to switch all lights on or off (also in Web Server when Panel
              items control layout is selected in the Editor Options menu).</li>
            <li>Control Panel track colors (Allocated, Not In Use, ...) are now fully supported on Web Server
              panels.</li>
            <li>OBlocks access was added as a JSON Servlet to allow this.</li>
        </ul>

   <h3>Virtual Sound Decoder</h3>
        <a id="VSD" name="VSD"></a>
        <ul>
            <li></li>
        </ul>

   <h3>Meters and MeterFrames</h3>
        <a id="Meters" name="Meters"></a>
        <ul>
            <li>jmri.MultiMeter is split into jmri.Meter.</li>
            <li>jmri.VoltageMeter and jmri.CurrentMeter is added.</li>
            <li>AmpMeterFrame and VoltMeterFrame are replaced by MeterFrame</li>
            <li>The user can select which VoltageMeter/CurrentMeter the MeterFrame should show</li>
            <li>The MeterFrames are stored in the panel file and restored when the panel is loaded</li>
            <li>LocoNet supports discovery of the sources of voltage and current
                data and makes them available in the "Voltage/Current Meter" tool.</li>
        </ul>

   <h3>AbstractProxyManager</h3>
        <a id="Proxy" name="Proxy"></a>
        <ul>
            <li>AbstractProxyManager can now automatically create system specific managers.</li>
            <li>When a NamedBean is added to a proxy manager, there needs to be a system specific
			manager for that bean unless the bean is for the internal manager. The ProxyMeterManager
			and AbstractProxyManager automatically creates a new system specific manager if it doesn't
			already exists. This works as long as the system specific manager doesn't need to have
			system specific knowledge of the named beans.</li>
            <li>This means that, for example, the user may create a Jython script that creates a Meter
			for the LocoNet connection but doesn't need to create the LocoNet meter manager since that
			manager is automatically created.</li>
			<li>Once a specific connection needs to store specific data about meters, a connection
			specific manager needs to be created, for example LnMeterManager for LocoNet.</li>
        </ul>

    <h3>Miscellaneous</h3>
        <a id="Misc" name="Misc"></a>
        <ul>
            <li>Windows launcher updated to honour return codes to shutdown or reboot host machine</li>
            <li>The Ant version invoked by Maven was bumped to 1.10.8.  No user
                action required, but developers need to be online the first time
                they build using Maven.</li>
            <li>The (English) phrasing in a couple of messages was updated for consistency.</li>
            <li></li>
        </ul><|MERGE_RESOLUTION|>--- conflicted
+++ resolved
@@ -94,9 +94,6 @@
                     interrogation mechanism now implements a minimum delay from
                     the last Sensor Report, Turnout Report or Interrogate Query
                     message before sending the next Interrogate Query message.</li>
-<<<<<<< HEAD
-                <li>Update slot status after a Dispatch</li>
-=======
                 <li>The "DS64 Configuration Tool" was updated:</li>
                     <ul>
                         <li>to correctly perform the "Factory Reset" operation
@@ -107,7 +104,7 @@
                             tab and maintain value coherency between the "OpSw Values" tab
                             and the "Basic Settings" tab.</li>
                     </ul>
->>>>>>> d6fd56e1
+                <li>Update slot status after a Dispatch</li>
             </ul>
 
         <h4>Maple</h4>

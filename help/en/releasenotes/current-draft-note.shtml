
    <h3>Hardware Support</h3>
        <ul>
          <li></li>
        </ul>

        <h4>Acela CTI</h4>
            <ul>
                <li></li>
            </ul>

	    <h4>Anyma DMX512</h4>
            <ul>
                <li></li>
            </ul>

	    <h4>Bachrus Speedo</h4>
            <ul>
                <li></li>
            </ul>

        <h4>CBUS</h4>
            <ul>
                <li>The default behavior for CBus Reporters has been changed to
                    <u>not</u> clear the report after a timeout. A new
                    CbusReporterTimeoutControl.py script is provided to
                    restore the previous behavior:  After a timeout, the
                    report is cleared.  The script also demonstrates how to
                    get a more granular control over this behavior.</li>
                <li>Improved Throttle support for 14 and 28 Speed Steps.</li>
            </ul>

        <h4>C/MRI</h4>
            <ul>
                <li></li>
            </ul>

        <h4>DCC++ and DCC-EX</h4>
            <ul>
                <li>Set Turnout userName from Description when defined in myAutomation.h</li>
            </ul>

        <h4>DCC4pc</h4>
            <ul>
                <li></li>
            </ul>

        <h4>Direct</h4>
            <ul>
                <li></li>
            </ul>

        <h4>ESU</h4>
            <ul>
                <li>Updated how initialization is done to fix a problem where Sensors
                    where not being properly located and operated.</li>
            </ul>

        <h4>Hornby</h4>
            <ul>
                <li></li>
            </ul>

        <h4>Internal</h4>
            <ul>
                <li></li>
            </ul>

        <h4>IPOCSMR</h4>
            <ul>
                <li></li>
            </ul>

        <h4>JMRI Simple Server/JMRI Client</h4>
            <ul>
                <li></li>
            </ul>

        <h4>KPF-Zeller</h4>
            <ul>
                <li></li>
            </ul>

        <h4>Lenz XPressNet</h4>
            <ul>
                <li></li>
            </ul>

        <h4>LocoNet</h4>
            <ul>
                <li>The handling for LocoNet Reporters (i.e. transponding)
                    has changed.  See the description
                    <a href="#TLae">below</a>.</li>
<<<<<<< HEAD
                <li>Improved the timeout handling in the Strict packetizer.</li>
=======
                <li>Fixed a problem where sometimes buttons in the Slot Monitor
                    would disappear.</li>
>>>>>>> 72043c2a
            </ul>

        <h4>Maple</h4>
            <ul>
                <li></li>
            </ul>

        <h4>Marklin CS2</h4>
            <ul>
                <li></li>
            </ul>

        <h4>MERG</h4>
            <ul>
                <li></li>
            </ul>

        <h4>MQTT</h4>
            <ul>
                <li></li>
            </ul>

        <h4>MRC</h4>
            <ul>
                <li></li>
            </ul>

        <h4>NCE</h4>
            <ul>
                <li></li>
            </ul>

        <h4>Oak Tree</h4>
            <ul>
                <li></li>
            </ul>

        <h4><a href="http://openlcb.org">OpenLCB</a> / LCC</h4>
            <ul>
                <li></li>
            </ul>

        <h4>Powerline</h4>
            <ul>
                <li></li>
            </ul>

        <h4>RFID</h4>
            <ul>
                <li></li>
            </ul>

        <h4>Roco z21/Z21</h4>
            <ul>
                <li>Add a delay to read/write programming operations on the main.
                    This is intended to help when doing reads of indexed CVs.</li>
            </ul>

        <h4>Secsi</h4>
            <ul>
                <li></li>
            </ul>

        <h4>SPROG</h4>
            <ul>
                <li></li>
            </ul>

        <h4>TAMS</h4>
            <ul>
                <li></li>
            </ul>

        <h4>TMCC</h4>
            <ul>
                <li></li>
            </ul>

        <h4>Uhlenbrock Intellibox</h4>
            <ul>
                <li></li>
            </ul>

        <h4>Zimo MXULF</h4>
            <ul>
                <li></li>
            </ul>

        <h4>ZTC</h4>
            <ul>
                <li></li>
            </ul>

    <h3>New / Updated decoder definitions</h3>
        <ul>
          <li></li>
        </ul>

        <h4>Arnold</h4>
            <ul>
                <li></li>
            </ul>

        <h4>Bachmann</h4>
            <ul>
                <li></li>
            </ul>

        <h4>BLI</h4>
            <ul>
                <li></li>
            </ul>

        <h4>BNM Hobbies</h4>
            <ul>
                <li></li>
            </ul>

        <h4>CT Elektronik</h4>
            <ul>
                <li></li>
            </ul>

        <h4>Digikeijs (Digirails)</h4>
            <ul>
                <li></li>
            </ul>

        <h4>Digitrax</h4>
            <ul>
                <li></li>
            </ul>

        <h4>Doehler &amp; Haas</h4>
            <ul>
                <li></li>
            </ul>

        <h4>ESU</h4>
            <ul>
                <li></li>
            </ul>

        <h4>Hornby</h4>
            <ul>
                <li></li>
            </ul>

        <h4>Kuehn</h4>
            <ul>
                <li></li>
            </ul>

        <h4>LaisDCC</h4>
            <ul>
                <li></li>
            </ul>

        <h4><a href="http://www.ldhtrenes.com.ar">LDH</a></h4>
            <ul>
                <li></li>
            </ul>

        <h4>Lenz</h4>
            <ul>
                <li></li>
            </ul>

        <h4>MD Electronics</h4>
             <ul>
                <li></li>
             </ul>

        <h4>MGP</h4>
             <ul>
                <li></li>
             </ul>

        <h4>Mistral Train Models</h4>
             <ul>
                <li></li>
             </ul>

        <h4>MTH</h4>
            <ul>
                <li></li>
            </ul>

        <h4>MRC</h4>
            <ul>
                <li></li>
            </ul>

        <h4>NCE</h4>
            <ul>
                <li></li>
            </ul>

        <h4>Norsk Modelljernbane (NJM)</h4>
            <ul>
                <li></li>
            </ul>

        <h4>Piko</h4>
            <ul>
                <li>Added Decoder Reset and CV for Decoder Test for Piko SUSI Decoder (Light decoder)</li>
            </ul>

        <h4>Public Domain and DIY decoders</h4>
            <ul>
                <li></li>
            </ul>

        <h4>QSI</h4>
            <ul>
                <li></li>
            </ul>

        <h4>Rautenhaus</h4>
            <ul>
                <li></li>
            </ul>

        <h4>RR-CirKits</h4>
            <ul>
                <li></li>
            </ul>

        <h4>SoundTraxx</h4>
            <ul>
                <li></li>
            </ul>

        <h4>Tam Valley Depot</h4>
            <ul>
                <li></li>
            </ul>

        <h4>TAMS</h4>
            <ul>
                <li></li>
            </ul>

        <h4>TCS</h4>
            <ul>
                <li></li>
            </ul>

	    <h4>Team Digital</h4>
            <ul>
                <li></li>
            </ul>

        <h4>Technologistic (train-O-matic)</h4>
            <ul>
                <li></li>
            </ul>

        <h4>Trix Modelleisenbahn</h4>
            <ul>
                <li></li>
            </ul>

        <h4>Uhlenbrock</h4>
            <ul>
                <li> Extension with additional CVs for the Extended Function Mapping</li>
            </ul>

        <h4>Umelec</h4>
            <ul>
                <li></li>
            </ul>

        <h4>Viessmann</h4>
            <ul>
                <li></li>
            </ul>

        <h4>Wangrow</h4>
            <ul>
                <li></li>
            </ul>

        <h4>ZIMO</h4>
            <ul>
                <li>small correction to the files for FW v39 and v40</li>
            </ul>

        <h4>Miscellaneous</h4>
            <ul>
                <li></li>
            </ul>

    <h3>DecoderPro</h3>
        <a id="DecoderPro" name="DecoderPro"></a>
        <ul>
            <li></li>
        </ul>

    <h3>CTC Tool</h3>
        <a id="PE-CTC" name="PE-CTC"></a>
        <ul>
            <li></li>
        </ul>

   <h3>Dispatcher</h3>
        <a id="Dispatcher" name="Dispatcher"></a>
        <ul>
             <li></li>
        </ul>

    <h3>Dispatcher System</h3>
        <a id="Dispatcher_System" name="Dispatcher_System"></a>
        <ul>
             <li></li>
        </ul>

   <h3>Internationalization</h3>
        <a id="I18N" name="I18N"></a>
        <ul>
            <li></li>
        </ul>

    <h3>Layout Editor</h3>
        <a id="LE" name="LE"></a>
        <ul>
	        <li></li>
        </ul>

        <h4>NX - Entry/Exit Tool</h4>
            <ul>
                <li></li>
            </ul>

    <h3>Logix</h3>
        <a id="Logix" name="Logix"></a>
        <ul>
          <li></li>
        </ul>

    <h3>LogixNG</h3>
        <a id="LogixNG" name="LogixNG"></a>
        <ul>
          <li></li>
        </ul>

    <h3>Meters and MeterFrames</h3>
        <a id="Meters" name="Meters"></a>
        <ul>
            <li></li>
        </ul>

    <h3>Operations</h3>
        <a id="Operations" name="Operations"></a>
        <ul>
            <li>Improved OperationsPro help, paper size, additional links from TOC</li>
            <li>Many improvements to the train build report, car divisions, spurs and schedules, track type, etc.</li>
            <li>A car's wait count is now set to zero if the car's load name is changed</li>
            <li>Track tools now function as soon as track is added</li>
            <li>Made "ignore all" the default setting for the car set window</li>
        </ul>

   <h3>Panel Editor</h3>
        <a id="PE" name="PE"></a>
        <ul>
            <li></li>
        </ul>

    <h3>Control Panel Editor</h3>
        <a id="CPE" name="CPE"></a>
        <ul>
            <li></li>
        </ul>
        <h4>Circuit Builder</h4>
            <a id="CPE-CB" name="CPE-CB"></a>
            <ul>
                <li></li>
            </ul>
        <h4>Palette</h4>
            <a id="CPE-P" name="CPE-P"></a>
            <ul>
                <li></li>
            </ul>

    <h3>Preferences</h3>
        <a id="Preferences" name="Preferences"></a>
        <ul>
            <li></li>
        </ul>

    <h3>Resources</h3>
        <a id="Resources" name="Resources"></a>
        <ul>
            <li></li>
        </ul>

    <h3>Roster</h3>
        <a id="Roster" name="Roster"></a>
        <ul>
            <li></li>
        </ul>

    <h3>Routes</h3>
        <a id="Routes" name="Routes"></a>
       <ul>
            <li></li>
       </ul>

    <h3>Scripting</h3>
        <a id="Scripting" name="Scripting"></a>
        <ul>
            <li>New AnyRail/AnyRailExportAdditions.py. For use with AnyRail export. Creates hardware occupancy Sensors and Turnouts,
                  cleans up the generated Blocks, and does some visual tweaks of the panel.</li>
            <li>New CreateSectionsFromBlocks.py. For each defined occupancy block, attempts to create a one-block Section</li>
            <li>New AddOccupancyIconsToPanel.py. Create and place SensorIcons and BlockContents for each occupancy Block on a panel</li>
            <li>Add binding "beans" for NamedBeanHandleManager</li>
        </ul>

    <h3>Signals</h3>
        <a id="Signals" name="Signals"></a>
        <ul>
            <li></li>
        </ul>
        <h4>Signal Systems</h4>
            <ul>
                <li></li>
            </ul>

        <h4>Signal Heads</h4>
            <ul>
                <li></li>
            </ul>

        <h4>Signal Masts</h4>
            <ul>
                <li>CheckForNull annotation added to the getAspect method.</li>
            </ul>

    	<h4>Signal Groups</h4>
            <ul>
                <li></li>
            </ul>

	    <h4>Cab Signals</h4>
            <ul>
                <li></li>
            </ul>

    	<h4>Simple Signal Logic</h4>
            <ul>
                <li></li>
            </ul>

	    <h4>USS CTC Logic</h4>
            <ul>
                <li></li>
            </ul>

   <h3>Switchboard Editor</h3>
        <a id="SW" name="SW"></a>
        <ul>
            <li></li>
        </ul>

    <h3>Throttle</h3>
        <a id="throttle" name="throttle"></a>
        <ul>
            <li></li>
        </ul>

    <h3>Timetable</h3>
        <a id="Timetable" name="Timetable"></a>
        <ul>
            <li></li>
        </ul>

   <h3>Tracker</h3>
        <a id="Tr" name="Tr"></a>
        <ul>
            <li></li>
        </ul>

    <h3>Turnouts, Lights, Sensors and other elements</h3>
        <a id="TLae" name="TLae"></a>
        <ul>
            <li>Fixed a bug in the Reporter Table that was causing the
                Last Report column to actually display the Current Report.
                Note that this is just a display bug; the underlying value and
                property change notifications are correct, so this change won't
                affect scripts, LogixNG, etc.</li>
            <li>The definition of "Last Seen" for Id Tags has been
                clarified to mean "Location where the tag was last seen to be <u>present</u>".
                Previously, a report that a tag was <u>absent</u> could be marked as the
                last seen report.  Not all hardware Reporters provide entry/exit reports, as
                some just indicate that something has been observed in place; their "Last Seen" behavior
                has not changed.
                </li>
            <li>Some Reporters, particularly LocoNet, would improperly clear an "enter" report
                when an "exits" report for the same tag was seen elsewhere.  This was an
                error that has been fixed, but if you have scripts or LogixNG that depend on
                this behavior you might have to update them.
        </ul>

   <h3>Warrants</h3>
        <a id="Wt" name="Wt"></a>
        <ul>
            <li></li>
        </ul>

   <h3>Web Access</h3>
        <a id="WA" name="WA"></a>
        <ul>
            <li></li>
        </ul>

    <h3>Where Used</h3>
        <a id="WhereUsed" name="WhereUsed"></a>
        <ul>
            <li></li>
        </ul>

   <h3>WiThrottle Server</h3>
        <a id="WS" name="WS"></a>
        <ul>
            <li></li>
        </ul>

   <h3>Web Server</h3>
        <a id="server" name="server"></a>
        <ul>
            <li></li>
        </ul>

   <h3>Virtual Sound Decoder</h3>
        <a id="VSD" name="VSD"></a>
        <ul>
            <li></li>
        </ul>

    <h3>Miscellaneous</h3>
        <a id="Misc" name="Misc"></a>
        <ul>
            <li>Improved how window preferences are stored to reduce error messages
                when JMRI is under high load.</li>
            <li>Update the JMRI install process for Raspberry Pi computers running the Raspberry Pi OS.</li>
        </ul>
<|MERGE_RESOLUTION|>--- conflicted
+++ resolved
@@ -91,12 +91,9 @@
                 <li>The handling for LocoNet Reporters (i.e. transponding)
                     has changed.  See the description
                     <a href="#TLae">below</a>.</li>
-<<<<<<< HEAD
                 <li>Improved the timeout handling in the Strict packetizer.</li>
-=======
                 <li>Fixed a problem where sometimes buttons in the Slot Monitor
                     would disappear.</li>
->>>>>>> 72043c2a
             </ul>
 
         <h4>Maple</h4>

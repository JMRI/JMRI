
    <h3>Hardware Support</h3>
        <ul>
          <li></li>
        </ul>

        <h4>Acela CTI</h4>
            <ul>
                <li></li>
            </ul>

        <h4>Anyma DMX512</h4>
            <ul>
                <li></li>
            </ul>

        <h4>Bachrus Speedo</h4>
            <ul>
                <li></li>
            </ul>

        <h4><a href="http://bidib.org/index_e.html">BiDiB</a></h4>
            <ul>
                <li></li>
            </ul>

        <h4>CBUS</h4>
            <ul>
                <li></li>
            </ul>

        <h4>C/MRI</h4>
            <ul>
                <li></li>
            </ul>

        <h4>DCC++ and DCC-EX</h4>
            <ul>
                <li></li>
            </ul>

        <h4>DCC4pc</h4>
            <ul>
                <li></li>
            </ul>

        <h4>Direct</h4>
            <ul>
                <li></li>
            </ul>

        <h4>ESU</h4>
            <ul>
                <li></li>
            </ul>

        <h4>Hornby</h4>
            <ul>
                <li></li>
            </ul>

        <h4>Internal</h4>
            <ul>
                <li></li>
            </ul>

        <h4>IPOCSMR</h4>
            <ul>
                <li></li>
            </ul>

        <h4>JMRI Simple Server/JMRI Client</h4>
            <ul>
                <li></li>
            </ul>

        <h4>KPF-Zeller</h4>
            <ul>
                <li></li>
            </ul>

        <h4>Lenz XPressNet</h4>
            <ul>
                <li></li>
            </ul>

        <h4>LocoNet</h4>
            <ul>
                <li></li>
            </ul>

        <h4>Maple</h4>
            <ul>
                <li></li>
            </ul>

        <h4>Marklin CS2</h4>
            <ul>
                <li></li>
            </ul>

        <h4>MERG</h4>
            <ul>
                <li></li>
            </ul>

        <h4>MQTT</h4>
            <ul>
                <li></li>
            </ul>

        <h4>MRC</h4>
            <ul>
                <li></li>
            </ul>

        <h4>NCE</h4>
            <ul>
                <li></li>
            </ul>

        <h4>Oak Tree</h4>
            <ul>
                <li></li>
            </ul>

        <h4><a href="http://openlcb.org">OpenLCB</a> / LCC</h4>
            <ul>
                <li></li>
            </ul>

        <h4>Powerline</h4>
            <ul>
                <li></li>
            </ul>

        <h4>RFID</h4>
            <ul>
                <li></li>
            </ul>

        <h4>Roco z21/Z21</h4>
            <ul>
                <li></li>
            </ul>

        <h4>Secsi</h4>
            <ul>
                <li></li>
            </ul>

        <h4>SPROG</h4>
            <ul>
                <li></li>
            </ul>

        <h4>TAMS</h4>
            <ul>
                <li></li>
            </ul>

        <h4>TMCC</h4>
            <ul>
                <li></li>
            </ul>

        <h4>Uhlenbrock Intellibox</h4>
            <ul>
                <li></li>
            </ul>

        <h4>Zimo MXULF</h4>
            <ul>
                <li></li>
            </ul>

        <h4>ZTC</h4>
            <ul>
                <li></li>
            </ul>

    <h3>New / Updated decoder definitions</h3>
        <ul>
          <li></li>
        </ul>

        <h4>Arnold</h4>
            <ul>
                <li></li>
            </ul>

        <h4>Bachmann</h4>
            <ul>
                <li></li>
            </ul>

        <h4>BLI</h4>
            <ul>
                <li></li>
            </ul>

        <h4>BNM Hobbies</h4>
            <ul>
                <li></li>
            </ul>

        <h4>CT Elektronik</h4>
            <ul>
                <li></li>
            </ul>

        <h4>Digikeijs (Digirails)</h4>
            <ul>
                <li></li>
            </ul>

        <h4>Digitrax</h4>
            <ul>
                <li></li>
            </ul>

        <h4>Doehler &amp; Haas</h4>
            <ul>
                <li></li>
            </ul>

        <h4>ESU</h4>
            <ul>
                <li></li>
            </ul>

        <h4>Hornby</h4>
            <ul>
                <li></li>
            </ul>

        <h4>Kuehn</h4>
            <ul>
                <li></li>
            </ul>

        <h4>LaisDCC</h4>
            <ul>
                <li></li>
            </ul>

        <h4><a href="http://www.ldhtrenes.com.ar">LDH</a></h4>
            <ul>
                <li></li>
            </ul>

        <h4>Lenz</h4>
            <ul>
                <li></li>
            </ul>

        <h4>MD Electronics</h4>
             <ul>
                <li>New decoder definitions DRIVE-S, DRIVE-XS</li>
             </ul>

        <h4>MGP</h4>
             <ul>
                <li></li>
             </ul>

        <h4>Mistral Train Models</h4>
             <ul>
                <li></li>
             </ul>

        <h4>MTH</h4>
            <ul>
                <li></li>
            </ul>

        <h4>MRC</h4>
            <ul>
                <li></li>
            </ul>

        <h4>NCE</h4>
            <ul>
                <li></li>
            </ul>

        <h4>Norsk Modelljernbane (NJM)</h4>
            <ul>
                <li></li>
            </ul>

        <h4>Public Domain and DIY decoders</h4>
            <ul>
                <li></li>
            </ul>

        <h4>QSI</h4>
            <ul>
                <li></li>
            </ul>

        <h4>Rautenhaus</h4>
            <ul>
                <li></li>
            </ul>

        <h4>RR-CirKits</h4>
            <ul>
                <li></li>
            </ul>

        <h4>SoundTraxx</h4>
            <ul>
                <li></li>
            </ul>

        <h4>Tam Valley Depot</h4>
            <ul>
                <li></li>
            </ul>

        <h4>TAMS</h4>
            <ul>
                <li></li>
            </ul>

        <h4>TCS</h4>
            <ul>
                <li></li>
            </ul>

        <h4>Team Digital</h4>
            <ul>
                <li></li>
            </ul>

        <h4>Technologistic (train-O-matic)</h4>
            <ul>
                <li></li>
            </ul>

        <h4>Trix Modelleisenbahn</h4>
            <ul>
                <li></li>
            </ul>

        <h4>Uhlenbrock</h4>
            <ul>
                <li>Small corrections and improvements to the IntelliDrive2 decoder definitions.
                    New decoder definition Tillig 66036 Decoder</li>
            </ul>

        <h4>Umelec</h4>
            <ul>
                <li></li>
            </ul>

        <h4>Viessmann</h4>
            <ul>
                <li></li>
            </ul>

        <h4>Wangrow</h4>
            <ul>
                <li></li>
            </ul>

        <h4>ZIMO</h4>
            <ul>
                <li></li>
            </ul>

        <h4>Miscellaneous</h4>
            <ul>
                <li></li>
            </ul>

    <h3>DecoderPro</h3>
        <a id="DecoderPro" name="DecoderPro"></a>
        <ul>
            <li></li>
        </ul>

    <h3>CTC Tool</h3>
        <a id="PE-CTC" name="PE-CTC"></a>
        <ul>
            <li></li>
        </ul>

   <h3>Dispatcher</h3>
        <a id="Dispatcher" name="Dispatcher"></a>
        <ul>
             <li></li>
        </ul>

    <h3>Dispatcher System</h3>
        <a id="Dispatcher_System" name="Dispatcher_System"></a>
        <ul>
             <li></li>
        </ul>

   <h3>Internationalization</h3>
        <a id="I18N" name="I18N"></a>
        <ul>
            <li></li>
        </ul>

    <h3>Layout Editor</h3>
        <a id="LE" name="LE"></a>
        <ul>
            <li></li>
        </ul>

        <h4>NX - Entry/Exit Tool</h4>
            <ul>
                <li></li>
            </ul>

    <h3>Logix</h3>
        <a id="Logix" name="Logix"></a>
        <ul>
          <li></li>
        </ul>

    <h3>LogixNG</h3>
        <a id="LogixNG" name="LogixNG"></a>
        <ul>
            <li>The LogixNG table now shows whenether the ConditionalNGs
                of a LogixNG has <strong>Startup</strong> enabled or not.
                The <strong>Startup</strong> checkbox in the LogixNG
                table can have three states: Checked, unchecked and
                partially checked. If the user checks/unchecks the
                checkbox, all the ConditionalNGs will have the
                <strong>Startup</strong> enabled/disabled.
                <br>
                The column <strong>Startup</strong> is at the far right
                in the LogixNG table. You might need to resize the table
                to see the new column.</li>
                to see the new column.
                <br>
                Note: Due to a bug, this feature didn't work as it
                should in JMRI 5.7.2 but it's now fixed.</li>
<<<<<<< HEAD
            <li>A couple of bugs in the LogixNG formula parser have
                been fixed.</li>
=======
            <li>The action <strong>Program On Main</strong> has been
                added. It lets you program CVs on the main.</li>
>>>>>>> a17e497d
        </ul>

    <h3>Meters and MeterFrames</h3>
        <a id="Meters" name="Meters"></a>
        <ul>
            <li></li>
        </ul>

    <h3>Operations</h3>
        <a id="Operations" name="Operations"></a>
        <ul>
            <li></li>
        </ul>

   <h3>Panel Editor</h3>
        <a id="PE" name="PE"></a>
        <ul>
            <li></li>
        </ul>

    <h3>Control Panel Editor</h3>
        <a id="CPE" name="CPE"></a>
        <ul>
            <li></li>
        </ul>
        <h4>Circuit Builder</h4>
            <a id="CPE-CB" name="CPE-CB"></a>
            <ul>
                <li></li>
            </ul>
        <h4>Palette</h4>
            <a id="CPE-P" name="CPE-P"></a>
            <ul>
                <li></li>
            </ul>

    <h3>Preferences</h3>
        <a id="Preferences" name="Preferences"></a>
        <ul>
            <li></li>
        </ul>

    <h3>Resources</h3>
        <a id="Resources" name="Resources"></a>
        <ul>
            <li></li>
        </ul>

    <h3>Roster</h3>
        <a id="Roster" name="Roster"></a>
        <ul>
            <li></li>
        </ul>

    <h3>Routes</h3>
        <a id="Routes" name="Routes"></a>
       <ul>
            <li></li>
       </ul>

    <h3>Scripting</h3>
        <a id="Scripting" name="Scripting"></a>
        <ul>
            <li></li>
        </ul>

    <h3>Signals</h3>
        <a id="Signals" name="Signals"></a>
        <ul>
            <li></li>
        </ul>
        <h4>Signal Systems</h4>
            <ul>
                <li></li>
            </ul>

        <h4>Signal Heads</h4>
            <ul>
                <li></li>
            </ul>

        <h4>Signal Masts</h4>
            <ul>
                <li></li>
            </ul>

        <h4>Signal Groups</h4>
            <ul>
                <li></li>
            </ul>

        <h4>Cab Signals</h4>
            <ul>
                <li></li>
            </ul>

        <h4>Simple Signal Logic</h4>
            <ul>
                <li></li>
            </ul>

        <h4>USS CTC Logic</h4>
            <ul>
                <li></li>
            </ul>

   <h3>Switchboard Editor</h3>
        <a id="SW" name="SW"></a>
        <ul>
            <li></li>
        </ul>

    <h3>Throttle</h3>
        <a id="throttle" name="throttle"></a>
        <ul>
            <li></li>
        </ul>

    <h3>Timetable</h3>
        <a id="Timetable" name="Timetable"></a>
        <ul>
            <li></li>
        </ul>

   <h3>Tracker</h3>
        <a id="Tr" name="Tr"></a>
        <ul>
            <li></li>
        </ul>

    <h3>Turnouts, Lights, Sensors and other elements</h3>
        <a id="TLae" name="TLae"></a>
        <ul>
            <li></li>
        </ul>

   <h3>Warrants</h3>
        <a id="Wt" name="Wt"></a>
        <ul>
            <li></li>
        </ul>

   <h3>Web Access</h3>
        <a id="WA" name="WA"></a>
        <ul>
            <li></li>
        </ul>

    <h3>Where Used</h3>
        <a id="WhereUsed" name="WhereUsed"></a>
        <ul>
            <li></li>
        </ul>

   <h3>WiThrottle Server</h3>
        <a id="WS" name="WS"></a>
        <ul>
            <li></li>
        </ul>

   <h3>Web Server</h3>
        <a id="server" name="server"></a>
        <ul>
            <li></li>
        </ul>

   <h3>Virtual Sound Decoder</h3>
        <a id="VSD" name="VSD"></a>
        <ul>
            <li>Use block values (restored from blockvalues.xml) to get
            a feasible start block for automatic start.</li>
        </ul>

    <h3>Miscellaneous</h3>
        <a id="Misc" name="Misc"></a>
        <ul>
            <li></li>
        </ul>
<|MERGE_RESOLUTION|>--- conflicted
+++ resolved
@@ -440,13 +440,10 @@
                 <br>
                 Note: Due to a bug, this feature didn't work as it
                 should in JMRI 5.7.2 but it's now fixed.</li>
-<<<<<<< HEAD
             <li>A couple of bugs in the LogixNG formula parser have
                 been fixed.</li>
-=======
             <li>The action <strong>Program On Main</strong> has been
                 added. It lets you program CVs on the main.</li>
->>>>>>> a17e497d
         </ul>
 
     <h3>Meters and MeterFrames</h3>

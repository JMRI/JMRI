
    <h3>Hardware Support</h3>
        <ul>
          <li></li>
        </ul>

        <h4>Acela CTI</h4>
            <ul>
                <li></li>
            </ul>

	    <h4>Anyma DMX512</h4>
            <ul>
                <li></li>
            </ul>

	    <h4>Bachrus Speedo</h4>
            <ul>
                <li></li>
            </ul>

        <h4>CBUS</h4>
            <ul>
                <li>Changed SPROG DCC module IDs to match similar MERG modules, to work around an issue with the FCU tool.</li>
            </ul>

        <h4>C/MRI</h4>
            <ul>
                <li></li>
            </ul>

        <h4>DCC++ and DCC-EX</h4>
            <ul>
                <li></li>
            </ul>

        <h4>DCC4pc</h4>
            <ul>
                <li></li>
            </ul>

        <h4>Direct</h4>
            <ul>
                <li></li>
            </ul>

        <h4>ESU</h4>
            <ul>
                <li></li>
            </ul>

        <h4>Hornby</h4>
            <ul>
                <li></li>
            </ul>

        <h4>Internal</h4>
            <ul>
                <li></li>
            </ul>

        <h4>IPOCSMR</h4>
            <ul>
                <li></li>
            </ul>

        <h4>JMRI Simple Server/JMRI Client</h4>
            <ul>
                <li></li>
            </ul>

        <h4>KPF-Zeller</h4>
            <ul>
                <li></li>
            </ul>

        <h4>LocoNet</h4>
            <ul>
                <li>Simplified the display of LocoNet sensor messages in the monitor</li>
            </ul>

        <h4>Maple</h4>
            <ul>
                <li></li>
            </ul>

        <h4>Marklin CS2</h4>
            <ul>
                <li>New connection subtype for the CdB system via USB.</li>
            </ul>

        <h4>MERG</h4>
            <ul>
                <li></li>
            </ul>

        <h4>MQTT</h4>
            <ul>
                <li></li>
            </ul>

        <h4>MRC</h4>
            <ul>
                <li></li>
            </ul>

        <h4>NCE</h4>
            <ul>
                <li></li>
            </ul>

        <h4>Oak Tree</h4>
            <ul>
                <li></li>
            </ul>

        <h4><a href="http://openlcb.org">OpenLCB</a> / LCC</h4>
            <ul>
                <li>Add event user name to Monitor display</li>
                <li>Add memory space window display to Memory Tool</li>
                <li>Better ordering for overlapping events in Event Table</li>
                <li>Event table loads all saved event names when opened</li>
                <li>Ensure JMRI source nodes are identified in the Monitor display</li>
                <li>Complete the information in the memory space window</li>
            </ul>

        <h4>Powerline</h4>
            <ul>
                <li></li>
            </ul>

        <h4>RFID</h4>
            <ul>
                <li></li>
            </ul>

        <h4>Roco z21/Z21</h4>
            <ul>
                <li></li>
            </ul>

        <h4>Secsi</h4>
            <ul>
                <li></li>
            </ul>

        <h4>SPROG</h4>
            <ul>
                <li></li>
            </ul>

        <h4>TAMS</h4>
            <ul>
                <li></li>
            </ul>

        <h4>TMCC</h4>
            <ul>
                <li></li>
            </ul>

        <h4>Uhlenbrock Intellibox</h4>
            <ul>
                <li></li>
            </ul>

        <h4>Zimo MXULF</h4>
            <ul>
                <li></li>
            </ul>

        <h4>ZTC</h4>
            <ul>
                <li></li>
            </ul>

    <h3>New / Updated decoder definitions</h3>
        <ul>
          <li></li>
        </ul>

        <h4>Arnold</h4>
            <ul>
                <li></li>
            </ul>

        <h4>Bachmann</h4>
            <ul>
                <li></li>
            </ul>

        <h4>BLI</h4>
            <ul>
                <li></li>
            </ul>

        <h4>BNM Hobbies</h4>
            <ul>
                <li></li>
            </ul>

        <h4>CT Elektronik</h4>
            <ul>
                <li></li>
            </ul>

        <h4>Digikeijs (Digirails)</h4>
            <ul>
                <li></li>
            </ul>

        <h4>Digitrax</h4>
            <ul>
                <li></li>
            </ul>

        <h4>Doehler &amp; Haas</h4>
            <ul>
                <li></li>
            </ul>

        <h4>ESU</h4>
            <ul>
                <li></li>
            </ul>

        <h4>Hornby</h4>
            <ul>
                <li></li>
            </ul>

        <h4>Kuehn</h4>
            <ul>
                <li></li>
            </ul>

        <h4>LaisDCC</h4>
            <ul>
                <li></li>
            </ul>

        <h4><a href="http://www.ldhtrenes.com.ar">LDH</a></h4>
            <ul>
                <li></li>
            </ul>

        <h4>Lenz</h4>
            <ul>
                <li></li>
            </ul>

        <h4>MD Electronics</h4>
             <ul>
                <li></li>
             </ul>

        <h4>MGP</h4>
             <ul>
                <li></li>
             </ul>

        <h4>Mistral Train Models</h4>
             <ul>
                <li></li>
             </ul>

        <h4>MTH</h4>
            <ul>
                <li></li>
            </ul>

        <h4>MRC</h4>
            <ul>
                <li></li>
            </ul>

        <h4>NCE</h4>
            <ul>
                <li></li>
            </ul>

        <h4>Norsk Modelljernbane (NJM)</h4>
            <ul>
                <li></li>
            </ul>

        <h4>Public Domain and DIY decoders</h4>
            <ul>
                <li></li>
            </ul>

        <h4>QSI</h4>
            <ul>
                <li></li>
            </ul>

        <h4>Rautenhaus</h4>
            <ul>
                <li></li>
            </ul>

        <h4>RR-CirKits</h4>
            <ul>
                <li></li>
            </ul>

        <h4>SoundTraxx</h4>
            <ul>
                <li></li>
            </ul>

        <h4>Tam Valley Depot</h4>
            <ul>
                <li></li>
            </ul>

        <h4>TAMS</h4>
            <ul>
                <li></li>
            </ul>

        <h4>TCS</h4>
            <ul>
                <li></li>
            </ul>

	    <h4>Team Digital</h4>
            <ul>
                <li></li>
            </ul>

        <h4>Technologistic (train-O-matic)</h4>
            <ul>
                <li></li>
            </ul>

        <h4>Trix Modelleisenbahn</h4>
            <ul>
                <li></li>
            </ul>

        <h4>Uhlenbrock</h4>
            <ul>
                <li></li>
            </ul>

        <h4>Umelec</h4>
            <ul>
                <li></li>
            </ul>

        <h4>Viessmann</h4>
            <ul>
                <li></li>
            </ul>

        <h4>Wangrow</h4>
            <ul>
                <li></li>
            </ul>

        <h4>ZIMO</h4>
            <ul>
                <li></li>
            </ul>

        <h4>Miscellaneous</h4>
            <ul>
                <li></li>
            </ul>

    <h3>DecoderPro</h3>
        <a id="DecoderPro" name="DecoderPro"></a>
        <ul>
            <li></li>
        </ul>

    <h3>CTC Tool</h3>
        <a id="PE-CTC" name="PE-CTC"></a>
        <ul>
            <li></li>
        </ul>

   <h3>Dispatcher</h3>
        <a id="Dispatcher" name="Dispatcher"></a>
        <ul>
             <li></li>
        </ul>

    <h3>Dispatcher System</h3>
        <a id="Dispatcher_System" name="Dispatcher_System"></a>
        <ul>
             <li></li>
        </ul>

   <h3>Internationalization</h3>
        <a id="I18N" name="I18N"></a>
        <ul>
            <li></li>
        </ul>

    <h3>Layout Editor</h3>
        <a id="LE" name="LE"></a>
        <ul>
	        <li></li>
        </ul>

        <h4>NX - Entry/Exit Tool</h4>
            <ul>
                <li></li>
            </ul>

    <h3>Logix</h3>
        <a id="Logix" name="Logix"></a>
        <ul>
          <li></li>
        </ul>

    <h3>LogixNG</h3>
        <a id="LogixNG" name="LogixNG"></a>
        <ul>
<<<<<<< HEAD
          <li>Add a <strong>Transit Expression</strong> which is used to get the state of transit.
          The state can be <strong>Idle</strong> or <strong>Assigned</strong>.</li>
=======
          <li>Cleanup LogixNG controlled Dispatcher train when the train has been terminated by an external action.</li>
>>>>>>> dca9ce39
        </ul>

    <h3>Meters and MeterFrames</h3>
        <a id="Meters" name="Meters"></a>
        <ul>
            <li></li>
        </ul>

    <h3>Operations</h3>
        <a id="Operations" name="Operations"></a>
        <ul>
            <li></li>
        </ul>

   <h3>Panel Editor</h3>
        <a id="PE" name="PE"></a>
        <ul>
            <li></li>
        </ul>

    <h3>Control Panel Editor</h3>
        <a id="CPE" name="CPE"></a>
        <ul>
            <li></li>
        </ul>
        <h4>Circuit Builder</h4>
            <a id="CPE-CB" name="CPE-CB"></a>
            <ul>
                <li></li>
            </ul>
        <h4>Palette</h4>
            <a id="CPE-P" name="CPE-P"></a>
            <ul>
                <li></li>
            </ul>

    <h3>Preferences</h3>
        <a id="Preferences" name="Preferences"></a>
        <ul>
            <li></li>
        </ul>

    <h3>Resources</h3>
        <a id="Resources" name="Resources"></a>
        <ul>
            <li></li>
        </ul>

    <h3>Roster</h3>
        <a id="Roster" name="Roster"></a>
        <ul>
            <li></li>
        </ul>

    <h3>Routes</h3>
        <a id="Routes" name="Routes"></a>
       <ul>
            <li></li>
       </ul>

    <h3>Scripting</h3>
        <a id="Scripting" name="Scripting"></a>
        <ul>
            <li></li>
        </ul>

    <h3>Signals</h3>
        <a id="Signals" name="Signals"></a>
        <ul>
            <li></li>
        </ul>
        <h4>Signal Systems</h4>
            <ul>
                <li></li>
            </ul>

        <h4>Signal Heads</h4>
            <ul>
                <li></li>
            </ul>

        <h4>Signal Masts</h4>
            <ul>
                <li></li>
            </ul>

    	<h4>Signal Groups</h4>
            <ul>
                <li></li>
            </ul>

	    <h4>Cab Signals</h4>
            <ul>
                <li></li>
            </ul>

    	<h4>Simple Signal Logic</h4>
            <ul>
                <li></li>
            </ul>

	    <h4>USS CTC Logic</h4>
            <ul>
                <li></li>
            </ul>

   <h3>Switchboard Editor</h3>
        <a id="SW" name="SW"></a>
        <ul>
            <li></li>
        </ul>

    <h3>Throttle</h3>
        <a id="throttle" name="throttle"></a>
        <ul>
            <li></li>
        </ul>

    <h3>Timetable</h3>
        <a id="Timetable" name="Timetable"></a>
        <ul>
            <li></li>
        </ul>

   <h3>Tracker</h3>
        <a id="Tr" name="Tr"></a>
        <ul>
            <li></li>
        </ul>

    <h3>Turnouts, Lights, Sensors and other elements</h3>
        <a id="TLae" name="TLae"></a>
        <ul>
            <li></li>
        </ul>

   <h3>Warrants</h3>
        <a id="Wt" name="Wt"></a>
        <ul>
            <li></li>
        </ul>

   <h3>Web Access</h3>
        <a id="WA" name="WA"></a>
        <ul>
            <li></li>
        </ul>

    <h3>Where Used</h3>
        <a id="WhereUsed" name="WhereUsed"></a>
        <ul>
            <li></li>
        </ul>

   <h3>WiThrottle Server</h3>
        <a id="WS" name="WS"></a>
        <ul>
            <li></li>
        </ul>

   <h3>Web Server</h3>
        <a id="server" name="server"></a>
        <ul>
            <li></li>
        </ul>

   <h3>Virtual Sound Decoder</h3>
        <a id="VSD" name="VSD"></a>
        <ul>
            <li></li>
        </ul>

    <h3>Miscellaneous</h3>
        <a id="Misc" name="Misc"></a>
        <ul>
            <li></li>
        </ul>
<|MERGE_RESOLUTION|>--- conflicted
+++ resolved
@@ -419,12 +419,9 @@
     <h3>LogixNG</h3>
         <a id="LogixNG" name="LogixNG"></a>
         <ul>
-<<<<<<< HEAD
+          <li>Cleanup LogixNG controlled Dispatcher train when the train has been terminated by an external action.</li>
           <li>Add a <strong>Transit Expression</strong> which is used to get the state of transit.
           The state can be <strong>Idle</strong> or <strong>Assigned</strong>.</li>
-=======
-          <li>Cleanup LogixNG controlled Dispatcher train when the train has been terminated by an external action.</li>
->>>>>>> dca9ce39
         </ul>
 
     <h3>Meters and MeterFrames</h3>

--- conflicted
+++ resolved
@@ -555,16 +555,13 @@
     <h3>Throttle</h3>
         <a id="throttle" name="throttle"></a>
         <ul>
-<<<<<<< HEAD
+            <li>Some minor internal cleanup.</li>
             <li>If you select a roster entry, the throttle displays functions up to the
                 least of the number of functions available
                 from the layout connection, or the maximum function in the decoder
                 definition.
                 For most decoders, this will be 28,
                 but there are a few definitions that are larger or smaller.</li>
-=======
-            <li>Some minor internal cleanup.</li>
->>>>>>> fbd330d1
         </ul>
 
     <h3>Timetable</h3>

--- conflicted
+++ resolved
@@ -595,13 +595,10 @@
     <h3>Miscellaneous</h3>
         <a id="Misc" name="Misc"></a>
         <ul>
-<<<<<<< HEAD
             <li>Improved Unrecoverable Error Dialog.</li>
-=======
             <li>JMRI now has a "Software Bill of Materials" (SBOM) distributed with it.
                 Although this won't matter to most users, it allows people to determine
                 via the standardized SPDX mechanism the libraries that JMRI contains and
                 the versions being used. Providing this is a small step toward more automated
                 distribution.</li>
->>>>>>> d210ed5b
-        </ul>
+        </ul>

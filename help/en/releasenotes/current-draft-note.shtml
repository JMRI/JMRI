
    <h3>Hardware Support</h3>
        <ul>
          <li></li>
        </ul>

        <h4>Acela CTI</h4>
            <ul>
                <li></li>
            </ul>

        <h4>Anyma DMX512</h4>
            <ul>
                <li></li>
            </ul>

        <h4>Bachrus Speedo</h4>
            <ul>
                <li></li>
            </ul>

        <h4><a href="http://bidib.org/index_e.html">BiDiB</a></h4>
            <ul>
                <li></li>
            </ul>

        <h4>CBUS</h4>
            <ul>
                <li></li>
            </ul>

        <h4>C/MRI</h4>
            <ul>
                <li></li>
            </ul>

        <h4>DCC++ and DCC-EX</h4>
            <ul>
                <li></li>
            </ul>

        <h4>DCC4pc</h4>
            <ul>
                <li></li>
            </ul>

        <h4>Direct</h4>
            <ul>
                <li></li>
            </ul>

        <h4>ESU</h4>
            <ul>
                <li>Added "LokSound 5 micro DCC Direct Atlas Legacy".</li>
            </ul>

        <h4>Hornby</h4>
            <ul>
                <li></li>
            </ul>

        <h4>Internal</h4>
            <ul>
                <li></li>
            </ul>

        <h4>IPOCSMR</h4>
            <ul>
                <li></li>
            </ul>

        <h4>JMRI Simple Server/JMRI Client</h4>
            <ul>
                <li></li>
            </ul>

        <h4>KPF-Zeller</h4>
            <ul>
                <li></li>
            </ul>

        <h4>Lenz XPressNet</h4>
            <ul>
                <li></li>
            </ul>

        <h4>LocoNet</h4>
            <ul>
                <li></li>
            </ul>

        <h4>Maple</h4>
            <ul>
                <li></li>
            </ul>

        <h4>Marklin CS2</h4>
            <ul>
                <li></li>
            </ul>

        <h4>MERG</h4>
            <ul>
                <li></li>
            </ul>

        <h4>MQTT</h4>
            <ul>
                <li></li>
            </ul>

        <h4>MRC</h4>
            <ul>
                <li></li>
            </ul>

        <h4>NCE</h4>
            <ul>
                <li></li>
            </ul>

        <h4>Oak Tree</h4>
            <ul>
                <li></li>
            </ul>

        <h4><a href="http://openlcb.org">OpenLCB</a> / LCC</h4>
            <ul>
<<<<<<< HEAD
                <li>Improve the layout of the firmware download page.</li>
=======
                <li>
                    Added SPROG DCC Ltd PI-LCC Raspberry Pi CAN adapter
                </li>
>>>>>>> 94648bd6
            </ul>

        <h4>Powerline</h4>
            <ul>
                <li></li>
            </ul>

        <h4>RFID</h4>
            <ul>
                <li></li>
            </ul>

        <h4>Roco z21/Z21</h4>
            <ul>
                <li></li>
            </ul>

        <h4>Secsi</h4>
            <ul>
                <li></li>
            </ul>

        <h4><a href="http://www.sprog-dcc.co.uk">SPROG</a></h4>
            <ul>
                <li>
                    Added PI-LCC Raspberry Pi CAN adapter
                </li>
            </ul>

        <h4>TAMS</h4>
            <ul>
                <li></li>
            </ul>

        <h4>TMCC</h4>
            <ul>
                <li></li>
            </ul>

        <h4>Uhlenbrock Intellibox</h4>
            <ul>
                <li></li>
            </ul>

        <h4>Zimo MXULF</h4>
            <ul>
                <li></li>
            </ul>

        <h4>ZTC</h4>
            <ul>
                <li></li>
            </ul>

    <h3>New / Updated decoder definitions</h3>
        <ul>
          <li></li>
        </ul>

        <h4>Arnold</h4>
            <ul>
                <li></li>
            </ul>

        <h4>Bachmann</h4>
            <ul>
                <li></li>
            </ul>

        <h4>BLI</h4>
            <ul>
                <li></li>
            </ul>

        <h4>BNM Hobbies</h4>
            <ul>
                <li></li>
            </ul>

        <h4>CT Elektronik</h4>
            <ul>
                <li></li>
            </ul>

        <h4>Digikeijs (Digirails)</h4>
            <ul>
                <li></li>
            </ul>

        <h4>Digitrax</h4>
            <ul>
                <li></li>
            </ul>

        <h4>Doehler &amp; Haas</h4>
            <ul>
                <li></li>
            </ul>

        <h4>ESU</h4>
            <ul>
                <li></li>
            </ul>

        <h4>Hornby</h4>
            <ul>
                <li></li>
            </ul>

        <h4>Kuehn</h4>
            <ul>
                <li></li>
            </ul>

        <h4>LaisDCC</h4>
            <ul>
                <li></li>
            </ul>

        <h4><a href="http://www.ldhtrenes.com.ar">LDH</a></h4>
            <ul>
                <li></li>
            </ul>

        <h4>Lenz</h4>
            <ul>
                <li></li>
            </ul>

        <h4>MD Electronics</h4>
             <ul>
                <li></li>
             </ul>

        <h4>MGP</h4>
             <ul>
                <li></li>
             </ul>

        <h4>Mistral Train Models</h4>
             <ul>
                <li></li>
             </ul>

        <h4>MTH</h4>
            <ul>
                <li></li>
            </ul>

        <h4>MRC</h4>
            <ul>
                <li></li>
            </ul>

        <h4>NCE</h4>
            <ul>
                <li></li>
            </ul>

        <h4>Norsk Modelljernbane (NJM)</h4>
            <ul>
                <li></li>
            </ul>

        <h4>Public Domain and DIY decoders</h4>
            <ul>
                <li></li>
            </ul>

        <h4>QSI</h4>
            <ul>
                <li></li>
            </ul>

        <h4>Rautenhaus</h4>
            <ul>
                <li></li>
            </ul>

        <h4>RR-CirKits</h4>
            <ul>
                <li></li>
            </ul>

        <h4>SoundTraxx</h4>
            <ul>
                <li></li>
            </ul>

        <h4>Tam Valley Depot</h4>
            <ul>
                <li></li>
            </ul>

        <h4>TAMS</h4>
            <ul>
                <li></li>
            </ul>

        <h4>TCS</h4>
            <ul>
                <li></li>
            </ul>

        <h4>Team Digital</h4>
            <ul>
                <li></li>
            </ul>

        <h4>Technologistic (train-O-matic)</h4>
            <ul>
                <li></li>
            </ul>

        <h4>Trix Modelleisenbahn</h4>
            <ul>
                <li></li>
            </ul>

        <h4>Uhlenbrock</h4>
            <ul>
                <li></li>
            </ul>

        <h4>Umelec</h4>
            <ul>
                <li></li>
            </ul>

        <h4>Viessmann</h4>
            <ul>
                <li></li>
            </ul>

        <h4>Wangrow</h4>
            <ul>
                <li></li>
            </ul>

        <h4>ZIMO</h4>
            <ul>
                <li></li>
            </ul>

        <h4>Miscellaneous</h4>
            <ul>
                <li></li>
            </ul>

    <h3>DecoderPro</h3>
        <a id="DecoderPro" name="DecoderPro"></a>
        <ul>
            <li></li>
        </ul>

    <h3>CTC Tool</h3>
        <a id="PE-CTC" name="PE-CTC"></a>
        <ul>
            <li></li>
        </ul>

   <h3>Dispatcher</h3>
        <a id="Dispatcher" name="Dispatcher"></a>
        <ul>
             <li></li>
        </ul>

    <h3>Dispatcher System</h3>
        <a id="Dispatcher_System" name="Dispatcher_System"></a>
        <ul>
             <li></li>
        </ul>

   <h3>Internationalization</h3>
        <a id="I18N" name="I18N"></a>
        <ul>
            <li></li>
        </ul>

    <h3>Layout Editor</h3>
        <a id="LE" name="LE"></a>
        <ul>
            <li></li>
        </ul>

        <h4>NX - Entry/Exit Tool</h4>
            <ul>
                <li></li>
            </ul>

    <h3>Logix</h3>
        <a id="Logix" name="Logix"></a>
        <ul>
          <li></li>
        </ul>

    <h3>LogixNG</h3>
        <a id="LogixNG" name="LogixNG"></a>
        <ul>
          <li>The expression <strong>Entry/exit</strong> can now check if a
          entry/exit is reversed or bidirectional.</li>
        </ul>

    <h3>Meters and MeterFrames</h3>
        <a id="Meters" name="Meters"></a>
        <ul>
            <li></li>
        </ul>

    <h3>Operations</h3>
        <a id="Operations" name="Operations"></a>
        <ul>
            <li></li>
        </ul>

   <h3>Panel Editor</h3>
        <a id="PE" name="PE"></a>
        <ul>
            <li></li>
        </ul>

    <h3>Control Panel Editor</h3>
        <a id="CPE" name="CPE"></a>
        <ul>
            <li></li>
        </ul>
        <h4>Circuit Builder</h4>
            <a id="CPE-CB" name="CPE-CB"></a>
            <ul>
                <li></li>
            </ul>
        <h4>Palette</h4>
            <a id="CPE-P" name="CPE-P"></a>
            <ul>
                <li></li>
            </ul>

    <h3>Preferences</h3>
        <a id="Preferences" name="Preferences"></a>
        <ul>
            <li></li>
        </ul>

    <h3>Resources</h3>
        <a id="Resources" name="Resources"></a>
        <ul>
            <li></li>
        </ul>

    <h3>Roster</h3>
        <a id="Roster" name="Roster"></a>
        <ul>
            <li></li>
        </ul>

    <h3>Routes</h3>
        <a id="Routes" name="Routes"></a>
       <ul>
            <li></li>
       </ul>

    <h3>Scripting</h3>
        <a id="Scripting" name="Scripting"></a>
        <ul>
            <li></li>
        </ul>

    <h3>Signals</h3>
        <a id="Signals" name="Signals"></a>
        <ul>
            <li></li>
        </ul>
        <h4>Signal Systems</h4>
            <ul>
                <li></li>
            </ul>

        <h4>Signal Heads</h4>
            <ul>
                <li></li>
            </ul>

        <h4>Signal Masts</h4>
            <ul>
                <li></li>
            </ul>

        <h4>Signal Groups</h4>
            <ul>
                <li></li>
            </ul>

        <h4>Cab Signals</h4>
            <ul>
                <li></li>
            </ul>

        <h4>Simple Signal Logic</h4>
            <ul>
                <li></li>
            </ul>

        <h4>USS CTC Logic</h4>
            <ul>
                <li></li>
            </ul>

   <h3>Switchboard Editor</h3>
        <a id="SW" name="SW"></a>
        <ul>
            <li></li>
        </ul>

    <h3>Throttle</h3>
        <a id="throttle" name="throttle"></a>
        <ul>
            <li></li>
        </ul>

    <h3>Timetable</h3>
        <a id="Timetable" name="Timetable"></a>
        <ul>
            <li></li>
        </ul>

   <h3>Tracker</h3>
        <a id="Tr" name="Tr"></a>
        <ul>
            <li></li>
        </ul>

    <h3>Turnouts, Lights, Sensors and other elements</h3>
        <a id="TLae" name="TLae"></a>
        <ul>
            <li></li>
        </ul>

   <h3>Warrants</h3>
        <a id="Wt" name="Wt"></a>
        <ul>
            <li></li>
        </ul>

   <h3>Web Access</h3>
        <a id="WA" name="WA"></a>
        <ul>
            <li></li>
        </ul>

    <h3>Where Used</h3>
        <a id="WhereUsed" name="WhereUsed"></a>
        <ul>
            <li></li>
        </ul>

   <h3>WiThrottle Server</h3>
        <a id="WS" name="WS"></a>
        <ul>
            <li></li>
        </ul>

   <h3>Web Server</h3>
        <a id="server" name="server"></a>
        <ul>
            <li></li>
        </ul>

   <h3>Virtual Sound Decoder</h3>
        <a id="VSD" name="VSD"></a>
        <ul>
            <li></li>
        </ul>

    <h3>Miscellaneous</h3>
        <a id="Misc" name="Misc"></a>
        <ul>
            <li></li>
        </ul>
<|MERGE_RESOLUTION|>--- conflicted
+++ resolved
@@ -126,13 +126,10 @@
 
         <h4><a href="http://openlcb.org">OpenLCB</a> / LCC</h4>
             <ul>
-<<<<<<< HEAD
                 <li>Improve the layout of the firmware download page.</li>
-=======
                 <li>
                     Added SPROG DCC Ltd PI-LCC Raspberry Pi CAN adapter
                 </li>
->>>>>>> 94648bd6
             </ul>
 
         <h4>Powerline</h4>

--- conflicted
+++ resolved
@@ -539,12 +539,9 @@
                 one will work in which case)</li>
             <li>Added PR automation to check for a comment in the release note when a PR
                 is opened, and to ensure that somebody has been assigned to the PR.</li>
-<<<<<<< HEAD
             <li>The jmri.JmriPlugin class is deprecated without a replacement. If you depend on
-	        on this class, please <a href="https://github.com/JMRI/JMRI/issues/new">raise an issue on GitHub</a>
-		so we can discuss how to meet your requirements through other means.</li>
-=======
+	              on this class, please <a href="https://github.com/JMRI/JMRI/issues/new">raise an issue on GitHub</a>
+		            so we can discuss how to meet your requirements through other means.</li>
             <li>"Display Message Log" has been removed from the Debug Menu. Use the
                 "System Console" from the Help Menu to view log messages.</li>
->>>>>>> bb2f2a3a
-        </ul>
+        </ul>

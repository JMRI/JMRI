--- conflicted
+++ resolved
@@ -534,40 +534,7 @@
    <h3>Warrants</h3>
         <a id="Wt" name="Wt"></a>
         <ul>
-<<<<<<< HEAD
-            <li>Loss of control when train loses occupation detection
-             (dirty track or pickup, unreliable sensor, etc) is fixed.
-             Formerly trains could run uncontrolled at their current speed
-             setting. An emergency stop is made and speed is set to zero
-             upon loss of detection.</li>
-            <li>Calculation of ramp times and distances is improved. However,
-              the need for good data of path lengths and train speed profiles
-              remains.</li>
-            <li>The occasional freeze of the Warrant List Table is fixed.</li>
-            <li>The address column of the Warrant List table is changed to show a
-             roster id instead of the DCC address.  Un-rostered addresses may still be
-             entered and the warrants run with such engines. In this case, the column
-             entry is the address bracketed with $ signs.</li>
-            <li>Warrant activity can be "traced" on the console. An Enable/Disable
-             button in Warrant Preferences activates this feature. Default is
-             tracing disabled.</li>
-            <li>"Slow Speed Assistance" can be given when a train is inordinately
-             late in getting to the next block of the script. This done only when train
-             approaching the block has a speed less than a configurable percentage
-             of throttle. If the train
-             has not reached the block within 10 seconds of its scheduled script time,
-             its speed is increased by one "Ramp Step Throttle Increment". This is
-             done at 10 second intervals until either the train reaches the block or has
-             attained the configurable percentage throttle speed.
-             Upon entering the block the original script speed is restored.
-             <br>This feature will allow balky engines with poor low speed characteristics
-             to reach their destinations without stalling. The default throttle
-             percentage for triggering Slow Speed Assistance is 2.5% and
-             may be changed in Warrant Preferences. Slow Speed Assistance is disabled
-             by setting this trigger speed to 0%.</li>
-=======
-            <li></li>
->>>>>>> 84627e6c
+            <li></li>
         </ul>
 
    <h3>Web Access</h3>
@@ -603,11 +570,6 @@
     <h3>Miscellaneous</h3>
         <a id="Misc" name="Misc"></a>
         <ul>
-<<<<<<< HEAD
-            <li>Simplify JmriHelp, eliminate static stub files.</li>
             <li>Basic support for TypeScript has been added to the
                 webserver file system.</li>
-=======
-            <li></li>
->>>>>>> 84627e6c
-        </ul>
+        </ul>


    <h3>Hardware Support</h3>
        <ul>
          <li></li>
        </ul>

        <h4>Acela CTI</h4>
            <ul>
                <li></li>
            </ul>

	    <h4>Anyma DMX512</h4>
            <ul>
                <li></li>
            </ul>

	    <h4>Bachrus Speedo</h4>
            <ul>
                <li></li>
            </ul>

        <h4>CBUS</h4>
            <ul>
                <li>Changed SPROG DCC module IDs to match similar MERG modules, to work around an issue with the FCU tool.</li>
            </ul>

        <h4>C/MRI</h4>
            <ul>
                <li></li>
            </ul>

        <h4>DCC++ and DCC-EX</h4>
            <ul>
                <li></li>
            </ul>

        <h4>DCC4pc</h4>
            <ul>
                <li></li>
            </ul>

        <h4>Direct</h4>
            <ul>
                <li></li>
            </ul>

        <h4>ESU</h4>
            <ul>
                <li></li>
            </ul>

        <h4>Hornby</h4>
            <ul>
                <li></li>
            </ul>

        <h4>Internal</h4>
            <ul>
                <li></li>
            </ul>

        <h4>IPOCSMR</h4>
            <ul>
                <li></li>
            </ul>

        <h4>JMRI Simple Server/JMRI Client</h4>
            <ul>
                <li></li>
            </ul>

        <h4>KPF-Zeller</h4>
            <ul>
                <li></li>
            </ul>

        <h4>LocoNet</h4>
            <ul>
                <li>Simplified the display of LocoNet sensor messages in the monitor</li>
            </ul>

        <h4>Maple</h4>
            <ul>
                <li></li>
            </ul>

        <h4>Marklin CS2</h4>
            <ul>
                <li>New connection subtype for the CdB system via USB.</li>
            </ul>

        <h4>MERG</h4>
            <ul>
                <li></li>
            </ul>

        <h4>MQTT</h4>
            <ul>
                <li></li>
            </ul>

        <h4>MRC</h4>
            <ul>
                <li></li>
            </ul>

        <h4>NCE</h4>
            <ul>
                <li></li>
            </ul>

        <h4>Oak Tree</h4>
            <ul>
                <li></li>
            </ul>

        <h4><a href="http://openlcb.org">OpenLCB</a> / LCC</h4>
            <ul>
                <li>Add event user name to Monitor display</li>
                <li>Add memory space window display to Memory Tool</li>
                <li>Better ordering for overlapping events in Event Table</li>
                <li>Event table loads all saved event names when opened</li>
                <li>Ensure JMRI source nodes are identified in the Monitor display</li>
                <li>Complete the information in the memory space window</li>
<<<<<<< HEAD
=======
                <li>Performance improvements in the Event Table</li>
                <li>Fix an error preventing multiple configuration windows from working properly</li>
                <li>Fix a timeout error in the hub when running on Windows</li>
                <li>Improved help pages for several tools</li>
                <li>Updated OpenLCB library (openlcb.jar) through its
                    <a href="https://github.com/openlcb/OpenLCB_Java/pull/221">PR 221</a>.
>>>>>>> fc279053
            </ul>

        <h4>Powerline</h4>
            <ul>
                <li></li>
            </ul>

        <h4>RFID</h4>
            <ul>
                <li></li>
            </ul>

        <h4>Roco z21/Z21</h4>
            <ul>
                <li></li>
            </ul>

        <h4>Secsi</h4>
            <ul>
                <li></li>
            </ul>

        <h4>SPROG</h4>
            <ul>
                <li></li>
            </ul>

        <h4>TAMS</h4>
            <ul>
                <li></li>
            </ul>

        <h4>TMCC</h4>
            <ul>
                <li></li>
            </ul>

        <h4>Uhlenbrock Intellibox</h4>
            <ul>
                <li></li>
            </ul>

        <h4>Zimo MXULF</h4>
            <ul>
                <li></li>
            </ul>

        <h4>ZTC</h4>
            <ul>
                <li></li>
            </ul>

    <h3>New / Updated decoder definitions</h3>
        <ul>
          <li></li>
        </ul>

        <h4>Arnold</h4>
            <ul>
                <li></li>
            </ul>

        <h4>Bachmann</h4>
            <ul>
                <li></li>
            </ul>

        <h4>BLI</h4>
            <ul>
                <li></li>
            </ul>

        <h4>BNM Hobbies</h4>
            <ul>
                <li></li>
            </ul>

        <h4>CT Elektronik</h4>
            <ul>
                <li></li>
            </ul>

        <h4>Digikeijs (Digirails)</h4>
            <ul>
                <li></li>
            </ul>

        <h4>Digitrax</h4>
            <ul>
                <li></li>
            </ul>

        <h4>Doehler &amp; Haas</h4>
            <ul>
                <li></li>
            </ul>

        <h4>ESU</h4>
            <ul>
                <li></li>
            </ul>

        <h4>Hornby</h4>
            <ul>
                <li></li>
            </ul>

        <h4>Kuehn</h4>
            <ul>
                <li></li>
            </ul>

        <h4>LaisDCC</h4>
            <ul>
                <li></li>
            </ul>

        <h4><a href="http://www.ldhtrenes.com.ar">LDH</a></h4>
            <ul>
                <li></li>
            </ul>

        <h4>Lenz</h4>
            <ul>
                <li></li>
            </ul>

        <h4>MD Electronics</h4>
             <ul>
                <li></li>
             </ul>

        <h4>MGP</h4>
             <ul>
                <li></li>
             </ul>

        <h4>Mistral Train Models</h4>
             <ul>
                <li></li>
             </ul>

        <h4>MTH</h4>
            <ul>
                <li></li>
            </ul>

        <h4>MRC</h4>
            <ul>
                <li></li>
            </ul>

        <h4>NCE</h4>
            <ul>
                <li></li>
            </ul>

        <h4>Norsk Modelljernbane (NJM)</h4>
            <ul>
                <li></li>
            </ul>

        <h4>Public Domain and DIY decoders</h4>
            <ul>
                <li></li>
            </ul>

        <h4>QSI</h4>
            <ul>
                <li></li>
            </ul>

        <h4>Rautenhaus</h4>
            <ul>
                <li></li>
            </ul>

        <h4>RR-CirKits</h4>
            <ul>
                <li></li>
            </ul>

        <h4>SoundTraxx</h4>
            <ul>
                <li></li>
            </ul>

        <h4>Tam Valley Depot</h4>
            <ul>
                <li></li>
            </ul>

        <h4>TAMS</h4>
            <ul>
                <li></li>
            </ul>

        <h4>TCS</h4>
            <ul>
                <li></li>
            </ul>

	    <h4>Team Digital</h4>
            <ul>
                <li></li>
            </ul>

        <h4>Technologistic (train-O-matic)</h4>
            <ul>
                <li></li>
            </ul>

        <h4>Trix Modelleisenbahn</h4>
            <ul>
                <li></li>
            </ul>

        <h4>Uhlenbrock</h4>
            <ul>
                <li></li>
            </ul>

        <h4>Umelec</h4>
            <ul>
                <li></li>
            </ul>

        <h4>Viessmann</h4>
            <ul>
                <li></li>
            </ul>

        <h4>Wangrow</h4>
            <ul>
                <li></li>
            </ul>

        <h4>ZIMO</h4>
            <ul>
                <li></li>
            </ul>

        <h4>Miscellaneous</h4>
            <ul>
                <li></li>
            </ul>

    <h3>DecoderPro</h3>
        <a id="DecoderPro" name="DecoderPro"></a>
        <ul>
            <li></li>
        </ul>

    <h3>CTC Tool</h3>
        <a id="PE-CTC" name="PE-CTC"></a>
        <ul>
            <li></li>
        </ul>

   <h3>Dispatcher</h3>
        <a id="Dispatcher" name="Dispatcher"></a>
        <ul>
             <li></li>
        </ul>

    <h3>Dispatcher System</h3>
        <a id="Dispatcher_System" name="Dispatcher_System"></a>
        <ul>
             <li></li>
        </ul>

   <h3>Internationalization</h3>
        <a id="I18N" name="I18N"></a>
        <ul>
            <li></li>
        </ul>

    <h3>Layout Editor</h3>
        <a id="LE" name="LE"></a>
        <ul>
	        <li></li>
        </ul>

        <h4>NX - Entry/Exit Tool</h4>
            <ul>
                <li></li>
            </ul>

    <h3>Logix</h3>
        <a id="Logix" name="Logix"></a>
        <ul>
          <li></li>
        </ul>

    <h3>LogixNG</h3>
        <a id="LogixNG" name="LogixNG"></a>
        <ul>
          <li>Cleanup LogixNG controlled Dispatcher train when the train has been terminated by an external action.</li>
          <li>Add a <strong>Transit Expression</strong> which is used to get the state of transit.
          The state can be <strong>Idle</strong> or <strong>Assigned</strong>.</li>
        </ul>

    <h3>Meters and MeterFrames</h3>
        <a id="Meters" name="Meters"></a>
        <ul>
            <li></li>
        </ul>

    <h3>Operations</h3>
        <a id="Operations" name="Operations"></a>
        <ul>
            <li></li>
        </ul>

   <h3>Panel Editor</h3>
        <a id="PE" name="PE"></a>
        <ul>
            <li></li>
        </ul>

    <h3>Control Panel Editor</h3>
        <a id="CPE" name="CPE"></a>
        <ul>
            <li></li>
        </ul>
        <h4>Circuit Builder</h4>
            <a id="CPE-CB" name="CPE-CB"></a>
            <ul>
                <li></li>
            </ul>
        <h4>Palette</h4>
            <a id="CPE-P" name="CPE-P"></a>
            <ul>
                <li></li>
            </ul>

    <h3>Preferences</h3>
        <a id="Preferences" name="Preferences"></a>
        <ul>
            <li></li>
        </ul>

    <h3>Resources</h3>
        <a id="Resources" name="Resources"></a>
        <ul>
            <li></li>
        </ul>

    <h3>Roster</h3>
        <a id="Roster" name="Roster"></a>
        <ul>
            <li></li>
        </ul>

    <h3>Routes</h3>
        <a id="Routes" name="Routes"></a>
       <ul>
            <li></li>
       </ul>

    <h3>Scripting</h3>
        <a id="Scripting" name="Scripting"></a>
        <ul>
            <li></li>
        </ul>

    <h3>Signals</h3>
        <a id="Signals" name="Signals"></a>
        <ul>
            <li></li>
        </ul>
        <h4>Signal Systems</h4>
            <ul>
                <li></li>
            </ul>

        <h4>Signal Heads</h4>
            <ul>
                <li></li>
            </ul>

        <h4>Signal Masts</h4>
            <ul>
                <li></li>
            </ul>

    	<h4>Signal Groups</h4>
            <ul>
                <li></li>
            </ul>

	    <h4>Cab Signals</h4>
            <ul>
                <li></li>
            </ul>

    	<h4>Simple Signal Logic</h4>
            <ul>
                <li></li>
            </ul>

	    <h4>USS CTC Logic</h4>
            <ul>
                <li></li>
            </ul>

   <h3>Switchboard Editor</h3>
        <a id="SW" name="SW"></a>
        <ul>
            <li></li>
        </ul>

    <h3>Throttle</h3>
        <a id="throttle" name="throttle"></a>
        <ul>
            <li></li>
        </ul>

    <h3>Timetable</h3>
        <a id="Timetable" name="Timetable"></a>
        <ul>
            <li></li>
        </ul>

   <h3>Tracker</h3>
        <a id="Tr" name="Tr"></a>
        <ul>
            <li></li>
        </ul>

    <h3>Turnouts, Lights, Sensors and other elements</h3>
        <a id="TLae" name="TLae"></a>
        <ul>
            <li>Preferred format for IdTag xml whenLastSeen field updated to ISO 8601.</li>
        </ul>

   <h3>Warrants</h3>
        <a id="Wt" name="Wt"></a>
        <ul>
            <li></li>
        </ul>

   <h3>Web Access</h3>
        <a id="WA" name="WA"></a>
        <ul>
            <li></li>
        </ul>

    <h3>Where Used</h3>
        <a id="WhereUsed" name="WhereUsed"></a>
        <ul>
            <li></li>
        </ul>

   <h3>WiThrottle Server</h3>
        <a id="WS" name="WS"></a>
        <ul>
            <li></li>
        </ul>

   <h3>Web Server</h3>
        <a id="server" name="server"></a>
        <ul>
            <li></li>
        </ul>

   <h3>Virtual Sound Decoder</h3>
        <a id="VSD" name="VSD"></a>
        <ul>
            <li></li>
        </ul>

    <h3>Miscellaneous</h3>
        <a id="Misc" name="Misc"></a>
        <ul>
            <li></li>
        </ul>
<|MERGE_RESOLUTION|>--- conflicted
+++ resolved
@@ -122,15 +122,12 @@
                 <li>Event table loads all saved event names when opened</li>
                 <li>Ensure JMRI source nodes are identified in the Monitor display</li>
                 <li>Complete the information in the memory space window</li>
-<<<<<<< HEAD
-=======
                 <li>Performance improvements in the Event Table</li>
                 <li>Fix an error preventing multiple configuration windows from working properly</li>
                 <li>Fix a timeout error in the hub when running on Windows</li>
                 <li>Improved help pages for several tools</li>
                 <li>Updated OpenLCB library (openlcb.jar) through its
                     <a href="https://github.com/openlcb/OpenLCB_Java/pull/221">PR 221</a>.
->>>>>>> fc279053
             </ul>
 
         <h4>Powerline</h4>

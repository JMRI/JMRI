--- conflicted
+++ resolved
@@ -480,16 +480,13 @@
     <h3>Miscellaneous</h3>
         <a id="Misc" name="Misc"></a>
         <ul>
-<<<<<<< HEAD
             <li><strong>Windows Only</strong> The JMRI installer removes the existing
                 <em>lib</em> folder from a JMRI installation when upgrading JMRI. The
                 existing lib folder contents are retained in the backup folder.</li>
             </li>
-=======
             <li>Added basic support for developer architecture checks via
                 <a href="https://www.archunit.org">ArchUnit</a>,
                 see the 
                 <a href="http://jmri.org/help/en/html/doc/Technical/IntroStructure.shtml">Introduction to JMRI Library Structure</a>
                 page.</li>
->>>>>>> 5f8201b3
-        </ul>
+        </ul>

--- conflicted
+++ resolved
@@ -76,13 +76,7 @@
 
         <h4>LocoNet</h4>
             <ul>
-<<<<<<< HEAD
-                <li>Added support for the programming protocol used by
-                    Digitrax Series 7 boards (DS74, SE74, etc)</li>
                 <li>Simplified the display of LocoNet sensor messages in the monitor</li>
-=======
-                <li></li>
->>>>>>> 60f92b3b
             </ul>
 
         <h4>Maple</h4>

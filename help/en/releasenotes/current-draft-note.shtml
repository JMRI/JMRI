--- conflicted
+++ resolved
@@ -126,11 +126,8 @@
 
         <h4><a href="http://openlcb.org">OpenLCB</a> / LCC</h4>
             <ul>
-<<<<<<< HEAD
                 <li>Update openlcb.jar to Maven Central version 0.7.33</li>
-=======
                 <li>Improve the layout of the firmware download page.</li>
->>>>>>> e450e78c
                 <li>
                     Added SPROG DCC Ltd PI-LCC Raspberry Pi CAN adapter
                 </li>

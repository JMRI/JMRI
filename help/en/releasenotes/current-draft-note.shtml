
    <h3>Hardware Support</h3>
        <ul>
          <li></li>
        </ul>

        <h4>Acela CTI</h4>
            <ul>
                <li></li>
            </ul>

	    <h4>Anyma DMX512</h4>
            <ul>
                <li></li>
            </ul>

	    <h4>Bachrus Speedo</h4>
            <ul>
                <li></li>
            </ul>

        <h4>CBUS</h4>
            <ul>
                <li></li>
            </ul>

        <h4>C/MRI</h4>
            <ul>
                <li></li>
            </ul>

        <h4>DCC++ and DCC-EX</h4>
            <ul>
                <li></li>
            </ul>

        <h4>DCC4pc</h4>
            <ul>
                <li></li>
            </ul>

        <h4>Direct</h4>
            <ul>
                <li></li>
            </ul>

        <h4>EasyDCC</h4>
            <ul>
                <li>Now able to use turnout numbers up to and including 2044.</li>
            </ul>

        <h4>ESU</h4>
            <ul>
                <li></li>
            </ul>

        <h4>Hornby</h4>
            <ul>
                <li></li>
            </ul>

        <h4>Internal</h4>
            <ul>
                <li></li>
            </ul>

        <h4>IPOCSMR</h4>
            <ul>
                <li></li>
            </ul>

        <h4>JMRI Simple Server/JMRI Client</h4>
            <ul>
                <li></li>
            </ul>

        <h4>KPF-Zeller</h4>
            <ul>
                <li></li>
            </ul>

        <h4>LocoNet</h4>
            <ul>
                <li>Slot Monitor Table can be saved to CSV File via new File Menu.</li>
            </ul>

        <h4>Maple</h4>
            <ul>
                <li></li>
            </ul>

        <h4>Marklin CS2</h4>
            <ul>
                <li></li>
            </ul>

        <h4>MERG</h4>
            <ul>
                <li></li>
            </ul>

        <h4>MQTT</h4>
            <ul>
                <li></li>
            </ul>

        <h4>MRC</h4>
            <ul>
                <li></li>
            </ul>

        <h4>NCE</h4>
            <ul>
                <li></li>
            </ul>

        <h4>Oak Tree</h4>
            <ul>
                <li></li>
            </ul>

        <h4><a href="http://openlcb.org">OpenLCB</a> / LCC</h4>
            <ul>
                <li>Added connection-specific titles to the menu apps. </li>
            </ul>

        <h4>RFID</h4>
            <ul>
                <li></li>
            </ul>

        <h4>Roco z21/Z21</h4>
            <ul>
                <li></li>
            </ul>

        <h4>Secsi</h4>
            <ul>
                <li></li>
            </ul>

        <h4>SPROG</h4>
            <ul>
                <li></li>
            </ul>

        <h4>TAMS</h4>
            <ul>
                <li></li>
            </ul>

        <h4>TMCC</h4>
            <ul>
                <li></li>
            </ul>

        <h4>Uhlenbrock Intellibox</h4>
            <ul>
                <li></li>
            </ul>

        <h4>Zimo MXULF</h4>
            <ul>
                <li></li>
            </ul>

        <h4>ZTC</h4>
            <ul>
                <li></li>
            </ul>

    <h3>New / Updated decoder definitions</h3>
        <ul>
          <li></li>
        </ul>

        <h4>Arnold</h4>
            <ul>
                <li></li>
            </ul>

        <h4>Bachmann</h4>
            <ul>
                <li></li>
            </ul>

        <h4>BLI</h4>
            <ul>
                <li></li>
            </ul>

        <h4>BNM Hobbies</h4>
            <ul>
                <li></li>
            </ul>

        <h4>CT Elektronik</h4>
            <ul>
                <li></li>
            </ul>

        <h4>Digikeijs (Digirails)</h4>
            <ul>
                <li></li>
            </ul>

        <h4>Digitrax</h4>
            <ul>
                <li></li>
            </ul>

        <h4>Doehler &amp; Haas</h4>
            <ul>
                <li></li>
            </ul>

        <h4>ESU</h4>
            <ul>
                <li></li>
            </ul>

        <h4>Hornby</h4>
            <ul>
                <li></li>
            </ul>

        <h4>Kuehn</h4>
            <ul>
                <li></li>
            </ul>

        <h4>LaisDCC</h4>
            <ul>
                <li></li>
            </ul>

        <h4><a href="http://www.ldhtrenes.com.ar">LDH</a></h4>
            <ul>
                <li></li>
            </ul>

        <h4>Lenz</h4>
            <ul>
                <li></li>
            </ul>

        <h4>MD Electronics</h4>
             <ul>
                <li></li>
             </ul>

        <h4>MGP</h4>
             <ul>
                <li></li>
             </ul>

        <h4>Mistral Train Models</h4>
             <ul>
                <li></li>
             </ul>

        <h4>MTH</h4>
            <ul>
                <li></li>
            </ul>

        <h4>MRC</h4>
            <ul>
                <li></li>
            </ul>

        <h4>NCE</h4>
            <ul>
                <li></li>
            </ul>

        <h4>Norsk Modelljernbane (NJM)</h4>
            <ul>
                <li></li>
            </ul>

        <h4>Public Domain and DIY decoders</h4>
            <ul>
                <li></li>
            </ul>

        <h4>QSI</h4>
            <ul>
                <li></li>
            </ul>

        <h4>Rautenhaus</h4>
            <ul>
                <li></li>
            </ul>

        <h4>RR-CirKits</h4>
            <ul>
                <li></li>
            </ul>

        <h4>SoundTraxx</h4>
            <ul>
                <li></li>
            </ul>

        <h4>TAMS</h4>
            <ul>
                <li></li>
            </ul>

        <h4>TCS</h4>
            <ul>
                <li></li>
            </ul>

	    <h4>Team Digital</h4>
            <ul>
                <li></li>
            </ul>

        <h4>Technologistic (train-O-matic)</h4>
            <ul>
                <li></li>
            </ul>

        <h4>Trix Modelleisenbahn</h4>
            <ul>
                <li></li>
            </ul>

        <h4>Uhlenbrock</h4>
            <ul>
                <li></li>
            </ul>

        <h4>Umelec</h4>
            <ul>
                <li></li>
            </ul>

        <h4>Viessmann</h4>
            <ul>
                <li></li>
            </ul>

        <h4>Wangrow</h4>
            <ul>
                <li></li>
            </ul>

        <h4>ZIMO</h4>
            <ul>
                <li></li>
            </ul>

        <h4>Miscellaneous</h4>
            <ul>
                <li></li>
            </ul>

    <h3>DecoderPro</h3>
        <a id="DecoderPro" name="DecoderPro"></a>
        <ul>
            <li></li>
        </ul>

    <h3>CTC Tool</h3>
        <a id="PE-CTC" name="PE-CTC"></a>
        <ul>
            <li></li>
        </ul>

   <h3>Dispatcher</h3>
        <a id="Dispatcher" name="Dispatcher"></a>
        <ul>
             <li></li>
        </ul>

    <h3>Dispatcher System</h3>
        <a id="Dispatcher_System" name="Dispatcher_System"></a>
        <ul>
             <li></li>
        </ul>

   <h3>Internationalization</h3>
        <a id="I18N" name="I18N"></a>
        <ul>
            <li></li>
        </ul>

    <h3>Layout Editor</h3>
        <a id="LE" name="LE"></a>
        <ul>
	        <li></li>
        </ul>

        <h4>NX - Entry/Exit Tool</h4>
            <ul>
                <li></li>
            </ul>

    <h3>Logix</h3>
        <a id="Logix" name="Logix"></a>
        <ul>
          <li></li>
        </ul>

    <h3>LogixNG</h3>
        <a id="LogixNG" name="LogixNG"></a>
        <ul>
          <li>Fixes a serious bug when deleting a LogixNG. Not all ConditionalNGs of
          that LogixNG was deleted but that's fixed now.</li>
          <li>Update the Global Variable table browser to provide detail information.</li>
          <li>LogixNG Formula now supports the boolean XOR operator <i>^^</i>.</li>
          <li>The ConditionalNG editor and the Module editor now have the option
          <i>Paste copy</i>. With it, you can paste from the clipboard as many times
          as needed.</li>
          <li>The action <i>Request update of all sensors</i> has been added. It requests
          that all sensors gets updated from the layout.</li>
          <li>The action <i>Create beans from table</i> has been added.</li>
          <li>The action <i>Find table row or column</i> has been added.</li>
          <li>Adds support of multiple types of CSV files to LogixNG Tables.
          Tab separated files are the default, but you may choose Comma
          as the separator. This allows you load CSV files created by
          spreadsheet programs.</li>
          <li>The expression <i>Power</i> now supports the <i>Idle</i> and <i>Unknown</i>
          states. Therefore the option <i>Other</i> has been renamed to <i>On or Off</i>.
          A Power expression that had the state <i>Other</i> now has the state <i>On or Off</i>,
          with <i>Is/IsNot</i> inverted.</li>
          <li>The expression <i>Power</i> can now ignore the <i>Unknown</i> state. Most
          power managers in JMRI sets the state to Unknown before changing the state. This might
          cause problems when using the expression Power with IfThenElse with ExecuteOnChange.</li>
          <li>Additional shortcut keys have been added to the ConditionalNG editor.
            <ul>
              <li>Ctrl + Shift + R: Remove socket</li>
              <li>Ctrl + Shift + D: Enable</li>
              <li>Ctrl + D: Disable</li>
              <li>For macOS, use Cmd instead of Ctrl.</li>
            </ul>
          </li>
<<<<<<< HEAD
          <li>Fixes a bug that crashed the LogixNG debugger when debugging a ConditionalNG
          that calls LogixNG Modules.</li>
=======
          <li>The Formula function <i>writeMemory</i> is added. It's in the <i>NamedBean</i> category.</li>
>>>>>>> 58f5ea45
        </ul>

    <h3>Meters and MeterFrames</h3>
        <a id="Meters" name="Meters"></a>
        <ul>
            <li></li>
        </ul>

    <h3>Operations</h3>
        <a id="Operations" name="Operations"></a>
        <ul>
            <li></li>
        </ul>

   <h3>Panel Editor</h3>
        <a id="PE" name="PE"></a>
        <ul>
            <li></li>
        </ul>

    <h3>Control Panel Editor</h3>
        <a id="CPE" name="CPE"></a>
        <ul>
            <li></li>
        </ul>
        <h4>Circuit Builder</h4>
            <a id="CPE-CB" name="CPE-CB"></a>
            <ul>
                <li></li>
            </ul>
        <h4>Palette</h4>
            <a id="CPE-P" name="CPE-P"></a>
            <ul>
                <li></li>
            </ul>

    <h3>Preferences</h3>
        <a id="Preferences" name="Preferences"></a>
        <ul>
            <li></li>
        </ul>

    <h3>Resources</h3>
        <a id="Resources" name="Resources"></a>
        <ul>
            <li></li>
        </ul>

    <h3>Roster</h3>
        <a id="Roster" name="Roster"></a>
        <ul>
            <li></li>
        </ul>

    <h3>Routes</h3>
        <a id="Routes" name="Routes"></a>
       <ul>
            <li></li>
       </ul>

    <h3>Turnouts, Lights, Sensors and other elements</h3>
        <a id="TLae" name="TLae"></a>
        <ul>
            <li></li>
        </ul>

    <h3>Scripting</h3>
        <a id="Scripting" name="Scripting"></a>
        <ul>
            <li>A new script GrandReset.py</a> has been added. The
            script deletes all Transits, Sections and SignalMastLogics.</li>
        </ul>

    <h3>Signals</h3>
        <a id="Signals" name="Signals"></a>
        <ul>
            <li></li>
        </ul>
        <h4>Signal Systems</h4>
            <ul>
                <li></li>
            </ul>

        <h4>Signal Heads</h4>
            <ul>
                <li></li>
            </ul>

        <h4>Signal Masts</h4>
            <ul>
                <li></li>
            </ul>

    	<h4>Signal Groups</h4>
            <ul>
                <li></li>
            </ul>

	    <h4>Cab Signals</h4>
            <ul>
                <li></li>
            </ul>

    	<h4>Simple Signal Logic</h4>
            <ul>
                <li></li>
            </ul>

	    <h4>USS CTC Logic</h4>
            <ul>
                <li></li>
            </ul>

   <h3>Switchboard Editor</h3>
        <a id="SW" name="SW"></a>
        <ul>
            <li></li>
        </ul>

    <h3>Throttle</h3>
        <a id="throttle" name="throttle"></a>
        <ul>
            <li></li>
        </ul>

    <h3>Timetable</h3>
        <a id="Timetable" name="Timetable"></a>
        <ul>
            <li></li>
        </ul>

   <h3>Tracker</h3>
        <a id="Tr" name="Tr"></a>
        <ul>
            <li></li>
        </ul>

   <h3>Warrants</h3>
        <a id="Wt" name="Wt"></a>
        <ul>
            <li></li>
        </ul>

   <h3>Web Access</h3>
        <a id="WA" name="WA"></a>
        <ul>
            <li></li>
        </ul>

    <h3>Where Used</h3>
        <a id="WhereUsed" name="WhereUsed"></a>
        <ul>
            <li></li>
        </ul>

   <h3>WiThrottle Server</h3>
        <a id="WS" name="WS"></a>
        <ul>
            <li></li>
        </ul>

   <h3>Web Server</h3>
        <a id="server" name="server"></a>
        <ul>
            <li></li>
        </ul>

   <h3>Virtual Sound Decoder</h3>
        <a id="VSD" name="VSD"></a>
        <ul>
            <li></li>
        </ul>

    <h3>Miscellaneous</h3>
        <a id="Misc" name="Misc"></a>
        <ul>
            <li></li>
        </ul>
<|MERGE_RESOLUTION|>--- conflicted
+++ resolved
@@ -439,12 +439,9 @@
               <li>For macOS, use Cmd instead of Ctrl.</li>
             </ul>
           </li>
-<<<<<<< HEAD
+          <li>The Formula function <i>writeMemory</i> is added. It's in the <i>NamedBean</i> category.</li>
           <li>Fixes a bug that crashed the LogixNG debugger when debugging a ConditionalNG
           that calls LogixNG Modules.</li>
-=======
-          <li>The Formula function <i>writeMemory</i> is added. It's in the <i>NamedBean</i> category.</li>
->>>>>>> 58f5ea45
         </ul>
 
     <h3>Meters and MeterFrames</h3>

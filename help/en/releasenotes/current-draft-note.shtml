
    <h3>Hardware Support</h3>
        <ul>
          <li></li>
        </ul>

        <h4>Acela CTI</h4>
            <ul>
                <li></li>
            </ul>

        <h4>Anyma DMX512</h4>
            <ul>
                <li></li>
            </ul>

        <h4>Bachrus Speedo</h4>
            <ul>
                <li></li>
            </ul>

        <h4><a href="http://bidib.org/index_e.html">BiDiB</a></h4>
            <ul>
                <li></li>
            </ul>

        <h4>CBUS</h4>
            <ul>
                <li></li>
            </ul>

        <h4>C/MRI</h4>
            <ul>
                <li></li>
            </ul>

        <h4>DCC++ and DCC-EX</h4>
            <ul>
                <li></li>
            </ul>

        <h4>DCC4pc</h4>
            <ul>
                <li></li>
            </ul>

        <h4>Direct</h4>
            <ul>
                <li></li>
            </ul>

        <h4>ESU</h4>
            <ul>
                <li></li>
            </ul>

        <h4>Hornby</h4>
            <ul>
                <li></li>
            </ul>

        <h4>Internal</h4>
            <ul>
                <li></li>
            </ul>

        <h4>IPOCSMR</h4>
            <ul>
                <li></li>
            </ul>

        <h4>JMRI Simple Server/JMRI Client</h4>
            <ul>
                <li></li>
            </ul>

        <h4>KPF-Zeller</h4>
            <ul>
                <li></li>
            </ul>

        <h4>Lenz XPressNet</h4>
            <ul>
                <li></li>
            </ul>

        <h4>LocoNet</h4>
            <ul>
                <li>Several tools have improved layout when the
                    screen size is reduced.</li>
                <li>LocoNet Monitor has improved reporting of "Query Mode" 
                    messages.</li>
            </ul>

        <h4>Maple</h4>
            <ul>
                <li></li>
            </ul>

        <h4>Marklin CS2</h4>
            <ul>
                <li></li>
            </ul>

        <h4>MERG</h4>
            <ul>
                <li></li>
            </ul>

        <h4>MQTT</h4>
            <ul>
                <li>Fixed missing topic unsubscribes when deleting turnouts, sensors, etc</li>
                <li>Fixed missing topic unsubscribe on throttle release for cab functions</li>
                <li>Added code to properly dispose of MQTT components</li>
                <li></li>
            </ul>

        <h4>MRC</h4>
            <ul>
                <li></li>
            </ul>

        <h4>NCE</h4>
            <ul>
                <li></li>
            </ul>

        <h4>Oak Tree</h4>
            <ul>
                <li></li>
            </ul>

        <h4><a href="http://openlcb.org">OpenLCB</a> / LCC</h4>
            <ul>
                <li>Updated script DisplayTrackCircuit.py to support the Tower +Que node
                    <p>This script populates a set of events to match the traffic circuit and then
                    creates a listener for them. That listener populates and maintains a memory to
                    show text for the state of the traffic circuit.</li>
                <li>Several tools have improved layout when the
                    screen size is reduced.</li>
                <li>Added an "ID Tool". This will cause the transmit LED on one
                    physical node to flash.  This can be a convenient way to identify which 
                    physical node underneath the layout is the one you're working with in JMRI, 
                    e.g. when you need to move a wire.
                <li>Configuration of large String fields now has an improved interface:
                    You can see how many characters remain in the large field and word
                    breaks are now respected.
                <li>The Event Table now has buttons to copy Sensor and Turnout user names
                    into the relevant Event ID names. These only fill in blank Event ID
                    names, they don't overwrite any names you might have already entered.
            </ul>

        <h4>Powerline</h4>
            <ul>
                <li></li>
            </ul>

        <h4>RFID</h4>
            <ul>
                <li></li>
            </ul>

        <h4>Roco z21/Z21</h4>
            <ul>
                <li></li>
            </ul>

        <h4>Secsi</h4>
            <ul>
                <li></li>
            </ul>

        <h4>SPROG</h4>
            <ul>
                <li></li>
            </ul>

        <h4>TAMS</h4>
            <ul>
                <li></li>
            </ul>

        <h4>TMCC</h4>
            <ul>
                <li></li>
            </ul>

        <h4>Uhlenbrock Intellibox</h4>
            <ul>
                <li></li>
            </ul>

        <h4>Zimo MXULF</h4>
            <ul>
                <li></li>
            </ul>

        <h4>ZTC</h4>
            <ul>
                <li></li>
            </ul>

    <h3>New / Updated decoder definitions</h3>
        <ul>
          <li></li>
        </ul>

        <h4>Arnold</h4>
            <ul>
                <li></li>
            </ul>

        <h4>Bachmann</h4>
            <ul>
                <li></li>
            </ul>

        <h4>BLI</h4>
            <ul>
                <li></li>
            </ul>

        <h4>BNM Hobbies</h4>
            <ul>
                <li></li>
            </ul>

        <h4>CT Elektronik</h4>
            <ul>
                <li></li>
            </ul>

        <h4>Digikeijs (Digirails)</h4>
            <ul>
                <li></li>
            </ul>

        <h4>Digitrax</h4>
            <ul>
                <li></li>
            </ul>

        <h4>Doehler &amp; Haas</h4>
            <ul>
                <li></li>
            </ul>

        <h4>ESU</h4>
            <ul>
                <li></li>
            </ul>

        <h4>Hornby</h4>
            <ul>
                <li></li>
            </ul>

        <h4>Kuehn</h4>
            <ul>
                <li></li>
            </ul>

        <h4>LaisDCC</h4>
            <ul>
                <li></li>
            </ul>

        <h4><a href="http://www.ldhtrenes.com.ar">LDH</a></h4>
            <ul>
                <li></li>
            </ul>

        <h4>Lenz</h4>
            <ul>
                <li></li>
            </ul>

        <h4>MD Electronics</h4>
             <ul>
                <li>New definition for the mXion DRIVE-L decoder.</li>
             </ul>

        <h4>MGP</h4>
             <ul>
                <li></li>
             </ul>

        <h4>Mistral Train Models</h4>
             <ul>
                <li></li>
             </ul>

        <h4>MTH</h4>
            <ul>
                <li></li>
            </ul>

        <h4>MRC</h4>
            <ul>
                <li>MRC serial connections should use odd parity.</li>
            </ul>

        <h4>NCE</h4>
            <ul>
                <li></li>
            </ul>

        <h4>Norsk Modelljernbane (NJM)</h4>
            <ul>
                <li></li>
            </ul>

        <h4>Public Domain and DIY decoders</h4>
            <ul>
                <li></li>
            </ul>

        <h4>PIKO</h4>
            <ul>
                <li>Add CVs for PMW modulations, add tooltips</li>
            </ul>

        <h4>QSI</h4>
            <ul>
                <li></li>
            </ul>

        <h4>Rautenhaus</h4>
            <ul>
                <li></li>
            </ul>

        <h4>RR-CirKits</h4>
            <ul>
                <li></li>
            </ul>

        <h4>SoundTraxx</h4>
            <ul>
                <li>Genesis OEM add new models</li>
            </ul>

        <h4>Tam Valley Depot</h4>
            <ul>
                <li></li>
            </ul>

        <h4>TAMS</h4>
            <ul>
                <li></li>
            </ul>

        <h4>TCS</h4>
            <ul>
                <li></li>
            </ul>

        <h4>Team Digital</h4>
            <ul>
                <li></li>
            </ul>

        <h4>Technologistic (train-O-matic)</h4>
            <ul>
                <li></li>
            </ul>

        <h4>Trix Modelleisenbahn</h4>
            <ul>
                <li></li>
            </ul>

        <h4>Uhlenbrock</h4>
            <ul>
                <li>Add CVs for PMW modulations, add tooltips</li>
            </ul>

        <h4>Umelec</h4>
            <ul>
                <li></li>
            </ul>

        <h4>Viessmann</h4>
            <ul>
                <li></li>
            </ul>

        <h4>Wangrow</h4>
            <ul>
                <li></li>
            </ul>

        <h4>ZIMO</h4>
            <ul>
                <li></li>
            </ul>

        <h4>Miscellaneous</h4>
            <ul>
                <li></li>
            </ul>

    <h3>DecoderPro</h3>
        <a id="DecoderPro" name="DecoderPro"></a>
        <ul>
            <li></li>
        </ul>

    <h3>CTC Tool</h3>
        <a id="PE-CTC" name="PE-CTC"></a>
        <ul>
            <li></li>
        </ul>

   <h3>Dispatcher</h3>
        <a id="Dispatcher" name="Dispatcher"></a>
        <ul>
             <li></li>
        </ul>

    <h3>Dispatcher System</h3>
        <a id="Dispatcher_System" name="Dispatcher_System"></a>
        <ul>
             <li></li>
        </ul>

   <h3>Internationalization</h3>
        <a id="I18N" name="I18N"></a>
        <ul>
            <li></li>
        </ul>

    <h3>Layout Editor</h3>
        <a id="LE" name="LE"></a>
        <ul>
            <li></li>
        </ul>

        <h4>NX - Entry/Exit Tool</h4>
            <ul>
                <li></li>
            </ul>

    <h3>Logix</h3>
        <a id="Logix" name="Logix"></a>
        <ul>
          <li></li>
        </ul>

    <h3>LogixNG</h3>
        <a id="LogixNG" name="LogixNG"></a>
        <ul>
          <li>The action <strong>Table: For each</strong> can now loop
              thru the headers too. If indirect addressing is used for
              the row or column name, use the empty string to get the
              headers.</li>
          <li>The action <strong>Table</strong> is added. It  lets the
              user set the value of a cell in a LogixNG table.</li>
          <li>The action <strong>Request update of sensor</strong> is
              added. It requests that the state of a sensor is updated
              from the layout, if possible. Not all connections supports
              this, for example LocoNet.</li>
          <li>LogixNG has two new preferences which are disabled by default:
              <ul>
                  <li><strong>Use strict typing of global variables</strong></li>
                  <li><strong>Use strict typing of local variables</strong></li>
              </ul>
              If strict typing is enabled, local and global variables
              that are initialized to a string, integer or floating number
              cannot be set to a value of another type. LogixNG will try
              to convert the new value to the desired type, for example
              a local variable of type floating number will be assigned
              the value 12.0 if it's assigned 12 and it will be assigned
              the value 32. if it's assigned the string "32.5".
              <br>
              Local and global variables that are initialized to another
              type, for example array, map or LogixNG table can't be
              assigned a new value.
              <br>
              If you want to use strict typing but still want to override
              this setting for a particular local or global variable, then
              initialize this variable to <strict>None</strict>. Variables
              that are initialized to <strict>None</strict> will not have
              strict typing,
          </li>
          <li>A new preference is added that selects if the
              <strong>If Then Else</strong> action should have
              <strong>Execute on change</strong> or
              <strong>Always execute</strong> as the default.
          </li>
          <li>The expression <strong>Sensor Edge</strong> no longer
              supports indirect addressing of the sensor. It has never
              really worked since Sensor Edge needs to listen on the
              sensor and it cannot listen on a sensor if indirect
              addressing is used.<br>
              If a panel is loaded and a Sensor Edge expression uses
              indirect addressing, an error message is added to the
              log:<br>
              <strong>Error during loading Sensor Edge expression
              IQDE:AUTO:0003 due to: Addressing must be Direct</strong><br>
              where IQDE:AUTO:0003 is the system name of the expression.</li>
          <li>The action <strong>Window to front</strong> as been added.
              It brings a window to the front and can be used if you for
              example want to have an icon on a panel that moves focus to
              another window.</li>
          <li>The action <strong>Decode JSON</strong> is added. It decodes
              a JSON string in a local variable to a JsonNode tree and
              puts it in another local variable.</li>
          <li>LogixNG formula now supports JSON as well. It's in particular
              useful together with the action <strong>Decode JSON</strong>.
              A JSON dataset can be indexed as a map or as an array, for
              example by <strong>MyJson{"decoder}{"model"}[4]</strong>.
              The result is a Json text node, so use the <strong>str()</strong>
              function to convert the value to a string afterwards.</li>
        </ul>

    <h3>Meters and MeterFrames</h3>
        <a id="Meters" name="Meters"></a>
        <ul>
            <li></li>
        </ul>

    <h3>Operations</h3>
        <a id="Operations" name="Operations"></a>
        <ul>
            <li></li>
        </ul>

   <h3>Panel Editor</h3>
        <a id="PE" name="PE"></a>
        <ul>
            <li></li>
        </ul>

    <h3>Control Panel Editor</h3>
        <a id="CPE" name="CPE"></a>
        <ul>
            <li></li>
        </ul>
        <h4>Circuit Builder</h4>
            <a id="CPE-CB" name="CPE-CB"></a>
            <ul>
                <li></li>
            </ul>
        <h4>Palette</h4>
            <a id="CPE-P" name="CPE-P"></a>
            <ul>
                <li></li>
            </ul>

    <h3>Preferences</h3>
        <a id="Preferences" name="Preferences"></a>
        <ul>
            <li></li>
        </ul>

    <h3>Resources</h3>
        <a id="Resources" name="Resources"></a>
        <ul>
            <li>Added a blue medium LED.</li>
        </ul>

    <h3>Roster</h3>
        <a id="Roster" name="Roster"></a>
        <ul>
            <li></li>
        </ul>

    <h3>Routes</h3>
        <a id="Routes" name="Routes"></a>
       <ul>
            <li>You can now specify where the control turnout should have its
                known state (the default old behavior) or its commanded state
                checked to see if the route should be set.  This can be useful
                e.g. if you have feedback set on the turnout and want to react
                quickly to a commanded change.</li>
       </ul>

    <h3>Scripting</h3>
        <a id="Scripting" name="Scripting"></a>
        <ul>
            <li></li>
        </ul>

    <h3>Signals</h3>
        <a id="Signals" name="Signals"></a>
        <ul>
            <li></li>
        </ul>
        <h4>Signal Systems</h4>
            <ul>
                <li></li>
            </ul>

        <h4>Signal Heads</h4>
            <ul>
                <li></li>
            </ul>

        <h4>Signal Masts</h4>
            <ul>
                <li>Fixed bug where no dialogue would display when Discovering Signalling Mast Pairs and Layout Block Routing is not enabled.</li>
            </ul>

        <h4>Signal Groups</h4>
            <ul>
                <li></li>
            </ul>

        <h4>Cab Signals</h4>
            <ul>
                <li>Initial support for creating <a href="https://www.jmri.org/help/en/package/jmri/jmrit/etcs/index.shtml">ERTMS / ETCS Driver Interfaces</a></li>
            </ul>

        <h4>Simple Signal Logic</h4>
            <ul>
                <li></li>
            </ul>

        <h4>USS CTC Logic</h4>
            <ul>
                <li></li>
            </ul>

   <h3>Switchboard Editor</h3>
        <a id="SW" name="SW"></a>
        <ul>
            <li></li>
        </ul>

    <h3>Throttle</h3>
        <a id="throttle" name="throttle"></a>
        <ul>
            <li></li>
        </ul>

    <h3>Timetable</h3>
        <a id="Timetable" name="Timetable"></a>
        <ul>
            <li></li>
        </ul>

   <h3>Tracker</h3>
        <a id="Tr" name="Tr"></a>
        <ul>
            <li></li>
        </ul>

    <h3>Turnouts, Lights, Sensors and other elements</h3>
        <a id="TLae" name="TLae"></a>
        <ul>
            <li>Fixed a bug where deleting the last (highest-numbered) Turnout
                would throw an exception.</li>
            <li>Fixed a Turnout Table bug where an incorrect border may display in Turnout Feedback.</li>
        </ul>

   <h3>Warrants</h3>
        <a id="Wt" name="Wt"></a>
        <ul>
            <li></li>
        </ul>

   <h3>Web Access</h3>
        <a id="WA" name="WA"></a>
        <ul>
            <li></li>
        </ul>

    <h3>Where Used</h3>
        <a id="WhereUsed" name="WhereUsed"></a>
        <ul>
            <li></li>
        </ul>

   <h3>WiThrottle Server</h3>
        <a id="WS" name="WS"></a>
        <ul>
            <li></li>
        </ul>

   <h3>Web Server</h3>
        <a id="server" name="server"></a>
        <ul>
            <li></li>
        </ul>

   <h3>Virtual Sound Decoder</h3>
        <a id="VSD" name="VSD"></a>
        <ul>
            <li></li>
        </ul>

    <h3>Miscellaneous</h3>
        <a id="Misc" name="Misc"></a>
        <ul>
<<<<<<< HEAD
            <li></li>
        </ul>
=======
            <li>Initial support for creating <a href="https://www.jmri.org/help/en/package/jmri/jmrit/etcs/index.shtml">ERTMS / ETCS Driver Interfaces</a></li>
            <li>The JOAL library has been updated to run natively on Windows and Linux machines.</li>
        </ul>
>>>>>>> 64eb598a
<|MERGE_RESOLUTION|>--- conflicted
+++ resolved
@@ -693,11 +693,5 @@
     <h3>Miscellaneous</h3>
         <a id="Misc" name="Misc"></a>
         <ul>
-<<<<<<< HEAD
-            <li></li>
-        </ul>
-=======
-            <li>Initial support for creating <a href="https://www.jmri.org/help/en/package/jmri/jmrit/etcs/index.shtml">ERTMS / ETCS Driver Interfaces</a></li>
             <li>The JOAL library has been updated to run natively on Windows and Linux machines.</li>
-        </ul>
->>>>>>> 64eb598a
+        </ul>
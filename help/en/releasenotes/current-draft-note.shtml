
    <h3>Hardware Support</h3>
        <ul>
          <li></li>
        </ul>

        <h4>Acela CTI</h4>
            <ul>
                <li></li>
            </ul>

	    <h4>Anyma DMX512</h4>
            <ul>
                <li></li>
            </ul>

	    <h4>Bachrus Speedo</h4>
            <ul>
                <li></li>
            </ul>

        <h4>CBUS</h4>
            <ul>
                <li>Updated [Pi-]SPROG (3v2|Plus) NV edit GUI</li>
                <li>Added Pi-SPROG 3 (not v2) NV edit GUI</li>
            </ul>

        <h4>C/MRI</h4>
            <ul>
                <li></li>
            </ul>

        <h4>DCC++ and DCC-EX</h4>
            <ul>
                <li></li>
            </ul>

        <h4>DCC4pc</h4>
            <ul>
                <li></li>
            </ul>

        <h4>Direct</h4>
            <ul>
                <li></li>
            </ul>

        <h4>ESU</h4>
            <ul>
                <li></li>
            </ul>

        <h4>Hornby</h4>
            <ul>
                <li></li>
            </ul>

        <h4>Internal</h4>
            <ul>
                <li></li>
            </ul>

        <h4>IPOCSMR</h4>
            <ul>
                <li></li>
            </ul>

        <h4>JMRI Simple Server/JMRI Client</h4>
            <ul>
                <li></li>
            </ul>

        <h4>KPF-Zeller</h4>
            <ul>
                <li></li>
            </ul>

        <h4>LocoNet</h4>
            <ul>
                <li></li>
            </ul>

        <h4>Maple</h4>
            <ul>
                <li></li>
            </ul>

        <h4>Marklin CS2</h4>
            <ul>
                <li></li>
            </ul>

        <h4>MERG</h4>
            <ul>
                <li></li>
            </ul>

        <h4>MQTT</h4>
            <ul>
                <li></li>
            </ul>

        <h4>MRC</h4>
            <ul>
                <li></li>
            </ul>

        <h4>NCE</h4>
            <ul>
                <li>Fixed a problem adding sensors with names like NS50:1
                </li>
            </ul>

        <h4>Oak Tree</h4>
            <ul>
                <li></li>
            </ul>

        <h4>OpenLCB / LCC</h4>
            <ul>
<<<<<<< HEAD
                <li></li>
                <li>Added ConsumerID, ProducerID buttons to OpenLCB console</li>
=======
                <li>Several fixes to JMRI's OpenLCB hub to reduce chance of duplicated traffic.</li>
>>>>>>> 5964f73c
            </ul>

        <h4>Piko</h4>
        <ul>
          <li>A new definition file was added for the Uhlenbrock LocoNet IR Receiver #63830, that can
            connect the Piko Digi-fern Remote Control to LocoNet.</li>
        </ul>

        <h4>Raspberry Pi</h4>
            <ul>
                <li>A simulator is now added that simulates a Raspberry Pi.
                The simulator is very simple and is mostly intended to be
                able to load panels for a Raspberry Pi on a non Pi computer
                like Windows.</li>
            </ul>

        <h4>RFID</h4>
            <ul>
                <li></li>
            </ul>

        <h4>Roco z21/Z21</h4>
            <ul>
                <li></li>
            </ul>

        <h4>Secsi</h4>
            <ul>
                <li></li>
            </ul>

        <h4>SPROG</h4>
            <ul>
                <li>Updated [Pi-]SPROG (3v2|Plus) NV edit GUI</li>
                <li>Added Pi-SPROG 3 (not v2) NV edit GUI</li>
                <li>Added F29+ support to SPROG Command Station mode.</li>
            </ul>

        <h4>TAMS</h4>
            <ul>
                <li></li>
            </ul>

        <h4>TMCC</h4>
            <ul>
                <li></li>
            </ul>

        <h4>Uhlenbrock Intellibox</h4>
            <ul>
                <li></li>
            </ul>

        <h4>Zimo MXULF</h4>
            <ul>
                <li></li>
            </ul>

        <h4>ZTC</h4>
            <ul>
                <li></li>
            </ul>

    <h3>New / Updated decoder definitions</h3>
        <ul>
          <li>An include file enum-WeekdaysSun.xml that can be used to create a drop down of Weekdays was added to
            xml/decoders/parts/</li>
        </ul>

        <h4>Arnold</h4>
            <ul>
                <li></li>
            </ul>

        <h4>Bachmann</h4>
            <ul>
                <li></li>
            </ul>

        <h4>BLI</h4>
            <ul>
                <li></li>
            </ul>

        <h4>BNM Hobbies</h4>
            <ul>
                <li></li>
            </ul>

        <h4>CT Elektronik</h4>
            <ul>
                <li></li>
            </ul>

        <h4>Digikeijs (Digirails)</h4>
            <ul>
                <li>New decoder definition for DR5088RC with LNCV programming capabilities.<br>
                  Thanks to Dennis Cherry for testing on actual hardware.<br>
                Awaiting response from Digikeijs to complete the settings stored in LNCV4.</li>
              <li>The Stationary family of decoders was renamed to Feedback (Inputs).</li>
            </ul>

        <h4>Digitrax</h4>
            <ul>
                <li>Add support for DCS240+</li>
            </ul>

        <h4>Doehler &amp; Haas</h4>
            <ul>
                <li></li>
            </ul>

        <h4>ESU</h4>
            <ul>
                <li></li>
            </ul>

        <h4>Hornby</h4>
            <ul>
                <li></li>
            </ul>

        <h4>Kuehn</h4>
            <ul>
                <li></li>
            </ul>

        <h4>LaisDCC</h4>
            <ul>
                <li></li>
            </ul>

        <h4>LDH</h4>
            <ul>
                <li></li>
            </ul>

        <h4>Lenz</h4>
            <ul>
                <li></li>
            </ul>

        <h4>MD Electronics</h4>
             <ul>
                <li></li>
             </ul>

        <h4>MGP</h4>
             <ul>
                <li></li>
             </ul>

        <h4>Mistral Train Models</h4>
             <ul>
                <li></li>
             </ul>

        <h4>MTH</h4>
            <ul>
                <li></li>
            </ul>

        <h4>MRC</h4>
            <ul>
                <li></li>
            </ul>

        <h4>NCE</h4>
            <ul>
                <li></li>
            </ul>

        <h4>Norsk Modelljernbane (NJM)</h4>
            <ul>
                <li></li>
            </ul>

        <h4>Public Domain and DIY decoders</h4>
            <ul>
                <li></li>
            </ul>

        <h4>QSI</h4>
            <ul>
                <li></li>
            </ul>

        <h4>Rautenhaus</h4>
            <ul>
                <li></li>
            </ul>

        <h4>RR-CirKits</h4>
            <ul>
                <li></li>
            </ul>

        <h4>SoundTraxx</h4>
            <ul>
                <li></li>
            </ul>

        <h4>TAMS</h4>
            <ul>
                <li></li>
            </ul>

        <h4>TCS</h4>
            <ul>
                <li></li>
            </ul>

	    <h4>Team Digital</h4>
            <ul>
                <li></li>
            </ul>

        <h4>Technologistic (train-O-matic)</h4>
            <ul>
                <li>Added support for Lokommander II decoders. Including automatic identification of the right decoder type based on productID.</li>
            </ul>

        <h4>Trix Modelleisenbahn</h4>
            <ul>
                <li></li>
            </ul>

        <h4>Uhlenbrock</h4>
            <ul>
                <li>Updated the Lissy Reporter support, including
                improved display of the messages. Note that this
                has changed the format of the reports, so users
                who have written scripts to use this might need to
                check and update them.</li>
                <li>Added a decoder definition to configure the 63810 Mobile Station Adapter.<br>
                Use the LNCV tool to program.</li>
                <li>Added decoder definitions for Occupancy Feedback modules #63320/40 (2-rail) and #63330/50
                (3-rail).<br>
                Use the LNCV Tool for programming.</li>
                <li>Added Funk-Master LN+DCC 66410 definition. Renamed  model 66400 FunkMaster to Funk-Master LN.</li>
                <li>Added a decoder definition to configure the 63450 LocoNet Display module, also with LNCV</li>
                <li>New definition to program the IRIS LocoNet IR-Receiver #63830.</li>
                <li>Fixed a bug in the Switch Module #63410 definition that could mix up combined CV values of type
                XXXXC.</li>
                <li>Added setting Route 1 in the Track Control Signal indicator #69230</li>
                <li>Added a decoder definition to configure the 63400 LocoNet Switch Control module</li>
            </ul>

        <h4>Umelec</h4>
            <ul>
                <li></li>
            </ul>

        <h4>Viessmann</h4>
            <ul>
                <li></li>
            </ul>

        <h4>Wangrow</h4>
            <ul>
                <li></li>
            </ul>

        <h4>ZIMO</h4>
            <ul>
                <li></li>
            </ul>

        <h4>Miscellaneous</h4>
            <ul>
                <li></li>
            </ul>

    <h3>DecoderPro</h3>
        <a id="DecoderPro" name="DecoderPro"></a>
        <ul>
            <li>To simplify writing a decoder definition, variable declarations for decimal and hex values without a
              "mask" with max &gt; 255  now will get an appropriately sized mask assigned so that they store any
              valid entry.<br>
              Variables with a max &lt;= 255 or with an explicit mask are not affected.
            </li>
          <li>In decoder definitions, enumVal variables can now use a so-called "radix" mask to map values on specific
            digits in the CV value. Requires decoder-4-15-2.xsd schema in the xml declaration.</li>
            <li>Values of type DecVar can now be presented using an offset and factor to reflect their application. For
              example if address 1 had to be entered as 0 (and 2 as 1) an offset of +1 would fix this for the user.
              Likewise, a factor of 50 would present a setting "in steps of 50 milliseconds" in ms units while saving
              it in the CV just like it used to.<br>
              Requires schema decoder-4-15-2.xsd. When a min or max is applied, the author should update that for the
              numbers as entered. Entries smaller than the offset are replaced by 0.
            </li>
        </ul>

    <h3>CTC Tool</h3>
        <a id="PE-CTC" name="PE-CTC"></a>
        <ul>
            <li></li>
        </ul>

   <h3>Dispatcher</h3>
        <a id="Dispatcher" name="Dispatcher"></a>
        <ul>
             <li>Support transits and sections that use multiple panels connected by edge
             connectors.</li>
             <li>The "Use connectivity from Layout Editor panels" option in Dispatcher Options
             no longer uses a specified panel.  All Layout Editor panels are used for layout
             connectivity.</li>
        </ul>

    <h3>Dispatcher System</h3>
        <a id="Dispatcher_System" name="Dispatcher_System"></a>
        <ul>
             <li></li>
        </ul>

   <h3>Internationalization</h3>
        <a id="I18N" name="I18N"></a>
        <ul>
            <li></li>
        </ul>

    <h3>Layout Editor</h3>
        <a id="LE" name="LE"></a>
        <ul>
	        <li></li>
        </ul>

        <h4>NX - Entry/Exit Tool</h4>
            <ul>
                <li></li>
            </ul>

    <h3>Logix</h3>
        <a id="Logix" name="Logix"></a>
        <ul>
          <li></li>
        </ul>

    <h3>LogixNG</h3>
        <a id="LogixNG" name="LogixNG"></a>
        <ul>
          <li>The action <i>Simulate turnout feedback</i> has been added.
          It's useful to simulate feedback based turnout actions when a
          simulator connection is used, for example the <i>LocoNet simulator</i>.</li>
          <li>The expression <i>Connection name</i> has been added.
          It's useful together with <i>Simulate turnout feedback</i> so
          that simulation only happens for simulated connections.</li>
          <li>The action <i>For each</i> has been added. It's useful when
          you want to loop thru all items in a list, for example all the
          sensors in the sensor manager.</li>
          <li>The formula function <i>new</i> has been added. It allows
          you to create a new instance of a class.</li>
          <li>Several formula constants have been added. See the modules
          <i>Java</i> and <i>Layout</i>. Examples are constants like
          <i>sensors</i> and <i>turnouts</i> that gives you direct access
          to the managers. And <i>InstanceManager</i> that gives you direct
          access to the instance manager. The constants <i>null</i> and
          <i>None</i> has the null value in Java, the None value in Jython.</li>
          <li>The action <i>Listen On Beans - Table</i> is improved.</li>
          <li>The action <i>Listen On Beans - Local variable</i> has been
          added. It can be used together with the <i>For each</i> action
          to listen to all beans of a manager.</li>
          <li>The expressions <i>Local Variable</i> and <i>Memory</i> now
          have the choice "Type" which allows you to select whenether the
          data should be treated as a number or a string. If "Number" is
          choosen, it's required that both operands are numbers. Otherwise
          an exception will occur.</li>
          <li>The action <i>Local Variable</i> can now copy the value of a
          reference.</li>
          <li>The action <i>If Then Else</i> now supports <i>Else_If</i>
          statements.</li>
          <li>The new category <i>Flow Control</i> is added. The actions
          <i>Call Module</i>, <i>For</i>, <i>For Each</i>, <i>Table: For
          Each</i> and <i>Sequence</i> are moved to this category, as well
          as the expression <i>Call Module</i>.</li>
          <li>The actions <i>Break</i>, <i>Continue</i>, <i>Error</i>,
          <i>Exit</i> and <i>Return</i> have been added to the <i>Flow
          Control</i> category.</li>
        </ul>

    <h3>Meters and MeterFrames</h3>
        <a id="Meters" name="Meters"></a>
        <ul>
            <li></li>
        </ul>

    <h3>Operations</h3>
        <a id="Operations" name="Operations"></a>
        <ul>
            <li></li>
        </ul>

   <h3>Panel Editor</h3>
        <a id="PE" name="PE"></a>
        <ul>
            <li></li>
        </ul>

    <h3>Control Panel Editor</h3>
        <a id="CPE" name="CPE"></a>
        <ul>
            <li></li>
        </ul>
        <h4>Circuit Builder</h4>
            <a id="CPE-CB" name="CPE-CB"></a>
            <ul>
                <li></li>
            </ul>
        <h4>Palette</h4>
            <a id="CPE-P" name="CPE-P"></a>
            <ul>
                <li></li>
            </ul>

    <h3>Preferences</h3>
        <a id="Preferences" name="Preferences"></a>
        <ul>
            <li></li>
        </ul>

    <h3>Resources</h3>
        <a id="Resources" name="Resources"></a>
        <ul>
            <li></li>
        </ul>

    <h3>Roster</h3>
        <a id="Roster" name="Roster"></a>
        <ul>
            <li></li>
        </ul>

    <h3>Routes</h3>
        <a id="Routes" name="Routes"></a>
       <ul>
            <li></li>
       </ul>

    <h3>Turnouts, Lights, Sensors and other elements</h3>
        <a id="TLae" name="TLae"></a>
        <ul>
            <li></li>
        </ul>

    <h3>Scripting</h3>
        <a id="Scripting" name="Scripting"></a>
        <ul>
            <li></li>
        </ul>

    <h3>Signals</h3>
        <a id="Signals" name="Signals"></a>
        <ul>
            <li></li>
        </ul>
        <h4>Signal Systems</h4>
            <ul>
                <li></li>
            </ul>

        <h4>Signal Heads</h4>
            <ul>
                <li></li>
            </ul>

        <h4>Signal Masts</h4>
            <ul>
                <li></li>
            </ul>

    	<h4>Signal Groups</h4>
            <ul>
                <li></li>
            </ul>

	    <h4>Cab Signals</h4>
            <ul>
                <li></li>
            </ul>

    	<h4>Simple Signal Logic</h4>
            <ul>
                <li></li>
            </ul>

	    <h4>USS CTC Logic</h4>
            <ul>
                <li></li>
            </ul>

   <h3>Speedometer</h3>
        <a id="Speedometer" name="Speedometer"></a>
        <ul>
            <li>Expanded user documentation</li>
        </ul>


   <h3>Switchboard Editor</h3>
        <a id="SW" name="SW"></a>
        <ul>
            <li></li>
        </ul>

    <h3>Throttle</h3>
        <a id="throttle" name="throttle"></a>
        <ul>
            <li></li>
        </ul>

    <h3>Timetable</h3>
        <a id="Timetable" name="Timetable"></a>
        <ul>
            <li></li>
        </ul>

   <h3>Tracker</h3>
        <a id="Tr" name="Tr"></a>
        <ul>
            <li></li>
        </ul>

   <h3>Warrants</h3>
        <a id="Wt" name="Wt"></a>
        <ul>
            <li></li>
        </ul>

   <h3>Web Access</h3>
        <a id="WA" name="WA"></a>
        <ul>
            <li></li>
        </ul>

    <h3>Where Used</h3>
        <a id="WhereUsed" name="WhereUsed"></a>
        <ul>
            <li></li>
        </ul>

   <h3>WiThrottle Server</h3>
        <a id="WS" name="WS"></a>
        <ul>
            <li></li>
        </ul>

   <h3>Web Server</h3>
        <a id="server" name="server"></a>
        <ul>
            <li></li>
        </ul>

   <h3>Virtual Sound Decoder</h3>
        <a id="VSD" name="VSD"></a>
        <ul>
            <li></li>
        </ul>

    <h3>Miscellaneous</h3>
        <a id="Misc" name="Misc"></a>
        <ul>
            <li><i>jmri.jmrix.SystemConnectionMemoManager</i> has new utility methods to find a connection by its connection name.<br>
            <code>LocoNetSystemConnectionMemo memo = SystemConnectionMemoManager.getConnection("L2", LocoNetSystemConnectionMemo.class);</code><br>
            <code>LocoNetSystemConnectionMemo memo = SystemConnectionMemoManager.getConnectionByUserName("LocoNet", LocoNetSystemConnectionMemo.class);</code><br>
            <code>MqttSystemConnectionMemo memo = SystemConnectionMemoManager.getConnection("M", MqttSystemConnectionMemo.class);</code>
            <code>MqttSystemConnectionMemo memo = SystemConnectionMemoManager.getConnectionByUserName("MQTT", MqttSystemConnectionMemo.class);</code>
            </li>
            <li>The PlantUML library has been updated to the current version.  This is used for
                developer documentation.
            </li>
            <li></li>
        </ul>
<|MERGE_RESOLUTION|>--- conflicted
+++ resolved
@@ -118,12 +118,8 @@
 
         <h4>OpenLCB / LCC</h4>
             <ul>
-<<<<<<< HEAD
-                <li></li>
+                <li>Several fixes to JMRI's OpenLCB hub to reduce chance of duplicated traffic.</li>
                 <li>Added ConsumerID, ProducerID buttons to OpenLCB console</li>
-=======
-                <li>Several fixes to JMRI's OpenLCB hub to reduce chance of duplicated traffic.</li>
->>>>>>> 5964f73c
             </ul>
 
         <h4>Piko</h4>


<p>Note:  Include the following content in the "New Warnings for this release:" section:</p>

    <li><span class="since">Since <a href="jmri4.15.6.shtml">JMRI 4.15.6</a></span>
        Remembering the location and size of layout panels created and maintained
        using Layout Editor, Panel Editor, Control Panel Editor, and Switchboard
        Editor is no longer dependent on saving the panel.  The location and size
        values are retained using the same processes used by other JMRI windows.  This
        makes the window management behavior consistent.  To continue using the
        old behavior, go to <strong>Preferences >> Display</strong> and enable
        <strong>Use old location and size logic for editor panels</strong>.
    </li>




    <h3>Hardware Support</h3>
        <ul>
          <li></li>
        </ul>

	    <h4>Anyma DMX512</h4>
            <ul>
                <li></li>
            </ul>

	    <h4>Bachrus Speedo</h4>
            <ul>
                <li></li>
            </ul>

        <h4>C/MRI</h4>
            <ul>
                <li></li>
            </ul>

        <h4>DCC++</h4>
            <ul>
                <li></li>
            </ul>

        <h4>DCC4pc</h4>
            <ul>
                <li></li>
            </ul>

        <h4>Direct</h4>
            <ul>
                <li></li>
            </ul>

        <h4>ESU</h4>
            <ul>
                <li></li>
            </ul>

        <h4>JMRI Simple Server/JMRI Client</h4>
            <ul>
                <li></li>
            </ul>

        <h4>LocoNet</h4>
            <ul>
                <li></li>
            </ul>

        <h4>Maple</h4>
            <ul>
                <li></li>
            </ul>

        <h4>Marklin CS2</h4>
            <ul>
                <li></li>
            </ul>

        <h4>MERG CBUS</h4>
            <ul>
<<<<<<< HEAD
                <li>Increased support for stealing / sharing command station sessions, see 
                    <a href="http://jmri.org/help/en/html/hardware/can/cbus/index.shtml#dcc">CBUS Hardware Support</a></li>
=======
                <li><a href="http://jmri.org/help/en/html/hardware/can/cbus/Names.shtml#reporters"
                >CBUS Reporters</a> are no longer automatically created when hearing a DDES or ACDAT CBUS OPC.
                    <br>New CBUS Reporters can now be created in a sequential range.
                </li>
>>>>>>> b5e9a294
            </ul>

        <h4>MQTT</h4>
            <ul>
                <li></li>
            </ul>

        <h4>MRC</h4>
            <ul>
                <li></li>
            </ul>

        <h4>NCE</h4>
            <ul>
                <li></li>
            </ul>

        <h4>Oak Tree</h4>
            <ul>
                <li></li>
            </ul>

        <h4><a href="http://openlcb.org">OpenLCB</a></h4>
            <ul>
                <li></li>
            </ul>

        <h4>RFID</h4>
            <ul>
                <li></li>
            </ul>

        <h4>Roco z21/Z21</h4>
            <ul>
                <li><>/li>
            </ul>

        <h4>Secsi</h4>
            <ul>
                <li></li>
            </ul>

        <h4>SPROG</h4>
            <ul>
                <li></li>
            </ul>

        <h4>TAMS</h4>
            <ul>
                <li></li>
            </ul>

        <h4>TMCC</h4>
            <ul>
                <li></li>
            </ul>

        <h4>Uhlenbrock Intellibox</h4>
            <ul>
                <li></li>
            </ul>

        <h4>XpressNet</h4>
            <ul>
                <li>Added support for Idle mode to the power manager.  This indicates a global emergency stop (track power on, all locomotives stopped)</li>
            </ul>

        <h4>Zimo MXULF</h4>
            <ul>
                <li></li>
            </ul>

        <h4>ZTC</h4>
            <ul>
                <li></li>
            </ul>

    <h3>New / Updated decoder definitions</h3>
        <ul>
          <li></li>
        </ul>

        <h4>Arnold</h4>
            <ul>
                <li></li>
            </ul>

        <h4>Bachmann</h4>
            <ul>
                <li></li>
            </ul>

        <h4>BLI</h4>
            <ul>
                <li></li>
            </ul>

        <h4>BNM Hobbies</h4>
            <ul>
                <li></li>
            </ul>

        <h4>Digikeijs (Digirails)</h4>
            <ul>
                <li></li>
            </ul>

        <h4>Digitrax</h4>
            <ul>
                <li></li>
            </ul>

        <h4>Doehler &amp; Haas</h4>
            <ul>
                <li></li>
            </ul>

        <h4>ESU</h4>
            <ul>
                <li></li>
            </ul>

        <h4>Hornby</h4>
            <ul>
                <li></li>
            </ul>

        <h4>Kuehn</h4>
            <ul>
                <li></li>
            </ul>

        <h4>LaisDCC</h4>
            <ul>
                <li></li>
            </ul>

        <h4><a href="http://www.ldhtrenes.com.ar">LDH</a></h4>
            <ul>
                <li></li>
            </ul>

        <h4>Lenz</h4>
            <ul>
                <li></li>
            </ul>

        <h4>MGP</h4>
             <ul>
                <li></li>
             </ul>

        <h4>Mistral Train Models</h4>
             <ul>
                <li></li>
             </ul>

        <h4>MTH</h4>
            <ul>
                <li></li>
            </ul>

        <h4>MRC</h4>
            <ul>
                <li></li>
            </ul>

        <h4>NCE</h4>
            <ul>
                <li></li>
            </ul>

        <h4>Norsk Modelljernbane (NJM)</h4>
            <ul>
                <li></li>
            </ul>

        <h4>QSI</h4>
            <ul>
                <li></li>
            </ul>

        <h4>Rautenhaus</h4>
            <ul>
                <li></li>
            </ul>

        <h4>RR-CirKits</h4>
            <ul>
                <li></li>
            </ul>

        <h4>SoundTraxx</h4>
            <ul>
                <li></li>
            </ul>

        <h4>TCS</h4>
            <ul>
                <li></li>
            </ul>

	    <h4>Team Digital</h4>
            <ul>
                <li></li>
            </ul>

        <h4>Technologistic (train-O-matic)</h4>
            <ul>
                <li></li>
            </ul>

        <h4>Trix Modelleisenbahn</h4>
            <ul>
                <li></li>
            </ul>

        <h4>Uhlenbrock</h4>
            <ul>
                <li></li>
            </ul>

        <h4>Umelec</h4>
            <ul>
                <li></li>
            </ul>

        <h4>Viessmann</h4>
            <ul>
                <li></li>
            </ul>

        <h4>Wangrow</h4>
            <ul>
                <li></li>
            </ul>

        <h4>ZIMO</h4>
            <ul>
                <li>Ronald Kuhn did a lot of work on the Zimo definitions, including adding V37 definitions</li>
            </ul>

        <h4>Miscellaneous</h4>
            <ul>
                <li></li>
            </ul>

    <h3>DecoderPro</h3>
        <a id="DecoderPro" name="DecoderPro"></a>
        <ul>
            <li></li>
        </ul>

   <h3>Dispatcher</h3>
        <a id="Dispatcher" name="Dispatcher"></a>
        <ul>
             <li></li>
        </ul>

   <h3>Internationalization</h3>
        <a id="I18N" name="I18N"></a>
        <ul>
            <li>Petr Šídlo improved the Czech translation</li>
        </ul>

    <h3>Layout Editor</h3>
        <a id="LE" name="LE"></a>
        <ul>
          <li>The <strong>Save Location and Size</strong> Options menu item is
          not displayed when automatic location and size behavior is active.
          See the above warning.</li>
        </ul>

    <h3>Logix</h3>
        <a id="Logix" name="Logix"></a>
        <ul>
          <li></li>
        </ul>

    <h3>Operations</h3>
        <a id="Operations" name="Operations"></a>
        <ul>
            <li></li>
        </ul>

   <h3>Panel Editors</h3>
        <a id="PE" name="PE"></a>
        <ul>
            <li></li>
        </ul>
        <h4>CTC Tool</h4>
            <a id="PE-CTC" name="PE-CTC"></a>
            <ul>
                <li></li>
            </ul>

    <h3>Preferences</h3>
        <a id="Preferences" name="Preferences"></a>
        <ul>
            <li></li>
        </ul>

    <h3>Resources</h3>
        <a id="Resources" name="Resources"></a>
        <ul>
            <li></li>
        </ul>

    <h3>Roster</h3>
        <a id="Roster" name="Roster"></a>
        <ul>
            <li></li>
        </ul>

    <h3>Turnouts, Lights, Sensors and other elements</h3>
        <a id="TLae" name="TLae"></a>
        <ul>
            <li></li>
        </ul>

    <h3>Scripting</h3>
        <a id="Scripting" name="Scripting"></a>
        <ul>
            <li><strong>Custom scripts that release throttles may need to be modified.</strong><br>
            <ul>
                <li>AutoDispatcher2</li>
                <li>RobotThrottle2</li>
                <li>RobotThrottle3</li>
                <li>RocoCrane</li>
                <li>Zimo Programmers</li>
            </ul>
            Old syntax: <code>self.throttle.release()</code> <br>
            New syntax assuming no throttle listeners in script: <code>self.throttle.release(None)</code>
            <br>
            </li>
            <li><strong>5 lines in scripts that use the DCCThrottle.py Jynstrument may need to be modified,</strong><br>
            Old line 16: <code>listenToDCCThrottle = 3</code> <br>
            New line 16: <code>listenToDCCThrottle = jmri.DccLocoAddress(3,False) # use True for long DCC Addresses</code><br>
            Old line 41: <code>if ( jmri.InstanceManager.throttleManagerInstance().requestThrottle(listenToDCCThrottle, 
                self) == False):</code><br>
            New line 41: <code>if ( jmri.InstanceManager.throttleManagerInstance().requestThrottle(listenToDCCThrottle, 
                self, false) == False):</code><br>
            Old line 139 : <code>def notifyStealThrottleRequired(self, locoAddress):</code><br>
            Old line 140 : <code>jmri.InstanceManager.throttleManagerInstance().stealThrottleRequest(locoAddress, 
                self, True);</code><br>
            New line 139 : <code>def notifyDecisionRequired(LocoAddress, decision):</code><br>
            New line 140 : <code>pass # Throttle steal / share decisions are delegated to the ThrottleManager</code><br>
            Remember to use the existing indents! <br>
            These changes were made to enhance the JMRI Steal / Share mechanism for hardware types that support this.<br>
            </li>
        </ul>

    <h3>Signals</h3>
        <a id="Signals" name="Signals"></a>
        <ul>
            <li></li>
        </ul>
        <h4>Signal Systems</h4>
            <ul>
                <li></li>
            </ul>

        <h4>Signal Heads</h4>
            <ul>
                <li></li>
            </ul>

        <h4>Signal Masts</h4>
            <ul>
                <li></li>
            </ul>

    	<h4>Signal Groups</h4>
            <ul>
                <li></li>
            </ul>

    	<h4>Simple Signal Logic</h4>
            <ul>
                <li></li>
            </ul>

	    <h4>NX Entry/Exit Logic</h4>
            <ul>
                <li></li>
            </ul>

	    <h4>USS CTC Logic</h4>
            <ul>
                <li></li>
            </ul>

   <h3>Switchboard Editor</h3>
        <a id="SW" name="SW"></a>
        <ul>
            <li></li>
        </ul>

    <h3>Timetable</h3>
        <a id="Timetable" name="Timetable"></a>
        <ul>
            <li></li>
        </ul>

   <h3>Warrants</h3>
        <a id="Wt" name="Wt"></a>
        <ul>
            <li>Circuit Builder has more error help and ease of use features. The help page is updated.</li>
            <li>40 scale feet has been added to the ramp down distance.</li> 
        </ul>

   <h3>Web Access</h3>
        <a id="WA" name="WA"></a>
        <ul>
            <li> </li>
        </ul>

   <h3>WiThrottle Server</h3>
        <a id="WS" name="WS"></a>
        <ul>
            <li></li>
        </ul>

   <h3>Virtual Sound Decoder</h3>
        <a id="VSD" name="VSD"></a>
        <ul>
            <li></li>
        </ul>

    <h3>Miscellaneous</h3>
        <a id="Misc" name="Misc"></a>
        <ul>
            <li>Add new <code>TestWaitsForever</code> test class to allow end-of-job debug.</li>
        </ul>
<|MERGE_RESOLUTION|>--- conflicted
+++ resolved
@@ -76,15 +76,12 @@
 
         <h4>MERG CBUS</h4>
             <ul>
-<<<<<<< HEAD
                 <li>Increased support for stealing / sharing command station sessions, see 
                     <a href="http://jmri.org/help/en/html/hardware/can/cbus/index.shtml#dcc">CBUS Hardware Support</a></li>
-=======
                 <li><a href="http://jmri.org/help/en/html/hardware/can/cbus/Names.shtml#reporters"
                 >CBUS Reporters</a> are no longer automatically created when hearing a DDES or ACDAT CBUS OPC.
                     <br>New CBUS Reporters can now be created in a sequential range.
                 </li>
->>>>>>> b5e9a294
             </ul>
 
         <h4>MQTT</h4>
@@ -420,9 +417,7 @@
             New syntax assuming no throttle listeners in script: <code>self.throttle.release(None)</code>
             <br>
             </li>
-            <li><strong>5 lines in scripts that use the DCCThrottle.py Jynstrument may need to be modified,</strong><br>
-            Old line 16: <code>listenToDCCThrottle = 3</code> <br>
-            New line 16: <code>listenToDCCThrottle = jmri.DccLocoAddress(3,False) # use True for long DCC Addresses</code><br>
+            <li><strong>4 lines in scripts that use the DCCThrottle.py Jynstrument may need to be modified,</strong><br>
             Old line 41: <code>if ( jmri.InstanceManager.throttleManagerInstance().requestThrottle(listenToDCCThrottle, 
                 self) == False):</code><br>
             New line 41: <code>if ( jmri.InstanceManager.throttleManagerInstance().requestThrottle(listenToDCCThrottle, 

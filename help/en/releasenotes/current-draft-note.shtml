--- conflicted
+++ resolved
@@ -369,32 +369,13 @@
     <h3>Turnouts, Lights, Sensors and other elements</h3>
         <a id="TLae" name="TLae"></a>
         <ul>
-<<<<<<< HEAD
-            <li>Fixed an issue where Reporters with a system letter of M
-                were erroneously tagged as
-                <a href="http://jmri.org/help/en/html/setup/MigrateSystemPrefixes.shtml">requiring migration</a>.</li>
-            <li>RailCom Tags now appear in the ID Tag table and are available to operations and other tools just like other Identifiable tags.</li>
-	    <li>LocoNet reporters now report a Transponding Tag object instead of a string.  This object allows extracting the address without further parsing.  As with RailCom tags, these also apear in the IdTag table and are available totools such as operations.</li>
-	    <li>Internal Reporters can now collect information.  An example showing how to use this feature is <a href="https://github.com/pabender/Sensys2014">available here</a>.</li>
-	</ul>
-=======
-            <li></li>
-        </ul>
->>>>>>> 090b2ffc
+            <li></li>
+        </ul>
 
     <h3>Scripting</h3>
         <a id="Scripting" name="Scripting"></a>
         <ul>
-<<<<<<< HEAD
-            <li>Geoff Bunza provided sample scripts supporting bulk
-            <a href="http://jmri.org/jython/serialinput/Sensor_Channel_To_JMRI/Sensor_Channels_Readme.md">sensor channels</a>
-            and
-            <a href="http://jmri.org/jython/serialinput/Turnout_Channel_from_JMRI/Turnout_Channels_Readme.md">turnout channels</a>
-            via USB between JMRI Sensor and Turnout Tables and Arduino interfaces to hardware.
-            For more information, see the Readme files linked just above.</li>
-=======
-            <li></li>
->>>>>>> 090b2ffc
+            <li></li>
         </ul>
 
     <h3>Signals</h3>
@@ -444,12 +425,8 @@
         </ul>
 
     <h3>Timetable</h3>
-<<<<<<< HEAD
     <a id="Timetable" name="Timetable"></a>
-=======
-        <a id="Timetable" name="Timetable"/>
         <span class="since">since 4.13.4</span>
->>>>>>> 090b2ffc
         <ul>
             <li></li>
         </ul>
@@ -481,19 +458,5 @@
     <h3>Miscellaneous</h3>
         <a id="Misc" name="Misc"></a>
         <ul>
-<<<<<<< HEAD
-            <li>We're building the release note a
-                <a href="/help/en/html/doc/Technical/gitdeveloper.shtml">different way</a>
-                starting with this release.</li>
-            <li>All the PackageList test files were updated to JUnit4 form, without a separate main()</li>
-            <li>The Windows "installer" and "launcher" have been updated to support
-                Oracle's Java JDK 11 installation mechanisms on Windows platforms.</li>
-            <li>Starting with the release,
-                <a href="http://jmri.org/help/en/html/setup/MigrateSystemPrefixes.shtml">legacy system prefixes</a>
-                will cause JMRI to issues a warning at startup.  This warning can't be suppressed
-                without migrating the prefix in the connection configuration (and any associated
-                panel files and scripts).
-=======
-            <li></li>
->>>>>>> 090b2ffc
-        </ul>
+            <li></li>
+        </ul>


    <!-- contains new warnings for the release under development -->
<<<<<<< HEAD
    <!-- contents intended for the next update release -->

    <li>
    </li>
    
    <li>
    </li>

=======

    <!-- contents intended for the next update release -->
    
>>>>>>> 93fac405
    <!-- contents intended for the next minor release -->
    
    <li>
        The jmri.jmrix.SystemConnectionMemo class has become a jmri.SystemConnectionMemo
        interface and a jmri.jmrix.DefaultSystemConnectionMemo class. This may
        require changes to scripts.  If you have a script that references
        jmri.jmrix.SystemConnectionMemo, please change it to either
        jmri.SystemConnectionMemo or jmri.jmrix.DefaultSystemConnectionMemo
        (it's easier to have you just try the two than to explain which 
        one will work in which case)
    </li>

    <li>
    </li>

    <li>
    </li>

    <!-- contents intended for the next major release -->
    
    <li>
    </li>

    <li>
    </li>
    
    <li>
        The way preferences are loaded at startup has been slightly
        modified.  There is no impact to JMRI applications, but Non-JMRI
        applications that are not derived from apps.Apps or apps.AppsBase
        but are using jmri.implementation.JmriConfigurationManager to load
        preferences will no longer see preferences if an error occurs.  To
        restore the old behavior, use apps.AppsConfigurationManager instead.
    </li>
<<<<<<< HEAD
=======
    
    <!-- contents intended for the next major release -->
>>>>>>> 93fac405

<|MERGE_RESOLUTION|>--- conflicted
+++ resolved
@@ -1,6 +1,5 @@
 
     <!-- contains new warnings for the release under development -->
-<<<<<<< HEAD
     <!-- contents intended for the next update release -->
 
     <li>
@@ -9,11 +8,6 @@
     <li>
     </li>
 
-=======
-
-    <!-- contents intended for the next update release -->
-    
->>>>>>> 93fac405
     <!-- contents intended for the next minor release -->
     
     <li>
@@ -48,9 +42,3 @@
         preferences will no longer see preferences if an error occurs.  To
         restore the old behavior, use apps.AppsConfigurationManager instead.
     </li>
-<<<<<<< HEAD
-=======
-    
-    <!-- contents intended for the next major release -->
->>>>>>> 93fac405
-

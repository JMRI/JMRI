--- conflicted
+++ resolved
@@ -6,36 +6,17 @@
     <li>
     </li>
     <li>
-<<<<<<< HEAD
     </li>
-
-    <li>
-    </li>
-
-    <!-- contents intended for the next major release -->
-    
     <li>
     </li>
 
     <li>
     </li>
     
-    <li>
-        The way preferences are loaded at startup has been slightly
-        modified.  There is no impact to JMRI applications, but Non-JMRI
-        applications that are not derived from apps.Apps or apps.AppsBase
-        but are using jmri.implementation.JmriConfigurationManager to load
-        preferences will no longer see preferences if an error occurs.  To
-        restore the old behavior, use apps.AppsConfigurationManager instead.
-    </li>
-
     <li>The Layout Editor code has been substantially restructured in this release.
         If you have scripts that reference the jmri.jmrit.display.layoutEditor package
         please check them carefully, as new classes have been created and 
         some methods have moved.  Panel files containing Layout Editor panels
         that are stored (written out) by this release may not be readable 
         by earlier releases; this release should load older files just fine.
-    </li>
-=======
-    </li>
->>>>>>> c4a36d64
+    </li>

    <!-- contains new warnings for the release under development -->

    <!-- contents intended for the next update release -->
    
    <!-- contents intended for the next minor release -->
    
    <li>
        The jmri.jmrix.SystemConnectionMemo class has become a jmri.SystemConnectionMemo
        interface and a jmri.jmrix.DefaultSystemConnectionMemo class. This may
        require changes to scripts.  If you have a script that references
        jmri.jmrix.SystemConnectionMemo, please change it to either
        jmri.SystemConnectionMemo or jmri.jmrix.DefaultSystemConnectionMemo
        (it's easier to have you just try the two than to explain which 
        one will work in which case)
    </li>
<<<<<<< HEAD

    <!-- contents intended for the next major release -->
    
=======
    <li>
        The way preferences are loaded at startup has been slightly
        modified.  There is no impact to JMRI applications, but Non-JMRI
        applications that are not derived from apps.Apps or apps.AppsBase
        but are using jmri.implementation.JmriConfigurationManager to load
        preferences will no longer see preferences if an error occurs.  To
        restore the old behavior, use apps.AppsConfigurationManager instead.
    </li>
>>>>>>> edd201fc
<|MERGE_RESOLUTION|>--- conflicted
+++ resolved
@@ -14,11 +14,6 @@
         (it's easier to have you just try the two than to explain which 
         one will work in which case)
     </li>
-<<<<<<< HEAD
-
-    <!-- contents intended for the next major release -->
-    
-=======
     <li>
         The way preferences are loaded at startup has been slightly
         modified.  There is no impact to JMRI applications, but Non-JMRI
@@ -27,4 +22,6 @@
         preferences will no longer see preferences if an error occurs.  To
         restore the old behavior, use apps.AppsConfigurationManager instead.
     </li>
->>>>>>> edd201fc
+    
+    <!-- contents intended for the next major release -->
+


    <!-- contains new warnings for the release under development -->
    <li>
        None yet
    </li>
    <li>
    </li>
    <li>
<<<<<<< HEAD
    </li>

    <li>
    </li>

    <!-- contents intended for the next major release -->
    
    <li>
    </li>

    <li>
    </li>
    
    <li>
        The way preferences are loaded at startup has been slightly
        modified.  There is no impact to JMRI applications, but Non-JMRI
        applications that are not derived from apps.Apps or apps.AppsBase
        but are using jmri.implementation.JmriConfigurationManager to load
        preferences will no longer see preferences if an error occurs.  To
        restore the old behavior, use apps.AppsConfigurationManager instead.
    </li>

    <li>The Layout Editor code has been substantially restructured in this release.
        If you have scripts that reference the jmri.jmrit.display.layoutEditor package
        please check them carefully, as new classes have been created and 
        some methods have moved.  Panel files containing Layout Editor panels
        that are stored (written out) by this release may not be readable 
        by earlier releases; this release should load older files just fine.
    </li>
=======
    </li>
>>>>>>> 8be0bbb6
<|MERGE_RESOLUTION|>--- conflicted
+++ resolved
@@ -6,7 +6,6 @@
     <li>
     </li>
     <li>
-<<<<<<< HEAD
     </li>
 
     <li>
@@ -36,6 +35,3 @@
         that are stored (written out) by this release may not be readable 
         by earlier releases; this release should load older files just fine.
     </li>
-=======
-    </li>
->>>>>>> 8be0bbb6

--- conflicted
+++ resolved
@@ -1,6 +1,2 @@
 JavaSearch 1.0
-<<<<<<< HEAD
-TMAP bs=2048 rt=71 fl=-1 id1=18017 id2=1
-=======
-TMAP bs=2048 rt=76 fl=-1 id1=18030 id2=1
->>>>>>> dfa9a648
+TMAP bs=2048 rt=78 fl=-1 id1=18040 id2=1
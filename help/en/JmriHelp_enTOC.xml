--- conflicted
+++ resolved
@@ -220,12 +220,10 @@
    <tocitem text="New Train " target="package.jmri.jmrit.dispatcher.NewTrain"/>
 
   </tocitem>
-<<<<<<< HEAD
+   
   <tocitem text="Dispatcher System (Python Extension) " target="html.apps.DispatcherSystem.DispatcherSystem"/>
 
   <tocitem text="Manifest Creator " target="html.apps.ManifestCreator.index"/>
-=======
->>>>>>> 5984563b
 
   <tocitem text="OperationsPro " target="package.jmri.jmrit.operations.Operations">
    <tocitem text="Settings " target="package.jmri.jmrit.operations.Operations_Settings"/>

# build artifacts
jmri.jar
/dist
java/docs
/target

# test artifacts
junit-results.xml
junit*.properties
findbugs.xml
findbugs.html
spotbugs.xml
spotbugs.html
jacoco.exec
jmri-fb.html

coveragereport
tests.log
<<<<<<< HEAD
=======
cucumber-results.xml
>>>>>>> 9762e1fd

# runtime artifacts
messages.log*
session.log

# transient artifacts
.ant-targets-build.xml
/java/classes
/java/test-classes
/java/tmp
/java/doc
/java/test-classes/
*.class
/temp
.pydevproject
*.swp
/lib/cachedir
/xml/XSLT/DTD
/xml/XSLT/properties
/xml/XSLT/xml
/xml/XSLT/pages
.run.sh
hs_err_pid*.log

# private / per-user configuration files
/nbproject/private
/web/app/nbproject/private
/scripts/config-portable/nbproject/private
/.idea/workspace.xml
local.properties
/test
/test/jmri.conf
*.original~
.metadata
RemoteSystemsTempFiles

# CATS source, sometimes present for test
/java/src/cats

# OS junk files
[Tt]humbs.db
*.DS_Store
<|MERGE_RESOLUTION|>--- conflicted
+++ resolved
@@ -13,13 +13,9 @@
 spotbugs.html
 jacoco.exec
 jmri-fb.html
-
 coveragereport
 tests.log
-<<<<<<< HEAD
-=======
 cucumber-results.xml
->>>>>>> 9762e1fd
 
 # runtime artifacts
 messages.log*
@@ -61,4 +57,4 @@
 
 # OS junk files
 [Tt]humbs.db
-*.DS_Store
+*.DS_Store